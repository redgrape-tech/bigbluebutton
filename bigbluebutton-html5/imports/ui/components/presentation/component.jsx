import React, { PureComponent } from 'react';
import PropTypes from 'prop-types';
import WhiteboardOverlayContainer from '/imports/ui/components/whiteboard/whiteboard-overlay/container'
import WhiteboardContainer from '/imports/ui/components/whiteboard/container';
import WhiteboardToolbarContainer from '/imports/ui/components/whiteboard/whiteboard-toolbar/container';
import { HUNDRED_PERCENT, MAX_PERCENT } from '/imports/utils/slideCalcUtils';
import { SPACE } from '/imports/utils/keyCodes';
import { defineMessages, injectIntl } from 'react-intl';
import { toast } from 'react-toastify';
import { Session } from 'meteor/session';
import PresentationToolbarContainer from './presentation-toolbar/container';
import PresentationPlaceholder from './presentation-placeholder/component';
import PresentationMenu from './presentation-menu/container';
import CursorWrapperContainer from './cursor/cursor-wrapper-container/container';
import AnnotationGroupContainer from '../whiteboard/annotation-group/container';
import PresentationOverlayContainer from './presentation-overlay/container';
import Slide from './slide/component';
import Styled from './styles';
import MediaService, { shouldEnableSwapLayout } from '../media/service';
// import PresentationCloseButton from './presentation-close-button/component';
import DownloadPresentationButton from './download-presentation-button/component';
import FullscreenService from '/imports/ui/components/common/fullscreen-button/service';
import Icon from '/imports/ui/components/common/icon/component';
import PollingContainer from '/imports/ui/components/polling/container';
import { ACTIONS, LAYOUT_TYPE } from '../layout/enums';
import DEFAULT_VALUES from '../layout/defaultValues';
import { colorContentBackground } from '/imports/ui/stylesheets/styled-components/palette';
import browserInfo from '/imports/utils/browserInfo';
import { addNewAlert } from '../screenreader-alert/service';
import { clearCursors } from '/imports/ui/components/cursor/service';

const intlMessages = defineMessages({
  presentationLabel: {
    id: 'app.presentationUploder.title',
    description: 'presentation area element label',
  },
  changeNotification: {
    id: 'app.presentation.notificationLabel',
    description: 'label displayed in toast when presentation switches',
  },
  downloadLabel: {
    id: 'app.presentation.downloadLabel',
    description: 'label for downloadable presentations',
  },
  slideContentStart: {
    id: 'app.presentation.startSlideContent',
    description: 'Indicate the slide content start',
  },
  slideContentEnd: {
    id: 'app.presentation.endSlideContent',
    description: 'Indicate the slide content end',
  },
  slideContentChanged: {
    id: 'app.presentation.changedSlideContent',
    description: 'Indicate the slide content has changed',
  },
  noSlideContent: {
    id: 'app.presentation.emptySlideContent',
    description: 'No content available for slide',
  },
});

const ALLOW_FULLSCREEN = Meteor.settings.public.app.allowFullscreen;
const OLD_MINIMIZE_BUTTON_ENABLED = Meteor.settings.public.presentation.oldMinimizeButton;
const { isSafari } = browserInfo;
const FULLSCREEN_CHANGE_EVENT = isSafari ? 'webkitfullscreenchange' : 'fullscreenchange';

class Presentation extends PureComponent {
  constructor() {
    super();

    this.state = {
      presentationWidth: 0,
      presentationHeight: 0,
      showSlide: false,
      zoom: 100,
      fitToWidth: false,
      isFullscreen: false,
      tldrawAPI: null,
      isZoomed: false,
<<<<<<< HEAD
      hadPresentation: false,
=======
      isPanning: false,
>>>>>>> 438b6244
    };

    this.currentPresentationToastId = null;

    this.getSvgRef = this.getSvgRef.bind(this);
    this.setFitToWidth = this.setFitToWidth.bind(this);
    this.zoomChanger = this.zoomChanger.bind(this);
    this.updateLocalPosition = this.updateLocalPosition.bind(this);
    this.panAndZoomChanger = this.panAndZoomChanger.bind(this);
    this.fitToWidthHandler = this.fitToWidthHandler.bind(this);
    this.onFullscreenChange = this.onFullscreenChange.bind(this);
    this.getPresentationSizesAvailable = this.getPresentationSizesAvailable.bind(this);
    this.handleResize = this.handleResize.bind(this);
    this.setTldrawAPI = this.setTldrawAPI.bind(this);
    this.renderPresentationMenu = this.renderPresentationMenu.bind(this);
    this.setIsZoomed = this.setIsZoomed.bind(this);
    this.setIsPanning = this.setIsPanning.bind(this);
    this.handlePanShortcut = this.handlePanShortcut.bind(this);

    this.onResize = () => setTimeout(this.handleResize.bind(this), 0);
    this.renderCurrentPresentationToast = this.renderCurrentPresentationToast.bind(this);
    this.setPresentationRef = this.setPresentationRef.bind(this);
    Session.set('componentPresentationWillUnmount', false);
  }

  static getDerivedStateFromProps(props, state) {
    const { prevProps } = state;
    const stateChange = { prevProps: props };

    if (props.userIsPresenter
      && (!prevProps || !prevProps.userIsPresenter)
      && props.currentSlide
      && props.slidePosition) {
      let potentialZoom = 100 / (props.slidePosition.viewBoxWidth / props.slidePosition.width);
      potentialZoom = Math.max(HUNDRED_PERCENT, Math.min(MAX_PERCENT, potentialZoom));
      stateChange.zoom = potentialZoom;
    }

    if (!prevProps) return stateChange;

    // When presenter is changed or slide changed we reset localPosition
    if (prevProps.currentSlide?.id !== props.currentSlide?.id
      || prevProps.userIsPresenter !== props.userIsPresenter) {
      stateChange.localPosition = undefined;
    }

    return stateChange;
  }

  handlePanShortcut(e) {
    const { userIsPresenter } = this.props;
    if (e.keyCode === SPACE && userIsPresenter) {
      switch(e.type) {
        case 'keyup':
          return this.state.isPanning && this.setIsPanning();
        case 'keydown':
          return !this.state.isPanning && this.setIsPanning(); 
      }
    }
  }

  componentDidMount() {
    this.getInitialPresentationSizes();
    this.refPresentationContainer.addEventListener('keydown', this.handlePanShortcut);
    this.refPresentationContainer.addEventListener('keyup', this.handlePanShortcut);
    this.refPresentationContainer
      .addEventListener(FULLSCREEN_CHANGE_EVENT, this.onFullscreenChange);
    window.addEventListener('resize', this.onResize, false);

    const {
      currentSlide, slidePosition, layoutContextDispatch,
    } = this.props;

    if (currentSlide) {
      layoutContextDispatch({
        type: ACTIONS.SET_PRESENTATION_NUM_CURRENT_SLIDE,
        value: currentSlide.num,
      });
      layoutContextDispatch({
        type: ACTIONS.SET_PRESENTATION_CURRENT_SLIDE_SIZE,
        value: {
          width: slidePosition.width,
          height: slidePosition.height,
        },
      });
    }
  }

  componentDidUpdate(prevProps) {
    const {
      currentPresentation,
      slidePosition,
      presentationIsOpen,
      currentSlide,
      publishedPoll,
      isViewer,
      setPresentationIsOpen,
      restoreOnUpdate,
      layoutContextDispatch,
      userIsPresenter,
      presentationBounds,
      numCameras,
      intl,
      multiUser,
      clearFakeAnnotations,
    } = this.props;

<<<<<<< HEAD
    const { presentationWidth, presentationHeight, hadPresentation } = this.state;
=======
    const { presentationWidth, presentationHeight, isZoomed, isPanning } = this.state;
>>>>>>> 438b6244
    const {
      numCameras: prevNumCameras,
      presentationBounds: prevPresentationBounds,
      multiUser: prevMultiUser,
    } = prevProps;

    if (prevMultiUser && !multiUser) {
      clearFakeAnnotations();
      clearCursors();
    }

    if (numCameras !== prevNumCameras) {
      this.onResize();
    }

    if (
      currentSlide?.num != null
      && prevProps?.currentSlide?.num != null
      && currentSlide?.num !== prevProps.currentSlide?.num
    ) {
      addNewAlert(intl.formatMessage(intlMessages.slideContentChanged, { 0: currentSlide.num }));
    }

    if (currentPresentation) {
      const downloadableOn = !prevProps?.currentPresentation?.downloadable
        && currentPresentation.downloadable;

      const shouldCloseToast = !(currentPresentation.downloadable && !userIsPresenter);

      if (
        prevProps?.currentPresentation?.name !== currentPresentation.name
        || (downloadableOn && !userIsPresenter)
      ) {
        if (this.currentPresentationToastId) {
          toast.update(this.currentPresentationToastId, {
            autoClose: shouldCloseToast,
            render: this.renderCurrentPresentationToast(),
          });
        } else {
          this.currentPresentationToastId = toast(this.renderCurrentPresentationToast(), {
            onClose: () => { this.currentPresentationToastId = null; },
            autoClose: shouldCloseToast,
            className: 'actionToast',
          });
        }
      }

      const downloadableOff = prevProps?.currentPresentation?.downloadable
        && !currentPresentation.downloadable;

      if (this.currentPresentationToastId && downloadableOff) {
        toast.update(this.currentPresentationToastId, {
          autoClose: true,
          render: this.renderCurrentPresentationToast(),
        });
      }

      if (layoutSwapped && restoreOnUpdate && currentSlide && hadPresentation) {
        toggleSwapLayout(layoutContextDispatch);
        this.setState({ hadPresentation: false });
      }
    }

    if (prevProps?.slidePosition && slidePosition) {
      const { width: prevWidth, height: prevHeight } = prevProps.slidePosition;
      const { width: currWidth, height: currHeight } = slidePosition;

      if (prevWidth !== currWidth || prevHeight !== currHeight) {
        layoutContextDispatch({
          type: ACTIONS.SET_PRESENTATION_CURRENT_SLIDE_SIZE,
          value: {
            width: currWidth,
            height: currHeight,
          },
        });
      }

      if (!presentationIsOpen && restoreOnUpdate && !userIsPresenter && currentSlide) {
        const slideChanged = currentSlide.id !== prevProps.currentSlide.id;
        const positionChanged = slidePosition
          .viewBoxHeight !== prevProps.slidePosition.viewBoxHeight
          || slidePosition.viewBoxWidth !== prevProps.slidePosition.viewBoxWidth;
        const pollPublished = publishedPoll && !prevProps.publishedPoll;
        if (slideChanged || positionChanged || pollPublished) {
          setPresentationIsOpen(layoutContextDispatch, !presentationIsOpen);
        }
      }

      if ((presentationBounds !== prevPresentationBounds) ||
        (!presentationWidth && !presentationHeight)) this.onResize();
    } else if (slidePosition) {
      const { width: currWidth, height: currHeight } = slidePosition;

      layoutContextDispatch({
        type: ACTIONS.SET_PRESENTATION_CURRENT_SLIDE_SIZE,
        value: {
          width: currWidth,
          height: currHeight,
        },
      });
      layoutContextDispatch({
        type: ACTIONS.SET_PRESENTATION_NUM_CURRENT_SLIDE,
        value: currentSlide.num,
      });
    }

<<<<<<< HEAD
    if (prevProps.currentSlide && !currentSlide) {
      this.setState({ hadPresentation: true });
=======
    if (!isZoomed && isPanning || !userIsPresenter && prevProps.userIsPresenter) {
      this.setIsPanning();
>>>>>>> 438b6244
    }
  }

  componentWillUnmount() {
    Session.set('componentPresentationWillUnmount', true);
    const { fullscreenContext, layoutContextDispatch } = this.props;

    window.removeEventListener('resize', this.onResize, false);
    this.refPresentationContainer
      .removeEventListener(FULLSCREEN_CHANGE_EVENT, this.onFullscreenChange);
    this.refPresentationContainer.removeEventListener('keydown', this.handlePanShortcut);
    this.refPresentationContainer.removeEventListener('keyup', this.handlePanShortcut);

    if (fullscreenContext) {
      layoutContextDispatch({
        type: ACTIONS.SET_FULLSCREEN_ELEMENT,
        value: {
          element: '',
          group: '',
        },
      });
    }
  }

  setTldrawAPI(api) {
    this.setState({
      tldrawAPI: api,
    });
  }

  setIsZoomed(isZoomed) {
    this.setState({
      isZoomed,
    });
  }

  setIsPanning() {
    this.setState({
      isPanning: !this.state.isPanning,
    });
  }

  handleResize() {
    const presentationSizes = this.getPresentationSizesAvailable();
    if (Object.keys(presentationSizes).length > 0) {
      // updating the size of the space available for the slide
      if (!Session.get('componentPresentationWillUnmount')) {
        this.setState({
          presentationHeight: presentationSizes.presentationHeight,
          presentationWidth: presentationSizes.presentationWidth,
        });
      }
    }
  }

  onFullscreenChange() {
    const { isFullscreen } = this.state;
    const newIsFullscreen = FullscreenService.isFullScreen(this.refPresentationContainer);
    if (isFullscreen !== newIsFullscreen) {
      this.setState({ isFullscreen: newIsFullscreen });
    }
  }

  setPresentationRef(ref) {
    this.refPresentationContainer = ref;
  }

  // returns a ref to the svg element, which is required by a WhiteboardOverlay
  // to transform screen coordinates to svg coordinate system
  getSvgRef() {
    return this.svggroup;
  }

  getToolbarHeight() {
    let height = 0;
    const toolbarEl = document.getElementById('presentationToolbarWrapper');
    if (toolbarEl) {
      const { clientHeight } = toolbarEl;
      height = clientHeight;
    }
    return height;
  }

  getPresentationSizesAvailable() {
    const {
      presentationBounds,
      presentationAreaSize: newPresentationAreaSize,
    } = this.props;
    const presentationSizes = {
      presentationWidth: 0,
      presentationHeight: 0,
    };

    if (newPresentationAreaSize) {
      presentationSizes.presentationWidth = newPresentationAreaSize.presentationAreaWidth;
      presentationSizes.presentationHeight = newPresentationAreaSize
        .presentationAreaHeight - (this.getToolbarHeight() || 0);
      return presentationSizes;
    }

    presentationSizes.presentationWidth = presentationBounds.width;
    presentationSizes.presentationHeight = presentationBounds.height;
    return presentationSizes;
  }

  getInitialPresentationSizes() {
    // determining the presentationWidth and presentationHeight (available
    // space for the svg) on the initial load

    const presentationSizes = this.getPresentationSizesAvailable();
    if (Object.keys(presentationSizes).length > 0) {
      // setting the state of the available space for the svg
      // and set the showSlide to true to start rendering the slide
      this.setState({
        presentationHeight: presentationSizes.presentationHeight,
        presentationWidth: presentationSizes.presentationWidth,
        showSlide: true,
      });
    }
  }

  setFitToWidth(fitToWidth) {
    this.setState({ fitToWidth });
  }

  calculateSize(viewBoxDimensions) {
    const {
      presentationHeight,
      presentationWidth,
      fitToWidth,
    } = this.state;

    const {
      userIsPresenter,
      currentSlide,
      slidePosition,
    } = this.props;

    if (!currentSlide || !slidePosition) {
      return { width: 0, height: 0 };
    }

    const originalWidth = slidePosition.width;
    const originalHeight = slidePosition.height;
    const viewBoxWidth = viewBoxDimensions.width;
    const viewBoxHeight = viewBoxDimensions.height;

    let svgWidth;
    let svgHeight;

    if (!userIsPresenter) {
      svgWidth = (presentationHeight * viewBoxWidth) / viewBoxHeight;
      if (presentationWidth < svgWidth) {
        svgHeight = (presentationHeight * presentationWidth) / svgWidth;
        svgWidth = presentationWidth;
      } else {
        svgHeight = presentationHeight;
      }
    } else if (!fitToWidth) {
      svgWidth = (presentationHeight * originalWidth) / originalHeight;
      if (presentationWidth < svgWidth) {
        svgHeight = (presentationHeight * presentationWidth) / svgWidth;
        svgWidth = presentationWidth;
      } else {
        svgHeight = presentationHeight;
      }
    } else {
      svgWidth = presentationWidth;
      svgHeight = (svgWidth * originalHeight) / originalWidth;
      if (svgHeight > presentationHeight) svgHeight = presentationHeight;
    }

    if (typeof svgHeight !== 'number' || typeof svgWidth !== 'number') {
      return { width: 0, height: 0 };
    }

    return {
      width: svgWidth,
      height: svgHeight,
    };
  }

  zoomChanger(zoom) {
    this.setState({ zoom });
  }

  fitToWidthHandler() {
    const {
      fitToWidth,
    } = this.state;

    this.setState({
      fitToWidth: !fitToWidth,
      zoom: HUNDRED_PERCENT,
    });
  }

  isPresentationAccessible() {
    const {
      currentSlide,
      slidePosition,
    } = this.props;
    // sometimes tomcat publishes the slide url, but the actual file is not accessible
    return currentSlide && slidePosition;
  }

  updateLocalPosition(x, y, width, height, zoom) {
    this.setState({
      localPosition: {
        x, y, width, height,
      },
      zoom,
    });
  }

  panAndZoomChanger(w, h, x, y) {
    const {
      currentSlide,
      podId,
      zoomSlide,
    } = this.props;

    zoomSlide(currentSlide.num, podId, w, h, x, y);
  }

  renderPresentationClose() {
    const { isFullscreen } = this.state;
    const {
      layoutType,
      fullscreenContext,
      layoutContextDispatch,
      isIphone,
// <<<<<<< HEAD
//       presentationIsOpen,
//     } = this.props;

//     if (isFullscreen
// =======
    } = this.props;

    if (!OLD_MINIMIZE_BUTTON_ENABLED
      || !shouldEnableSwapLayout()
      || isFullscreen
// >>>>>>> embed Tldraw into BBB client
      || fullscreenContext
      || layoutType === LAYOUT_TYPE.PRESENTATION_FOCUS) {
      return null;
    }
  }

  renderOverlays(slideObj, svgDimensions, viewBoxPosition, viewBoxDimensions, physicalDimensions) {
    const {
      userIsPresenter,
      multiUser,
      podId,
      currentSlide,
      slidePosition,
    } = this.props;

    const {
      zoom,
      fitToWidth,
      isZoomed,
    } = this.state;

    if (!userIsPresenter && !multiUser) {
      return null;
    }

    // retrieving the pre-calculated data from the slide object
    const {
      width,
      height,
    } = slidePosition;

    return (
      <PresentationOverlayContainer
        podId={podId}
        userIsPresenter={userIsPresenter}
        currentSlideNum={currentSlide.num}
        slide={slideObj}
        slideWidth={width}
        slideHeight={height}
        viewBoxX={viewBoxPosition.x}
        viewBoxY={viewBoxPosition.y}
        viewBoxWidth={viewBoxDimensions.width}
        viewBoxHeight={viewBoxDimensions.height}
        physicalSlideWidth={physicalDimensions.width}
        physicalSlideHeight={physicalDimensions.height}
        svgWidth={svgDimensions.width}
        svgHeight={svgDimensions.height}
        zoom={zoom}
        zoomChanger={this.zoomChanger}
        updateLocalPosition={this.updateLocalPosition}
        panAndZoomChanger={this.panAndZoomChanger}
        getSvgRef={this.getSvgRef}
        fitToWidth={fitToWidth}
      >
        <WhiteboardOverlayContainer
          getSvgRef={this.getSvgRef}
          userIsPresenter={userIsPresenter}
          whiteboardId={slideObj.id}
          slide={slideObj}
          slideWidth={width}
          slideHeight={height}
          viewBoxX={viewBoxPosition.x}
          viewBoxY={viewBoxPosition.y}
          viewBoxWidth={viewBoxDimensions.width}
          viewBoxHeight={viewBoxDimensions.height}
          physicalSlideWidth={physicalDimensions.width}
          physicalSlideHeight={physicalDimensions.height}
          zoom={zoom}
          zoomChanger={this.zoomChanger}
          setIsZoomed={this.setIsZoomed}
          isZoomed={isZoomed}
        />
      </PresentationOverlayContainer>
    );
  }

  // renders the whole presentation area
  renderPresentation(svgDimensions, viewBoxDimensions) {
    const {
      intl,
      podId,
      currentSlide,
      slidePosition,
      userIsPresenter,
      presentationIsOpen,
    } = this.props;

    const {
      localPosition,
    } = this.state;

    if (!this.isPresentationAccessible()) {
      return null;
    }

    // retrieving the pre-calculated data from the slide object
    const {
      width,
      height,
    } = slidePosition;

    const {
      imageUri,
      content,
    } = currentSlide;

    let viewBoxPosition;

    if (userIsPresenter && localPosition) {
      viewBoxPosition = {
        x: localPosition.x,
        y: localPosition.y,
      };
    } else {
      viewBoxPosition = {
        x: slidePosition.x,
        y: slidePosition.y,
      };
    }

    const widthRatio = viewBoxDimensions.width / width;
    const heightRatio = viewBoxDimensions.height / height;

    const physicalDimensions = {
      width: (svgDimensions.width / widthRatio),
      height: (svgDimensions.height / heightRatio),
    };

    const svgViewBox = `${viewBoxPosition.x} ${viewBoxPosition.y} `
      + `${viewBoxDimensions.width} ${Number.isNaN(viewBoxDimensions.height) ? 0 : viewBoxDimensions.height}`;

    const slideContent = content ? `${intl.formatMessage(intlMessages.slideContentStart)}
      ${content}
      ${intl.formatMessage(intlMessages.slideContentEnd)}` : intl.formatMessage(intlMessages.noSlideContent);

    return (
      <div
        style={{
          position: 'absolute',
          width: svgDimensions.width < 0 ? 0 : svgDimensions.width,
          height: svgDimensions.height < 0 ? 0 : svgDimensions.height,
          textAlign: 'center',
          display: !presentationIsOpen ? 'none' : 'block',
        }}
      >
        <Styled.VisuallyHidden id="currentSlideText">{slideContent}</Styled.VisuallyHidden>
        {/* {this.renderPresentationClose()}
        {this.renderPresentationDownload()}
        {this.renderPresentationFullscreen()} */}
        {this.renderPresentationMenu()}
        <Styled.PresentationSvg
          key={currentSlide.id}
          data-test={!presentationIsOpen ? 'hiddenWhiteboard' : 'whiteboard'}
          width={svgDimensions.width < 0 ? 0 : svgDimensions.width}
          height={svgDimensions.height < 0 ? 0 : svgDimensions.height}
          ref={(ref) => { if (ref != null) { this.svggroup = ref; } }}
          viewBox={svgViewBox}
          version="1.1"
          xmlns="http://www.w3.org/2000/svg"
        >
          <defs>
            <clipPath id="viewBox">
              <rect x={viewBoxPosition.x} y={viewBoxPosition.y} width="100%" height="100%" fill="none" />
            </clipPath>
          </defs>
          <g clipPath="url(#viewBox)">
            <Slide
              imageUri={imageUri}
              svgWidth={width}
              svgHeight={height}
            />
            <AnnotationGroupContainer
              {...{
                width,
                height,
              }}
              published
              whiteboardId={currentSlide.id}
            />
            <AnnotationGroupContainer
              {...{
                width,
                height,
              }}
              published={false}
              whiteboardId={currentSlide.id}
            />
            <CursorWrapperContainer
              podId={podId}
              whiteboardId={currentSlide.id}
              widthRatio={widthRatio}
              physicalWidthRatio={svgDimensions.width / width}
              slideWidth={width}
              slideHeight={height}
            />
          </g>
          {this.renderOverlays(
            currentSlide,
            svgDimensions,
            viewBoxPosition,
            viewBoxDimensions,
            physicalDimensions,
          )}
        </Styled.PresentationSvg>
      </div>
    );
  }

  renderPresentationToolbar(svgWidth = 0) {
    const {
      currentSlide,
      podId,
      isMobile,
      layoutType,
      numCameras,
      fullscreenElementId,
      fullscreenContext,
      layoutContextDispatch,
      presentationIsOpen,
      slidePosition,
    } = this.props;
    const { zoom, fitToWidth } = this.state;

    if (!currentSlide) return null;

    const { presentationToolbarMinWidth } = DEFAULT_VALUES;

    const toolbarWidth = ((this.refWhiteboardArea && svgWidth > presentationToolbarMinWidth)
      || isMobile
      || (layoutType === LAYOUT_TYPE.VIDEO_FOCUS && numCameras > 0))
      ? svgWidth
      : presentationToolbarMinWidth;
    return (
      <PresentationToolbarContainer
        {...{
          fitToWidth,
          zoom,
          podId,
          currentSlide,
          slidePosition,
          toolbarWidth,
          fullscreenElementId,
          layoutContextDispatch,
          presentationIsOpen,
        }}
        setIsPanning={this.setIsPanning}
        isPanning={this.state.isPanning}
        isZoomed={this.state.isZoomed}
        tldrawAPI={this.state.tldrawAPI}
        curPageId={this.state.tldrawAPI?.getPage()?.id}
        currentSlideNum={currentSlide.num}
        presentationId={currentSlide.presentationId}
        zoomChanger={this.zoomChanger}
        fitToWidthHandler={this.fitToWidthHandler}
        isFullscreen={fullscreenContext}
        fullscreenAction={ACTIONS.SET_FULLSCREEN_ELEMENT}
        fullscreenRef={this.refPresentationContainer}
        addWhiteboardGlobalAccess={this.props.addWhiteboardGlobalAccess}
        removeWhiteboardGlobalAccess={this.props.removeWhiteboardGlobalAccess}
        multiUserSize={this.props.multiUserSize}
        multiUser={this.props.multiUser}
        whiteboardId={currentSlide?.id}
      />
    );
  }

  renderWhiteboardToolbar(svgDimensions) {
    const { currentSlide, userIsPresenter } = this.props;
    if (!this.isPresentationAccessible()) return null;

    return (
      <WhiteboardToolbarContainer
        whiteboardId={currentSlide.id}
        height={svgDimensions.height}
        isPresenter={userIsPresenter}
      />
    );
  }

  renderPresentationDownload() {
    const { presentationIsDownloadable, downloadPresentationUri } = this.props;

    if (!presentationIsDownloadable) return null;

    const handleDownloadPresentation = () => {
      window.open(downloadPresentationUri);
    };

    return (
      <DownloadPresentationButton
        handleDownloadPresentation={handleDownloadPresentation}
        dark
      />
    );
  }

  renderPresentationFullscreen() {
    const {
      intl,
      fullscreenElementId,
    } = this.props;
    const { isFullscreen } = this.state;

    if (!ALLOW_FULLSCREEN) return null;

    return (
      <Styled.PresentationFullscreenButton
        fullscreenRef={this.refPresentationContainer}
        elementName={intl.formatMessage(intlMessages.presentationLabel)}
        elementId={fullscreenElementId}
        isFullscreen={isFullscreen}
        color="muted"
        fullScreenStyle={false}
      />
    );
  }

  renderCurrentPresentationToast() {
    const {
      intl, currentPresentation, userIsPresenter, downloadPresentationUri,
    } = this.props;
    const { downloadable } = currentPresentation;

    return (
      <Styled.InnerToastWrapper>
        <Styled.ToastIcon>
          <Styled.IconWrapper>
            <Icon iconName="presentation" />
          </Styled.IconWrapper>
        </Styled.ToastIcon>

        <Styled.ToastTextContent data-test="toastSmallMsg">
          <div>{`${intl.formatMessage(intlMessages.changeNotification)}`}</div>
          <Styled.PresentationName>{`${currentPresentation.name}`}</Styled.PresentationName>
        </Styled.ToastTextContent>

        {downloadable && !userIsPresenter
          ? (
            <Styled.ToastDownload>
              <Styled.ToastSeparator />
              <a
                data-test="toastDownload"
                aria-label={`${intl.formatMessage(intlMessages.downloadLabel)} ${currentPresentation.name}`}
                href={downloadPresentationUri}
                target="_blank"
                rel="noopener noreferrer"
              >
                {intl.formatMessage(intlMessages.downloadLabel)}
              </a>
            </Styled.ToastDownload>
          ) : null}
      </Styled.InnerToastWrapper>
    );
  }

  renderPresentationMenu() {
    const {
      intl,
      fullscreenElementId,
      layoutContextDispatch,
    } = this.props;

    return (
      <PresentationMenu
        fullscreenRef={this.refPresentationContainer}
        tldrawAPI={this.state.tldrawAPI}
        elementName={intl.formatMessage(intlMessages.presentationLabel)}
        elementId={fullscreenElementId}
        toggleSwapLayout={MediaService.toggleSwapLayout}
        layoutContextDispatch={layoutContextDispatch}
      />
    );
  }

  render() {
    const {
      userIsPresenter,
      currentSlide,
      multiUser,
      slidePosition,
      presentationBounds,
      fullscreenContext,
      isMobile,
      layoutType,
      numCameras,
      currentPresentation,
      layoutSwapped,
      podId,
      intl,
      isViewersCursorLocked,
      fullscreenElementId,
      layoutContextDispatch,
    } = this.props;

    const {
      showSlide,
      isFullscreen,
      localPosition,
      isZoomed,
      presentationWidth,
      presentationHeight,
    } = this.state;

    let viewBoxDimensions;

    if (userIsPresenter && localPosition) {
      viewBoxDimensions = {
        width: localPosition.width,
        height: localPosition.height,
      };
    } else if (slidePosition) {
      viewBoxDimensions = {
        width: slidePosition.viewBoxWidth,
        height: slidePosition.viewBoxHeight,
      };
    } else {
      viewBoxDimensions = {
        width: 0,
        height: 0,
      };
    }

    const svgDimensions = this.calculateSize(viewBoxDimensions);
    const svgHeight = svgDimensions.height;
    const svgWidth = svgDimensions.width;

    const toolbarHeight = this.getToolbarHeight();

    const { presentationToolbarMinWidth } = DEFAULT_VALUES;

    const isLargePresentation = (svgWidth > presentationToolbarMinWidth || isMobile)
      && !(layoutType === LAYOUT_TYPE.VIDEO_FOCUS && numCameras > 0 && !fullscreenContext);

    const containerWidth = isLargePresentation
      ? svgWidth
      : presentationToolbarMinWidth;

    if (!currentPresentation && this.refPresentationContainer) {
      return (
        <></>
        // <PresentationPlaceholder
        //   {
        //   ...presentationBounds
        //   }
        //   setPresentationRef={this.setPresentationRef}
        // />
      );
    }

    return (
      <>
        <Styled.PresentationContainer
          role="region"
          data-test="presentationContainer"
          ref={(ref) => { this.refPresentationContainer = ref; }}
          style={{
            top: presentationBounds.top,
            left: presentationBounds.left,
            right: presentationBounds.right,
            width: presentationBounds.width,
            height: presentationBounds.height,
            display: layoutSwapped ? 'none' : 'flex',
            overflow: 'hidden',
            zIndex: fullscreenContext ? presentationBounds.zIndex : undefined,
            background: layoutType === LAYOUT_TYPE.VIDEO_FOCUS && numCameras > 0 && !fullscreenContext
              ? colorContentBackground
              : null,
          }}
        >
          {this.renderPresentationMenu()}
          <WhiteboardContainer
            whiteboardId={currentSlide?.id}
            podId={podId}
            slidePosition={slidePosition}
            getSvgRef={this.getSvgRef}
            setTldrawAPI={this.setTldrawAPI}
            curPageId={currentSlide?.num.toString()}
            svgUri={currentSlide?.svgUri}
            intl={intl}
            presentationWidth={presentationWidth}
            presentationHeight={presentationHeight}
            isViewersCursorLocked={isViewersCursorLocked}
            isZoomed={isZoomed}
            isPanning={this.state.isPanning}
            setIsZoomed={this.setIsZoomed}
            zoomChanger={this.zoomChanger}
          />
          {isFullscreen && <PollingContainer />}
          {this.renderPresentationToolbar()}
        {/* 
        <Styled.Presentation ref={(ref) => { this.refPresentation = ref; }}>
          <Styled.WhiteboardSizeAvailable ref={(ref) => { this.refWhiteboardArea = ref; }} />
          <Styled.SvgContainer
            style={{
              height: svgHeight + toolbarHeight,
            }}
          >
            {showSlide && svgWidth > 0 && svgHeight > 0
              ? this.renderPresentation(svgDimensions, viewBoxDimensions)
              : null}
            {showSlide && (userIsPresenter || multiUser)
              ? this.renderWhiteboardToolbar(svgDimensions)
              : null}
            {showSlide && userIsPresenter
              ? (
                <Styled.PresentationToolbar
                  ref={(ref) => { this.refPresentationToolbar = ref; }}
                  style={
                    {
                      width: containerWidth,
                    }
                  }
                >
                  {this.renderPresentationToolbar(svgWidth)}
                </Styled.PresentationToolbar>
              )
              : null}
          </Styled.SvgContainer>
        </Styled.Presentation> */}
      </Styled.PresentationContainer>

      </>
    );
  }
}

export default injectIntl(Presentation);

Presentation.propTypes = {
  podId: PropTypes.string.isRequired,
  // Defines a boolean value to detect whether a current user is a presenter
  userIsPresenter: PropTypes.bool.isRequired,
  currentSlide: PropTypes.shape({
    presentationId: PropTypes.string.isRequired,
    current: PropTypes.bool.isRequired,
    num: PropTypes.number.isRequired,
    id: PropTypes.string.isRequired,
    imageUri: PropTypes.string.isRequired,
  }),
  slidePosition: PropTypes.shape({
    x: PropTypes.number.isRequired,
    y: PropTypes.number.isRequired,
    height: PropTypes.number.isRequired,
    width: PropTypes.number.isRequired,
    viewBoxWidth: PropTypes.number.isRequired,
    viewBoxHeight: PropTypes.number.isRequired,
  }),
  // current multi-user status
  multiUser: PropTypes.bool.isRequired,
};

Presentation.defaultProps = {
  currentSlide: undefined,
  slidePosition: undefined,
};<|MERGE_RESOLUTION|>--- conflicted
+++ resolved
@@ -78,11 +78,8 @@
       isFullscreen: false,
       tldrawAPI: null,
       isZoomed: false,
-<<<<<<< HEAD
       hadPresentation: false,
-=======
       isPanning: false,
->>>>>>> 438b6244
     };
 
     this.currentPresentationToastId = null;
@@ -190,11 +187,7 @@
       clearFakeAnnotations,
     } = this.props;
 
-<<<<<<< HEAD
-    const { presentationWidth, presentationHeight, hadPresentation } = this.state;
-=======
     const { presentationWidth, presentationHeight, isZoomed, isPanning } = this.state;
->>>>>>> 438b6244
     const {
       numCameras: prevNumCameras,
       presentationBounds: prevPresentationBounds,
@@ -251,11 +244,6 @@
           render: this.renderCurrentPresentationToast(),
         });
       }
-
-      if (layoutSwapped && restoreOnUpdate && currentSlide && hadPresentation) {
-        toggleSwapLayout(layoutContextDispatch);
-        this.setState({ hadPresentation: false });
-      }
     }
 
     if (prevProps?.slidePosition && slidePosition) {
@@ -301,13 +289,8 @@
       });
     }
 
-<<<<<<< HEAD
-    if (prevProps.currentSlide && !currentSlide) {
-      this.setState({ hadPresentation: true });
-=======
     if (!isZoomed && isPanning || !userIsPresenter && prevProps.userIsPresenter) {
       this.setIsPanning();
->>>>>>> 438b6244
     }
   }
 
