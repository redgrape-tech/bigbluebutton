--- conflicted
+++ resolved
@@ -75,12 +75,9 @@
       zoom: 100,
       fitToWidth: false,
       isFullscreen: false,
-<<<<<<< HEAD
       tldrawAPI: null,
       isZoomed: false,
-=======
       hadPresentation: false,
->>>>>>> d656e76c
     };
 
     this.currentPresentationToastId = null;
