import React, { PureComponent } from 'react';
import PropTypes from 'prop-types';
import WhiteboardOverlayContainer from '/imports/ui/components/whiteboard/whiteboard-overlay/container';
import WhiteboardToolbarContainer from '/imports/ui/components/whiteboard/whiteboard-toolbar/container';
import { HUNDRED_PERCENT, MAX_PERCENT } from '/imports/utils/slideCalcUtils';
import { defineMessages, injectIntl, intlShape } from 'react-intl';
import { toast } from 'react-toastify';
import PresentationToolbarContainer from './presentation-toolbar/container';
import CursorWrapperContainer from './cursor/cursor-wrapper-container/container';
import AnnotationGroupContainer from '../whiteboard/annotation-group/container';
import PresentationOverlayContainer from './presentation-overlay/container';
import Slide from './slide/component';
import { styles } from './styles.scss';
import toastStyles from '/imports/ui/components/toast/styles';
import MediaService, { shouldEnableSwapLayout } from '../media/service';
import PresentationCloseButton from './presentation-close-button/component';
import DownloadPresentationButton from './download-presentation-button/component';
import FullscreenService from '../fullscreen-button/service';
import FullscreenButtonContainer from '../fullscreen-button/container';
import { withDraggableConsumer } from '../media/webcam-draggable-overlay/context';
import Icon from '/imports/ui/components/icon/component';
import { withLayoutConsumer } from '/imports/ui/components/layout/context';

const intlMessages = defineMessages({
  presentationLabel: {
    id: 'app.presentationUploder.title',
    description: 'presentation area element label',
  },
  changeNotification: {
    id: 'app.presentation.notificationLabel',
    description: 'label displayed in toast when presentation switches',
  },
<<<<<<< HEAD
  downloadLabel: {
    id: 'app.presentation.downloadLabel',
    description: 'label for downloadable presentations',
=======
  slideContentStart: {
    id: 'app.presentation.startSlideContent',
    description: 'Indicate the slide content start',
  },
  slideContentEnd: {
    id: 'app.presentation.endSlideContent',
    description: 'Indicate the slide content end',
  },
  noSlideContent: {
    id: 'app.presentation.emptySlideContent',
    description: 'No content available for slide',
>>>>>>> 1bb70a62
  },
});

const ALLOW_FULLSCREEN = Meteor.settings.public.app.allowFullscreen;

class PresentationArea extends PureComponent {
  constructor() {
    super();

    this.state = {
      presentationAreaWidth: 0,
      presentationAreaHeight: 0,
      showSlide: false,
      zoom: 100,
      fitToWidth: false,
      isFullscreen: false,
    };

    this.currentPresentationToastId = null;

    this.getSvgRef = this.getSvgRef.bind(this);
    this.setFitToWidth = this.setFitToWidth.bind(this);
    this.zoomChanger = this.zoomChanger.bind(this);
    this.updateLocalPosition = this.updateLocalPosition.bind(this);
    this.panAndZoomChanger = this.panAndZoomChanger.bind(this);
    this.fitToWidthHandler = this.fitToWidthHandler.bind(this);
    this.onFullscreenChange = this.onFullscreenChange.bind(this);
    this.getPresentationSizesAvailable = this.getPresentationSizesAvailable.bind(this);
    this.handleResize = this.handleResize.bind(this);


    this.onResize = () => setTimeout(this.handleResize.bind(this), 0);
    this.renderCurrentPresentationToast = this.renderCurrentPresentationToast.bind(this);
  }

  static getDerivedStateFromProps(props, state) {
    const { prevProps } = state;
    const stateChange = { prevProps: props };

    if (props.userIsPresenter
      && (!prevProps || !prevProps.userIsPresenter)
      && props.currentSlide
      && props.slidePosition) {
      let potentialZoom = 100 / (props.slidePosition.viewBoxWidth / props.slidePosition.width);
      potentialZoom = Math.max(HUNDRED_PERCENT, Math.min(MAX_PERCENT, potentialZoom));
      stateChange.zoom = potentialZoom;
    }

    if (!prevProps) return stateChange;

    // When presenter is changed or slide changed we reset localPosition
    if (prevProps.currentSlide.id !== props.currentSlide.id
      || prevProps.userIsPresenter !== props.userIsPresenter) {
      stateChange.localPosition = undefined;
    }

    return stateChange;
  }

  componentDidMount() {
    this.getInitialPresentationSizes();
    this.refPresentationContainer.addEventListener('fullscreenchange', this.onFullscreenChange);
    window.addEventListener('resize', this.onResize, false);
    window.addEventListener('layoutSizesSets', this.onResize, false);
    window.addEventListener('webcamAreaResize', this.handleResize, false);

    const { slidePosition, layoutContextDispatch } = this.props;
    const { width: currWidth, height: currHeight } = slidePosition;

    layoutContextDispatch({
      type: 'setPresentationSlideSize',
      value: {
        width: currWidth,
        height: currHeight,
      },
    });

    if (currWidth > currHeight || currWidth === currHeight) {
      layoutContextDispatch({
        type: 'setPresentationOrientation',
        value: 'landscape',
      });
    }
    if (currHeight > currWidth) {
      layoutContextDispatch({
        type: 'setPresentationOrientation',
        value: 'portrait',
      });
    }
  }

  componentDidUpdate(prevProps) {
    const {
      currentPresentation,
      slidePosition,
      layoutSwapped,
      currentSlide,
      publishedPoll,
      isViewer,
      toggleSwapLayout,
      restoreOnUpdate,
      layoutContextDispatch,
      layoutContextState,
      userIsPresenter,
    } = this.props;

    const { numUsersVideo } = layoutContextState;
    const { layoutContextState: prevLayoutContextState } = prevProps;
    const {
      numUsersVideo: prevNumUsersVideo,
    } = prevLayoutContextState;

    if (numUsersVideo !== prevNumUsersVideo) {
      this.onResize();
    }

    if (prevProps.slidePosition.id !== slidePosition.id) {
      window.dispatchEvent(new Event('slideChanged'));
    }

    const { width: prevWidth, height: prevHeight } = prevProps.slidePosition;
    const { width: currWidth, height: currHeight } = slidePosition;

    if (prevWidth !== currWidth || prevHeight !== currHeight) {
      layoutContextDispatch({
        type: 'setPresentationSlideSize',
        value: {
          width: currWidth,
          height: currHeight,
        },
      });
      if (currWidth > currHeight || currWidth === currHeight) {
        layoutContextDispatch({
          type: 'setPresentationOrientation',
          value: 'landscape',
        });
      }
      if (currHeight > currWidth) {
        layoutContextDispatch({
          type: 'setPresentationOrientation',
          value: 'portrait',
        });
      }
    }

    const downloadableOn = !prevProps.currentPresentation.downloadable
      && currentPresentation.downloadable;

    const shouldCloseToast = !(currentPresentation.downloadable && !userIsPresenter);

    if (
      prevProps.currentPresentation.name !== currentPresentation.name
      || (downloadableOn && !userIsPresenter)
    ) {
      if (this.currentPresentationToastId) {
        toast.update(this.currentPresentationToastId, {
          autoClose: shouldCloseToast,
          render: this.renderCurrentPresentationToast(),
        });
      } else {
        this.currentPresentationToastId = toast(this.renderCurrentPresentationToast(), {
          onClose: () => { this.currentPresentationToastId = null; },
          autoClose: shouldCloseToast,
          className: toastStyles.actionToast,
        });
      }
    }

    const downloadableOff = prevProps.currentPresentation.downloadable
      && !currentPresentation.downloadable;

    if (this.currentPresentationToastId && downloadableOff) {
      toast.update(this.currentPresentationToastId, {
        autoClose: true,
        render: this.renderCurrentPresentationToast(),
      });
    }

    if (layoutSwapped && restoreOnUpdate && isViewer && currentSlide) {
      const slideChanged = currentSlide.id !== prevProps.currentSlide.id;
      const positionChanged = slidePosition.viewBoxHeight !== prevProps.slidePosition.viewBoxHeight
        || slidePosition.viewBoxWidth !== prevProps.slidePosition.viewBoxWidth;
      const pollPublished = publishedPoll && !prevProps.publishedPoll;
      if (slideChanged || positionChanged || pollPublished) {
        toggleSwapLayout();
      }
    }
  }

  componentWillUnmount() {
    window.removeEventListener('resize', this.onResize, false);
    window.removeEventListener('layoutSizesSets', this.onResize, false);
    this.refPresentationContainer.removeEventListener('fullscreenchange', this.onFullscreenChange);
  }

  onFullscreenChange() {
    const { layoutContextDispatch } = this.props;
    const { isFullscreen } = this.state;
    const newIsFullscreen = FullscreenService.isFullScreen(this.refPresentationContainer);
    if (isFullscreen !== newIsFullscreen) {
      this.setState({ isFullscreen: newIsFullscreen });
      layoutContextDispatch({ type: 'setPresentationFullscreen', value: newIsFullscreen });
    }
  }

  // returns a ref to the svg element, which is required by a WhiteboardOverlay
  // to transform screen coordinates to svg coordinate system
  getSvgRef() {
    return this.svggroup;
  }

  getToolbarHeight() {
    const { refPresentationToolbar } = this;
    let height = 0;
    if (refPresentationToolbar) {
      const { clientHeight } = refPresentationToolbar;
      height = clientHeight;
    }
    return height;
  }

  getPresentationSizesAvailable() {
    const { layoutContextState } = this.props;
    const {
      presentationAreaSize,
      webcamsAreaResizing,
      mediaBounds,
      tempWebcamsAreaSize,
      webcamsPlacement,
    } = layoutContextState;
    const presentationSizes = {
      presentationAreaWidth: 0,
      presentationAreaHeight: 0,
    };

    presentationSizes.presentationAreaWidth = webcamsAreaResizing && (webcamsPlacement === 'left' || webcamsPlacement === 'right')
      ? mediaBounds.width - tempWebcamsAreaSize.width
      : presentationAreaSize.width;
    presentationSizes.presentationAreaHeight = webcamsAreaResizing && (webcamsPlacement === 'top' || webcamsPlacement === 'bottom')
      ? mediaBounds.height - tempWebcamsAreaSize.height - (this.getToolbarHeight() || 0) - 30
      : presentationAreaSize.height - (this.getToolbarHeight() || 0);
    return presentationSizes;
  }

  getInitialPresentationSizes() {
    // determining the presentationAreaWidth and presentationAreaHeight (available
    // space for the svg) on the initial load

    const presentationSizes = this.getPresentationSizesAvailable();
    if (Object.keys(presentationSizes).length > 0) {
      // setting the state of the available space for the svg
      // and set the showSlide to true to start rendering the slide
      this.setState({
        presentationAreaHeight: presentationSizes.presentationAreaHeight,
        presentationAreaWidth: presentationSizes.presentationAreaWidth,
        showSlide: true,
      });
    }
  }

  setFitToWidth(fitToWidth) {
    this.setState({ fitToWidth });
  }

  handleResize() {
    const presentationSizes = this.getPresentationSizesAvailable();
    if (Object.keys(presentationSizes).length > 0) {
      // updating the size of the space available for the slide
      this.setState({
        presentationAreaHeight: presentationSizes.presentationAreaHeight,
        presentationAreaWidth: presentationSizes.presentationAreaWidth,
      });
    }
  }

  calculateSize(viewBoxDimensions) {
    const {
      presentationAreaHeight,
      presentationAreaWidth,
      fitToWidth,
    } = this.state;

    const {
      userIsPresenter,
      currentSlide,
      slidePosition,
    } = this.props;

    if (!currentSlide || !slidePosition) {
      return { width: 0, height: 0 };
    }

    const originalWidth = slidePosition.width;
    const originalHeight = slidePosition.height;
    const viewBoxWidth = viewBoxDimensions.width;
    const viewBoxHeight = viewBoxDimensions.height;

    let svgWidth;
    let svgHeight;

    if (!userIsPresenter) {
      svgWidth = (presentationAreaHeight * viewBoxWidth) / viewBoxHeight;
      if (presentationAreaWidth < svgWidth) {
        svgHeight = (presentationAreaHeight * presentationAreaWidth) / svgWidth;
        svgWidth = presentationAreaWidth;
      } else {
        svgHeight = presentationAreaHeight;
      }
    } else if (!fitToWidth) {
      svgWidth = (presentationAreaHeight * originalWidth) / originalHeight;
      if (presentationAreaWidth < svgWidth) {
        svgHeight = (presentationAreaHeight * presentationAreaWidth) / svgWidth;
        svgWidth = presentationAreaWidth;
      } else {
        svgHeight = presentationAreaHeight;
      }
    } else {
      svgWidth = presentationAreaWidth;
      svgHeight = (svgWidth * originalHeight) / originalWidth;
      if (svgHeight > presentationAreaHeight) svgHeight = presentationAreaHeight;
    }

    return {
      width: svgWidth,
      height: svgHeight,
    };
  }

  zoomChanger(incomingZoom) {
    const {
      zoom,
    } = this.state;

    let newZoom = incomingZoom;

    if (newZoom <= HUNDRED_PERCENT) {
      newZoom = HUNDRED_PERCENT;
    } else if (incomingZoom >= MAX_PERCENT) {
      newZoom = MAX_PERCENT;
    }

    if (newZoom !== zoom) this.setState({ zoom: newZoom });
  }

  fitToWidthHandler() {
    const {
      fitToWidth,
    } = this.state;

    this.setState({
      fitToWidth: !fitToWidth,
      zoom: HUNDRED_PERCENT,
    });
  }

  isPresentationAccessible() {
    const {
      currentSlide,
      slidePosition,
    } = this.props;
    // sometimes tomcat publishes the slide url, but the actual file is not accessible
    return currentSlide && slidePosition;
  }

  updateLocalPosition(x, y, width, height, zoom) {
    this.setState({
      localPosition: {
        x, y, width, height,
      },
      zoom,
    });
  }

  panAndZoomChanger(w, h, x, y) {
    const {
      currentSlide,
      podId,
      zoomSlide,
    } = this.props;

    zoomSlide(currentSlide.num, podId, w, h, x, y);
  }

  renderPresentationClose() {
    const { isFullscreen } = this.state;
    if (!shouldEnableSwapLayout() || isFullscreen) {
      return null;
    }
    return <PresentationCloseButton toggleSwapLayout={MediaService.toggleSwapLayout} />;
  }

  renderOverlays(slideObj, svgDimensions, viewBoxPosition, viewBoxDimensions, physicalDimensions) {
    const {
      userIsPresenter,
      multiUser,
      podId,
      currentSlide,
      slidePosition,
    } = this.props;

    const {
      zoom,
      fitToWidth,
    } = this.state;

    if (!userIsPresenter && !multiUser) {
      return null;
    }

    // retrieving the pre-calculated data from the slide object
    const {
      width,
      height,
    } = slidePosition;

    return (
      <PresentationOverlayContainer
        podId={podId}
        userIsPresenter={userIsPresenter}
        currentSlideNum={currentSlide.num}
        slide={slideObj}
        slideWidth={width}
        slideHeight={height}
        viewBoxX={viewBoxPosition.x}
        viewBoxY={viewBoxPosition.y}
        viewBoxWidth={viewBoxDimensions.width}
        viewBoxHeight={viewBoxDimensions.height}
        physicalSlideWidth={physicalDimensions.width}
        physicalSlideHeight={physicalDimensions.height}
        svgWidth={svgDimensions.width}
        svgHeight={svgDimensions.height}
        zoom={zoom}
        zoomChanger={this.zoomChanger}
        updateLocalPosition={this.updateLocalPosition}
        panAndZoomChanger={this.panAndZoomChanger}
        getSvgRef={this.getSvgRef}
        fitToWidth={fitToWidth}
      >
        <WhiteboardOverlayContainer
          getSvgRef={this.getSvgRef}
          userIsPresenter={userIsPresenter}
          whiteboardId={slideObj.id}
          slide={slideObj}
          slideWidth={width}
          slideHeight={height}
          viewBoxX={viewBoxPosition.x}
          viewBoxY={viewBoxPosition.y}
          viewBoxWidth={viewBoxDimensions.width}
          viewBoxHeight={viewBoxDimensions.height}
          physicalSlideWidth={physicalDimensions.width}
          physicalSlideHeight={physicalDimensions.height}
          zoom={zoom}
          zoomChanger={this.zoomChanger}
        />
      </PresentationOverlayContainer>
    );
  }

  // renders the whole presentation area
  renderPresentationArea(svgDimensions, viewBoxDimensions) {
    const {
      intl,
      podId,
      currentSlide,
      slidePosition,
      userIsPresenter,
      layoutSwapped,
    } = this.props;

    const {
      localPosition,
    } = this.state;

    if (!this.isPresentationAccessible()) {
      return null;
    }

    // retrieving the pre-calculated data from the slide object
    const {
      width,
      height,
    } = slidePosition;

    const {
      imageUri,
      content,
    } = currentSlide;

    let viewBoxPosition;

    if (userIsPresenter && localPosition) {
      viewBoxPosition = {
        x: localPosition.x,
        y: localPosition.y,
      };
    } else {
      viewBoxPosition = {
        x: slidePosition.x,
        y: slidePosition.y,
      };
    }

    const widthRatio = viewBoxDimensions.width / width;
    const heightRatio = viewBoxDimensions.height / height;

    const physicalDimensions = {
      width: (svgDimensions.width / widthRatio),
      height: (svgDimensions.height / heightRatio),
    };

    const svgViewBox = `${viewBoxPosition.x} ${viewBoxPosition.y} `
      + `${viewBoxDimensions.width} ${Number.isNaN(viewBoxDimensions.height) ? 0 : viewBoxDimensions.height}`;

    const slideContent = content ? `${intl.formatMessage(intlMessages.slideContentStart)}
      ${content}
      ${intl.formatMessage(intlMessages.slideContentEnd)}` : intl.formatMessage(intlMessages.noSlideContent);

    return (
      <div
        style={{
          position: 'absolute',
          width: svgDimensions.width < 0 ? 0 : svgDimensions.width,
          height: svgDimensions.height < 0 ? 0 : svgDimensions.height,
          textAlign: 'center',
          display: layoutSwapped ? 'none' : 'block',
        }}
      >
        <span id="currentSlideText" className={styles.visuallyHidden}>{slideContent}</span>
        {this.renderPresentationClose()}
        {this.renderPresentationDownload()}
        {this.renderPresentationFullscreen()}
        <svg
          key={currentSlide.id}
          data-test="whiteboard"
          width={svgDimensions.width < 0 ? 0 : svgDimensions.width}
          height={svgDimensions.height < 0 ? 0 : svgDimensions.height}
          ref={(ref) => { if (ref != null) { this.svggroup = ref; } }}
          viewBox={svgViewBox}
          version="1.1"
          xmlns="http://www.w3.org/2000/svg"
          className={styles.svgStyles}
        >
          <defs>
            <clipPath id="viewBox">
              <rect x={viewBoxPosition.x} y={viewBoxPosition.y} width="100%" height="100%" fill="none" />
            </clipPath>
          </defs>
          <g clipPath="url(#viewBox)">
            <Slide
              imageUri={imageUri}
              svgWidth={width}
              svgHeight={height}
            />
            <AnnotationGroupContainer
              {...{
                width,
                height,
              }}
              published
              whiteboardId={currentSlide.id}
            />
            <AnnotationGroupContainer
              {...{
                width,
                height,
              }}
              published={false}
              whiteboardId={currentSlide.id}
            />
            <CursorWrapperContainer
              podId={podId}
              whiteboardId={currentSlide.id}
              widthRatio={widthRatio}
              physicalWidthRatio={svgDimensions.width / width}
              slideWidth={width}
              slideHeight={height}
            />
          </g>
          {this.renderOverlays(
            currentSlide,
            svgDimensions,
            viewBoxPosition,
            viewBoxDimensions,
            physicalDimensions,
          )}
        </svg>
      </div>
    );
  }

  renderPresentationToolbar() {
    const {
      currentSlide,
      podId,
    } = this.props;

    const { zoom, fitToWidth, isFullscreen } = this.state;

    if (!currentSlide) {
      return null;
    }

    return (
      <PresentationToolbarContainer
        {...{
          fitToWidth,
          zoom,
          podId,
          currentSlide,
        }}
        isFullscreen={isFullscreen}
        fullscreenRef={this.refPresentationContainer}
        currentSlideNum={currentSlide.num}
        presentationId={currentSlide.presentationId}
        zoomChanger={this.zoomChanger}
        fitToWidthHandler={this.fitToWidthHandler}
      />
    );
  }

  renderWhiteboardToolbar(svgDimensions) {
    const { currentSlide } = this.props;
    if (!this.isPresentationAccessible()) return null;

    return (
      <WhiteboardToolbarContainer
        whiteboardId={currentSlide.id}
        height={svgDimensions.height}
      />
    );
  }

  renderPresentationDownload() {
    const { presentationIsDownloadable, downloadPresentationUri } = this.props;

    if (!presentationIsDownloadable) return null;

    const handleDownloadPresentation = () => {
      window.open(downloadPresentationUri);
    };

    return (
      <DownloadPresentationButton
        handleDownloadPresentation={handleDownloadPresentation}
        dark
      />
    );
  }

  renderPresentationFullscreen() {
    const {
      intl,
      userIsPresenter,
    } = this.props;
    const { isFullscreen } = this.state;

    if (userIsPresenter || !ALLOW_FULLSCREEN) return null;

    return (
      <FullscreenButtonContainer
        fullscreenRef={this.refPresentationContainer}
        elementName={intl.formatMessage(intlMessages.presentationLabel)}
        isFullscreen={isFullscreen}
        dark
        bottom
      />
    );
  }

  renderCurrentPresentationToast() {
    const {
      intl, currentPresentation, userIsPresenter, downloadPresentationUri,
    } = this.props;
    const { downloadable } = currentPresentation;

    return (
      <div className={styles.innerToastWrapper}>
        <div className={styles.toastIcon}>
          <div className={styles.iconWrapper}>
            <Icon iconName="presentation" />
          </div>
        </div>

        <div className={styles.toastTextContent} data-test="toastSmallMsg">
          <div>{`${intl.formatMessage(intlMessages.changeNotification)}`}</div>
          <div className={styles.presentationName}>{`${currentPresentation.name}`}</div>
        </div>

        {downloadable && !userIsPresenter
          ? (
            <span className={styles.toastDownload}>
              <div className={toastStyles.separator} />
              <a
                className={styles.downloadBtn}
                aria-label={`${intl.formatMessage(intlMessages.downloadLabel)} ${currentPresentation.name}`}
                href={downloadPresentationUri}
                target="_blank"
                rel="noopener noreferrer"
              >
                {intl.formatMessage(intlMessages.downloadLabel)}
              </a>
            </span>
          ) : null
        }
      </div>
    );
  }

  render() {
    const {
      userIsPresenter,
      multiUser,
      slidePosition,
    } = this.props;

    const {
      showSlide,
      // fitToWidth,
      // presentationAreaWidth,
      localPosition,
    } = this.state;

    let viewBoxDimensions;

    if (userIsPresenter && localPosition) {
      viewBoxDimensions = {
        width: localPosition.width,
        height: localPosition.height,
      };
    } else if (slidePosition) {
      viewBoxDimensions = {
        width: slidePosition.viewBoxWidth,
        height: slidePosition.viewBoxHeight,
      };
    } else {
      viewBoxDimensions = {
        width: 0,
        height: 0,
      };
    }

    const svgDimensions = this.calculateSize(viewBoxDimensions);
    const svgHeight = svgDimensions.height;
    const svgWidth = svgDimensions.width;

    const toolbarHeight = this.getToolbarHeight();

    let toolbarWidth = 0;
    if (this.refWhiteboardArea) {
      toolbarWidth = svgWidth;
    }

    return (
      <div
        ref={(ref) => { this.refPresentationContainer = ref; }}
        className={styles.presentationContainer}
      >
        <div
          ref={(ref) => { this.refPresentationArea = ref; }}
          className={styles.presentationArea}
        >
          <div
            ref={(ref) => { this.refWhiteboardArea = ref; }}
            className={styles.whiteboardSizeAvailable}
          />
          <div
            className={styles.svgContainer}
            style={{
              height: svgHeight + toolbarHeight,
            }}
          >
            {showSlide
              ? this.renderPresentationArea(svgDimensions, viewBoxDimensions)
              : null}
            {showSlide && (userIsPresenter || multiUser)
              ? this.renderWhiteboardToolbar(svgDimensions)
              : null}
            {showSlide && userIsPresenter
              ? (
                <div
                  className={styles.presentationToolbar}
                  ref={(ref) => { this.refPresentationToolbar = ref; }}
                  style={
                    {
                      width: toolbarWidth,
                    }
                  }
                >
                  {this.renderPresentationToolbar()}
                </div>
              )
              : null}
          </div>
        </div>
      </div>
    );
  }
}

export default injectIntl(withDraggableConsumer(withLayoutConsumer(PresentationArea)));

PresentationArea.propTypes = {
  intl: intlShape.isRequired,
  podId: PropTypes.string.isRequired,
  // Defines a boolean value to detect whether a current user is a presenter
  userIsPresenter: PropTypes.bool.isRequired,
  currentSlide: PropTypes.shape({
    presentationId: PropTypes.string.isRequired,
    current: PropTypes.bool.isRequired,
    num: PropTypes.number.isRequired,
    id: PropTypes.string.isRequired,
    imageUri: PropTypes.string.isRequired,
  }),
  slidePosition: PropTypes.shape({
    x: PropTypes.number.isRequired,
    y: PropTypes.number.isRequired,
    height: PropTypes.number.isRequired,
    width: PropTypes.number.isRequired,
    viewBoxWidth: PropTypes.number.isRequired,
    viewBoxHeight: PropTypes.number.isRequired,
  }),
  // current multi-user status
  multiUser: PropTypes.bool.isRequired,
};

PresentationArea.defaultProps = {
  currentSlide: undefined,
  slidePosition: undefined,
};<|MERGE_RESOLUTION|>--- conflicted
+++ resolved
@@ -30,11 +30,10 @@
     id: 'app.presentation.notificationLabel',
     description: 'label displayed in toast when presentation switches',
   },
-<<<<<<< HEAD
   downloadLabel: {
-    id: 'app.presentation.downloadLabel',
-    description: 'label for downloadable presentations',
-=======
+  id: 'app.presentation.downloadLabel',
+  description: 'label for downloadable presentations',
+  },
   slideContentStart: {
     id: 'app.presentation.startSlideContent',
     description: 'Indicate the slide content start',
@@ -46,7 +45,6 @@
   noSlideContent: {
     id: 'app.presentation.emptySlideContent',
     description: 'No content available for slide',
->>>>>>> 1bb70a62
   },
 });
 
