import React, { PureComponent } from 'react';
import PropTypes from 'prop-types';
import WhiteboardOverlayContainer from '/imports/ui/components/whiteboard/whiteboard-overlay/container'
import WhiteboardContainer from '/imports/ui/components/whiteboard/container';
import WhiteboardToolbarContainer from '/imports/ui/components/whiteboard/whiteboard-toolbar/container';
import { HUNDRED_PERCENT, MAX_PERCENT } from '/imports/utils/slideCalcUtils';
import { SPACE } from '/imports/utils/keyCodes';
import { defineMessages, injectIntl } from 'react-intl';
import { toast } from 'react-toastify';
import { Session } from 'meteor/session';
import PresentationToolbarContainer from './presentation-toolbar/container';
import PresentationPlaceholder from './presentation-placeholder/component';
import PresentationMenu from './presentation-menu/container';
import CursorWrapperContainer from './cursor/cursor-wrapper-container/container';
import AnnotationGroupContainer from '../whiteboard/annotation-group/container';
import PresentationOverlayContainer from './presentation-overlay/container';
import Slide from './slide/component';
import Styled from './styles';
import MediaService, { shouldEnableSwapLayout } from '../media/service';
// import PresentationCloseButton from './presentation-close-button/component';
import DownloadPresentationButton from './download-presentation-button/component';
import FullscreenService from '/imports/ui/components/common/fullscreen-button/service';
import Icon from '/imports/ui/components/common/icon/component';
import PollingContainer from '/imports/ui/components/polling/container';
import { ACTIONS, LAYOUT_TYPE } from '../layout/enums';
import DEFAULT_VALUES from '../layout/defaultValues';
import { colorContentBackground } from '/imports/ui/stylesheets/styled-components/palette';
import browserInfo from '/imports/utils/browserInfo';
import { addNewAlert } from '../screenreader-alert/service';
import { clearCursors } from '/imports/ui/components/cursor/service';

const intlMessages = defineMessages({
  presentationLabel: {
    id: 'app.presentationUploder.title',
    description: 'presentation area element label',
  },
  changeNotification: {
    id: 'app.presentation.notificationLabel',
    description: 'label displayed in toast when presentation switches',
  },
  downloadLabel: {
    id: 'app.presentation.downloadLabel',
    description: 'label for downloadable presentations',
  },
  slideContentStart: {
    id: 'app.presentation.startSlideContent',
    description: 'Indicate the slide content start',
  },
  slideContentEnd: {
    id: 'app.presentation.endSlideContent',
    description: 'Indicate the slide content end',
  },
  slideContentChanged: {
    id: 'app.presentation.changedSlideContent',
    description: 'Indicate the slide content has changed',
  },
  noSlideContent: {
    id: 'app.presentation.emptySlideContent',
    description: 'No content available for slide',
  },
});

const ALLOW_FULLSCREEN = Meteor.settings.public.app.allowFullscreen;
const OLD_MINIMIZE_BUTTON_ENABLED = Meteor.settings.public.presentation.oldMinimizeButton;
const { isSafari } = browserInfo;
const FULLSCREEN_CHANGE_EVENT = isSafari ? 'webkitfullscreenchange' : 'fullscreenchange';

class Presentation extends PureComponent {
  constructor() {
    super();

    this.state = {
      presentationWidth: 0,
      presentationHeight: 0,
      showSlide: false,
      zoom: 100,
      fitToWidth: false,
      isFullscreen: false,
      tldrawAPI: null,
      isPanning: false,
    };

    this.currentPresentationToastId = null;

    this.getSvgRef = this.getSvgRef.bind(this);
    this.setFitToWidth = this.setFitToWidth.bind(this);
    this.zoomChanger = this.zoomChanger.bind(this);
    this.updateLocalPosition = this.updateLocalPosition.bind(this);
    this.panAndZoomChanger = this.panAndZoomChanger.bind(this);
    this.fitToWidthHandler = this.fitToWidthHandler.bind(this);
    this.onFullscreenChange = this.onFullscreenChange.bind(this);
    this.getPresentationSizesAvailable = this.getPresentationSizesAvailable.bind(this);
    this.handleResize = this.handleResize.bind(this);
    this.setTldrawAPI = this.setTldrawAPI.bind(this);
    this.setIsPanning = this.setIsPanning.bind(this);
    this.handlePanShortcut = this.handlePanShortcut.bind(this);
    this.renderPresentationMenu = this.renderPresentationMenu.bind(this);
    this.setIsPanning = this.setIsPanning.bind(this);
    this.handlePanShortcut = this.handlePanShortcut.bind(this);

    this.onResize = () => setTimeout(this.handleResize.bind(this), 0);
    this.renderCurrentPresentationToast = this.renderCurrentPresentationToast.bind(this);
    this.setPresentationRef = this.setPresentationRef.bind(this);
    Session.set('componentPresentationWillUnmount', false);
  }

  static getDerivedStateFromProps(props, state) {
    const { prevProps } = state;
    const stateChange = { prevProps: props };

    if (props.userIsPresenter
      && (!prevProps || !prevProps.userIsPresenter)
      && props.currentSlide
      && props.slidePosition) {
      let potentialZoom = 100 / (props.slidePosition.viewBoxWidth / props.slidePosition.width);
      potentialZoom = Math.max(HUNDRED_PERCENT, Math.min(MAX_PERCENT, potentialZoom));
      stateChange.zoom = potentialZoom;
    }

    if (!prevProps) return stateChange;

    // When presenter is changed or slide changed we reset localPosition
    if (prevProps.currentSlide?.id !== props.currentSlide?.id
      || prevProps.userIsPresenter !== props.userIsPresenter) {
      stateChange.localPosition = undefined;
    }

    return stateChange;
  }

<<<<<<< HEAD
=======
  setIsPanning() {
    this.setState({
      isPanning: !this.state.isPanning,
    });
  }

>>>>>>> eb7c3dcb
  handlePanShortcut(e) {
    const { userIsPresenter } = this.props;
    if (e.keyCode === SPACE && userIsPresenter) {
      switch(e.type) {
        case 'keyup':
          return this.state.isPanning && this.setIsPanning();
        case 'keydown':
          return !this.state.isPanning && this.setIsPanning(); 
      }
    }
  }

  componentDidMount() {
    this.getInitialPresentationSizes();
    this.refPresentationContainer.addEventListener('keydown', this.handlePanShortcut);
    this.refPresentationContainer.addEventListener('keyup', this.handlePanShortcut);
    this.refPresentationContainer
      .addEventListener(FULLSCREEN_CHANGE_EVENT, this.onFullscreenChange);
    window.addEventListener('resize', this.onResize, false);

    const {
      currentSlide, slidePosition, layoutContextDispatch,
    } = this.props;

    if (currentSlide) {
      layoutContextDispatch({
        type: ACTIONS.SET_PRESENTATION_NUM_CURRENT_SLIDE,
        value: currentSlide.num,
      });
      layoutContextDispatch({
        type: ACTIONS.SET_PRESENTATION_CURRENT_SLIDE_SIZE,
        value: {
          width: slidePosition.width,
          height: slidePosition.height,
        },
      });
    }
  }

  componentDidUpdate(prevProps) {
    const {
      currentPresentation,
      slidePosition,
      presentationIsOpen,
      currentSlide,
      publishedPoll,
      isViewer,
      setPresentationIsOpen,
      restoreOnUpdate,
      layoutContextDispatch,
      userIsPresenter,
      presentationBounds,
      numCameras,
      intl,
      multiUser,
      clearFakeAnnotations,
    } = this.props;

    const { presentationWidth, presentationHeight, isPanning } = this.state;
    const {
      numCameras: prevNumCameras,
      presentationBounds: prevPresentationBounds,
      multiUser: prevMultiUser,
    } = prevProps;

    if (prevMultiUser && !multiUser) {
      clearFakeAnnotations();
      clearCursors();
    }

    if (numCameras !== prevNumCameras) {
      this.onResize();
    }

    if (
      currentSlide?.num != null
      && prevProps?.currentSlide?.num != null
      && currentSlide?.num !== prevProps.currentSlide?.num
    ) {
      addNewAlert(intl.formatMessage(intlMessages.slideContentChanged, { 0: currentSlide.num }));
    }

    if (currentPresentation) {
      const downloadableOn = !prevProps?.currentPresentation?.downloadable
        && currentPresentation.downloadable;

      const shouldCloseToast = !(currentPresentation.downloadable && !userIsPresenter);

      if (
        prevProps?.currentPresentation?.name !== currentPresentation.name
        || (downloadableOn && !userIsPresenter)
      ) {
        if (this.currentPresentationToastId) {
          toast.update(this.currentPresentationToastId, {
            autoClose: shouldCloseToast,
            render: this.renderCurrentPresentationToast(),
          });
        } else {
          this.currentPresentationToastId = toast(this.renderCurrentPresentationToast(), {
            onClose: () => { this.currentPresentationToastId = null; },
            autoClose: shouldCloseToast,
            className: 'actionToast',
          });
        }
      }

      const downloadableOff = prevProps?.currentPresentation?.downloadable
        && !currentPresentation.downloadable;

      if (this.currentPresentationToastId && downloadableOff) {
        toast.update(this.currentPresentationToastId, {
          autoClose: true,
          render: this.renderCurrentPresentationToast(),
        });
      }
    }

    if (prevProps?.slidePosition && slidePosition) {
      const { width: prevWidth, height: prevHeight } = prevProps.slidePosition;
      const { width: currWidth, height: currHeight } = slidePosition;

      if (prevWidth !== currWidth || prevHeight !== currHeight) {
        layoutContextDispatch({
          type: ACTIONS.SET_PRESENTATION_CURRENT_SLIDE_SIZE,
          value: {
            width: currWidth,
            height: currHeight,
          },
        });
      }

      if (!presentationIsOpen && restoreOnUpdate && !userIsPresenter && currentSlide) {
        const slideChanged = currentSlide.id !== prevProps.currentSlide.id;
        const positionChanged = slidePosition
          .viewBoxHeight !== prevProps.slidePosition.viewBoxHeight
          || slidePosition.viewBoxWidth !== prevProps.slidePosition.viewBoxWidth;
        const pollPublished = publishedPoll && !prevProps.publishedPoll;
        if (slideChanged || positionChanged || pollPublished) {
          setPresentationIsOpen(layoutContextDispatch, !presentationIsOpen);
        }
      }

      if ((presentationBounds !== prevPresentationBounds) ||
        (!presentationWidth && !presentationHeight)) this.onResize();
    } else if (slidePosition) {
      const { width: currWidth, height: currHeight } = slidePosition;

      layoutContextDispatch({
        type: ACTIONS.SET_PRESENTATION_CURRENT_SLIDE_SIZE,
        value: {
          width: currWidth,
          height: currHeight,
        },
      });
      layoutContextDispatch({
        type: ACTIONS.SET_PRESENTATION_NUM_CURRENT_SLIDE,
        value: currentSlide.num,
      });
    }
<<<<<<< HEAD

    if (isPanning || !userIsPresenter && prevProps.userIsPresenter) {
=======
    if (!userIsPresenter && prevProps.userIsPresenter) {
>>>>>>> eb7c3dcb
      this.setIsPanning();
    }
  }

  componentWillUnmount() {
    Session.set('componentPresentationWillUnmount', true);
    const { fullscreenContext, layoutContextDispatch } = this.props;

    window.removeEventListener('resize', this.onResize, false);
    this.refPresentationContainer
      .removeEventListener(FULLSCREEN_CHANGE_EVENT, this.onFullscreenChange);
    this.refPresentationContainer.removeEventListener('keydown', this.handlePanShortcut);
    this.refPresentationContainer.removeEventListener('keyup', this.handlePanShortcut);

    if (fullscreenContext) {
      layoutContextDispatch({
        type: ACTIONS.SET_FULLSCREEN_ELEMENT,
        value: {
          element: '',
          group: '',
        },
      });
    }
  }

  setTldrawAPI(api) {
    this.setState({
      tldrawAPI: api,
    });
  }


  setIsPanning() {
    this.setState({
      isPanning: !this.state.isPanning,
    });
  }

  handleResize() {
    const presentationSizes = this.getPresentationSizesAvailable();
    if (Object.keys(presentationSizes).length > 0) {
      // updating the size of the space available for the slide
      if (!Session.get('componentPresentationWillUnmount')) {
        this.setState({
          presentationHeight: presentationSizes.presentationHeight,
          presentationWidth: presentationSizes.presentationWidth,
        });
      }
    }
  }

  onFullscreenChange() {
    const { isFullscreen } = this.state;
    const newIsFullscreen = FullscreenService.isFullScreen(this.refPresentationContainer);
    if (isFullscreen !== newIsFullscreen) {
      this.setState({ isFullscreen: newIsFullscreen });
    }
  }

  setPresentationRef(ref) {
    this.refPresentationContainer = ref;
  }

  // returns a ref to the svg element, which is required by a WhiteboardOverlay
  // to transform screen coordinates to svg coordinate system
  getSvgRef() {
    return this.svggroup;
  }

  getToolbarHeight() {
    let height = 0;
    const toolbarEl = document.getElementById('presentationToolbarWrapper');
    if (toolbarEl) {
      const { clientHeight } = toolbarEl;
      height = clientHeight;
    }
    return height;
  }

  getPresentationSizesAvailable() {
    const {
      presentationBounds,
      presentationAreaSize: newPresentationAreaSize,
    } = this.props;
    const presentationSizes = {
      presentationWidth: 0,
      presentationHeight: 0,
    };

    if (newPresentationAreaSize) {
      presentationSizes.presentationWidth = newPresentationAreaSize.presentationAreaWidth;
      presentationSizes.presentationHeight = newPresentationAreaSize
        .presentationAreaHeight - (this.getToolbarHeight() || 0);
      return presentationSizes;
    }

    presentationSizes.presentationWidth = presentationBounds.width;
    presentationSizes.presentationHeight = presentationBounds.height;
    return presentationSizes;
  }

  getInitialPresentationSizes() {
    // determining the presentationWidth and presentationHeight (available
    // space for the svg) on the initial load

    const presentationSizes = this.getPresentationSizesAvailable();
    if (Object.keys(presentationSizes).length > 0) {
      // setting the state of the available space for the svg
      // and set the showSlide to true to start rendering the slide
      this.setState({
        presentationHeight: presentationSizes.presentationHeight,
        presentationWidth: presentationSizes.presentationWidth,
        showSlide: true,
      });
    }
  }

  setFitToWidth(fitToWidth) {
    this.setState({ fitToWidth });
  }

  calculateSize(viewBoxDimensions) {
    const {
      presentationHeight,
      presentationWidth,
      fitToWidth,
    } = this.state;

    const {
      userIsPresenter,
      currentSlide,
      slidePosition,
    } = this.props;

    if (!currentSlide || !slidePosition) {
      return { width: 0, height: 0 };
    }

    const originalWidth = slidePosition.width;
    const originalHeight = slidePosition.height;
    const viewBoxWidth = viewBoxDimensions.width;
    const viewBoxHeight = viewBoxDimensions.height;

    let svgWidth;
    let svgHeight;

    if (!userIsPresenter) {
      svgWidth = (presentationHeight * viewBoxWidth) / viewBoxHeight;
      if (presentationWidth < svgWidth) {
        svgHeight = (presentationHeight * presentationWidth) / svgWidth;
        svgWidth = presentationWidth;
      } else {
        svgHeight = presentationHeight;
      }
    } else if (!fitToWidth) {
      svgWidth = (presentationHeight * originalWidth) / originalHeight;
      if (presentationWidth < svgWidth) {
        svgHeight = (presentationHeight * presentationWidth) / svgWidth;
        svgWidth = presentationWidth;
      } else {
        svgHeight = presentationHeight;
      }
    } else {
      svgWidth = presentationWidth;
      svgHeight = (svgWidth * originalHeight) / originalWidth;
      if (svgHeight > presentationHeight) svgHeight = presentationHeight;
    }

    if (typeof svgHeight !== 'number' || typeof svgWidth !== 'number') {
      return { width: 0, height: 0 };
    }

    return {
      width: svgWidth,
      height: svgHeight,
    };
  }

  zoomChanger(zoom) {
    this.setState({ zoom });
  }

  fitToWidthHandler() {
    const {
      fitToWidth,
    } = this.state;

    this.setState({
      fitToWidth: !fitToWidth,
      zoom: HUNDRED_PERCENT,
    });
  }

  isPresentationAccessible() {
    const {
      currentSlide,
      slidePosition,
    } = this.props;
    // sometimes tomcat publishes the slide url, but the actual file is not accessible
    return currentSlide && slidePosition;
  }

  updateLocalPosition(x, y, width, height, zoom) {
    this.setState({
      localPosition: {
        x, y, width, height,
      },
      zoom,
    });
  }

  panAndZoomChanger(w, h, x, y) {
    const {
      currentSlide,
      podId,
      zoomSlide,
    } = this.props;

    zoomSlide(currentSlide.num, podId, w, h, x, y);
  }

  renderPresentationClose() {
    const { isFullscreen } = this.state;
    const {
      layoutType,
      fullscreenContext,
      layoutContextDispatch,
      isIphone,
// <<<<<<< HEAD
//       presentationIsOpen,
//     } = this.props;

//     if (isFullscreen
// =======
    } = this.props;

    if (!OLD_MINIMIZE_BUTTON_ENABLED
      || !shouldEnableSwapLayout()
      || isFullscreen
// >>>>>>> embed Tldraw into BBB client
      || fullscreenContext
      || layoutType === LAYOUT_TYPE.PRESENTATION_FOCUS) {
      return null;
    }
  }

  renderOverlays(slideObj, svgDimensions, viewBoxPosition, viewBoxDimensions, physicalDimensions) {
    const {
      userIsPresenter,
      multiUser,
      podId,
      currentSlide,
      slidePosition,
    } = this.props;

    const {
      zoom,
      fitToWidth,
    } = this.state;

    if (!userIsPresenter && !multiUser) {
      return null;
    }

    // retrieving the pre-calculated data from the slide object
    const {
      width,
      height,
    } = slidePosition;

    return (
      <PresentationOverlayContainer
        podId={podId}
        userIsPresenter={userIsPresenter}
        currentSlideNum={currentSlide.num}
        slide={slideObj}
        slideWidth={width}
        slideHeight={height}
        viewBoxX={viewBoxPosition.x}
        viewBoxY={viewBoxPosition.y}
        viewBoxWidth={viewBoxDimensions.width}
        viewBoxHeight={viewBoxDimensions.height}
        physicalSlideWidth={physicalDimensions.width}
        physicalSlideHeight={physicalDimensions.height}
        svgWidth={svgDimensions.width}
        svgHeight={svgDimensions.height}
        zoom={zoom}
        zoomChanger={this.zoomChanger}
        updateLocalPosition={this.updateLocalPosition}
        panAndZoomChanger={this.panAndZoomChanger}
        getSvgRef={this.getSvgRef}
        fitToWidth={fitToWidth}
      >
        <WhiteboardOverlayContainer
          getSvgRef={this.getSvgRef}
          userIsPresenter={userIsPresenter}
          whiteboardId={slideObj.id}
          slide={slideObj}
          slideWidth={width}
          slideHeight={height}
          viewBoxX={viewBoxPosition.x}
          viewBoxY={viewBoxPosition.y}
          viewBoxWidth={viewBoxDimensions.width}
          viewBoxHeight={viewBoxDimensions.height}
          physicalSlideWidth={physicalDimensions.width}
          physicalSlideHeight={physicalDimensions.height}
          zoom={zoom}
          zoomChanger={this.zoomChanger}
        />
      </PresentationOverlayContainer>
    );
  }

  // renders the whole presentation area
  renderPresentation(svgDimensions, viewBoxDimensions) {
    const {
      intl,
      podId,
      currentSlide,
      slidePosition,
      userIsPresenter,
      presentationIsOpen,
    } = this.props;

    const {
      localPosition,
    } = this.state;

    if (!this.isPresentationAccessible()) {
      return null;
    }

    // retrieving the pre-calculated data from the slide object
    const {
      width,
      height,
    } = slidePosition;

    const {
      imageUri,
      content,
    } = currentSlide;

    let viewBoxPosition;

    if (userIsPresenter && localPosition) {
      viewBoxPosition = {
        x: localPosition.x,
        y: localPosition.y,
      };
    } else {
      viewBoxPosition = {
        x: slidePosition.x,
        y: slidePosition.y,
      };
    }

    const widthRatio = viewBoxDimensions.width / width;
    const heightRatio = viewBoxDimensions.height / height;

    const physicalDimensions = {
      width: (svgDimensions.width / widthRatio),
      height: (svgDimensions.height / heightRatio),
    };

    const svgViewBox = `${viewBoxPosition.x} ${viewBoxPosition.y} `
      + `${viewBoxDimensions.width} ${Number.isNaN(viewBoxDimensions.height) ? 0 : viewBoxDimensions.height}`;

    const slideContent = content ? `${intl.formatMessage(intlMessages.slideContentStart)}
      ${content}
      ${intl.formatMessage(intlMessages.slideContentEnd)}` : intl.formatMessage(intlMessages.noSlideContent);

    return (
      <div
        style={{
          position: 'absolute',
          width: svgDimensions.width < 0 ? 0 : svgDimensions.width,
          height: svgDimensions.height < 0 ? 0 : svgDimensions.height,
          textAlign: 'center',
          display: !presentationIsOpen ? 'none' : 'block',
        }}
      >
        <Styled.VisuallyHidden id="currentSlideText">{slideContent}</Styled.VisuallyHidden>
        {/* {this.renderPresentationClose()}
        {this.renderPresentationDownload()}
        {this.renderPresentationFullscreen()} */}
        {this.renderPresentationMenu()}
        <Styled.PresentationSvg
          key={currentSlide.id}
          data-test={!presentationIsOpen ? 'hiddenWhiteboard' : 'whiteboard'}
          width={svgDimensions.width < 0 ? 0 : svgDimensions.width}
          height={svgDimensions.height < 0 ? 0 : svgDimensions.height}
          ref={(ref) => { if (ref != null) { this.svggroup = ref; } }}
          viewBox={svgViewBox}
          version="1.1"
          xmlns="http://www.w3.org/2000/svg"
        >
          <defs>
            <clipPath id="viewBox">
              <rect x={viewBoxPosition.x} y={viewBoxPosition.y} width="100%" height="100%" fill="none" />
            </clipPath>
          </defs>
          <g clipPath="url(#viewBox)">
            <Slide
              imageUri={imageUri}
              svgWidth={width}
              svgHeight={height}
            />
            <AnnotationGroupContainer
              {...{
                width,
                height,
              }}
              published
              whiteboardId={currentSlide.id}
            />
            <AnnotationGroupContainer
              {...{
                width,
                height,
              }}
              published={false}
              whiteboardId={currentSlide.id}
            />
            <CursorWrapperContainer
              podId={podId}
              whiteboardId={currentSlide.id}
              widthRatio={widthRatio}
              physicalWidthRatio={svgDimensions.width / width}
              slideWidth={width}
              slideHeight={height}
            />
          </g>
          {this.renderOverlays(
            currentSlide,
            svgDimensions,
            viewBoxPosition,
            viewBoxDimensions,
            physicalDimensions,
          )}
        </Styled.PresentationSvg>
      </div>
    );
  }

  renderPresentationToolbar(svgWidth = 0) {
    const {
      currentSlide,
      podId,
      isMobile,
      layoutType,
      numCameras,
      fullscreenElementId,
      fullscreenContext,
      layoutContextDispatch,
      presentationIsOpen,
      slidePosition,
    } = this.props;
    const { zoom, fitToWidth } = this.state;

    if (!currentSlide) return null;

    const { presentationToolbarMinWidth } = DEFAULT_VALUES;

    const toolbarWidth = ((this.refWhiteboardArea && svgWidth > presentationToolbarMinWidth)
      || isMobile
      || (layoutType === LAYOUT_TYPE.VIDEO_FOCUS && numCameras > 0))
      ? svgWidth
      : presentationToolbarMinWidth;
    return (
      <PresentationToolbarContainer
        {...{
          fitToWidth,
          zoom,
          podId,
          currentSlide,
          slidePosition,
          toolbarWidth,
          fullscreenElementId,
          layoutContextDispatch,
          presentationIsOpen,
        }}
        setIsPanning={this.setIsPanning}
        isPanning={this.state.isPanning}
<<<<<<< HEAD
        isZoomed={this.state.isZoomed}
=======
>>>>>>> eb7c3dcb
        curPageId={this.state.tldrawAPI?.getPage()?.id}
        currentSlideNum={currentSlide.num}
        presentationId={currentSlide.presentationId}
        zoomChanger={this.zoomChanger}
        fitToWidthHandler={this.fitToWidthHandler}
        isFullscreen={fullscreenContext}
        fullscreenAction={ACTIONS.SET_FULLSCREEN_ELEMENT}
        fullscreenRef={this.refPresentationContainer}
        addWhiteboardGlobalAccess={this.props.addWhiteboardGlobalAccess}
        removeWhiteboardGlobalAccess={this.props.removeWhiteboardGlobalAccess}
        multiUserSize={this.props.multiUserSize}
        multiUser={this.props.multiUser}
        whiteboardId={currentSlide?.id}
      />
    );
  }

  renderWhiteboardToolbar(svgDimensions) {
    const { currentSlide, userIsPresenter } = this.props;
    if (!this.isPresentationAccessible()) return null;

    return (
      <WhiteboardToolbarContainer
        whiteboardId={currentSlide.id}
        height={svgDimensions.height}
        isPresenter={userIsPresenter}
      />
    );
  }

  renderPresentationDownload() {
    const { presentationIsDownloadable, downloadPresentationUri } = this.props;

    if (!presentationIsDownloadable) return null;

    const handleDownloadPresentation = () => {
      window.open(downloadPresentationUri);
    };

    return (
      <DownloadPresentationButton
        handleDownloadPresentation={handleDownloadPresentation}
        dark
      />
    );
  }

  renderPresentationFullscreen() {
    const {
      intl,
      fullscreenElementId,
    } = this.props;
    const { isFullscreen } = this.state;

    if (!ALLOW_FULLSCREEN) return null;

    return (
      <Styled.PresentationFullscreenButton
        fullscreenRef={this.refPresentationContainer}
        elementName={intl.formatMessage(intlMessages.presentationLabel)}
        elementId={fullscreenElementId}
        isFullscreen={isFullscreen}
        color="muted"
        fullScreenStyle={false}
      />
    );
  }

  renderCurrentPresentationToast() {
    const {
      intl, currentPresentation, userIsPresenter, downloadPresentationUri,
    } = this.props;
    const { downloadable } = currentPresentation;

    return (
      <Styled.InnerToastWrapper>
        <Styled.ToastIcon>
          <Styled.IconWrapper>
            <Icon iconName="presentation" />
          </Styled.IconWrapper>
        </Styled.ToastIcon>

        <Styled.ToastTextContent data-test="toastSmallMsg">
          <div>{`${intl.formatMessage(intlMessages.changeNotification)}`}</div>
          <Styled.PresentationName>{`${currentPresentation.name}`}</Styled.PresentationName>
        </Styled.ToastTextContent>

        {downloadable && !userIsPresenter
          ? (
            <Styled.ToastDownload>
              <Styled.ToastSeparator />
              <a
                data-test="toastDownload"
                aria-label={`${intl.formatMessage(intlMessages.downloadLabel)} ${currentPresentation.name}`}
                href={downloadPresentationUri}
                target="_blank"
                rel="noopener noreferrer"
              >
                {intl.formatMessage(intlMessages.downloadLabel)}
              </a>
            </Styled.ToastDownload>
          ) : null}
      </Styled.InnerToastWrapper>
    );
  }

  renderPresentationMenu() {
    const {
      intl,
      fullscreenElementId,
      layoutContextDispatch,
    } = this.props;

    return (
      <PresentationMenu
        fullscreenRef={this.refPresentationContainer}
        tldrawAPI={this.state.tldrawAPI}
        elementName={intl.formatMessage(intlMessages.presentationLabel)}
        elementId={fullscreenElementId}
        toggleSwapLayout={MediaService.toggleSwapLayout}
        layoutContextDispatch={layoutContextDispatch}
      />
    );
  }

  render() {
    const {
      userIsPresenter,
      currentSlide,
      multiUser,
      slidePosition,
      presentationBounds,
      fullscreenContext,
      isMobile,
      layoutType,
      numCameras,
      currentPresentation,
      layoutSwapped,
      podId,
      intl,
      isViewersCursorLocked,
      fullscreenElementId,
      layoutContextDispatch,
      presentationIsOpen,
    } = this.props;

    const {
      showSlide,
      isFullscreen,
      localPosition,
      fitToWidth,
      zoom,
    } = this.state;

    let viewBoxDimensions;

    if (userIsPresenter && localPosition) {
      viewBoxDimensions = {
        width: localPosition.width,
        height: localPosition.height,
      };
    } else if (slidePosition) {
      viewBoxDimensions = {
        width: slidePosition.viewBoxWidth,
        height: slidePosition.viewBoxHeight,
      };
    } else {
      viewBoxDimensions = {
        width: 0,
        height: 0,
      };
    }

    const svgDimensions = this.calculateSize(viewBoxDimensions);
    const svgHeight = svgDimensions.height;
    const svgWidth = svgDimensions.width;

    const toolbarHeight = this.getToolbarHeight();

    const { presentationToolbarMinWidth } = DEFAULT_VALUES;

    const isLargePresentation = (svgWidth > presentationToolbarMinWidth || isMobile)
      && !(layoutType === LAYOUT_TYPE.VIDEO_FOCUS && numCameras > 0 && !fullscreenContext);

    const containerWidth = isLargePresentation
      ? svgWidth
      : presentationToolbarMinWidth;

    const slideContent = currentSlide?.content ? `${intl.formatMessage(intlMessages.slideContentStart)}
    ${currentSlide.content}
    ${intl.formatMessage(intlMessages.slideContentEnd)}` : intl.formatMessage(intlMessages.noSlideContent);

    if (!currentPresentation && this.refPresentationContainer) {
      return (
        <></>
        // <PresentationPlaceholder
        //   {
        //   ...presentationBounds
        //   }
        //   setPresentationRef={this.setPresentationRef}
        // />
      );
    }

    return (
      <>
        <Styled.PresentationContainer
          role="region"
          data-test="presentationContainer"
          ref={(ref) => { this.refPresentationContainer = ref; }}
          style={{
            top: presentationBounds.top,
            left: presentationBounds.left,
            right: presentationBounds.right,
            width: presentationBounds.width,
            height: presentationBounds.height,
            display: layoutSwapped ? 'none' : 'flex',
            overflow: 'hidden',
            zIndex: fullscreenContext ? presentationBounds.zIndex : undefined,
            background: layoutType === LAYOUT_TYPE.VIDEO_FOCUS && numCameras > 0 && !fullscreenContext
              ? colorContentBackground
              : null,
          }}
        >
          <Styled.Presentation ref={(ref) => { this.refPresentation = ref; }}>
            <Styled.SvgContainer
              style={{
                height: svgHeight + toolbarHeight,
              }}
            >
              <div
                style={{
                  position: 'absolute',
                  width: svgDimensions.width < 0 ? 0 : svgDimensions.width,
                  height: svgDimensions.height < 0 ? 0 : svgDimensions.height,
                  textAlign: 'center',
                  display: !presentationIsOpen ? 'none' : 'block',
                }}
              >
                <Styled.VisuallyHidden id="currentSlideText">{slideContent}</Styled.VisuallyHidden>
                {this.renderPresentationMenu()}
                <WhiteboardContainer
                  whiteboardId={currentSlide?.id}
                  podId={podId}
                  slidePosition={slidePosition}
                  getSvgRef={this.getSvgRef}
                  setTldrawAPI={this.setTldrawAPI}
                  curPageId={currentSlide?.num.toString()}
                  svgUri={currentSlide?.svgUri}
                  intl={intl}
                  presentationWidth={svgWidth}
                  presentationHeight={svgHeight}
                  isViewersCursorLocked={isViewersCursorLocked}
                  isPanning={this.state.isPanning}
                  zoomChanger={this.zoomChanger}
                  isPanning={this.state.isPanning}
                  fitToWidth={fitToWidth}
                  zoomValue={zoom}
                />
                {isFullscreen && <PollingContainer />}
              </div>
              <Styled.PresentationToolbar
                ref={(ref) => { this.refPresentationToolbar = ref; }}
                style={
                  {
                    width: containerWidth,
                  }
                }
              >
                {this.renderPresentationToolbar(svgWidth)}
              </Styled.PresentationToolbar>
              {/*this.renderPresentationToolbar()*/}
            </Styled.SvgContainer>
          </Styled.Presentation>
          {/*
        <Styled.Presentation ref={(ref) => { this.refPresentation = ref; }}>
          <Styled.WhiteboardSizeAvailable ref={(ref) => { this.refWhiteboardArea = ref; }} />
          <Styled.SvgContainer
            style={{
              height: svgHeight + toolbarHeight,
            }}
          >
            {showSlide && svgWidth > 0 && svgHeight > 0
              ? this.renderPresentation(svgDimensions, viewBoxDimensions)
              : null}
            {showSlide && (userIsPresenter || multiUser)
              ? this.renderWhiteboardToolbar(svgDimensions)
              : null}
            {showSlide && userIsPresenter
              ? (
                <Styled.PresentationToolbar
                  ref={(ref) => { this.refPresentationToolbar = ref; }}
                  style={
                    {
                      width: containerWidth,
                    }
                  }
                >
                  {this.renderPresentationToolbar(svgWidth)}
                </Styled.PresentationToolbar>
              )
              : null}
          </Styled.SvgContainer>
        </Styled.Presentation> */}
      </Styled.PresentationContainer>

      </>
    );
  }
}

export default injectIntl(Presentation);

Presentation.propTypes = {
  podId: PropTypes.string.isRequired,
  // Defines a boolean value to detect whether a current user is a presenter
  userIsPresenter: PropTypes.bool.isRequired,
  currentSlide: PropTypes.shape({
    presentationId: PropTypes.string.isRequired,
    current: PropTypes.bool.isRequired,
    num: PropTypes.number.isRequired,
    id: PropTypes.string.isRequired,
    imageUri: PropTypes.string.isRequired,
  }),
  slidePosition: PropTypes.shape({
    x: PropTypes.number.isRequired,
    y: PropTypes.number.isRequired,
    height: PropTypes.number.isRequired,
    width: PropTypes.number.isRequired,
    viewBoxWidth: PropTypes.number.isRequired,
    viewBoxHeight: PropTypes.number.isRequired,
  }),
  // current multi-user status
  multiUser: PropTypes.bool.isRequired,
};

Presentation.defaultProps = {
  currentSlide: undefined,
  slidePosition: undefined,
};<|MERGE_RESOLUTION|>--- conflicted
+++ resolved
@@ -128,15 +128,12 @@
     return stateChange;
   }
 
-<<<<<<< HEAD
-=======
   setIsPanning() {
     this.setState({
       isPanning: !this.state.isPanning,
     });
   }
 
->>>>>>> eb7c3dcb
   handlePanShortcut(e) {
     const { userIsPresenter } = this.props;
     if (e.keyCode === SPACE && userIsPresenter) {
@@ -295,14 +292,6 @@
         type: ACTIONS.SET_PRESENTATION_NUM_CURRENT_SLIDE,
         value: currentSlide.num,
       });
-    }
-<<<<<<< HEAD
-
-    if (isPanning || !userIsPresenter && prevProps.userIsPresenter) {
-=======
-    if (!userIsPresenter && prevProps.userIsPresenter) {
->>>>>>> eb7c3dcb
-      this.setIsPanning();
     }
   }
 
@@ -786,10 +775,6 @@
         }}
         setIsPanning={this.setIsPanning}
         isPanning={this.state.isPanning}
-<<<<<<< HEAD
-        isZoomed={this.state.isZoomed}
-=======
->>>>>>> eb7c3dcb
         curPageId={this.state.tldrawAPI?.getPage()?.id}
         currentSlideNum={currentSlide.num}
         presentationId={currentSlide.presentationId}
@@ -1045,7 +1030,6 @@
                   isViewersCursorLocked={isViewersCursorLocked}
                   isPanning={this.state.isPanning}
                   zoomChanger={this.zoomChanger}
-                  isPanning={this.state.isPanning}
                   fitToWidth={fitToWidth}
                   zoomValue={zoom}
                 />
