import React, { PureComponent } from 'react';
import PropTypes from 'prop-types';
import WhiteboardContainer from '/imports/ui/components/whiteboard/container';
import { HUNDRED_PERCENT, MAX_PERCENT } from '/imports/utils/slideCalcUtils';
import { SPACE } from '/imports/utils/keyCodes';
import { defineMessages, injectIntl } from 'react-intl';
import { toast } from 'react-toastify';
import { Session } from 'meteor/session';
import PresentationToolbarContainer from './presentation-toolbar/container';
import PresentationMenu from './presentation-menu/container';
import DownloadPresentationButton from './download-presentation-button/component';
import Styled from './styles';
import FullscreenService from '/imports/ui/components/common/fullscreen-button/service';
import Icon from '/imports/ui/components/common/icon/component';
import PollingContainer from '/imports/ui/components/polling/container';
import { ACTIONS, LAYOUT_TYPE } from '../layout/enums';
import DEFAULT_VALUES from '../layout/defaultValues';
import { colorContentBackground } from '/imports/ui/stylesheets/styled-components/palette';
import browserInfo from '/imports/utils/browserInfo';
import { addNewAlert } from '../screenreader-alert/service';
import { clearCursors } from '/imports/ui/components/whiteboard/cursors/service';
import { debounce } from '/imports/utils/debounce';

const intlMessages = defineMessages({
  presentationLabel: {
    id: 'app.presentationUploder.title',
    description: 'presentation area element label',
  },
  changeNotification: {
    id: 'app.presentation.notificationLabel',
    description: 'label displayed in toast when presentation switches',
  },
  downloadLabel: {
    id: 'app.presentation.downloadLabel',
    description: 'label for downloadable presentations',
  },
  slideContentStart: {
    id: 'app.presentation.startSlideContent',
    description: 'Indicate the slide content start',
  },
  slideContentEnd: {
    id: 'app.presentation.endSlideContent',
    description: 'Indicate the slide content end',
  },
  slideContentChanged: {
    id: 'app.presentation.changedSlideContent',
    description: 'Indicate the slide content has changed',
  },
  noSlideContent: {
    id: 'app.presentation.emptySlideContent',
    description: 'No content available for slide',
  },
});

const { isSafari } = browserInfo;
const FULLSCREEN_CHANGE_EVENT = isSafari
  ? 'webkitfullscreenchange'
  : 'fullscreenchange';

const getToolbarHeight = () => {
  let height = 0;
  const toolbarEl = document.getElementById('presentationToolbarWrapper');
  if (toolbarEl) {
    const { clientHeight } = toolbarEl;
    height = clientHeight;
  }
  return height;
};

class Presentation extends PureComponent {
  constructor() {
    super();

    this.state = {
      presentationWidth: 0,
      presentationHeight: 0,
      zoom: 100,
      isFullscreen: false,
      tldrawAPI: null,
      isPanning: false,
      tldrawIsMounting: true,
      isToolbarVisible: true,
      hadPresentation: false,
    };

    this.currentPresentationToastId = null;

    this.getSvgRef = this.getSvgRef.bind(this);
<<<<<<< HEAD
    this.setFitToWidth = this.setFitToWidth.bind(this);
    this.zoomChanger = debounce(this.zoomChanger.bind(this), 200);
=======
    this.zoomChanger = debounce({ delay: 200 }, this.zoomChanger.bind(this));
>>>>>>> 06e45123
    this.updateLocalPosition = this.updateLocalPosition.bind(this);
    this.panAndZoomChanger = this.panAndZoomChanger.bind(this);
    this.fitToWidthHandler = this.fitToWidthHandler.bind(this);
    this.onFullscreenChange = this.onFullscreenChange.bind(this);
<<<<<<< HEAD
    this.getPresentationSizesAvailable = this.getPresentationSizesAvailable.bind(this);
    this.handleResize = debounce(this.handleResize.bind(this), 200);
=======
    this.getPresentationSizesAvailable =
      this.getPresentationSizesAvailable.bind(this);
    this.handleResize = debounce({ delay: 200 }, this.handleResize.bind(this));
>>>>>>> 06e45123
    this.setTldrawAPI = this.setTldrawAPI.bind(this);
    this.setIsPanning = this.setIsPanning.bind(this);
    this.setIsToolbarVisible = this.setIsToolbarVisible.bind(this);
    this.handlePanShortcut = this.handlePanShortcut.bind(this);
    this.renderPresentationMenu = this.renderPresentationMenu.bind(this);

    this.onResize = () => setTimeout(this.handleResize.bind(this), 0);
    this.renderCurrentPresentationToast =
      this.renderCurrentPresentationToast.bind(this);
    this.setPresentationRef = this.setPresentationRef.bind(this);
    this.setTldrawIsMounting = this.setTldrawIsMounting.bind(this);
    Session.set('componentPresentationWillUnmount', false);
  }

  static getDerivedStateFromProps(props, state) {
    const { prevProps } = state;
    const stateChange = { prevProps: props };

    if (
      props.userIsPresenter &&
      (!prevProps || !prevProps.userIsPresenter) &&
      props.currentSlide &&
      props.slidePosition
    ) {
      let potentialZoom =
        100 / (props.slidePosition.viewBoxWidth / props.slidePosition.width);
      potentialZoom = Math.max(
        HUNDRED_PERCENT,
        Math.min(MAX_PERCENT, potentialZoom)
      );
      stateChange.zoom = potentialZoom;
    }

    if (!prevProps) return stateChange;

    // When presenter is changed or slide changed we reset localPosition
    if (
      prevProps.currentSlide?.id !== props.currentSlide?.id ||
      prevProps.userIsPresenter !== props.userIsPresenter
    ) {
      stateChange.localPosition = undefined;
    }

    return stateChange;
  }

  componentDidMount() {
    this.getInitialPresentationSizes();
    this.refPresentationContainer.addEventListener(
      'keydown',
      this.handlePanShortcut
    );
    this.refPresentationContainer.addEventListener(
      'keyup',
      this.handlePanShortcut
    );
    this.refPresentationContainer.addEventListener(
      FULLSCREEN_CHANGE_EVENT,
      this.onFullscreenChange
    );
    window.addEventListener('resize', this.onResize, false);

    const {
      currentSlide,
      slidePosition,
      numPages,
      layoutContextDispatch,
      currentPresentationId,
    } = this.props;

    if (currentPresentationId) {
      this.setState({
        hadPresentation: true,
      });
    }

    if (currentSlide) {
      layoutContextDispatch({
        type: ACTIONS.SET_PRESENTATION_NUM_CURRENT_SLIDE,
        value: currentSlide.num,
      });
      layoutContextDispatch({
        type: ACTIONS.SET_PRESENTATION_CURRENT_SLIDE_SIZE,
        value: {
          width: slidePosition.width,
          height: slidePosition.height,
        },
      });
      layoutContextDispatch({
        type: ACTIONS.SET_PRESENTATION_SLIDES_LENGTH,
        value: numPages,
      });
    }
  }

  componentDidUpdate(prevProps) {
    const {
      currentPresentation,
      slidePosition,
      presentationIsOpen,
      currentSlide,
      publishedPoll,
      setPresentationIsOpen,
      restoreOnUpdate,
      layoutContextDispatch,
      userIsPresenter,
      presentationBounds,
      numCameras,
      intl,
      multiUser,
      numPages,
      currentPresentationId,
      fitToWidth,
    } = this.props;
    const {
      presentationWidth,
      presentationHeight,
      zoom,
      isPanning,
      presentationId,
      hadPresentation,
    } = this.state;
    const {
      numCameras: prevNumCameras,
      presentationBounds: prevPresentationBounds,
      multiUser: prevMultiUser,
    } = prevProps;

    if (prevMultiUser && !multiUser) {
      clearCursors();
    }

    if (numCameras !== prevNumCameras) {
      this.onResize();
    }

    if (numPages !== prevProps.numPages) {
      layoutContextDispatch({
        type: ACTIONS.SET_PRESENTATION_SLIDES_LENGTH,
        value: numPages,
      });
    }

    if (
      currentSlide?.num != null &&
      prevProps?.currentSlide?.num != null &&
      currentSlide?.num !== prevProps.currentSlide?.num
    ) {
      addNewAlert(
        intl.formatMessage(intlMessages.slideContentChanged, {
          0: currentSlide.num,
        })
      );
    }

    if (currentPresentation) {
      const downloadableOn =
        !prevProps?.currentPresentation?.downloadable &&
        currentPresentation.downloadable;

      const shouldCloseToast = !(
        currentPresentation.downloadable && !userIsPresenter
      );

      if (
        prevProps?.currentPresentation?.id !== currentPresentation.id ||
        (downloadableOn && !userIsPresenter)
      ) {
        if (this.currentPresentationToastId) {
          toast.update(this.currentPresentationToastId, {
            autoClose: shouldCloseToast,
            render: this.renderCurrentPresentationToast(),
          });
        } else {
          this.currentPresentationToastId = toast(
            this.renderCurrentPresentationToast(),
            {
              onClose: () => {
                this.currentPresentationToastId = null;
              },
              autoClose: shouldCloseToast,
              className: 'actionToast currentPresentationToast',
            }
          );
        }
      }

      const downloadableOff =
        prevProps?.currentPresentation?.downloadable &&
        !currentPresentation.downloadable;

      if (this.currentPresentationToastId && downloadableOff) {
        toast.update(this.currentPresentationToastId, {
          autoClose: true,
          render: this.renderCurrentPresentationToast(),
        });
      }
    }

    if (prevProps?.slidePosition && slidePosition) {
      const { width: prevWidth, height: prevHeight } = prevProps.slidePosition;
      const { width: currWidth, height: currHeight } = slidePosition;

      if (prevWidth !== currWidth || prevHeight !== currHeight) {
        layoutContextDispatch({
          type: ACTIONS.SET_PRESENTATION_CURRENT_SLIDE_SIZE,
          value: {
            width: currWidth,
            height: currHeight,
          },
        });
      }
      const presentationChanged = presentationId !== currentPresentationId;

      const isInitialPresentation = currentPresentation.isInitialPresentation;

      if (
        !presentationIsOpen &&
        restoreOnUpdate &&
        (currentSlide || presentationChanged)
      ) {
        const slideChanged = currentSlide.id !== prevProps.currentSlide.id;
        const positionChanged =
          slidePosition.viewBoxHeight !==
            prevProps.slidePosition.viewBoxHeight ||
          slidePosition.viewBoxWidth !== prevProps.slidePosition.viewBoxWidth;
        const pollPublished = publishedPoll && !prevProps.publishedPoll;
        if (
          slideChanged ||
          positionChanged ||
          pollPublished ||
          (presentationChanged && (hadPresentation || !isInitialPresentation))
        ) {
          setPresentationIsOpen(layoutContextDispatch, !presentationIsOpen);
        }
      }

      if (presentationChanged) {
        this.setState({
          presentationId: currentPresentationId,
          hadPresentation: true,
        });
      }

      if (
        presentationBounds !== prevPresentationBounds ||
        (!presentationWidth && !presentationHeight)
      )
        this.onResize();
    } else if (slidePosition) {
      const { width: currWidth, height: currHeight } = slidePosition;

      layoutContextDispatch({
        type: ACTIONS.SET_PRESENTATION_CURRENT_SLIDE_SIZE,
        value: {
          width: currWidth,
          height: currHeight,
        },
      });
      layoutContextDispatch({
        type: ACTIONS.SET_PRESENTATION_NUM_CURRENT_SLIDE,
        value: currentSlide.num,
      });
    }

    if (
      (zoom <= HUNDRED_PERCENT && isPanning && !fitToWidth) ||
      (!userIsPresenter && prevProps.userIsPresenter)
    ) {
      this.setIsPanning();
    }
  }

  componentWillUnmount() {
    Session.set('componentPresentationWillUnmount', true);
    const { fullscreenContext, layoutContextDispatch } = this.props;

    window.removeEventListener('resize', this.onResize, false);
    this.refPresentationContainer.removeEventListener(
      FULLSCREEN_CHANGE_EVENT,
      this.onFullscreenChange
    );
    this.refPresentationContainer.removeEventListener(
      'keydown',
      this.handlePanShortcut
    );
    this.refPresentationContainer.removeEventListener(
      'keyup',
      this.handlePanShortcut
    );

    if (fullscreenContext) {
      layoutContextDispatch({
        type: ACTIONS.SET_FULLSCREEN_ELEMENT,
        value: {
          element: '',
          group: '',
        },
      });
    }
  }

  handlePanShortcut(e) {
    const { userIsPresenter } = this.props;
    const { isPanning } = this.state;
    if (e.keyCode === SPACE && userIsPresenter) {
      switch (e.type) {
        case 'keyup':
          return isPanning && this.setIsPanning();
        case 'keydown':
          return !isPanning && this.setIsPanning();
        default:
      }
    }
    return null;
  }

  handleResize() {
    const presentationSizes = this.getPresentationSizesAvailable();
    if (Object.keys(presentationSizes).length > 0) {
      // updating the size of the space available for the slide
      if (!Session.get('componentPresentationWillUnmount')) {
        this.setState({
          presentationHeight: presentationSizes.presentationHeight,
          presentationWidth: presentationSizes.presentationWidth,
        });
      }
    }
  }

  onFullscreenChange() {
    const { isFullscreen } = this.state;
    const newIsFullscreen = FullscreenService.isFullScreen(
      this.refPresentationContainer
    );
    if (isFullscreen !== newIsFullscreen) {
      this.setState({ isFullscreen: newIsFullscreen });
    }
  }

  setTldrawAPI(api) {
    this.setState({
      tldrawAPI: api,
    });
  }

  setTldrawIsMounting(value) {
    this.setState({ tldrawIsMounting: value });
  }

  setIsPanning() {
    this.setState((prevState) => ({
      isPanning: !prevState.isPanning,
    }));
  }

  setIsToolbarVisible(isVisible) {
    this.setState({
      isToolbarVisible: isVisible,
    });
  }

  setPresentationRef(ref) {
    this.refPresentationContainer = ref;
  }

  // returns a ref to the svg element, which is required by a WhiteboardOverlay
  // to transform screen coordinates to svg coordinate system
  getSvgRef() {
    return this.svggroup;
  }

  getPresentationSizesAvailable() {
    const {
      presentationBounds,
      presentationAreaSize: newPresentationAreaSize,
    } = this.props;
    const presentationSizes = {
      presentationWidth: 0,
      presentationHeight: 0,
    };

    if (newPresentationAreaSize) {
      presentationSizes.presentationWidth =
        newPresentationAreaSize.presentationAreaWidth;
      presentationSizes.presentationHeight =
        newPresentationAreaSize.presentationAreaHeight -
        (getToolbarHeight() || 0);
      return presentationSizes;
    }

    presentationSizes.presentationWidth = presentationBounds.width;
    presentationSizes.presentationHeight = presentationBounds.height;
    return presentationSizes;
  }

  getInitialPresentationSizes() {
    // determining the presentationWidth and presentationHeight (available
    // space for the svg) on the initial load

    const presentationSizes = this.getPresentationSizesAvailable();
    if (Object.keys(presentationSizes).length > 0) {
      // setting the state of the available space for the svg
      this.setState({
        presentationHeight: presentationSizes.presentationHeight,
        presentationWidth: presentationSizes.presentationWidth,
      });
    }
  }

  zoomChanger(zoom) {
    this.setState({ zoom });
  }

  fitToWidthHandler() {
    const { setPresentationFitToWidth, fitToWidth } = this.props;
    setPresentationFitToWidth(!fitToWidth)
    this.setState({
      zoom: HUNDRED_PERCENT,
    });
  }

  updateLocalPosition(x, y, width, height, zoom) {
    this.setState({
      localPosition: {
        x,
        y,
        width,
        height,
      },
      zoom,
    });
  }

  calculateSize(viewBoxDimensions) {
    const { presentationHeight, presentationWidth } = this.state;

    const { userIsPresenter, currentSlide, slidePosition, fitToWidth } = this.props;

    if (!currentSlide || !slidePosition) {
      return { width: 0, height: 0 };
    }

    const originalWidth = slidePosition.width;
    const originalHeight = slidePosition.height;
    const viewBoxWidth = viewBoxDimensions.width;
    const viewBoxHeight = viewBoxDimensions.height;

    let svgWidth;
    let svgHeight;

    if (!userIsPresenter) {
      svgWidth = (presentationHeight * viewBoxWidth) / viewBoxHeight;
      if (presentationWidth < svgWidth) {
        svgHeight = (presentationHeight * presentationWidth) / svgWidth;
        svgWidth = presentationWidth;
      } else {
        svgHeight = presentationHeight;
      }
    } else if (!fitToWidth) {
      svgWidth = (presentationHeight * originalWidth) / originalHeight;
      if (presentationWidth < svgWidth) {
        svgHeight = (presentationHeight * presentationWidth) / svgWidth;
        svgWidth = presentationWidth;
      } else {
        svgHeight = presentationHeight;
      }
    } else {
      svgWidth = presentationWidth;
      svgHeight = (svgWidth * originalHeight) / originalWidth;
      if (svgHeight > presentationHeight) svgHeight = presentationHeight;
    }

    if (typeof svgHeight !== 'number' || typeof svgWidth !== 'number') {
      return { width: 0, height: 0 };
    }

    return {
      width: svgWidth,
      height: svgHeight,
    };
  }

  panAndZoomChanger(w, h, x, y) {
    const { currentSlide, podId, zoomSlide } = this.props;

    zoomSlide(currentSlide.num, podId, w, h, x, y);
  }

  renderPresentationToolbar(svgWidth = 0) {
    const {
      currentSlide,
      podId,
      isMobile,
      layoutType,
      numCameras,
      fullscreenElementId,
      fullscreenContext,
      layoutContextDispatch,
      presentationIsOpen,
      slidePosition,
      addWhiteboardGlobalAccess,
      removeWhiteboardGlobalAccess,
      multiUserSize,
      multiUser,
      fitToWidth,
    } = this.props;
    const { zoom, isPanning } = this.state;

    if (!currentSlide) return null;

    const { presentationToolbarMinWidth } = DEFAULT_VALUES;

    const toolbarWidth =
      (this.refWhiteboardArea && svgWidth > presentationToolbarMinWidth) ||
      isMobile ||
      (layoutType === LAYOUT_TYPE.VIDEO_FOCUS && numCameras > 0)
        ? svgWidth
        : presentationToolbarMinWidth;
    return (
      <PresentationToolbarContainer
        {...{
          fitToWidth,
          zoom,
          podId,
          currentSlide,
          slidePosition,
          toolbarWidth,
          fullscreenElementId,
          layoutContextDispatch,
          presentationIsOpen,
        }}
        setIsPanning={this.setIsPanning}
        isPanning={isPanning}
        currentSlideNum={currentSlide.num}
        presentationId={currentSlide.presentationId}
        zoomChanger={this.zoomChanger}
        fitToWidthHandler={this.fitToWidthHandler}
        isFullscreen={fullscreenContext}
        fullscreenAction={ACTIONS.SET_FULLSCREEN_ELEMENT}
        fullscreenRef={this.refPresentationContainer}
        addWhiteboardGlobalAccess={addWhiteboardGlobalAccess}
        removeWhiteboardGlobalAccess={removeWhiteboardGlobalAccess}
        multiUserSize={multiUserSize}
        multiUser={multiUser}
        whiteboardId={currentSlide?.id}
      />
    );
  }

  renderCurrentPresentationToast() {
    const {
      intl,
      currentPresentation,
      userIsPresenter,
      downloadPresentationUri,
    } = this.props;
    const { downloadable } = currentPresentation;

    return (
      <Styled.InnerToastWrapper data-test='currentPresentationToast'>
        <Styled.ToastIcon>
          <Styled.IconWrapper>
            <Icon iconName='presentation' />
          </Styled.IconWrapper>
        </Styled.ToastIcon>

        <Styled.ToastTextContent data-test='toastSmallMsg'>
          <div>{`${intl.formatMessage(intlMessages.changeNotification)}`}</div>
          <Styled.PresentationName>{`${currentPresentation.name}`}</Styled.PresentationName>
        </Styled.ToastTextContent>

        {downloadable && !userIsPresenter ? (
          <Styled.ToastDownload>
            <Styled.ToastSeparator />
            <a
              data-test='toastDownload'
              aria-label={`${intl.formatMessage(intlMessages.downloadLabel)} ${
                currentPresentation.name
              }`}
              href={downloadPresentationUri}
              target='_blank'
              rel='noopener noreferrer'
            >
              {intl.formatMessage(intlMessages.downloadLabel)}
            </a>
          </Styled.ToastDownload>
        ) : null}
      </Styled.InnerToastWrapper>
    );
  }

  renderPresentationDownload() {
    const { presentationIsDownloadable, downloadPresentationUri } = this.props;

    if (!presentationIsDownloadable || !downloadPresentationUri) return null;

    const handleDownloadPresentation = () => {
      window.open(downloadPresentationUri);
    };

    return (
      <DownloadPresentationButton
        handleDownloadPresentation={handleDownloadPresentation}
        dark
      />
    );
  }

  renderPresentationMenu() {
    const {
      intl,
      fullscreenElementId,
      layoutContextDispatch,
      userIsPresenter,
    } = this.props;
    const { tldrawAPI, isToolbarVisible } = this.state;

    if (userIsPresenter && isToolbarVisible) return null;

    return (
      <PresentationMenu
        fullscreenRef={this.refPresentationContainer}
        tldrawAPI={tldrawAPI}
        elementName={intl.formatMessage(intlMessages.presentationLabel)}
        elementId={fullscreenElementId}
        layoutContextDispatch={layoutContextDispatch}
        setIsToolbarVisible={this.setIsToolbarVisible}
        isToolbarVisible={isToolbarVisible}
      />
    );
  }

  render() {
    const {
      userIsPresenter,
      currentSlide,
      slidePosition,
      presentationBounds,
      fullscreenContext,
      isMobile,
      layoutType,
      numCameras,
      currentPresentation,
      podId,
      intl,
      isViewersCursorLocked,
      fullscreenElementId,
      layoutContextDispatch,
      presentationIsOpen,
      darkTheme,
<<<<<<< HEAD
      isViewersAnnotationsLocked,
=======
      fitToWidth,
>>>>>>> 06e45123
    } = this.props;

    const {
      isFullscreen,
      localPosition,
      zoom,
      tldrawIsMounting,
      isPanning,
      tldrawAPI,
      isToolbarVisible,
    } = this.state;

    let viewBoxDimensions;

    if (userIsPresenter && localPosition) {
      viewBoxDimensions = {
        width: localPosition.width,
        height: localPosition.height,
      };
    } else if (slidePosition) {
      viewBoxDimensions = {
        width: slidePosition.viewBoxWidth,
        height: slidePosition.viewBoxHeight,
      };
    } else {
      viewBoxDimensions = {
        width: 0,
        height: 0,
      };
    }

    const svgDimensions = this.calculateSize(viewBoxDimensions);
    const svgHeight = svgDimensions.height;
    const svgWidth = svgDimensions.width;

    const toolbarHeight = getToolbarHeight();

    const { presentationToolbarMinWidth } = DEFAULT_VALUES;

    const isLargePresentation =
      (svgWidth > presentationToolbarMinWidth || isMobile) &&
      !(
        layoutType === LAYOUT_TYPE.VIDEO_FOCUS &&
        numCameras > 0 &&
        !fullscreenContext
      );

    const containerWidth = isLargePresentation
      ? svgWidth
      : presentationToolbarMinWidth;

    const slideContent = currentSlide?.content
      ? `${intl.formatMessage(intlMessages.slideContentStart)}
    ${currentSlide.content}
    ${intl.formatMessage(intlMessages.slideContentEnd)}`
      : intl.formatMessage(intlMessages.noSlideContent);

    const isVideoFocus = layoutType === LAYOUT_TYPE.VIDEO_FOCUS;
    const presentationZIndex = fullscreenContext ? presentationBounds.zIndex : undefined;

    return (
      <>
        <Styled.PresentationContainer
          role='region'
          data-test='presentationContainer'
          ref={(ref) => {
            this.refPresentationContainer = ref;
          }}
          style={{
            top: presentationBounds.top,
            left: presentationBounds.left,
            right: presentationBounds.right,
            width: presentationBounds.width,
            height: presentationBounds.height,
            display: !presentationIsOpen ? 'none' : 'flex',
            overflow: 'hidden',
            zIndex: !isVideoFocus ? presentationZIndex : 0,
            background:
<<<<<<< HEAD
              layoutType === isVideoFocus && !fullscreenContext
=======
              layoutType === LAYOUT_TYPE.VIDEO_FOCUS &&
              numCameras > 0 &&
              !fullscreenContext
>>>>>>> 06e45123
                ? colorContentBackground
                : null,
          }}
        >
          <Styled.Presentation
            ref={(ref) => {
              this.refPresentation = ref;
            }}
          >
            <Styled.SvgContainer
              style={{
                height: svgHeight + toolbarHeight,
              }}
            >
              <div
                style={{
                  position: 'absolute',
                  width: svgDimensions.width < 0 ? 0 : svgDimensions.width,
                  height: svgDimensions.height < 0 ? 0 : svgDimensions.height,
                  textAlign: 'center',
                  display: !presentationIsOpen ? 'none' : 'block',
                }}
                id='presentationInnerWrapper'
              >
<<<<<<< HEAD
                {this.renderPresentationDownload()}
                <Styled.VisuallyHidden id="currentSlideText">{slideContent}</Styled.VisuallyHidden>
                {!tldrawIsMounting && currentSlide && this.renderPresentationMenu()}
=======
                <Styled.VisuallyHidden id='currentSlideText'>
                  {slideContent}
                </Styled.VisuallyHidden>
                {!tldrawIsMounting &&
                  currentSlide &&
                  this.renderPresentationMenu()}
>>>>>>> 06e45123
                <WhiteboardContainer
                  whiteboardId={currentSlide?.id}
                  podId={podId}
                  slidePosition={slidePosition}
                  getSvgRef={this.getSvgRef}
                  tldrawAPI={tldrawAPI}
                  setTldrawAPI={this.setTldrawAPI}
                  curPageId={currentSlide?.num.toString() || '0'}
                  svgUri={currentSlide?.svgUri}
                  intl={intl}
                  presentationWidth={svgWidth}
                  presentationHeight={svgHeight}
                  presentationAreaHeight={presentationBounds?.height}
                  presentationAreaWidth={presentationBounds?.width}
                  isViewersCursorLocked={isViewersCursorLocked}
                  isPanning={isPanning}
                  zoomChanger={this.zoomChanger}
                  fitToWidth={fitToWidth}
                  zoomValue={zoom}
                  setTldrawIsMounting={this.setTldrawIsMounting}
                  setIsToolbarVisible={this.setIsToolbarVisible}
                  isFullscreen={isFullscreen}
                  fullscreenAction={ACTIONS.SET_FULLSCREEN_ELEMENT}
                  fullscreenElementId={fullscreenElementId}
                  layoutContextDispatch={layoutContextDispatch}
                  fullscreenRef={this.refPresentationContainer}
                  presentationId={currentPresentation?.id}
                  darkTheme={darkTheme}
                  isToolbarVisible={isToolbarVisible}
                  isViewersAnnotationsLocked={isViewersAnnotationsLocked}
                />
                {isFullscreen && <PollingContainer />}
              </div>
              {!tldrawIsMounting && (
                <Styled.PresentationToolbar
                  ref={(ref) => {
                    this.refPresentationToolbar = ref;
                  }}
                  style={{
                    width: containerWidth,
                  }}
                >
                  {this.renderPresentationToolbar(svgWidth)}
                </Styled.PresentationToolbar>
              )}
            </Styled.SvgContainer>
          </Styled.Presentation>
        </Styled.PresentationContainer>
      </>
    );
  }
}

export default injectIntl(Presentation);

Presentation.propTypes = {
  podId: PropTypes.string.isRequired,
  // Defines a boolean value to detect whether a current user is a presenter
  userIsPresenter: PropTypes.bool.isRequired,
  currentSlide: PropTypes.shape({
    presentationId: PropTypes.string.isRequired,
    current: PropTypes.bool.isRequired,
    num: PropTypes.number.isRequired,
    id: PropTypes.string.isRequired,
    imageUri: PropTypes.string.isRequired,
    curPageId: PropTypes.string,
    svgUri: PropTypes.string.isRequired,
    content: PropTypes.string.isRequired,
  }),
  slidePosition: PropTypes.shape({
    x: PropTypes.number.isRequired,
    y: PropTypes.number.isRequired,
    height: PropTypes.number.isRequired,
    width: PropTypes.number.isRequired,
    viewBoxWidth: PropTypes.number.isRequired,
    viewBoxHeight: PropTypes.number.isRequired,
  }),
  // current multi-user status
  multiUser: PropTypes.bool.isRequired,
  setPresentationIsOpen: PropTypes.func.isRequired,
  layoutContextDispatch: PropTypes.func.isRequired,
  currentPresentation: PropTypes.shape({
    downloadable: PropTypes.bool.isRequired,
    id: PropTypes.string.isRequired,
    name: PropTypes.string.isRequired,
  }),
  presentationIsOpen: PropTypes.bool.isRequired,
  numPages: PropTypes.number.isRequired,
  publishedPoll: PropTypes.bool.isRequired,
  presentationBounds: PropTypes.shape({
    top: PropTypes.number,
    left: PropTypes.number,
    right: PropTypes.number,
    width: PropTypes.number,
    height: PropTypes.number,
    zIndex: PropTypes.number,
  }),
  restoreOnUpdate: PropTypes.bool.isRequired,
  numCameras: PropTypes.number.isRequired,
  intl: PropTypes.shape({
    formatMessage: PropTypes.func.isRequired,
  }).isRequired,
  isMobile: PropTypes.bool.isRequired,
  fullscreenContext: PropTypes.bool.isRequired,
  presentationAreaSize: PropTypes.shape({
    presentationAreaWidth: PropTypes.number.isRequired,
    presentationAreaHeight: PropTypes.number.isRequired,
  }),
  zoomSlide: PropTypes.func.isRequired,
  addWhiteboardGlobalAccess: PropTypes.func.isRequired,
  removeWhiteboardGlobalAccess: PropTypes.func.isRequired,
  multiUserSize: PropTypes.number.isRequired,
  layoutType: PropTypes.string.isRequired,
  fullscreenElementId: PropTypes.string.isRequired,
  downloadPresentationUri: PropTypes.string,
  isViewersCursorLocked: PropTypes.bool.isRequired,
  darkTheme: PropTypes.bool.isRequired,
};

Presentation.defaultProps = {
  currentSlide: undefined,
  slidePosition: undefined,
  currentPresentation: undefined,
  presentationAreaSize: undefined,
  presentationBounds: undefined,
  downloadPresentationUri: undefined,
};<|MERGE_RESOLUTION|>--- conflicted
+++ resolved
@@ -86,24 +86,13 @@
     this.currentPresentationToastId = null;
 
     this.getSvgRef = this.getSvgRef.bind(this);
-<<<<<<< HEAD
-    this.setFitToWidth = this.setFitToWidth.bind(this);
     this.zoomChanger = debounce(this.zoomChanger.bind(this), 200);
-=======
-    this.zoomChanger = debounce({ delay: 200 }, this.zoomChanger.bind(this));
->>>>>>> 06e45123
     this.updateLocalPosition = this.updateLocalPosition.bind(this);
     this.panAndZoomChanger = this.panAndZoomChanger.bind(this);
     this.fitToWidthHandler = this.fitToWidthHandler.bind(this);
     this.onFullscreenChange = this.onFullscreenChange.bind(this);
-<<<<<<< HEAD
     this.getPresentationSizesAvailable = this.getPresentationSizesAvailable.bind(this);
     this.handleResize = debounce(this.handleResize.bind(this), 200);
-=======
-    this.getPresentationSizesAvailable =
-      this.getPresentationSizesAvailable.bind(this);
-    this.handleResize = debounce({ delay: 200 }, this.handleResize.bind(this));
->>>>>>> 06e45123
     this.setTldrawAPI = this.setTldrawAPI.bind(this);
     this.setIsPanning = this.setIsPanning.bind(this);
     this.setIsToolbarVisible = this.setIsToolbarVisible.bind(this);
@@ -755,11 +744,8 @@
       layoutContextDispatch,
       presentationIsOpen,
       darkTheme,
-<<<<<<< HEAD
       isViewersAnnotationsLocked,
-=======
       fitToWidth,
->>>>>>> 06e45123
     } = this.props;
 
     const {
@@ -838,13 +824,7 @@
             overflow: 'hidden',
             zIndex: !isVideoFocus ? presentationZIndex : 0,
             background:
-<<<<<<< HEAD
               layoutType === isVideoFocus && !fullscreenContext
-=======
-              layoutType === LAYOUT_TYPE.VIDEO_FOCUS &&
-              numCameras > 0 &&
-              !fullscreenContext
->>>>>>> 06e45123
                 ? colorContentBackground
                 : null,
           }}
@@ -869,18 +849,13 @@
                 }}
                 id='presentationInnerWrapper'
               >
-<<<<<<< HEAD
                 {this.renderPresentationDownload()}
-                <Styled.VisuallyHidden id="currentSlideText">{slideContent}</Styled.VisuallyHidden>
-                {!tldrawIsMounting && currentSlide && this.renderPresentationMenu()}
-=======
                 <Styled.VisuallyHidden id='currentSlideText'>
                   {slideContent}
                 </Styled.VisuallyHidden>
                 {!tldrawIsMounting &&
                   currentSlide &&
                   this.renderPresentationMenu()}
->>>>>>> 06e45123
                 <WhiteboardContainer
                   whiteboardId={currentSlide?.id}
                   podId={podId}
