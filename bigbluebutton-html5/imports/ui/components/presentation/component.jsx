--- conflicted
+++ resolved
@@ -64,7 +64,7 @@
       // By default presentation sizes are equal to the sizes of the refPresentationArea
       // direct parent of the svg wrapper
       let { clientWidth, clientHeight } = refPresentationArea;
-      
+
       // if a user is a presenter - this means there is a whiteboard toolbar on the right
       // and we have to get the width/height of the refWhiteboardArea
       // (inner hidden div with absolute position)
@@ -81,11 +81,7 @@
   getInitialPresentationSizes() {
     // determining the presentationWidth and presentationHeight (available space for the svg)
     // on the initial load
-<<<<<<< HEAD
-    
-=======
-
->>>>>>> 591adc89
+
     const presentationSizes = this.getPresentationSizesAvailable();
     if (Object.keys(presentationSizes).length > 0) {
       // setting the state of the available space for the svg
