--- conflicted
+++ resolved
@@ -75,12 +75,8 @@
       zoom: 100,
       fitToWidth: false,
       isFullscreen: false,
-<<<<<<< HEAD
       tldrawAPI: null,
       isZoomed: false,
-=======
-      hadPresentation: false,
->>>>>>> 495aa2be
     };
 
     this.currentPresentationToastId = null;
@@ -172,7 +168,7 @@
       clearFakeAnnotations,
     } = this.props;
 
-    const { presentationWidth, presentationHeight, hadPresentation } = this.state;
+    const { presentationWidth, presentationHeight } = this.state;
     const {
       numCameras: prevNumCameras,
       presentationBounds: prevPresentationBounds,
@@ -229,11 +225,6 @@
           render: this.renderCurrentPresentationToast(),
         });
       }
-
-      if (layoutSwapped && restoreOnUpdate && currentSlide && hadPresentation) {
-        toggleSwapLayout(layoutContextDispatch);
-        this.setState({ hadPresentation: false });
-      }
     }
 
     if (prevProps?.slidePosition && slidePosition) {
@@ -277,10 +268,6 @@
         type: ACTIONS.SET_PRESENTATION_NUM_CURRENT_SLIDE,
         value: currentSlide.num,
       });
-    }
-
-    if (prevProps.currentSlide && !currentSlide) {
-      this.setState({ hadPresentation: true });
     }
   }
 
