import React, { PureComponent } from 'react';
import PropTypes from 'prop-types';
import WhiteboardOverlayContainer from '/imports/ui/components/whiteboard/whiteboard-overlay/container';
import WhiteboardToolbarContainer from '/imports/ui/components/whiteboard/whiteboard-toolbar/container';
import { HUNDRED_PERCENT, MAX_PERCENT } from '/imports/utils/slideCalcUtils';
import { defineMessages, injectIntl, intlShape } from 'react-intl';
import { toast } from 'react-toastify';
import PresentationToolbarContainer from './presentation-toolbar/container';
import CursorWrapperContainer from './cursor/cursor-wrapper-container/container';
import AnnotationGroupContainer from '../whiteboard/annotation-group/container';
import PresentationOverlayContainer from './presentation-overlay/container';
import Slide from './slide/component';
import { styles } from './styles.scss';
import MediaService, { shouldEnableSwapLayout } from '../media/service';
import PresentationCloseButton from './presentation-close-button/component';
import DownloadPresentationButton from './download-presentation-button/component';
import FullscreenService from '../fullscreen-button/service';
import FullscreenButtonContainer from '../fullscreen-button/container';
import { withDraggableConsumer } from '../media/webcam-draggable-overlay/context';
import Icon from '/imports/ui/components/icon/component';

const intlMessages = defineMessages({
  presentationLabel: {
    id: 'app.presentationUploder.title',
    description: 'presentation area element label',
  },
  changeNotification: {
    id: 'app.presentation.notificationLabel',
    description: 'label displayed in toast when presentation switches',
  },
});

const ALLOW_FULLSCREEN = Meteor.settings.public.app.allowFullscreen;

class PresentationArea extends PureComponent {
  constructor() {
    super();

    this.state = {
      presentationAreaWidth: 0,
      presentationAreaHeight: 0,
      showSlide: false,
      zoom: 100,
      fitToWidth: false,
      isFullscreen: false,
    };

    this.currentPresentationToastId = null;

    this.getSvgRef = this.getSvgRef.bind(this);
    this.setFitToWidth = this.setFitToWidth.bind(this);
    this.zoomChanger = this.zoomChanger.bind(this);
    this.updateLocalPosition = this.updateLocalPosition.bind(this);
    this.panAndZoomChanger = this.panAndZoomChanger.bind(this);
    this.fitToWidthHandler = this.fitToWidthHandler.bind(this);
    this.onFullscreenChange = this.onFullscreenChange.bind(this);
    this.onResize = () => setTimeout(this.handleResize.bind(this), 0);
    this.renderCurrentPresentationToast = this.renderCurrentPresentationToast.bind(this);
  }

  static getDerivedStateFromProps(props, state) {
    const { prevProps } = state;
    const stateChange = { prevProps: props };

    if (props.userIsPresenter
      && (!prevProps || !prevProps.userIsPresenter)
      && props.currentSlide
      && props.slidePosition) {
      let potentialZoom = 100 / (props.slidePosition.viewBoxWidth / props.slidePosition.width);
      potentialZoom = Math.max(HUNDRED_PERCENT, Math.min(MAX_PERCENT, potentialZoom));
      stateChange.zoom = potentialZoom;
    }

    if (!prevProps) return stateChange;

    // When presenter is changed or slide changed we reset localPosition
    if (prevProps.currentSlide.id !== props.currentSlide.id
      || prevProps.userIsPresenter !== props.userIsPresenter) {
      stateChange.localPosition = undefined;
    }

    return stateChange;
  }

  componentDidMount() {
    // adding an event listener to scale the whiteboard on 'resize' events sent by chat/userlist etc
    window.addEventListener('resize', this.onResize);
    this.getInitialPresentationSizes();
    this.refPresentationContainer.addEventListener('fullscreenchange', this.onFullscreenChange);

    const { slidePosition, webcamDraggableDispatch } = this.props;
    const { width: currWidth, height: currHeight } = slidePosition;
    if (currWidth > currHeight || currWidth === currHeight) {
      webcamDraggableDispatch({ type: 'setOrientationToLandscape' });
    }
    if (currHeight > currWidth) {
      webcamDraggableDispatch({ type: 'setOrientationToPortrait' });
    }
  }

  componentDidUpdate(prevProps) {
    const {
      currentPresentation,
      slidePosition,
      webcamDraggableDispatch,
    } = this.props;

<<<<<<< HEAD
    if (prevProps.currentPresentation.name !== currentPresentation.name) {
      Session.set('selectedToBeNextCurrent', currentPresentation.id);
      const activeUploadPresentationToastId = Session.get('UploadPresentationToastId');

      if (activeUploadPresentationToastId) toast.dismiss(activeUploadPresentationToastId);

      notify(
        `${intl.formatMessage(intlMessages.changeNotification)} ${currentPresentation.name}`,
        'info',
        'presentation',
      );
    }

=======
>>>>>>> 8a7cef4d
    const { width: prevWidth, height: prevHeight } = prevProps.slidePosition;
    const { width: currWidth, height: currHeight } = slidePosition;

    if (prevWidth !== currWidth || prevHeight !== currHeight) {
      if (currWidth > currHeight || currWidth === currHeight) {
        webcamDraggableDispatch({ type: 'setOrientationToLandscape' });
      }
      if (currHeight > currWidth) {
        webcamDraggableDispatch({ type: 'setOrientationToPortrait' });
      }
    }

    if (prevProps.currentPresentation.name !== currentPresentation.name) {
      if (this.currentPresentationToastId) {
        return toast.update(this.currentPresentationToastId, {
          render: this.renderCurrentPresentationToast(),
        });
      }

      this.currentPresentationToastId = toast(this.renderCurrentPresentationToast(), {
        onClose: () => { this.currentPresentationToastId = null; },
        autoClose: true,
      });
    }
  }

  componentWillUnmount() {
    window.removeEventListener('resize', this.onResize);
    this.refPresentationContainer.removeEventListener('fullscreenchange', this.onFullscreenChange);
  }

  onFullscreenChange() {
    const { isFullscreen } = this.state;
    const newIsFullscreen = FullscreenService.isFullScreen(this.refPresentationContainer);
    if (isFullscreen !== newIsFullscreen) {
      this.setState({ isFullscreen: newIsFullscreen });
      window.dispatchEvent(new Event('resize'));
    }
  }

  // returns a ref to the svg element, which is required by a WhiteboardOverlay
  // to transform screen coordinates to svg coordinate system
  getSvgRef() {
    return this.svggroup;
  }

  getToolbarHeight() {
    const { refPresentationToolbar } = this;
    let height = 0;
    if (refPresentationToolbar) {
      const { clientHeight } = refPresentationToolbar;
      height = clientHeight;
    }
    return height;
  }

  getPresentationSizesAvailable() {
    const { userIsPresenter, multiUser } = this.props;
    const { refPresentationArea, refWhiteboardArea } = this;
    const presentationSizes = {};

    if (refPresentationArea && refWhiteboardArea) {
      // By default presentation sizes are equal to the sizes of the refPresentationArea
      // direct parent of the svg wrapper
      let { clientWidth, clientHeight } = refPresentationArea;

      // if a user is a presenter - this means there is a whiteboard toolbar on the right
      // and we have to get the width/height of the refWhiteboardArea
      // (inner hidden div with absolute position)
      if (userIsPresenter || multiUser) {
        ({ clientWidth, clientHeight } = refWhiteboardArea);
      }

      presentationSizes.presentationAreaHeight = clientHeight - this.getToolbarHeight();
      presentationSizes.presentationAreaWidth = clientWidth;
    }
    return presentationSizes;
  }

  getInitialPresentationSizes() {
    // determining the presentationAreaWidth and presentationAreaHeight (available
    // space for the svg) on the initial load

    const presentationSizes = this.getPresentationSizesAvailable();
    if (Object.keys(presentationSizes).length > 0) {
      // setting the state of the available space for the svg
      // and set the showSlide to true to start rendering the slide
      this.setState({
        presentationAreaHeight: presentationSizes.presentationAreaHeight,
        presentationAreaWidth: presentationSizes.presentationAreaWidth,
        showSlide: true,
      });
    }
  }

  setFitToWidth(fitToWidth) {
    this.setState({ fitToWidth });
  }

  handleResize() {
    const presentationSizes = this.getPresentationSizesAvailable();
    if (Object.keys(presentationSizes).length > 0) {
      // updating the size of the space available for the slide
      this.setState({
        presentationAreaHeight: presentationSizes.presentationAreaHeight,
        presentationAreaWidth: presentationSizes.presentationAreaWidth,
      });
    }
  }

  calculateSize(viewBoxDimensions) {
    const {
      presentationAreaHeight,
      presentationAreaWidth,
      fitToWidth,
    } = this.state;

    const {
      userIsPresenter,
      currentSlide,
      slidePosition,
    } = this.props;

    if (!currentSlide || !slidePosition) {
      return { width: 0, height: 0 };
    }

    const originalWidth = slidePosition.width;
    const originalHeight = slidePosition.height;
    const viewBoxWidth = viewBoxDimensions.width;
    const viewBoxHeight = viewBoxDimensions.height;

    let svgWidth;
    let svgHeight;

    if (!userIsPresenter) {
      svgWidth = (presentationAreaHeight * viewBoxWidth) / viewBoxHeight;
      if (presentationAreaWidth < svgWidth) {
        svgHeight = (presentationAreaHeight * presentationAreaWidth) / svgWidth;
        svgWidth = presentationAreaWidth;
      } else {
        svgHeight = presentationAreaHeight;
      }
    } else if (!fitToWidth) {
      svgWidth = (presentationAreaHeight * originalWidth) / originalHeight;
      if (presentationAreaWidth < svgWidth) {
        svgHeight = (presentationAreaHeight * presentationAreaWidth) / svgWidth;
        svgWidth = presentationAreaWidth;
      } else {
        svgHeight = presentationAreaHeight;
      }
    } else {
      svgWidth = presentationAreaWidth;
      svgHeight = (svgWidth * originalHeight) / originalWidth;
      if (svgHeight > presentationAreaHeight) svgHeight = presentationAreaHeight;
    }

    return {
      width: svgWidth,
      height: svgHeight,
    };
  }

  zoomChanger(incomingZoom) {
    const {
      zoom,
    } = this.state;

    let newZoom = incomingZoom;

    if (newZoom <= HUNDRED_PERCENT) {
      newZoom = HUNDRED_PERCENT;
    } else if (incomingZoom >= MAX_PERCENT) {
      newZoom = MAX_PERCENT;
    }

    if (newZoom !== zoom) this.setState({ zoom: newZoom });
  }

  fitToWidthHandler() {
    const {
      fitToWidth,
    } = this.state;

    this.setState({
      fitToWidth: !fitToWidth,
      zoom: HUNDRED_PERCENT,
    });
  }

  isPresentationAccessible() {
    const {
      currentSlide,
      slidePosition,
    } = this.props;
    // sometimes tomcat publishes the slide url, but the actual file is not accessible
    return currentSlide && slidePosition;
  }

  updateLocalPosition(x, y, width, height, zoom) {
    this.setState({
      localPosition: {
        x, y, width, height,
      },
      zoom,
    });
  }

  panAndZoomChanger(w, h, x, y) {
    const {
      currentSlide,
      podId,
      zoomSlide,
    } = this.props;

    zoomSlide(currentSlide.num, podId, w, h, x, y);
  }

  renderPresentationClose() {
    const { isFullscreen } = this.state;
    if (!shouldEnableSwapLayout() || isFullscreen) {
      return null;
    }
    return <PresentationCloseButton toggleSwapLayout={MediaService.toggleSwapLayout} />;
  }

  renderOverlays(slideObj, svgDimensions, viewBoxPosition, viewBoxDimensions, physicalDimensions) {
    const {
      userIsPresenter,
      multiUser,
      podId,
      currentSlide,
      slidePosition,
    } = this.props;

    const {
      zoom,
      fitToWidth,
    } = this.state;

    if (!userIsPresenter && !multiUser) {
      return null;
    }

    // retrieving the pre-calculated data from the slide object
    const {
      width,
      height,
    } = slidePosition;

    return (
      <PresentationOverlayContainer
        podId={podId}
        userIsPresenter={userIsPresenter}
        currentSlideNum={currentSlide.num}
        slide={slideObj}
        slideWidth={width}
        slideHeight={height}
        viewBoxX={viewBoxPosition.x}
        viewBoxY={viewBoxPosition.y}
        viewBoxWidth={viewBoxDimensions.width}
        viewBoxHeight={viewBoxDimensions.height}
        physicalSlideWidth={physicalDimensions.width}
        physicalSlideHeight={physicalDimensions.height}
        svgWidth={svgDimensions.width}
        svgHeight={svgDimensions.height}
        zoom={zoom}
        zoomChanger={this.zoomChanger}
        updateLocalPosition={this.updateLocalPosition}
        panAndZoomChanger={this.panAndZoomChanger}
        getSvgRef={this.getSvgRef}
        fitToWidth={fitToWidth}
      >
        <WhiteboardOverlayContainer
          getSvgRef={this.getSvgRef}
          userIsPresenter={userIsPresenter}
          whiteboardId={slideObj.id}
          slide={slideObj}
          slideWidth={width}
          slideHeight={height}
          viewBoxX={viewBoxPosition.x}
          viewBoxY={viewBoxPosition.y}
          viewBoxWidth={viewBoxDimensions.width}
          viewBoxHeight={viewBoxDimensions.height}
          physicalSlideWidth={physicalDimensions.width}
          physicalSlideHeight={physicalDimensions.height}
          zoom={zoom}
          zoomChanger={this.zoomChanger}
        />
      </PresentationOverlayContainer>
    );
  }

  // renders the whole presentation area
  renderPresentationArea(svgDimensions, viewBoxDimensions) {
    const {
      podId,
      currentSlide,
      slidePosition,
      userIsPresenter,
    } = this.props;

    const {
      localPosition,
    } = this.state;

    if (!this.isPresentationAccessible()) {
      return null;
    }

    // retrieving the pre-calculated data from the slide object
    const {
      width,
      height,
    } = slidePosition;

    const {
      imageUri,
    } = currentSlide;

    let viewBoxPosition;

    if (userIsPresenter && localPosition) {
      viewBoxPosition = {
        x: localPosition.x,
        y: localPosition.y,
      };
    } else {
      viewBoxPosition = {
        x: slidePosition.x,
        y: slidePosition.y,
      };
    }

    const widthRatio = viewBoxDimensions.width / width;
    const heightRatio = viewBoxDimensions.height / height;

    const physicalDimensions = {
      width: (svgDimensions.width / widthRatio),
      height: (svgDimensions.height / heightRatio),
    };

    const svgViewBox = `${viewBoxPosition.x} ${viewBoxPosition.y} `
      + `${viewBoxDimensions.width} ${Number.isNaN(viewBoxDimensions.height) ? 0 : viewBoxDimensions.height}`;

    return (
      <div
        style={{
          position: 'absolute',
          width: svgDimensions.width,
          height: svgDimensions.height,
          textAlign: 'center',
        }}
      >
        {this.renderPresentationClose()}
        {this.renderPresentationDownload()}
        {this.renderPresentationFullscreen()}
        <svg
          key={currentSlide.id}
          data-test="whiteboard"
          width={svgDimensions.width}
          height={svgDimensions.height}
          ref={(ref) => { if (ref != null) { this.svggroup = ref; } }}
          viewBox={svgViewBox}
          version="1.1"
          xmlns="http://www.w3.org/2000/svg"
          className={styles.svgStyles}
        >
          <defs>
            <clipPath id="viewBox">
              <rect x={viewBoxPosition.x} y={viewBoxPosition.y} width="100%" height="100%" fill="none" />
            </clipPath>
          </defs>
          <g clipPath="url(#viewBox)">
            <Slide
              imageUri={imageUri}
              svgWidth={width}
              svgHeight={height}
            />
            <AnnotationGroupContainer
              {...{
                width,
                height,
              }}
              whiteboardId={currentSlide.id}
            />
            <CursorWrapperContainer
              podId={podId}
              whiteboardId={currentSlide.id}
              widthRatio={widthRatio}
              physicalWidthRatio={svgDimensions.width / width}
              slideWidth={width}
              slideHeight={height}
            />
          </g>
          {this.renderOverlays(
            currentSlide,
            svgDimensions,
            viewBoxPosition,
            viewBoxDimensions,
            physicalDimensions,
          )}
        </svg>
      </div>
    );
  }

  renderPresentationToolbar() {
    const {
      currentSlide,
      podId,
    } = this.props;

    const { zoom, fitToWidth, isFullscreen } = this.state;

    if (!currentSlide) {
      return null;
    }

    return (
      <PresentationToolbarContainer
        {...{
          fitToWidth,
          zoom,
          podId,
          currentSlide,
        }}
        isFullscreen={isFullscreen}
        fullscreenRef={this.refPresentationContainer}
        currentSlideNum={currentSlide.num}
        presentationId={currentSlide.presentationId}
        zoomChanger={this.zoomChanger}
        fitToWidthHandler={this.fitToWidthHandler}
      />
    );
  }

  renderWhiteboardToolbar(svgDimensions) {
    const { currentSlide } = this.props;
    if (!this.isPresentationAccessible()) return null;

    return (
      <WhiteboardToolbarContainer
        whiteboardId={currentSlide.id}
        height={svgDimensions.height}
      />
    );
  }

  renderPresentationDownload() {
    const { presentationIsDownloadable, downloadPresentationUri } = this.props;

    if (!presentationIsDownloadable) return null;

    const handleDownloadPresentation = () => {
      window.open(downloadPresentationUri);
    };

    return (
      <DownloadPresentationButton
        handleDownloadPresentation={handleDownloadPresentation}
        dark
      />
    );
  }

  renderPresentationFullscreen() {
    const {
      intl,
      userIsPresenter,
    } = this.props;
    const { isFullscreen } = this.state;

    if (userIsPresenter || !ALLOW_FULLSCREEN) return null;

    return (
      <FullscreenButtonContainer
        fullscreenRef={this.refPresentationContainer}
        elementName={intl.formatMessage(intlMessages.presentationLabel)}
        isFullscreen={isFullscreen}
        dark
        bottom
      />
    );
  }

  renderCurrentPresentationToast() {
    const { intl, currentPresentation } = this.props;

    return (
      <div className={styles.innerToastWrapper}>
        <div className={styles.toastIcon}>
          <div className={styles.iconWrapper}>
            <Icon iconName="presentation" />
          </div>
        </div>
        <div className={styles.toastTextContent}>
          <div>{`${intl.formatMessage(intlMessages.changeNotification)}`}</div>
          <div className={styles.presentationName}>{`${currentPresentation.name}`}</div>
        </div>
      </div>
    );
  }

  render() {
    const {
      userIsPresenter,
      multiUser,
      slidePosition,
    } = this.props;

    const {
      showSlide,
      fitToWidth,
      presentationAreaWidth,
      localPosition,
    } = this.state;

    let viewBoxDimensions;

    if (userIsPresenter && localPosition) {
      viewBoxDimensions = {
        width: localPosition.width,
        height: localPosition.height,
      };
    } else if (slidePosition) {
      viewBoxDimensions = {
        width: slidePosition.viewBoxWidth,
        height: slidePosition.viewBoxHeight,
      };
    } else {
      viewBoxDimensions = {
        width: 0,
        height: 0,
      };
    }

    const svgDimensions = this.calculateSize(viewBoxDimensions);
    const svgHeight = svgDimensions.height;
    const svgWidth = svgDimensions.width;

    const toolbarHeight = this.getToolbarHeight();

    let toolbarWidth = 0;
    if (this.refWhiteboardArea) {
      if (svgWidth === presentationAreaWidth
        || presentationAreaWidth <= 400
        || fitToWidth === true) {
        toolbarWidth = '100%';
      } else if (svgWidth <= 400
        && presentationAreaWidth > 400) {
        toolbarWidth = '400px';
      } else {
        toolbarWidth = svgWidth;
      }
    }

    return (
      <div
        ref={(ref) => { this.refPresentationContainer = ref; }}
        className={styles.presentationContainer}
      >
        <div
          ref={(ref) => { this.refPresentationArea = ref; }}
          className={styles.presentationArea}
        >
          <div
            ref={(ref) => { this.refWhiteboardArea = ref; }}
            className={styles.whiteboardSizeAvailable}
          />
          <div
            className={styles.svgContainer}
            style={{
              height: svgHeight + toolbarHeight,
            }}
          >
            {showSlide
              ? this.renderPresentationArea(svgDimensions, viewBoxDimensions)
              : null}
            {showSlide && (userIsPresenter || multiUser)
              ? this.renderWhiteboardToolbar(svgDimensions)
              : null}
            {showSlide && userIsPresenter
              ? (
                <div
                  className={styles.presentationToolbar}
                  ref={(ref) => { this.refPresentationToolbar = ref; }}
                  style={
                    {
                      width: toolbarWidth,
                    }
                  }
                >
                  {this.renderPresentationToolbar()}
                </div>
              )
              : null}
          </div>
        </div>
      </div>
    );
  }
}

export default injectIntl(withDraggableConsumer(PresentationArea));

PresentationArea.propTypes = {
  intl: intlShape.isRequired,
  podId: PropTypes.string.isRequired,
  // Defines a boolean value to detect whether a current user is a presenter
  userIsPresenter: PropTypes.bool.isRequired,
  currentSlide: PropTypes.shape({
    presentationId: PropTypes.string.isRequired,
    current: PropTypes.bool.isRequired,
    num: PropTypes.number.isRequired,
    id: PropTypes.string.isRequired,
    imageUri: PropTypes.string.isRequired,
  }),
  slidePosition: PropTypes.shape({
    x: PropTypes.number.isRequired,
    y: PropTypes.number.isRequired,
    height: PropTypes.number.isRequired,
    width: PropTypes.number.isRequired,
    viewBoxWidth: PropTypes.number.isRequired,
    viewBoxHeight: PropTypes.number.isRequired,
  }),
  // current multi-user status
  multiUser: PropTypes.bool.isRequired,
};

PresentationArea.defaultProps = {
  currentSlide: undefined,
  slidePosition: undefined,
};<|MERGE_RESOLUTION|>--- conflicted
+++ resolved
@@ -105,22 +105,6 @@
       webcamDraggableDispatch,
     } = this.props;
 
-<<<<<<< HEAD
-    if (prevProps.currentPresentation.name !== currentPresentation.name) {
-      Session.set('selectedToBeNextCurrent', currentPresentation.id);
-      const activeUploadPresentationToastId = Session.get('UploadPresentationToastId');
-
-      if (activeUploadPresentationToastId) toast.dismiss(activeUploadPresentationToastId);
-
-      notify(
-        `${intl.formatMessage(intlMessages.changeNotification)} ${currentPresentation.name}`,
-        'info',
-        'presentation',
-      );
-    }
-
-=======
->>>>>>> 8a7cef4d
     const { width: prevWidth, height: prevHeight } = prevProps.slidePosition;
     const { width: currWidth, height: currHeight } = slidePosition;
 
