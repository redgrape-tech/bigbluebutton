import React from 'react';
import PropTypes from 'prop-types';
import CSSTransitionGroup from 'react-transition-group/CSSTransitionGroup';
import ShapeGroupContainer from '/imports/ui/components/whiteboard/shape-group/container';
import WhiteboardOverlayContainer from '/imports/ui/components/whiteboard/whiteboard-overlay/container';
import WhiteboardToolbarContainer from '/imports/ui/components/whiteboard/whiteboard-toolbar/container';
import PollingContainer from '/imports/ui/components/polling/container';
<<<<<<< HEAD
import CursorWrapperContainer from './cursor/cursor-wrapper-container/container';
=======
import AnnotationGroupContainer from '../whiteboard/annotation-group/container';
import Cursor from './cursor/component';
>>>>>>> 8fe50ec5
import PresentationToolbarContainer from './presentation-toolbar/container';
import PresentationOverlayContainer from './presentation-overlay/container';
import Slide from './slide/component';
import styles from './styles.scss';


export default class PresentationArea extends React.Component {
  constructor() {
    super();

    this.state = {
      paperWidth: 0,
      paperHeight: 0,
      showSlide: false,
    };

    this.getSvgRef = this.getSvgRef.bind(this);
  }

  componentDidMount() {
    // adding an event listener to scale the whiteboard on 'resize' events sent by chat/userlist etc
    window.addEventListener('resize', () => {
      setTimeout(this.handleResize.bind(this), 0);
    });

    const { presentationPaper, whiteboardSizeAvailable } = this;
    this.getInitialPaperSizes(presentationPaper, whiteboardSizeAvailable);
  }

  componentWillUnmount() {
    window.removeEventListener('resize', this.handleResize);
  }

  // returns a ref to the svg element, which is required by a WhiteboardOverlay
  // to transform screen coordinates to svg coordinate system
  getSvgRef() {
    return this.svggroup;
  }

  getInitialPaperSizes(presentationPaper, whiteboardSizeAvailable) {
    // determining the paperWidth and paperHeight (available space for the svg) on the initial load
    let clientHeight;
    let clientWidth;
    if (this.props.userIsPresenter) {
      clientHeight = whiteboardSizeAvailable.clientHeight;
      clientWidth = whiteboardSizeAvailable.clientWidth;
    } else {
      clientHeight = presentationPaper.clientHeight;
      clientWidth = presentationPaper.clientWidth;
    }

    // setting the state of the paperWidth and paperheight (available space for the svg)
    // and set the showSlide to true to start rendering the slide
    this.setState({
      paperHeight: clientHeight,
      paperWidth: clientWidth,
      showSlide: true,
    });
  }

  handleResize() {
    const { presentationPaper, whiteboardSizeAvailable } = this;

    // if a user is a presenter - this means there is a whiteboardToolBar on the right
    // and we have to get the width/height of the whiteboardSizeAvailable
    // (inner hidden div with absolute position)
    let clientHeight;
    let clientWidth;
    if (this.props.userIsPresenter) {
      clientHeight = whiteboardSizeAvailable.clientHeight;
      clientWidth = whiteboardSizeAvailable.clientWidth;
    // user is not a presenter - we can get the sizes of the presentationPaper
    // direct parent of the svg wrapper
    } else {
      clientHeight = presentationPaper.clientHeight;
      clientWidth = presentationPaper.clientWidth;
    }

    // updating the size of the space available for the slide
    this.setState({
      paperHeight: clientHeight,
      paperWidth: clientWidth,
    });
  }

  calculateSize() {
    const originalWidth = this.props.currentSlide.slide.width;
    const originalHeight = this.props.currentSlide.slide.height;

    let adjustedWidth;
    let adjustedHeight;

    // Slide has a portrait orientation
    if (originalWidth <= originalHeight) {
      adjustedWidth = (this.state.paperHeight * originalWidth) / originalHeight;
      if (this.state.paperWidth < adjustedWidth) {
        adjustedHeight = (this.state.paperHeight * this.state.paperWidth) / adjustedWidth;
        adjustedWidth = this.state.paperWidth;
      } else {
        adjustedHeight = this.state.paperHeight;
      }

      // Slide has a landscape orientation
    } else {
      adjustedHeight = (this.state.paperWidth * originalHeight) / originalWidth;
      if (this.state.paperHeight < adjustedHeight) {
        adjustedWidth = (this.state.paperWidth * this.state.paperHeight) / adjustedHeight;
        adjustedHeight = this.state.paperHeight;
      } else {
        adjustedWidth = this.state.paperWidth;
      }
    }
    return {
      width: adjustedWidth,
      height: adjustedHeight,
    };
  }

  // renders the whole presentation area
  renderPresentationArea() {
    // sometimes tomcat publishes the slide url, but the actual file is not accessible (why?)
    if (this.props.currentSlide &&
        this.props.currentSlide.slide.width &&
        this.props.currentSlide.slide.height) {
      // to control the size of the svg wrapper manually
      // and adjust cursor's thickness, so that svg didn't scale it automatically
      const adjustedSizes = this.calculateSize();

      // a reference to the slide object
      const slideObj = this.props.currentSlide.slide;

      // calculating the svg's coordinate system; we set it based on the slide's width/height ratio
      // the longest value becomes '1000' and the second is calculated accordingly to keep the ratio
      // if we don't do it, then the shapes' thickness changes with the slides' resolution
      // 1000 makes html5 shapes' thickness approximately match
      // Flash client's shapes' thickness in a default view (full screen window) at this point.
      let svgWidth;
      let svgHeight;
      if (slideObj.width > slideObj.height) {
        svgWidth = 1000;
        svgHeight = 1000 / (slideObj.width / slideObj.height);
      } else {
        svgHeight = 1000;
        svgWidth = 1000 / (slideObj.height / slideObj.width);
      }

      // calculating viewBox and offsets for the current presentation
      const x = ((-slideObj.x_offset * 2) * svgWidth) / 100;
      const y = ((-slideObj.y_offset * 2) * svgHeight) / 100;
      const viewBoxWidth = (svgWidth * slideObj.width_ratio) / 100;
      const viewBoxHeight = (svgHeight * slideObj.height_ratio) / 100;

<<<<<<< HEAD
=======
    if (this.props.currentSlide) {
      slideObj = this.props.currentSlide;
      const x = -slideObj.xOffset * 2 * slideObj.width / 100;
      const y = -slideObj.yOffset * 2 * slideObj.height / 100;
      const viewBoxWidth = slideObj.width * slideObj.widthRatio / 100;
      const viewBoxHeight = slideObj.height * slideObj.heightRatio / 100;
>>>>>>> 8fe50ec5
      return (
        <div
          style={{
            width: adjustedSizes.width,
            height: adjustedSizes.height,
            WebkitTransition: 'width 0.2s', /* Safari */
            transition: 'width 0.2s',
          }}
        >
          <CSSTransitionGroup
            transitionName={{
              enter: styles.enter,
              enterActive: styles.enterActive,
              appear: styles.appear,
              appearActive: styles.appearActive,
            }}
            transitionAppear
            transitionEnter
            transitionLeave={false}
            transitionAppearTimeout={400}
            transitionEnterTimeout={400}
            transitionLeaveTimeout={400}
          >
<<<<<<< HEAD
            <svg
              width={svgWidth}
              height={svgHeight}
              ref={(ref) => { if (ref != null) { this.svggroup = ref; } }}
              viewBox={`${x} ${y} ${viewBoxWidth} ${viewBoxHeight}`}
              version="1.1"
              xmlns="http://www.w3.org/2000/svg"
              className={styles.svgStyles}
              key={slideObj.id}
            >
              <defs>
                <clipPath id="viewBox">
                  <rect x={x} y={y} width="100%" height="100%" fill="none" />
                </clipPath>
              </defs>
              <g clipPath="url(#viewBox)">
                <Slide
                  id="slideComponent"
                  slideHref={this.props.currentSlide.slide.img_uri}
                  svgWidth={svgWidth}
                  svgHeight={svgHeight}
                />
                <ShapeGroupContainer
                  width={svgWidth}
                  height={svgHeight}
                  whiteboardId={slideObj.id}
                />
                <CursorWrapperContainer
                  widthRatio={slideObj.width_ratio}
                  physicalWidthRatio={adjustedSizes.width / svgWidth}
                  slideWidth={svgWidth}
                  slideHeight={svgHeight}
=======
            <defs>
              <clipPath id="viewBox">
                <rect x={x} y={y} width="100%" height="100%" fill="none" />
              </clipPath>
            </defs>
            <g clipPath="url(#viewBox)">
              <Slide id="slideComponent" currentSlide={this.props.currentSlide} />
              <AnnotationGroupContainer
                width={slideObj.width}
                height={slideObj.height}
                whiteboardId={slideObj.id}
              />
              {this.props.cursor ?
                <Cursor
                  viewBoxWidth={viewBoxWidth}
                  viewBoxHeight={viewBoxHeight}
                  viewBoxX={x}
                  viewBoxY={y}
                  widthRatio={slideObj.widthRatio}
                  cursorX={this.props.cursor.x}
                  cursorY={this.props.cursor.y}
>>>>>>> 8fe50ec5
                />
              </g>
              {this.props.userIsPresenter || this.props.multiUser ?
                <PresentationOverlayContainer
                  slideWidth={svgWidth}
                  slideHeight={svgHeight}
                >
                  <WhiteboardOverlayContainer
                    getSvgRef={this.getSvgRef}
                    whiteboardId={slideObj.id}
                    slideWidth={svgWidth}
                    slideHeight={svgHeight}
                    viewBoxX={x}
                    viewBoxY={y}
                    viewBoxWidth={viewBoxWidth}
                    viewBoxHeight={viewBoxHeight}
                  />
                </PresentationOverlayContainer>
              : null }
            </svg>
          </CSSTransitionGroup>
        </div>
      );
    }
    return null;
  }

  renderPresentationToolbar() {
    if (this.props.currentSlide) {
      return (
        <PresentationToolbarContainer
          currentSlideNum={this.props.currentSlide.num}
          presentationId={this.props.currentSlide.presentationId}
        />
      );
    }
    return null;
  }

  renderWhiteboardToolbar() {
    const adjustedSizes = this.calculateSize();

    return (
      <WhiteboardToolbarContainer
        whiteboardId={this.props.currentSlide.slide.id}
        height={adjustedSizes.height}
      />
    );
  }

  render() {
    return (
      <div className={styles.presentationContainer}>
        <div
          ref={(ref) => { this.presentationPaper = ref; }}
          className={styles.presentationPaper}
        >
          <div
            ref={(ref) => { this.whiteboardSizeAvailable = ref; }}
            className={styles.whiteboardSizeAvailable}
          />
          {this.state.showSlide ?
              this.renderPresentationArea()
            : null }
          {this.props.userIsPresenter || this.props.multiUser ?
              this.renderWhiteboardToolbar()
            : null }
        </div>
        <PollingContainer />
        {this.renderPresentationToolbar()}
      </div>
    );
  }
}

PresentationArea.propTypes = {
  // Defines a boolean value to detect whether a current user is a presenter
  userIsPresenter: PropTypes.bool.isRequired,
  currentSlide: PropTypes.shape({
    // TODO don't need meetingId here
    meetingId: PropTypes.string,
    presentationId: PropTypes.string.isRequired,
    slide: PropTypes.shape({
      current: PropTypes.bool.isRequired,
      height: PropTypes.number.isRequired,
      width: PropTypes.number.isRequired,
      height_ratio: PropTypes.number.isRequired,
      width_ratio: PropTypes.number.isRequired,
      x_offset: PropTypes.number.isRequired,
      y_offset: PropTypes.number.isRequired,
      num: PropTypes.number.isRequired,
      id: PropTypes.string.isRequired,
      img_uri: PropTypes.string.isRequired,
      // TODO we don't use any of thefollowing uris here
      swf_uri: PropTypes.string.isRequired,
      thumb_uri: PropTypes.string.isRequired,
      txt_uri: PropTypes.string.isRequired,
    }).isRequired,
  }),

  // current multi-user status
  multiUser: PropTypes.bool.isRequired,
};<|MERGE_RESOLUTION|>--- conflicted
+++ resolved
@@ -1,16 +1,11 @@
 import React from 'react';
 import PropTypes from 'prop-types';
 import CSSTransitionGroup from 'react-transition-group/CSSTransitionGroup';
-import ShapeGroupContainer from '/imports/ui/components/whiteboard/shape-group/container';
 import WhiteboardOverlayContainer from '/imports/ui/components/whiteboard/whiteboard-overlay/container';
 import WhiteboardToolbarContainer from '/imports/ui/components/whiteboard/whiteboard-toolbar/container';
 import PollingContainer from '/imports/ui/components/polling/container';
-<<<<<<< HEAD
 import CursorWrapperContainer from './cursor/cursor-wrapper-container/container';
-=======
 import AnnotationGroupContainer from '../whiteboard/annotation-group/container';
-import Cursor from './cursor/component';
->>>>>>> 8fe50ec5
 import PresentationToolbarContainer from './presentation-toolbar/container';
 import PresentationOverlayContainer from './presentation-overlay/container';
 import Slide from './slide/component';
@@ -97,8 +92,8 @@
   }
 
   calculateSize() {
-    const originalWidth = this.props.currentSlide.slide.width;
-    const originalHeight = this.props.currentSlide.slide.height;
+    const originalWidth = this.props.currentSlide.width;
+    const originalHeight = this.props.currentSlide.height;
 
     let adjustedWidth;
     let adjustedHeight;
@@ -133,14 +128,14 @@
   renderPresentationArea() {
     // sometimes tomcat publishes the slide url, but the actual file is not accessible (why?)
     if (this.props.currentSlide &&
-        this.props.currentSlide.slide.width &&
-        this.props.currentSlide.slide.height) {
+        this.props.currentSlide.width &&
+        this.props.currentSlide.height) {
       // to control the size of the svg wrapper manually
       // and adjust cursor's thickness, so that svg didn't scale it automatically
       const adjustedSizes = this.calculateSize();
 
       // a reference to the slide object
-      const slideObj = this.props.currentSlide.slide;
+      const slideObj = this.props.currentSlide;
 
       // calculating the svg's coordinate system; we set it based on the slide's width/height ratio
       // the longest value becomes '1000' and the second is calculated accordingly to keep the ratio
@@ -158,20 +153,11 @@
       }
 
       // calculating viewBox and offsets for the current presentation
-      const x = ((-slideObj.x_offset * 2) * svgWidth) / 100;
-      const y = ((-slideObj.y_offset * 2) * svgHeight) / 100;
-      const viewBoxWidth = (svgWidth * slideObj.width_ratio) / 100;
-      const viewBoxHeight = (svgHeight * slideObj.height_ratio) / 100;
-
-<<<<<<< HEAD
-=======
-    if (this.props.currentSlide) {
-      slideObj = this.props.currentSlide;
-      const x = -slideObj.xOffset * 2 * slideObj.width / 100;
-      const y = -slideObj.yOffset * 2 * slideObj.height / 100;
-      const viewBoxWidth = slideObj.width * slideObj.widthRatio / 100;
-      const viewBoxHeight = slideObj.height * slideObj.heightRatio / 100;
->>>>>>> 8fe50ec5
+      const x = ((-slideObj.xOffset * 2) * svgWidth) / 100;
+      const y = ((-slideObj.yOffset * 2) * svgHeight) / 100;
+      const viewBoxWidth = (svgWidth * slideObj.widthRatio) / 100;
+      const viewBoxHeight = (svgHeight * slideObj.heightRatio) / 100;
+
       return (
         <div
           style={{
@@ -195,7 +181,6 @@
             transitionEnterTimeout={400}
             transitionLeaveTimeout={400}
           >
-<<<<<<< HEAD
             <svg
               width={svgWidth}
               height={svgHeight}
@@ -214,43 +199,20 @@
               <g clipPath="url(#viewBox)">
                 <Slide
                   id="slideComponent"
-                  slideHref={this.props.currentSlide.slide.img_uri}
+                  currentSlide={this.props.currentSlide}
                   svgWidth={svgWidth}
                   svgHeight={svgHeight}
                 />
-                <ShapeGroupContainer
+                <AnnotationGroupContainer
                   width={svgWidth}
                   height={svgHeight}
                   whiteboardId={slideObj.id}
                 />
                 <CursorWrapperContainer
-                  widthRatio={slideObj.width_ratio}
+                  widthRatio={slideObj.widthRatio}
                   physicalWidthRatio={adjustedSizes.width / svgWidth}
                   slideWidth={svgWidth}
                   slideHeight={svgHeight}
-=======
-            <defs>
-              <clipPath id="viewBox">
-                <rect x={x} y={y} width="100%" height="100%" fill="none" />
-              </clipPath>
-            </defs>
-            <g clipPath="url(#viewBox)">
-              <Slide id="slideComponent" currentSlide={this.props.currentSlide} />
-              <AnnotationGroupContainer
-                width={slideObj.width}
-                height={slideObj.height}
-                whiteboardId={slideObj.id}
-              />
-              {this.props.cursor ?
-                <Cursor
-                  viewBoxWidth={viewBoxWidth}
-                  viewBoxHeight={viewBoxHeight}
-                  viewBoxX={x}
-                  viewBoxY={y}
-                  widthRatio={slideObj.widthRatio}
-                  cursorX={this.props.cursor.x}
-                  cursorY={this.props.cursor.y}
->>>>>>> 8fe50ec5
                 />
               </g>
               {this.props.userIsPresenter || this.props.multiUser ?
@@ -295,13 +257,14 @@
 
     return (
       <WhiteboardToolbarContainer
-        whiteboardId={this.props.currentSlide.slide.id}
+        whiteboardId={this.props.currentSlide.id}
         height={adjustedSizes.height}
       />
     );
   }
 
   render() {
+
     return (
       <div className={styles.presentationContainer}>
         <div
@@ -333,24 +296,22 @@
     // TODO don't need meetingId here
     meetingId: PropTypes.string,
     presentationId: PropTypes.string.isRequired,
-    slide: PropTypes.shape({
-      current: PropTypes.bool.isRequired,
-      height: PropTypes.number.isRequired,
-      width: PropTypes.number.isRequired,
-      height_ratio: PropTypes.number.isRequired,
-      width_ratio: PropTypes.number.isRequired,
-      x_offset: PropTypes.number.isRequired,
-      y_offset: PropTypes.number.isRequired,
-      num: PropTypes.number.isRequired,
-      id: PropTypes.string.isRequired,
-      img_uri: PropTypes.string.isRequired,
-      // TODO we don't use any of thefollowing uris here
-      swf_uri: PropTypes.string.isRequired,
-      thumb_uri: PropTypes.string.isRequired,
-      txt_uri: PropTypes.string.isRequired,
-    }).isRequired,
+    current: PropTypes.bool.isRequired,
+    height: PropTypes.number.isRequired,
+    width: PropTypes.number.isRequired,
+    heightRatio: PropTypes.number.isRequired,
+    widthRatio: PropTypes.number.isRequired,
+    xOffset: PropTypes.number.isRequired,
+    yOffset: PropTypes.number.isRequired,
+    num: PropTypes.number.isRequired,
+    id: PropTypes.string.isRequired,
+    svgUri : PropTypes.string,
+    pngUri: PropTypes.string,
+    // TODO we don't use any of thefollowing uris here
+    swfUri: PropTypes.string.isRequired,
+    thumbUri: PropTypes.string.isRequired,
+    txtUri: PropTypes.string.isRequired,
   }),
-
   // current multi-user status
   multiUser: PropTypes.bool.isRequired,
 };