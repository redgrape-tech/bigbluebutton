--- conflicted
+++ resolved
@@ -77,11 +77,7 @@
       fitToWidth: false,
       isFullscreen: false,
       tldrawAPI: null,
-<<<<<<< HEAD
-=======
-      isZoomed: false,
       isPanning: false,
->>>>>>> 81b15ae3
     };
 
     this.currentPresentationToastId = null;
@@ -97,12 +93,8 @@
     this.handleResize = this.handleResize.bind(this);
     this.setTldrawAPI = this.setTldrawAPI.bind(this);
     this.renderPresentationMenu = this.renderPresentationMenu.bind(this);
-<<<<<<< HEAD
-=======
-    this.setIsZoomed = this.setIsZoomed.bind(this);
     this.setIsPanning = this.setIsPanning.bind(this);
     this.handlePanShortcut = this.handlePanShortcut.bind(this);
->>>>>>> 81b15ae3
 
     this.onResize = () => setTimeout(this.handleResize.bind(this), 0);
     this.renderCurrentPresentationToast = this.renderCurrentPresentationToast.bind(this);
@@ -192,7 +184,7 @@
       clearFakeAnnotations,
     } = this.props;
 
-    const { presentationWidth, presentationHeight, isZoomed, isPanning } = this.state;
+    const { presentationWidth, presentationHeight, isPanning } = this.state;
     const {
       numCameras: prevNumCameras,
       presentationBounds: prevPresentationBounds,
@@ -294,7 +286,7 @@
       });
     }
 
-    if (!isZoomed && isPanning || !userIsPresenter && prevProps.userIsPresenter) {
+    if (isPanning || !userIsPresenter && prevProps.userIsPresenter) {
       this.setIsPanning();
     }
   }
@@ -326,13 +318,6 @@
     });
   }
 
-<<<<<<< HEAD
-=======
-  setIsZoomed(isZoomed) {
-    this.setState({
-      isZoomed,
-    });
-  }
 
   setIsPanning() {
     this.setState({
@@ -340,7 +325,6 @@
     });
   }
 
->>>>>>> 81b15ae3
   handleResize() {
     const presentationSizes = this.getPresentationSizesAvailable();
     if (Object.keys(presentationSizes).length > 0) {
@@ -1012,7 +996,6 @@
               : null,
           }}
         >
-<<<<<<< HEAD
           <Styled.Presentation ref={(ref) => { this.refPresentation = ref; }}>
             <Styled.SvgContainer
               style={{
@@ -1043,6 +1026,7 @@
                   presentationHeight={svgHeight}
                   isViewersCursorLocked={isViewersCursorLocked}
                   zoomChanger={this.zoomChanger}
+                  isPanning={this.state.isPanning}
                   fitToWidth={fitToWidth}
                   zoomValue={zoom}
                 />
@@ -1062,29 +1046,6 @@
             </Styled.SvgContainer>
           </Styled.Presentation>
           {/*
-=======
-          {this.renderPresentationMenu()}
-          <WhiteboardContainer
-            whiteboardId={currentSlide?.id}
-            podId={podId}
-            slidePosition={slidePosition}
-            getSvgRef={this.getSvgRef}
-            setTldrawAPI={this.setTldrawAPI}
-            curPageId={currentSlide?.num.toString()}
-            svgUri={currentSlide?.svgUri}
-            intl={intl}
-            presentationWidth={presentationWidth}
-            presentationHeight={presentationHeight}
-            isViewersCursorLocked={isViewersCursorLocked}
-            isZoomed={isZoomed}
-            isPanning={this.state.isPanning}
-            setIsZoomed={this.setIsZoomed}
-            zoomChanger={this.zoomChanger}
-          />
-          {isFullscreen && <PollingContainer />}
-          {this.renderPresentationToolbar()}
-        {/* 
->>>>>>> 81b15ae3
         <Styled.Presentation ref={(ref) => { this.refPresentation = ref; }}>
           <Styled.WhiteboardSizeAvailable ref={(ref) => { this.refWhiteboardArea = ref; }} />
           <Styled.SvgContainer
