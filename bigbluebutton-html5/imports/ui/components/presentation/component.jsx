--- conflicted
+++ resolved
@@ -4,7 +4,6 @@
 import WhiteboardToolbarContainer from '/imports/ui/components/whiteboard/whiteboard-toolbar/container';
 import { HUNDRED_PERCENT, MAX_PERCENT } from '/imports/utils/slideCalcUtils';
 import { defineMessages, injectIntl, intlShape } from 'react-intl';
-import { toast } from 'react-toastify';
 import PresentationToolbarContainer from './presentation-toolbar/container';
 import CursorWrapperContainer from './cursor/cursor-wrapper-container/container';
 import AnnotationGroupContainer from '../whiteboard/annotation-group/container';
@@ -17,11 +16,8 @@
 import FullscreenService from '../fullscreen-button/service';
 import FullscreenButtonContainer from '../fullscreen-button/container';
 import { withDraggableConsumer } from '../media/webcam-draggable-overlay/context';
-<<<<<<< HEAD
 import { withLayoutConsumer } from '/imports/ui/components/layout/context';
-=======
 import Icon from '/imports/ui/components/icon/component';
->>>>>>> 4321b4c9
 
 const intlMessages = defineMessages({
   presentationLabel: {
@@ -125,45 +121,32 @@
   componentDidUpdate(prevProps) {
     const {
       currentPresentation,
+      notify,
+      intl,
       slidePosition,
-<<<<<<< HEAD
       layoutContextDispatch,
       layoutContextState,
-    } = this.props;
-
-    const { numUsersVideo } = layoutContextState;
-    const { layoutContextState: prevLayoutContextState } = prevProps;
-    const {
-      numUsersVideo: prevNumUsersVideo,
-    } = prevLayoutContextState;
-
-    if (numUsersVideo !== prevNumUsersVideo) {
-      this.onResize();
-    }
-
-    if (prevProps.slidePosition.id !== slidePosition.id) {
-      window.dispatchEvent(new Event('slideChanged'));
-    }
-
-    if (prevProps.currentPresentation.name !== currentPresentation.name) {
-      notify(
-        `${intl.formatMessage(intlMessages.changeNotification)} ${currentPresentation.name}`,
-        'info',
-        'presentation',
-      );
-    }
-
-=======
-      webcamDraggableDispatch,
       layoutSwapped,
       currentSlide,
       publishedPoll,
       isViewer,
       toggleSwapLayout,
       restoreOnUpdate,
+      currentPresentationId,
     } = this.props;
 
->>>>>>> 4321b4c9
+    const { numUsersVideo } = layoutContextState;
+    const { layoutContextState: prevLayoutContextState } = prevProps;
+    const {
+      numUsersVideo: prevNumUsersVideo,
+    } = prevLayoutContextState;
+
+    if (numUsersVideo !== prevNumUsersVideo) {
+      this.onResize();
+    }
+    if (prevProps.slidePosition.id !== slidePosition.id) {
+      window.dispatchEvent(new Event('slideChanged'));
+    }
     const { width: prevWidth, height: prevHeight } = prevProps.slidePosition;
     const { width: currWidth, height: currHeight } = slidePosition;
 
@@ -189,19 +172,16 @@
       }
     }
 
-    if (prevProps.currentPresentation.name !== currentPresentation.name) {
-      if (this.currentPresentationToastId) {
-        return toast.update(this.currentPresentationToastId, {
-          render: this.renderCurrentPresentationToast(),
-        });
-      }
-
-      this.currentPresentationToastId = toast(this.renderCurrentPresentationToast(), {
-        onClose: () => { this.currentPresentationToastId = null; },
-        autoClose: true,
-      });
-    }
-
+    const presentationChanged = currentPresentationId !== currentPresentation._id;
+
+    if (presentationChanged) {
+      Session.set('currentPresentationId', currentPresentation._id);
+      notify(
+        `${intl.formatMessage(intlMessages.changeNotification)} ${currentPresentation.name}`,
+        'info',
+        'presentation',
+      );
+    }
     if (layoutSwapped && restoreOnUpdate && isViewer && currentSlide) {
       const slideChanged = currentSlide.id !== prevProps.currentSlide.id;
       const positionChanged = slidePosition.viewBoxHeight !== prevProps.slidePosition.viewBoxHeight
