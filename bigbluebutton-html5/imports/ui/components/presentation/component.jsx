import React, { PureComponent } from 'react';
import PropTypes from 'prop-types';
import WhiteboardOverlayContainer from '/imports/ui/components/whiteboard/whiteboard-overlay/container';
import WhiteboardToolbarContainer from '/imports/ui/components/whiteboard/whiteboard-toolbar/container';
import { HUNDRED_PERCENT, MAX_PERCENT } from '/imports/utils/slideCalcUtils';
import { defineMessages, injectIntl } from 'react-intl';
import { toast } from 'react-toastify';
import { politeSRAlert } from '/imports/utils/dom-utils';
import { Session } from 'meteor/session';
import PresentationToolbarContainer from './presentation-toolbar/container';
import PresentationPlaceholder from './presentation-placeholder/component';
import CursorWrapperContainer from './cursor/cursor-wrapper-container/container';
import AnnotationGroupContainer from '../whiteboard/annotation-group/container';
import PresentationOverlayContainer from './presentation-overlay/container';
import Slide from './slide/component';
import Styled from './styles';
import MediaService, { shouldEnableSwapLayout } from '../media/service';
import PresentationCloseButton from './presentation-close-button/component';
import DownloadPresentationButton from './download-presentation-button/component';
import FullscreenService from '/imports/ui/components/common/fullscreen-button/service';
import Icon from '/imports/ui/components/common/icon/component';
import PollingContainer from '/imports/ui/components/polling/container';
import { ACTIONS, LAYOUT_TYPE } from '../layout/enums';
import DEFAULT_VALUES from '../layout/defaultValues';
import { colorContentBackground } from '/imports/ui/stylesheets/styled-components/palette';
import browserInfo from '/imports/utils/browserInfo';
import PresentationMenu from './presentation-menu/container';

const intlMessages = defineMessages({
  presentationLabel: {
    id: 'app.presentationUploder.title',
    description: 'presentation area element label',
  },
  changeNotification: {
    id: 'app.presentation.notificationLabel',
    description: 'label displayed in toast when presentation switches',
  },
  downloadLabel: {
    id: 'app.presentation.downloadLabel',
    description: 'label for downloadable presentations',
  },
  slideContentStart: {
    id: 'app.presentation.startSlideContent',
    description: 'Indicate the slide content start',
  },
  slideContentEnd: {
    id: 'app.presentation.endSlideContent',
    description: 'Indicate the slide content end',
  },
  slideContentChanged: {
    id: 'app.presentation.changedSlideContent',
    description: 'Indicate the slide content has changed',
  },
  noSlideContent: {
    id: 'app.presentation.emptySlideContent',
    description: 'No content available for slide',
  },
});

const ALLOW_FULLSCREEN = Meteor.settings.public.app.allowFullscreen;
const OLD_MINIMIZE_BUTTON_ENABLED = Meteor.settings.public.presentation.oldMinimizeButton;
const { isSafari } = browserInfo;
const FULLSCREEN_CHANGE_EVENT = isSafari ? 'webkitfullscreenchange' : 'fullscreenchange';

class Presentation extends PureComponent {
  constructor() {
    super();

    this.state = {
      presentationWidth: 0,
      presentationHeight: 0,
      showSlide: false,
      zoom: 100,
      fitToWidth: false,
      isFullscreen: false,
    };

    this.currentPresentationToastId = null;

    this.getSvgRef = this.getSvgRef.bind(this);
    this.setFitToWidth = this.setFitToWidth.bind(this);
    this.zoomChanger = this.zoomChanger.bind(this);
    this.updateLocalPosition = this.updateLocalPosition.bind(this);
    this.panAndZoomChanger = this.panAndZoomChanger.bind(this);
    this.fitToWidthHandler = this.fitToWidthHandler.bind(this);
    this.onFullscreenChange = this.onFullscreenChange.bind(this);
    this.getPresentationSizesAvailable = this.getPresentationSizesAvailable.bind(this);
    this.handleResize = this.handleResize.bind(this);

    this.onResize = () => setTimeout(this.handleResize.bind(this), 0);
    this.renderCurrentPresentationToast = this.renderCurrentPresentationToast.bind(this);
    this.setPresentationRef = this.setPresentationRef.bind(this);
    Session.set('componentPresentationWillUnmount', false);
  }

  static getDerivedStateFromProps(props, state) {
    const { prevProps } = state;
    const stateChange = { prevProps: props };

    if (props.userIsPresenter
      && (!prevProps || !prevProps.userIsPresenter)
      && props.currentSlide
      && props.slidePosition) {
      let potentialZoom = 100 / (props.slidePosition.viewBoxWidth / props.slidePosition.width);
      potentialZoom = Math.max(HUNDRED_PERCENT, Math.min(MAX_PERCENT, potentialZoom));
      stateChange.zoom = potentialZoom;
    }

    if (!prevProps) return stateChange;

    // When presenter is changed or slide changed we reset localPosition
    if (prevProps.currentSlide?.id !== props.currentSlide?.id
      || prevProps.userIsPresenter !== props.userIsPresenter) {
      stateChange.localPosition = undefined;
    }

    return stateChange;
  }

  componentDidMount() {
    this.getInitialPresentationSizes();
    this.refPresentationContainer
      .addEventListener(FULLSCREEN_CHANGE_EVENT, this.onFullscreenChange);
    window.addEventListener('resize', this.onResize, false);

    const {
      currentSlide, slidePosition, layoutContextDispatch,
    } = this.props;

    if (currentSlide) {
      layoutContextDispatch({
        type: ACTIONS.SET_PRESENTATION_NUM_CURRENT_SLIDE,
        value: currentSlide.num,
      });
      layoutContextDispatch({
        type: ACTIONS.SET_PRESENTATION_CURRENT_SLIDE_SIZE,
        value: {
          width: slidePosition.width,
          height: slidePosition.height,
        },
      });
    }
  }

  componentDidUpdate(prevProps) {
    const {
      currentPresentation,
      slidePosition,
      layoutSwapped,
      currentSlide,
      publishedPoll,
      toggleSwapLayout,
      restoreOnUpdate,
      layoutContextDispatch,
      userIsPresenter,
      presentationBounds,
      numCameras,
      intl,
    } = this.props;

    const { presentationWidth, presentationHeight } = this.state;

    const {
      numCameras: prevNumCameras,
      presentationBounds: prevPresentationBounds,
    } = prevProps;

    if (numCameras !== prevNumCameras) {
      this.onResize();
    }

    if (
      currentSlide?.num != null
      && prevProps?.currentSlide?.num != null
      && currentSlide?.num !== prevProps.currentSlide?.num
    ) {
      politeSRAlert(intl.formatMessage(intlMessages.slideContentChanged, { 0: currentSlide.num }));
    }

    if (currentPresentation) {
      const downloadableOn = !prevProps?.currentPresentation?.downloadable
        && currentPresentation.downloadable;

      const shouldCloseToast = !(currentPresentation.downloadable && !userIsPresenter);

      if (
        prevProps?.currentPresentation?.name !== currentPresentation.name
        || (downloadableOn && !userIsPresenter)
      ) {
        if (this.currentPresentationToastId) {
          toast.update(this.currentPresentationToastId, {
            autoClose: shouldCloseToast,
            render: this.renderCurrentPresentationToast(),
          });
        } else {
          this.currentPresentationToastId = toast(this.renderCurrentPresentationToast(), {
            onClose: () => { this.currentPresentationToastId = null; },
            autoClose: shouldCloseToast,
            className: 'actionToast',
          });
        }
      }

      const downloadableOff = prevProps?.currentPresentation?.downloadable
        && !currentPresentation.downloadable;

      if (this.currentPresentationToastId && downloadableOff) {
        toast.update(this.currentPresentationToastId, {
          autoClose: true,
          render: this.renderCurrentPresentationToast(),
        });
      }
    }

    if (prevProps?.slidePosition && slidePosition) {
      const { width: prevWidth, height: prevHeight } = prevProps.slidePosition;
      const { width: currWidth, height: currHeight } = slidePosition;

      if (prevWidth !== currWidth || prevHeight !== currHeight) {
        layoutContextDispatch({
          type: ACTIONS.SET_PRESENTATION_CURRENT_SLIDE_SIZE,
          value: {
            width: currWidth,
            height: currHeight,
          },
        });
      }

      if (layoutSwapped && restoreOnUpdate && !userIsPresenter && currentSlide) {
        const slideChanged = currentSlide.id !== prevProps.currentSlide.id;
        const positionChanged = slidePosition
          .viewBoxHeight !== prevProps.slidePosition.viewBoxHeight
          || slidePosition.viewBoxWidth !== prevProps.slidePosition.viewBoxWidth;
        const pollPublished = publishedPoll && !prevProps.publishedPoll;
        if (slideChanged || positionChanged || pollPublished) {
          toggleSwapLayout(layoutContextDispatch);
        }
      }

<<<<<<< HEAD
      if ((presentationBounds !== prevPresentationBounds) ||
        (!presentationWidth && !presentationHeight)) this.onResize();
=======
      if (presentationBounds !== prevPresentationBounds) this.onResize();
    } else if (slidePosition) {
      const { width: currWidth, height: currHeight } = slidePosition;

      layoutContextDispatch({
        type: ACTIONS.SET_PRESENTATION_CURRENT_SLIDE_SIZE,
        value: {
          width: currWidth,
          height: currHeight,
        },
      });
      layoutContextDispatch({
        type: ACTIONS.SET_PRESENTATION_NUM_CURRENT_SLIDE,
        value: currentSlide.num,
      });
>>>>>>> 72f1b66e
    }
  }

  componentWillUnmount() {
    Session.set('componentPresentationWillUnmount', true);
    const { fullscreenContext, layoutContextDispatch } = this.props;

    window.removeEventListener('resize', this.onResize, false);
    this.refPresentationContainer
      .removeEventListener(FULLSCREEN_CHANGE_EVENT, this.onFullscreenChange);

    if (fullscreenContext) {
      layoutContextDispatch({
        type: ACTIONS.SET_FULLSCREEN_ELEMENT,
        value: {
          element: '',
          group: '',
        },
      });
    }
  }

  handleResize() {
    const presentationSizes = this.getPresentationSizesAvailable();
    if (Object.keys(presentationSizes).length > 0) {
      // updating the size of the space available for the slide
      if (!Session.get('componentPresentationWillUnmount')) {
        this.setState({
          presentationHeight: presentationSizes.presentationHeight,
          presentationWidth: presentationSizes.presentationWidth,
        });
      }
    }
  }

  onFullscreenChange() {
    const { isFullscreen } = this.state;
    const newIsFullscreen = FullscreenService.isFullScreen(this.refPresentationContainer);
    if (isFullscreen !== newIsFullscreen) {
      this.setState({ isFullscreen: newIsFullscreen });
    }
  }

  setPresentationRef(ref) {
    this.refPresentationContainer = ref;
  }

  // returns a ref to the svg element, which is required by a WhiteboardOverlay
  // to transform screen coordinates to svg coordinate system
  getSvgRef() {
    return this.svggroup;
  }

  getToolbarHeight() {
    const { refPresentationToolbar } = this;
    let height = 0;
    if (refPresentationToolbar) {
      const { clientHeight } = refPresentationToolbar;
      height = clientHeight;
    }
    return height;
  }

  getPresentationSizesAvailable() {
    const {
      presentationBounds,
      presentationAreaSize: newPresentationAreaSize,
    } = this.props;
    const presentationSizes = {
      presentationWidth: 0,
      presentationHeight: 0,
    };

    if (newPresentationAreaSize) {
      presentationSizes.presentationWidth = newPresentationAreaSize.presentationAreaWidth;
      presentationSizes.presentationHeight = newPresentationAreaSize
        .presentationAreaHeight - (this.getToolbarHeight() || 0);
      return presentationSizes;
    }

    presentationSizes.presentationWidth = presentationBounds.width;
    presentationSizes.presentationHeight = presentationBounds.height;
    return presentationSizes;
  }

  getInitialPresentationSizes() {
    // determining the presentationWidth and presentationHeight (available
    // space for the svg) on the initial load

    const presentationSizes = this.getPresentationSizesAvailable();
    if (Object.keys(presentationSizes).length > 0) {
      // setting the state of the available space for the svg
      // and set the showSlide to true to start rendering the slide
      this.setState({
        presentationHeight: presentationSizes.presentationHeight,
        presentationWidth: presentationSizes.presentationWidth,
        showSlide: true,
      });
    }
  }

  setFitToWidth(fitToWidth) {
    this.setState({ fitToWidth });
  }

  calculateSize(viewBoxDimensions) {
    const {
      presentationHeight,
      presentationWidth,
      fitToWidth,
    } = this.state;

    const {
      userIsPresenter,
      currentSlide,
      slidePosition,
    } = this.props;

    if (!currentSlide || !slidePosition) {
      return { width: 0, height: 0 };
    }

    const originalWidth = slidePosition.width;
    const originalHeight = slidePosition.height;
    const viewBoxWidth = viewBoxDimensions.width;
    const viewBoxHeight = viewBoxDimensions.height;

    let svgWidth;
    let svgHeight;

    if (!userIsPresenter) {
      svgWidth = (presentationHeight * viewBoxWidth) / viewBoxHeight;
      if (presentationWidth < svgWidth) {
        svgHeight = (presentationHeight * presentationWidth) / svgWidth;
        svgWidth = presentationWidth;
      } else {
        svgHeight = presentationHeight;
      }
    } else if (!fitToWidth) {
      svgWidth = (presentationHeight * originalWidth) / originalHeight;
      if (presentationWidth < svgWidth) {
        svgHeight = (presentationHeight * presentationWidth) / svgWidth;
        svgWidth = presentationWidth;
      } else {
        svgHeight = presentationHeight;
      }
    } else {
      svgWidth = presentationWidth;
      svgHeight = (svgWidth * originalHeight) / originalWidth;
      if (svgHeight > presentationHeight) svgHeight = presentationHeight;
    }

    if (typeof svgHeight !== 'number' || typeof svgWidth !== 'number') {
      return { width: 0, height: 0 };
    }

    return {
      width: svgWidth,
      height: svgHeight,
    };
  }

  zoomChanger(incomingZoom) {
    const {
      zoom,
    } = this.state;

    let newZoom = incomingZoom;

    if (newZoom <= HUNDRED_PERCENT) {
      newZoom = HUNDRED_PERCENT;
    } else if (incomingZoom >= MAX_PERCENT) {
      newZoom = MAX_PERCENT;
    }

    if (newZoom !== zoom) this.setState({ zoom: newZoom });
  }

  fitToWidthHandler() {
    const {
      fitToWidth,
    } = this.state;

    this.setState({
      fitToWidth: !fitToWidth,
      zoom: HUNDRED_PERCENT,
    });
  }

  isPresentationAccessible() {
    const {
      currentSlide,
      slidePosition,
    } = this.props;
    // sometimes tomcat publishes the slide url, but the actual file is not accessible
    return currentSlide && slidePosition;
  }

  updateLocalPosition(x, y, width, height, zoom) {
    this.setState({
      localPosition: {
        x, y, width, height,
      },
      zoom,
    });
  }

  panAndZoomChanger(w, h, x, y) {
    const {
      currentSlide,
      podId,
      zoomSlide,
    } = this.props;

    zoomSlide(currentSlide.num, podId, w, h, x, y);
  }

  renderOverlays(slideObj, svgDimensions, viewBoxPosition, viewBoxDimensions, physicalDimensions) {
    const {
      userIsPresenter,
      multiUser,
      podId,
      currentSlide,
      slidePosition,
    } = this.props;

    const {
      zoom,
      fitToWidth,
    } = this.state;

    if (!userIsPresenter && !multiUser) {
      return null;
    }

    // retrieving the pre-calculated data from the slide object
    const {
      width,
      height,
    } = slidePosition;

    return (
      <PresentationOverlayContainer
        podId={podId}
        userIsPresenter={userIsPresenter}
        currentSlideNum={currentSlide.num}
        slide={slideObj}
        slideWidth={width}
        slideHeight={height}
        viewBoxX={viewBoxPosition.x}
        viewBoxY={viewBoxPosition.y}
        viewBoxWidth={viewBoxDimensions.width}
        viewBoxHeight={viewBoxDimensions.height}
        physicalSlideWidth={physicalDimensions.width}
        physicalSlideHeight={physicalDimensions.height}
        svgWidth={svgDimensions.width}
        svgHeight={svgDimensions.height}
        zoom={zoom}
        zoomChanger={this.zoomChanger}
        updateLocalPosition={this.updateLocalPosition}
        panAndZoomChanger={this.panAndZoomChanger}
        getSvgRef={this.getSvgRef}
        fitToWidth={fitToWidth}
      >
        <WhiteboardOverlayContainer
          getSvgRef={this.getSvgRef}
          userIsPresenter={userIsPresenter}
          whiteboardId={slideObj.id}
          slide={slideObj}
          slideWidth={width}
          slideHeight={height}
          viewBoxX={viewBoxPosition.x}
          viewBoxY={viewBoxPosition.y}
          viewBoxWidth={viewBoxDimensions.width}
          viewBoxHeight={viewBoxDimensions.height}
          physicalSlideWidth={physicalDimensions.width}
          physicalSlideHeight={physicalDimensions.height}
          zoom={zoom}
          zoomChanger={this.zoomChanger}
        />
      </PresentationOverlayContainer>
    );
  }

  // renders the whole presentation area
  renderPresentation(svgDimensions, viewBoxDimensions) {
    const {
      intl,
      podId,
      currentSlide,
      slidePosition,
      userIsPresenter,
      layoutSwapped,
    } = this.props;

    const {
      localPosition,
    } = this.state;

    if (!this.isPresentationAccessible()) {
      return null;
    }

    // retrieving the pre-calculated data from the slide object
    const {
      width,
      height,
    } = slidePosition;

    const {
      imageUri,
      content,
    } = currentSlide;

    let viewBoxPosition;

    if (userIsPresenter && localPosition) {
      viewBoxPosition = {
        x: localPosition.x,
        y: localPosition.y,
      };
    } else {
      viewBoxPosition = {
        x: slidePosition.x,
        y: slidePosition.y,
      };
    }

    const widthRatio = viewBoxDimensions.width / width;
    const heightRatio = viewBoxDimensions.height / height;

    const physicalDimensions = {
      width: (svgDimensions.width / widthRatio),
      height: (svgDimensions.height / heightRatio),
    };

    const svgViewBox = `${viewBoxPosition.x} ${viewBoxPosition.y} `
      + `${viewBoxDimensions.width} ${Number.isNaN(viewBoxDimensions.height) ? 0 : viewBoxDimensions.height}`;

    const slideContent = content ? `${intl.formatMessage(intlMessages.slideContentStart)}
      ${content}
      ${intl.formatMessage(intlMessages.slideContentEnd)}` : intl.formatMessage(intlMessages.noSlideContent);

    return (
      <div
        style={{
          position: 'absolute',
          width: svgDimensions.width < 0 ? 0 : svgDimensions.width,
          height: svgDimensions.height < 0 ? 0 : svgDimensions.height,
          textAlign: 'center',
          display: layoutSwapped ? 'none' : 'block',
        }}
      >
        <Styled.VisuallyHidden id="currentSlideText">{slideContent}</Styled.VisuallyHidden>
        {this.renderPresentationDownload()}
        {this.renderPresentationMenu()}
        <Styled.PresentationSvg
          key={currentSlide.id}
          data-test="whiteboard"
          width={svgDimensions.width < 0 ? 0 : svgDimensions.width}
          height={svgDimensions.height < 0 ? 0 : svgDimensions.height}
          ref={(ref) => { if (ref != null) { this.svggroup = ref; } }}
          viewBox={svgViewBox}
          version="1.1"
          xmlns="http://www.w3.org/2000/svg"
        >
          <defs>
            <clipPath id="viewBox">
              <rect x={viewBoxPosition.x} y={viewBoxPosition.y} width="100%" height="100%" fill="none" />
            </clipPath>
          </defs>
          <g clipPath="url(#viewBox)">
            <Slide
              imageUri={imageUri}
              svgWidth={width}
              svgHeight={height}
            />
            <AnnotationGroupContainer
              {...{
                width,
                height,
              }}
              published
              whiteboardId={currentSlide.id}
            />
            <AnnotationGroupContainer
              {...{
                width,
                height,
              }}
              published={false}
              whiteboardId={currentSlide.id}
            />
            <CursorWrapperContainer
              podId={podId}
              whiteboardId={currentSlide.id}
              widthRatio={widthRatio}
              physicalWidthRatio={svgDimensions.width / width}
              slideWidth={width}
              slideHeight={height}
            />
          </g>
          {this.renderOverlays(
            currentSlide,
            svgDimensions,
            viewBoxPosition,
            viewBoxDimensions,
            physicalDimensions,
          )}
        </Styled.PresentationSvg>
      </div>
    );
  }

  renderPresentationToolbar(svgWidth) {
    const {
      currentSlide,
      podId,
      isMobile,
      layoutType,
      numCameras,
      fullscreenElementId,
      fullscreenContext,
      layoutContextDispatch,
    } = this.props;
    const { zoom, fitToWidth } = this.state;

    if (!currentSlide) return null;

    const { presentationToolbarMinWidth } = DEFAULT_VALUES;

    const toolbarWidth = ((this.refWhiteboardArea && svgWidth > presentationToolbarMinWidth)
      || isMobile
      || (layoutType === LAYOUT_TYPE.VIDEO_FOCUS && numCameras > 0))
      ? svgWidth
      : presentationToolbarMinWidth;
    return (
      <PresentationToolbarContainer
        {...{
          fitToWidth,
          zoom,
          podId,
          currentSlide,
          toolbarWidth,
          fullscreenElementId,
          layoutContextDispatch,
        }}
        currentSlideNum={currentSlide.num}
        presentationId={currentSlide.presentationId}
        zoomChanger={this.zoomChanger}
        fitToWidthHandler={this.fitToWidthHandler}
        isFullscreen={fullscreenContext}
        fullscreenAction={ACTIONS.SET_FULLSCREEN_ELEMENT}
        fullscreenRef={this.refPresentationContainer}
      />
    );
  }

  renderWhiteboardToolbar(svgDimensions) {
    const { currentSlide, userIsPresenter } = this.props;
    if (!this.isPresentationAccessible()) return null;

    return (
      <WhiteboardToolbarContainer
        whiteboardId={currentSlide.id}
        height={svgDimensions.height}
        isPresenter={userIsPresenter}
      />
    );
  }

  renderPresentationDownload() {
    const { presentationIsDownloadable, downloadPresentationUri } = this.props;

    if (!presentationIsDownloadable) return null;

    const handleDownloadPresentation = () => {
      window.open(downloadPresentationUri);
    };

    return (
      <DownloadPresentationButton
        handleDownloadPresentation={handleDownloadPresentation}
        dark
      />
    );
  }

  renderPresentationMenu() {
    const {
      intl,
      fullscreenElementId,
      layoutContextDispatch,
    } = this.props;

    return (
      <PresentationMenu
        fullscreenRef={this.refPresentationContainer}
        getScreenshotRef={this.getSvgRef}
        elementName={intl.formatMessage(intlMessages.presentationLabel)}
        elementId={fullscreenElementId}
        toggleSwapLayout={MediaService.toggleSwapLayout}
        layoutContextDispatch={layoutContextDispatch}
      />
    );
  }

  renderCurrentPresentationToast() {
    const {
      intl, currentPresentation, userIsPresenter, downloadPresentationUri,
    } = this.props;
    const { downloadable } = currentPresentation;

    return (
      <Styled.InnerToastWrapper>
        <Styled.ToastIcon>
          <Styled.IconWrapper>
            <Icon iconName="presentation" />
          </Styled.IconWrapper>
        </Styled.ToastIcon>

        <Styled.ToastTextContent data-test="toastSmallMsg">
          <div>{`${intl.formatMessage(intlMessages.changeNotification)}`}</div>
          <Styled.PresentationName>{`${currentPresentation.name}`}</Styled.PresentationName>
        </Styled.ToastTextContent>

        {downloadable && !userIsPresenter
          ? (
            <Styled.ToastDownload>
              <Styled.ToastSeparator />
              <a
                data-test="toastDownload"
                aria-label={`${intl.formatMessage(intlMessages.downloadLabel)} ${currentPresentation.name}`}
                href={downloadPresentationUri}
                target="_blank"
                rel="noopener noreferrer"
              >
                {intl.formatMessage(intlMessages.downloadLabel)}
              </a>
            </Styled.ToastDownload>
          ) : null}
      </Styled.InnerToastWrapper>
    );
  }

  render() {
    const {
      userIsPresenter,
      multiUser,
      slidePosition,
      presentationBounds,
      fullscreenContext,
      isMobile,
      layoutType,
      numCameras,
      currentPresentation,
      layoutSwapped,
      layoutContextDispatch,
    } = this.props;

    const {
      showSlide,
      isFullscreen,
      localPosition,
    } = this.state;

    let viewBoxDimensions;

    if (userIsPresenter && localPosition) {
      viewBoxDimensions = {
        width: localPosition.width,
        height: localPosition.height,
      };
    } else if (slidePosition) {
      viewBoxDimensions = {
        width: slidePosition.viewBoxWidth,
        height: slidePosition.viewBoxHeight,
      };
    } else {
      viewBoxDimensions = {
        width: 0,
        height: 0,
      };
    }

    const svgDimensions = this.calculateSize(viewBoxDimensions);
    const svgHeight = svgDimensions.height;
    const svgWidth = svgDimensions.width;

    const toolbarHeight = this.getToolbarHeight();

    const { presentationToolbarMinWidth } = DEFAULT_VALUES;

    const isLargePresentation = (svgWidth > presentationToolbarMinWidth || isMobile)
      && !(layoutType === LAYOUT_TYPE.VIDEO_FOCUS && numCameras > 0 && !fullscreenContext);

    const containerWidth = isLargePresentation
      ? svgWidth
      : presentationToolbarMinWidth;

    if (!currentPresentation && this.refPresentationContainer) {
      return (
        <PresentationPlaceholder
          {
          ...presentationBounds
          }
          layoutContextDispatch={layoutContextDispatch}
          setPresentationRef={this.setPresentationRef}
        />
      );
    }

    return (
      <Styled.PresentationContainer
        role="region"
        ref={(ref) => { this.refPresentationContainer = ref; }}
        style={{
          top: presentationBounds.top,
          left: presentationBounds.left,
          right: presentationBounds.right,
          width: presentationBounds.width,
          height: presentationBounds.height,
          display: layoutSwapped ? 'none' : 'flex',
          zIndex: fullscreenContext ? presentationBounds.zIndex : undefined,
          background: layoutType === LAYOUT_TYPE.VIDEO_FOCUS && numCameras > 0 && !fullscreenContext
            ? colorContentBackground
            : null,
        }}
        data-test="presentationContainer"
      >
        {isFullscreen && <PollingContainer />}

        <Styled.Presentation ref={(ref) => { this.refPresentation = ref; }}>
          <Styled.WhiteboardSizeAvailable ref={(ref) => { this.refWhiteboardArea = ref; }} />
          <Styled.SvgContainer
            style={{
              height: svgHeight + toolbarHeight,
            }}
          >
            {showSlide && svgWidth > 0 && svgHeight > 0
              ? this.renderPresentation(svgDimensions, viewBoxDimensions)
              : null}
            {showSlide && (userIsPresenter || multiUser)
              ? this.renderWhiteboardToolbar(svgDimensions)
              : null}
            {showSlide && userIsPresenter
              ? (
                <Styled.PresentationToolbar
                  ref={(ref) => { this.refPresentationToolbar = ref; }}
                  style={
                    {
                      width: containerWidth,
                    }
                  }
                >
                  {this.renderPresentationToolbar(svgWidth)}
                </Styled.PresentationToolbar>
              )
              : null}
          </Styled.SvgContainer>
        </Styled.Presentation>
      </Styled.PresentationContainer>
    );
  }
}

export default injectIntl(Presentation);

Presentation.propTypes = {
  podId: PropTypes.string.isRequired,
  // Defines a boolean value to detect whether a current user is a presenter
  userIsPresenter: PropTypes.bool.isRequired,
  currentSlide: PropTypes.shape({
    presentationId: PropTypes.string.isRequired,
    current: PropTypes.bool.isRequired,
    num: PropTypes.number.isRequired,
    id: PropTypes.string.isRequired,
    imageUri: PropTypes.string.isRequired,
  }),
  slidePosition: PropTypes.shape({
    x: PropTypes.number.isRequired,
    y: PropTypes.number.isRequired,
    height: PropTypes.number.isRequired,
    width: PropTypes.number.isRequired,
    viewBoxWidth: PropTypes.number.isRequired,
    viewBoxHeight: PropTypes.number.isRequired,
  }),
  // current multi-user status
  multiUser: PropTypes.bool.isRequired,
};

Presentation.defaultProps = {
  currentSlide: undefined,
  slidePosition: undefined,
};<|MERGE_RESOLUTION|>--- conflicted
+++ resolved
@@ -237,11 +237,8 @@
         }
       }
 
-<<<<<<< HEAD
       if ((presentationBounds !== prevPresentationBounds) ||
         (!presentationWidth && !presentationHeight)) this.onResize();
-=======
-      if (presentationBounds !== prevPresentationBounds) this.onResize();
     } else if (slidePosition) {
       const { width: currWidth, height: currHeight } = slidePosition;
 
@@ -256,7 +253,6 @@
         type: ACTIONS.SET_PRESENTATION_NUM_CURRENT_SLIDE,
         value: currentSlide.num,
       });
->>>>>>> 72f1b66e
     }
   }
 
