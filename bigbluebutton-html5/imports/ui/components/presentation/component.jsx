import React, { PureComponent } from 'react';
import PropTypes from 'prop-types';
import WhiteboardOverlayContainer from '/imports/ui/components/whiteboard/whiteboard-overlay/container';
import WhiteboardToolbarContainer from '/imports/ui/components/whiteboard/whiteboard-toolbar/container';
import { HUNDRED_PERCENT, MAX_PERCENT } from '/imports/utils/slideCalcUtils';
import { defineMessages, injectIntl } from 'react-intl';
import { toast } from 'react-toastify';
import PresentationToolbarContainer from './presentation-toolbar/container';
import PresentationPlaceholder from './presentation-placeholder/component';
import CursorWrapperContainer from './cursor/cursor-wrapper-container/container';
import AnnotationGroupContainer from '../whiteboard/annotation-group/container';
import PresentationOverlayContainer from './presentation-overlay/container';
import Slide from './slide/component';
import Styled from './styles';
import MediaService, { shouldEnableSwapLayout } from '../media/service';
import PresentationCloseButton from './presentation-close-button/component';
import DownloadPresentationButton from './download-presentation-button/component';
import FullscreenService from '../fullscreen-button/service';
import Icon from '/imports/ui/components/icon/component';
import PollingContainer from '/imports/ui/components/polling/container';
import { ACTIONS, LAYOUT_TYPE } from '../layout/enums';
import DEFAULT_VALUES from '../layout/defaultValues';
import { colorBackground } from '/imports/ui/stylesheets/styled-components/palette';
import browserInfo from '/imports/utils/browserInfo';

const intlMessages = defineMessages({
  presentationLabel: {
    id: 'app.presentationUploder.title',
    description: 'presentation area element label',
  },
  changeNotification: {
    id: 'app.presentation.notificationLabel',
    description: 'label displayed in toast when presentation switches',
  },
  downloadLabel: {
    id: 'app.presentation.downloadLabel',
    description: 'label for downloadable presentations',
  },
  slideContentStart: {
    id: 'app.presentation.startSlideContent',
    description: 'Indicate the slide content start',
  },
  slideContentEnd: {
    id: 'app.presentation.endSlideContent',
    description: 'Indicate the slide content end',
  },
  noSlideContent: {
    id: 'app.presentation.emptySlideContent',
    description: 'No content available for slide',
  },
});

const ALLOW_FULLSCREEN = Meteor.settings.public.app.allowFullscreen;
const OLD_MINIMIZE_BUTTON_ENABLED = Meteor.settings.public.presentation.oldMinimizeButton;
const { isSafari } = browserInfo;
const FULLSCREEN_CHANGE_EVENT = isSafari ? 'webkitfullscreenchange' : 'fullscreenchange';

class Presentation extends PureComponent {
  constructor() {
    super();

    this.state = {
      presentationWidth: 0,
      presentationHeight: 0,
      showSlide: false,
      zoom: 100,
      fitToWidth: false,
      isFullscreen: false,
    };

    this.currentPresentationToastId = null;

    this.getSvgRef = this.getSvgRef.bind(this);
    this.setFitToWidth = this.setFitToWidth.bind(this);
    this.zoomChanger = this.zoomChanger.bind(this);
    this.updateLocalPosition = this.updateLocalPosition.bind(this);
    this.panAndZoomChanger = this.panAndZoomChanger.bind(this);
    this.fitToWidthHandler = this.fitToWidthHandler.bind(this);
    this.onFullscreenChange = this.onFullscreenChange.bind(this);
    this.getPresentationSizesAvailable = this.getPresentationSizesAvailable.bind(this);
    this.handleResize = this.handleResize.bind(this);

    this.onResize = () => setTimeout(this.handleResize.bind(this), 0);
    this.renderCurrentPresentationToast = this.renderCurrentPresentationToast.bind(this);
    this.setPresentationRef = this.setPresentationRef.bind(this);
  }

  static getDerivedStateFromProps(props, state) {
    const { prevProps } = state;
    const stateChange = { prevProps: props };

    if (props.userIsPresenter
      && (!prevProps || !prevProps.userIsPresenter)
      && props.currentSlide
      && props.slidePosition) {
      let potentialZoom = 100 / (props.slidePosition.viewBoxWidth / props.slidePosition.width);
      potentialZoom = Math.max(HUNDRED_PERCENT, Math.min(MAX_PERCENT, potentialZoom));
      stateChange.zoom = potentialZoom;
    }

    if (!prevProps) return stateChange;

    // When presenter is changed or slide changed we reset localPosition
    if (prevProps.currentSlide?.id !== props.currentSlide?.id
      || prevProps.userIsPresenter !== props.userIsPresenter) {
      stateChange.localPosition = undefined;
    }

    return stateChange;
  }

  componentDidMount() {
    this.getInitialPresentationSizes();
    this.refPresentationContainer.addEventListener(FULLSCREEN_CHANGE_EVENT, this.onFullscreenChange);
    window.addEventListener('resize', this.onResize, false);

    const {
      currentSlide, slidePosition, layoutContextDispatch,
    } = this.props;

    if (currentSlide) {
      layoutContextDispatch({
        type: ACTIONS.SET_PRESENTATION_NUM_CURRENT_SLIDE,
        value: currentSlide.num,
      });
      layoutContextDispatch({
        type: ACTIONS.SET_PRESENTATION_CURRENT_SLIDE_SIZE,
        value: {
          width: slidePosition.width,
          height: slidePosition.height,
        },
      });
    }
  }

  componentDidUpdate(prevProps) {
    const {
      currentPresentation,
      slidePosition,
      layoutSwapped,
      currentSlide,
      publishedPoll,
      isViewer,
      toggleSwapLayout,
      restoreOnUpdate,
      layoutContextDispatch,
      userIsPresenter,
      presentationBounds,
      numCameras,
    } = this.props;

    const {
      numCameras: prevNumCameras,
      presentationBounds: prevPresentationBounds,
    } = prevProps;

    if (numCameras !== prevNumCameras) {
      this.onResize();
    }

    if (prevProps?.slidePosition && slidePosition) {
      const { width: prevWidth, height: prevHeight } = prevProps.slidePosition;
      const { width: currWidth, height: currHeight } = slidePosition;

      if (prevWidth !== currWidth || prevHeight !== currHeight) {
        layoutContextDispatch({
          type: ACTIONS.SET_PRESENTATION_CURRENT_SLIDE_SIZE,
          value: {
            width: currWidth,
            height: currHeight,
          },
        });
      }

      const downloadableOn = !prevProps.currentPresentation.downloadable
        && currentPresentation.downloadable;

      const shouldCloseToast = !(currentPresentation.downloadable && !userIsPresenter);

      if (
        prevProps.currentPresentation.name !== currentPresentation.name
        || (downloadableOn && !userIsPresenter)
      ) {
        if (this.currentPresentationToastId) {
          toast.update(this.currentPresentationToastId, {
            autoClose: shouldCloseToast,
            render: this.renderCurrentPresentationToast(),
          });
        } else {
          this.currentPresentationToastId = toast(this.renderCurrentPresentationToast(), {
            onClose: () => { this.currentPresentationToastId = null; },
            autoClose: shouldCloseToast,
            className: 'actionToast',
          });
        }
      }

      const downloadableOff = prevProps.currentPresentation.downloadable
        && !currentPresentation.downloadable;

      if (this.currentPresentationToastId && downloadableOff) {
        toast.update(this.currentPresentationToastId, {
          autoClose: true,
          render: this.renderCurrentPresentationToast(),
        });
      }

      if (layoutSwapped && restoreOnUpdate && isViewer && currentSlide) {
        const slideChanged = currentSlide.id !== prevProps.currentSlide.id;
        const positionChanged = slidePosition
          .viewBoxHeight !== prevProps.slidePosition.viewBoxHeight
          || slidePosition.viewBoxWidth !== prevProps.slidePosition.viewBoxWidth;
        const pollPublished = publishedPoll && !prevProps.publishedPoll;
        if (slideChanged || positionChanged || pollPublished) {
          toggleSwapLayout(layoutContextDispatch);
        }
      }

      if (presentationBounds !== prevPresentationBounds) this.onResize();
    }
  }

  componentWillUnmount() {
    const { fullscreenContext, layoutContextDispatch } = this.props;

    window.removeEventListener('resize', this.onResize, false);
    this.refPresentationContainer.removeEventListener(FULLSCREEN_CHANGE_EVENT, this.onFullscreenChange);

    if (fullscreenContext) {
      layoutContextDispatch({
        type: ACTIONS.SET_FULLSCREEN_ELEMENT,
        value: {
          element: '',
          group: '',
        },
      });
    }
  }

  handleResize() {
    const presentationSizes = this.getPresentationSizesAvailable();
    if (Object.keys(presentationSizes).length > 0) {
      // updating the size of the space available for the slide
      this.setState({
        presentationHeight: presentationSizes.presentationHeight,
        presentationWidth: presentationSizes.presentationWidth,
      });
    }
  }

  onFullscreenChange() {
    const { isFullscreen } = this.state;
    const newIsFullscreen = FullscreenService.isFullScreen(this.refPresentationContainer);
    if (isFullscreen !== newIsFullscreen) {
      this.setState({ isFullscreen: newIsFullscreen });
    }
  }

  setPresentationRef(ref) {
    this.refPresentationContainer = ref;
  }

  // returns a ref to the svg element, which is required by a WhiteboardOverlay
  // to transform screen coordinates to svg coordinate system
  getSvgRef() {
    return this.svggroup;
  }

  getToolbarHeight() {
    const { refPresentationToolbar } = this;
    let height = 0;
    if (refPresentationToolbar) {
      const { clientHeight } = refPresentationToolbar;
      height = clientHeight;
    }
    return height;
  }

  getPresentationSizesAvailable() {
    const {
      presentationBounds,
      presentationAreaSize: newPresentationAreaSize,
    } = this.props;
    const presentationSizes = {
      presentationWidth: 0,
      presentationHeight: 0,
    };

    if (newPresentationAreaSize) {
      presentationSizes.presentationWidth = newPresentationAreaSize.presentationAreaWidth;
      presentationSizes.presentationHeight = newPresentationAreaSize
        .presentationAreaHeight - (this.getToolbarHeight() || 0);
      return presentationSizes;
    }

    presentationSizes.presentationWidth = presentationBounds.width;
    presentationSizes.presentationHeight = presentationBounds.height;
    return presentationSizes;
  }

  getInitialPresentationSizes() {
    // determining the presentationWidth and presentationHeight (available
    // space for the svg) on the initial load

    const presentationSizes = this.getPresentationSizesAvailable();
    if (Object.keys(presentationSizes).length > 0) {
      // setting the state of the available space for the svg
      // and set the showSlide to true to start rendering the slide
      this.setState({
        presentationHeight: presentationSizes.presentationHeight,
        presentationWidth: presentationSizes.presentationWidth,
        showSlide: true,
      });
    }
  }

  setFitToWidth(fitToWidth) {
    this.setState({ fitToWidth });
  }

  calculateSize(viewBoxDimensions) {
    const {
      presentationHeight,
      presentationWidth,
      fitToWidth,
    } = this.state;

    const {
      userIsPresenter,
      currentSlide,
      slidePosition,
    } = this.props;

    if (!currentSlide || !slidePosition) {
      return { width: 0, height: 0 };
    }

    const originalWidth = slidePosition.width;
    const originalHeight = slidePosition.height;
    const viewBoxWidth = viewBoxDimensions.width;
    const viewBoxHeight = viewBoxDimensions.height;

    let svgWidth;
    let svgHeight;

    if (!userIsPresenter) {
      svgWidth = (presentationHeight * viewBoxWidth) / viewBoxHeight;
      if (presentationWidth < svgWidth) {
        svgHeight = (presentationHeight * presentationWidth) / svgWidth;
        svgWidth = presentationWidth;
      } else {
        svgHeight = presentationHeight;
      }
    } else if (!fitToWidth) {
      svgWidth = (presentationHeight * originalWidth) / originalHeight;
      if (presentationWidth < svgWidth) {
        svgHeight = (presentationHeight * presentationWidth) / svgWidth;
        svgWidth = presentationWidth;
      } else {
        svgHeight = presentationHeight;
      }
    } else {
      svgWidth = presentationWidth;
      svgHeight = (svgWidth * originalHeight) / originalWidth;
      if (svgHeight > presentationHeight) svgHeight = presentationHeight;
    }

    if (typeof svgHeight !== 'number' || typeof svgWidth !== 'number') {
      return { width: 0, height: 0 };
    }

    return {
      width: svgWidth,
      height: svgHeight,
    };
  }

  zoomChanger(incomingZoom) {
    const {
      zoom,
    } = this.state;

    let newZoom = incomingZoom;

    if (newZoom <= HUNDRED_PERCENT) {
      newZoom = HUNDRED_PERCENT;
    } else if (incomingZoom >= MAX_PERCENT) {
      newZoom = MAX_PERCENT;
    }

    if (newZoom !== zoom) this.setState({ zoom: newZoom });
  }

  fitToWidthHandler() {
    const {
      fitToWidth,
    } = this.state;

    this.setState({
      fitToWidth: !fitToWidth,
      zoom: HUNDRED_PERCENT,
    });
  }

  isPresentationAccessible() {
    const {
      currentSlide,
      slidePosition,
    } = this.props;
    // sometimes tomcat publishes the slide url, but the actual file is not accessible
    return currentSlide && slidePosition;
  }

  updateLocalPosition(x, y, width, height, zoom) {
    this.setState({
      localPosition: {
        x, y, width, height,
      },
      zoom,
    });
  }

  panAndZoomChanger(w, h, x, y) {
    const {
      currentSlide,
      podId,
      zoomSlide,
    } = this.props;

    zoomSlide(currentSlide.num, podId, w, h, x, y);
  }

  renderPresentationClose() {
    const { isFullscreen } = this.state;
    const {
      layoutType,
      fullscreenContext,
      layoutContextDispatch,
      isIphone,
    } = this.props;

    if (!OLD_MINIMIZE_BUTTON_ENABLED
      || !shouldEnableSwapLayout()
      || isFullscreen
      || fullscreenContext
      || layoutType === LAYOUT_TYPE.PRESENTATION_FOCUS) {
      return null;
    }
    return (
      <PresentationCloseButton
        toggleSwapLayout={MediaService.toggleSwapLayout}
        layoutContextDispatch={layoutContextDispatch}
        isIphone={isIphone}
      />
    );
  }

  renderOverlays(slideObj, svgDimensions, viewBoxPosition, viewBoxDimensions, physicalDimensions) {
    const {
      userIsPresenter,
      multiUser,
      podId,
      currentSlide,
      slidePosition,
    } = this.props;

    const {
      zoom,
      fitToWidth,
    } = this.state;

    if (!userIsPresenter && !multiUser) {
      return null;
    }

    // retrieving the pre-calculated data from the slide object
    const {
      width,
      height,
    } = slidePosition;

    return (
      <PresentationOverlayContainer
        podId={podId}
        userIsPresenter={userIsPresenter}
        currentSlideNum={currentSlide.num}
        slide={slideObj}
        slideWidth={width}
        slideHeight={height}
        viewBoxX={viewBoxPosition.x}
        viewBoxY={viewBoxPosition.y}
        viewBoxWidth={viewBoxDimensions.width}
        viewBoxHeight={viewBoxDimensions.height}
        physicalSlideWidth={physicalDimensions.width}
        physicalSlideHeight={physicalDimensions.height}
        svgWidth={svgDimensions.width}
        svgHeight={svgDimensions.height}
        zoom={zoom}
        zoomChanger={this.zoomChanger}
        updateLocalPosition={this.updateLocalPosition}
        panAndZoomChanger={this.panAndZoomChanger}
        getSvgRef={this.getSvgRef}
        fitToWidth={fitToWidth}
      >
        <WhiteboardOverlayContainer
          getSvgRef={this.getSvgRef}
          userIsPresenter={userIsPresenter}
          whiteboardId={slideObj.id}
          slide={slideObj}
          slideWidth={width}
          slideHeight={height}
          viewBoxX={viewBoxPosition.x}
          viewBoxY={viewBoxPosition.y}
          viewBoxWidth={viewBoxDimensions.width}
          viewBoxHeight={viewBoxDimensions.height}
          physicalSlideWidth={physicalDimensions.width}
          physicalSlideHeight={physicalDimensions.height}
          zoom={zoom}
          zoomChanger={this.zoomChanger}
        />
      </PresentationOverlayContainer>
    );
  }

  // renders the whole presentation area
  renderPresentation(svgDimensions, viewBoxDimensions) {
    const {
      intl,
      podId,
      currentSlide,
      slidePosition,
      userIsPresenter,
      layoutSwapped,
    } = this.props;

    const {
      localPosition,
    } = this.state;

    if (!this.isPresentationAccessible()) {
      return null;
    }

    // retrieving the pre-calculated data from the slide object
    const {
      width,
      height,
    } = slidePosition;

    const {
      imageUri,
      content,
    } = currentSlide;

    let viewBoxPosition;

    if (userIsPresenter && localPosition) {
      viewBoxPosition = {
        x: localPosition.x,
        y: localPosition.y,
      };
    } else {
      viewBoxPosition = {
        x: slidePosition.x,
        y: slidePosition.y,
      };
    }

    const widthRatio = viewBoxDimensions.width / width;
    const heightRatio = viewBoxDimensions.height / height;

    const physicalDimensions = {
      width: (svgDimensions.width / widthRatio),
      height: (svgDimensions.height / heightRatio),
    };

    const svgViewBox = `${viewBoxPosition.x} ${viewBoxPosition.y} `
      + `${viewBoxDimensions.width} ${Number.isNaN(viewBoxDimensions.height) ? 0 : viewBoxDimensions.height}`;

    const slideContent = content ? `${intl.formatMessage(intlMessages.slideContentStart)}
      ${content}
      ${intl.formatMessage(intlMessages.slideContentEnd)}` : intl.formatMessage(intlMessages.noSlideContent);

    return (
      <div
        style={{
          position: 'absolute',
          width: svgDimensions.width < 0 ? 0 : svgDimensions.width,
          height: svgDimensions.height < 0 ? 0 : svgDimensions.height,
          textAlign: 'center',
          display: layoutSwapped ? 'none' : 'block',
        }}
      >
        <Styled.VisuallyHidden id="currentSlideText">{slideContent}</Styled.VisuallyHidden>
        {this.renderPresentationClose()}
        {this.renderPresentationDownload()}
        {this.renderPresentationFullscreen()}
        <Styled.PresentationSvg
          key={currentSlide.id}
          data-test="whiteboard"
          width={svgDimensions.width < 0 ? 0 : svgDimensions.width}
          height={svgDimensions.height < 0 ? 0 : svgDimensions.height}
          ref={(ref) => { if (ref != null) { this.svggroup = ref; } }}
          viewBox={svgViewBox}
          version="1.1"
          xmlns="http://www.w3.org/2000/svg"
        >
          <defs>
            <clipPath id="viewBox">
              <rect x={viewBoxPosition.x} y={viewBoxPosition.y} width="100%" height="100%" fill="none" />
            </clipPath>
          </defs>
          <g clipPath="url(#viewBox)">
            <Slide
              imageUri={imageUri}
              svgWidth={width}
              svgHeight={height}
            />
            <AnnotationGroupContainer
              {...{
                width,
                height,
              }}
              published
              whiteboardId={currentSlide.id}
            />
            <AnnotationGroupContainer
              {...{
                width,
                height,
              }}
              published={false}
              whiteboardId={currentSlide.id}
            />
            <CursorWrapperContainer
              podId={podId}
              whiteboardId={currentSlide.id}
              widthRatio={widthRatio}
              physicalWidthRatio={svgDimensions.width / width}
              slideWidth={width}
              slideHeight={height}
            />
          </g>
          {this.renderOverlays(
            currentSlide,
            svgDimensions,
            viewBoxPosition,
            viewBoxDimensions,
            physicalDimensions,
          )}
        </Styled.PresentationSvg>
      </div>
    );
  }

  renderPresentationToolbar(svgWidth) {
    const {
      currentSlide,
      podId,
      isMobile,
      layoutType,
      numCameras,
      fullscreenElementId,
      fullscreenContext,
      layoutContextDispatch,
    } = this.props;
    const { zoom, fitToWidth } = this.state;

    if (!currentSlide) return null;

    const { presentationToolbarMinWidth } = DEFAULT_VALUES;

    const toolbarWidth = ((this.refWhiteboardArea && svgWidth > presentationToolbarMinWidth)
      || isMobile
      || (layoutType === LAYOUT_TYPE.VIDEO_FOCUS && numCameras > 0))
      ? svgWidth
      : presentationToolbarMinWidth;
    return (
      <PresentationToolbarContainer
        {...{
          fitToWidth,
          zoom,
          podId,
          currentSlide,
          toolbarWidth,
          fullscreenElementId,
          layoutContextDispatch,
        }}
        currentSlideNum={currentSlide.num}
        presentationId={currentSlide.presentationId}
        zoomChanger={this.zoomChanger}
        fitToWidthHandler={this.fitToWidthHandler}
        isFullscreen={fullscreenContext}
        fullscreenAction={ACTIONS.SET_FULLSCREEN_ELEMENT}
      />
    );
  }

  renderWhiteboardToolbar(svgDimensions) {
    const { currentSlide, userIsPresenter } = this.props;
    if (!this.isPresentationAccessible()) return null;

    return (
      <WhiteboardToolbarContainer
        whiteboardId={currentSlide.id}
        height={svgDimensions.height}
        isPresenter={userIsPresenter}
      />
    );
  }

  renderPresentationDownload() {
    const { presentationIsDownloadable, downloadPresentationUri } = this.props;

    if (!presentationIsDownloadable) return null;

    const handleDownloadPresentation = () => {
      window.open(downloadPresentationUri);
    };

    return (
      <DownloadPresentationButton
        handleDownloadPresentation={handleDownloadPresentation}
        dark
      />
    );
  }

  renderPresentationFullscreen() {
    const {
      intl,
      fullscreenElementId,
    } = this.props;
    const { isFullscreen } = this.state;

    if (!ALLOW_FULLSCREEN) return null;

    return (
      <Styled.PresentationFullscreenButton
        fullscreenRef={this.refPresentationContainer}
        elementName={intl.formatMessage(intlMessages.presentationLabel)}
        elementId={fullscreenElementId}
        isFullscreen={isFullscreen}
        color="muted"
        fullScreenStyle={false}
      />
    );
  }

  renderCurrentPresentationToast() {
    const {
      intl, currentPresentation, userIsPresenter, downloadPresentationUri,
    } = this.props;
    const { downloadable } = currentPresentation;

    return (
      <Styled.InnerToastWrapper>
        <Styled.ToastIcon>
          <Styled.IconWrapper>
            <Icon iconName="presentation" />
          </Styled.IconWrapper>
        </Styled.ToastIcon>

        <Styled.ToastTextContent data-test="toastSmallMsg">
          <div>{`${intl.formatMessage(intlMessages.changeNotification)}`}</div>
          <Styled.PresentationName>{`${currentPresentation.name}`}</Styled.PresentationName>
        </Styled.ToastTextContent>

        {downloadable && !userIsPresenter
          ? (
            <Styled.ToastDownload>
              <Styled.ToastSeparator />
              <a
                data-test="toastDownload"
                aria-label={`${intl.formatMessage(intlMessages.downloadLabel)} ${currentPresentation.name}`}
                href={downloadPresentationUri}
                target="_blank"
                rel="noopener noreferrer"
              >
                {intl.formatMessage(intlMessages.downloadLabel)}
              </a>
            </Styled.ToastDownload>
          ) : null}
      </Styled.InnerToastWrapper>
    );
  }

  render() {
    const {
      userIsPresenter,
      multiUser,
      slidePosition,
      presentationBounds,
      fullscreenContext,
      isMobile,
      layoutType,
      numCameras,
      currentPresentation,
    } = this.props;

    const {
      showSlide,
      isFullscreen,
      localPosition,
    } = this.state;

    let viewBoxDimensions;

    if (userIsPresenter && localPosition) {
      viewBoxDimensions = {
        width: localPosition.width,
        height: localPosition.height,
      };
    } else if (slidePosition) {
      viewBoxDimensions = {
        width: slidePosition.viewBoxWidth,
        height: slidePosition.viewBoxHeight,
      };
    } else {
      viewBoxDimensions = {
        width: 0,
        height: 0,
      };
    }

    const svgDimensions = this.calculateSize(viewBoxDimensions);
    const svgHeight = svgDimensions.height;
    const svgWidth = svgDimensions.width;

    const toolbarHeight = this.getToolbarHeight();

    const { presentationToolbarMinWidth } = DEFAULT_VALUES;

    const isLargePresentation = (svgWidth > presentationToolbarMinWidth || isMobile)
      && !(layoutType === LAYOUT_TYPE.VIDEO_FOCUS && numCameras > 0 && !fullscreenContext);

    const containerWidth = isLargePresentation
      ? svgWidth
      : presentationToolbarMinWidth;

    if (!currentPresentation && this.refPresentationContainer) {
      return (
        <PresentationPlaceholder
          {
          ...presentationBounds
          }
          setPresentationRef={this.setPresentationRef}
        />
      );
    }

    return (
<<<<<<< HEAD
      <Styled.PresentationContainer
=======
      <div
        role="region"
>>>>>>> 9f9a7249
        ref={(ref) => { this.refPresentationContainer = ref; }}
        style={{
          top: presentationBounds.top,
          left: presentationBounds.left,
          right: presentationBounds.right,
          width: presentationBounds.width,
          height: presentationBounds.height,
          zIndex: fullscreenContext ? presentationBounds.zIndex : undefined,
          backgroundColor: colorBackground,
        }}
      >
        {isFullscreen && <PollingContainer />}

        <Styled.Presentation ref={(ref) => { this.refPresentation = ref; }}>
          <Styled.WhiteboardSizeAvailable ref={(ref) => { this.refWhiteboardArea = ref; }} />
          <Styled.SvgContainer
            style={{
              height: svgHeight + toolbarHeight,
            }}
          >
            {showSlide && svgWidth > 0 && svgHeight > 0
              ? this.renderPresentation(svgDimensions, viewBoxDimensions)
              : null}
            {showSlide && (userIsPresenter || multiUser)
              ? this.renderWhiteboardToolbar(svgDimensions)
              : null}
            {showSlide && userIsPresenter
              ? (
                <Styled.PresentationToolbar
                  ref={(ref) => { this.refPresentationToolbar = ref; }}
                  style={
                    {
                      width: containerWidth,
                    }
                  }
                >
                  {this.renderPresentationToolbar(svgWidth)}
                </Styled.PresentationToolbar>
              )
              : null}
          </Styled.SvgContainer>
        </Styled.Presentation>
      </Styled.PresentationContainer>
    );
  }
}

export default injectIntl(Presentation);

Presentation.propTypes = {
  podId: PropTypes.string.isRequired,
  // Defines a boolean value to detect whether a current user is a presenter
  userIsPresenter: PropTypes.bool.isRequired,
  currentSlide: PropTypes.shape({
    presentationId: PropTypes.string.isRequired,
    current: PropTypes.bool.isRequired,
    num: PropTypes.number.isRequired,
    id: PropTypes.string.isRequired,
    imageUri: PropTypes.string.isRequired,
  }),
  slidePosition: PropTypes.shape({
    x: PropTypes.number.isRequired,
    y: PropTypes.number.isRequired,
    height: PropTypes.number.isRequired,
    width: PropTypes.number.isRequired,
    viewBoxWidth: PropTypes.number.isRequired,
    viewBoxHeight: PropTypes.number.isRequired,
  }),
  // current multi-user status
  multiUser: PropTypes.bool.isRequired,
};

Presentation.defaultProps = {
  currentSlide: undefined,
  slidePosition: undefined,
};<|MERGE_RESOLUTION|>--- conflicted
+++ resolved
@@ -850,12 +850,8 @@
     }
 
     return (
-<<<<<<< HEAD
       <Styled.PresentationContainer
-=======
-      <div
         role="region"
->>>>>>> 9f9a7249
         ref={(ref) => { this.refPresentationContainer = ref; }}
         style={{
           top: presentationBounds.top,
