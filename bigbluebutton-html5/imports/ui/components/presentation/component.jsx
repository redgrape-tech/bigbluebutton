--- conflicted
+++ resolved
@@ -257,11 +257,7 @@
 
     return (
       <PresentationToolbarContainer
-<<<<<<< HEAD
         podId={this.props.podId}
-=======
-        userIsPresenter={this.props.userIsPresenter}
->>>>>>> aef2fe57
         currentSlideNum={this.props.currentSlide.num}
         presentationId={this.props.currentSlide.presentationId}
       />
