import PresentationPods from '/imports/api/presentation-pods';
import Auth from '/imports/ui/services/auth';
import Cursor from '/imports/ui/components/cursor/service';
import WhiteboardService from '/imports/ui/components/whiteboard/service';

<<<<<<< HEAD
const getPresenterCursorId = (whiteboardId, userId) => Cursor.findOne(
  {
    whiteboardId,
    userId,
  },
  { fields: { _id: 1 } },
);
=======
const getPresenterCursorId = (whiteboardId, userId) =>
  Cursor.findOne(
    {
      whiteboardId,
      userId,
    },
    { fields: { _id: 1 } },
  );
>>>>>>> f64429cb

const getCurrentCursorIds = (podId, whiteboardId) => {
  // object to return
  const data = {};

  // fetching the pod owner's id
  const pod = PresentationPods.findOne({ meetingId: Auth.meetingID, podId });
  if (pod) {
    // fetching the presenter cursor id
    data.presenterCursorId = getPresenterCursorId(whiteboardId, pod.currentPresenterId);
  }

  // checking whether multiUser mode is on or off
  const isMultiUser = WhiteboardService.isMultiUserActive(whiteboardId);

  // it's a multi-user mode - fetching all the cursors except the presenter's
  if (isMultiUser) {
    const selector = { whiteboardId };
    const filter = {
      fields: {
        _id: 1,
      },
    };

    // if there is a presenter cursor - excluding it from the query
    if (data.presenterCursorId) {
      selector._id = {
        $ne: data.presenterCursorId._id,
      };
    }

    data.multiUserCursorIds = Cursor.find(selector, filter).fetch();
  } else {
    // it's not multi-user, assigning an empty array
    data.multiUserCursorIds = [];
  }

  return data;
};

export default {
  getCurrentCursorIds,
};<|MERGE_RESOLUTION|>--- conflicted
+++ resolved
@@ -3,15 +3,6 @@
 import Cursor from '/imports/ui/components/cursor/service';
 import WhiteboardService from '/imports/ui/components/whiteboard/service';
 
-<<<<<<< HEAD
-const getPresenterCursorId = (whiteboardId, userId) => Cursor.findOne(
-  {
-    whiteboardId,
-    userId,
-  },
-  { fields: { _id: 1 } },
-);
-=======
 const getPresenterCursorId = (whiteboardId, userId) =>
   Cursor.findOne(
     {
@@ -20,7 +11,6 @@
     },
     { fields: { _id: 1 } },
   );
->>>>>>> f64429cb
 
 const getCurrentCursorIds = (podId, whiteboardId) => {
   // object to return
