import React, { Component } from 'react';
import PropTypes from 'prop-types';
import styles from './styles.scss';
import { FormattedMessage, FormattedDate } from 'react-intl';
import CSSTransitionGroup from 'react-transition-group/CSSTransitionGroup';
import Button from '../../button/component';

export default class DefaultContent extends Component {
  handleClick() {
    console.log('dummy handler');
  }

  render() {
    return (
<<<<<<< HEAD
      <ReactCSSTransitionGroup
        transitionName={{
=======
      <CSSTransitionGroup
        transitionName={ {
>>>>>>> d229762e
          appear: styles.appear,
          appearActive: styles.appearActive,
        }}
        transitionAppear
        transitionEnter
        transitionLeave={false}
        transitionAppearTimeout={700}
        transitionEnterTimeout={0}
        transitionLeaveTimeout={0}
        className={styles.contentWrapper}
      >
        <div className={styles.contentRatio}>
          <div className={styles.content}>
            <div className={styles.defaultContent}>
              <p>
                <FormattedMessage
                  id="app.home.greeting"
                  description="Message to greet the user."
                  defaultMessage="Welcome {0}! Your presentation will begin shortly..."
                  values={{ 0: 'James Bond' }}
                />
                <br />
                Today is {' '}<FormattedDate value={Date.now()} />
                <br />
                Here is some button examples
                <br />
              </p>
              <p>
                <Button
                  label={'Small'}
                  onClick={this.handleClick}
                  size={'sm'}
                />&nbsp;
                <Button
                  label={'Medium'}
                  onClick={this.handleClick}
                />&nbsp;
                <Button
                  label={'Large'}
                  onClick={this.handleClick}
                  size={'lg'}
                />
              </p>
              <p>
                <Button
                  label={'Default'}
                  onClick={this.handleClick}
                />&nbsp;
                <Button
                  label={'Primary'}
                  onClick={this.handleClick}
                  color={'primary'}
                />&nbsp;
                <Button
                  label={'Danger'}
                  onClick={this.handleClick}
                  color={'danger'}
                />&nbsp;
                <Button
                  label={'Success'}
                  onClick={this.handleClick}
                  color={'success'}
                />
              </p>
              <p>
                <Button
                  label={'Default'}
                  onClick={this.handleClick}
                  ghost
                />&nbsp;
                <Button
                  label={'Primary'}
                  onClick={this.handleClick}
                  color={'primary'}
                  ghost
                />&nbsp;
                <Button
                  label={'Danger'}
                  onClick={this.handleClick}
                  color={'danger'}
                  ghost
                />&nbsp;
                <Button
                  label={'Success'}
                  onClick={this.handleClick}
                  color={'success'}
                  ghost
                />
              </p>
              <p>
                <Button
                  label={'With Icon'}
                  onClick={this.handleClick}
                  icon={'add'}
                />&nbsp;
                <Button
                  label={'Ghost With Icon'}
                  onClick={this.handleClick}
                  color={'primary'}
                  icon={'add'}
                  ghost
                />&nbsp;
                <Button
                  label={'Icon Right'}
                  onClick={this.handleClick}
                  color={'danger'}
                  icon={'add'}
                  ghost
                  iconRight
                />&nbsp;
                <Button
                  label={'Icon Right'}
                  onClick={this.handleClick}
                  color={'success'}
                  icon={'add'}
                  iconRight
                />
              </p>
              <p>
                <Button
                  label={'Medium'}
                  onClick={this.handleClick}
                  color={'primary'}
                  icon={'unmute'}
                  ghost
                  circle
                />&nbsp;
                <Button
                  label={'Large'}
                  onClick={this.handleClick}
                  color={'danger'}
                  icon={'unmute'}
                  size={'lg'}
                  ghost
                  circle
                /><br />
                <Button
                  label={'Small'}
                  onClick={this.handleClick}
                  icon={'unmute'}
                  size={'sm'}
                  circle
                />&nbsp;
                <Button
                  label={'Icon Right'}
                  onClick={this.handleClick}
                  color={'success'}
                  icon={'unmute'}
                  size={'sm'}
                  iconRight
                  circle
                />
              </p>
            </div>
          </div>
        </div>
      </CSSTransitionGroup>
    );
  }
}<|MERGE_RESOLUTION|>--- conflicted
+++ resolved
@@ -12,13 +12,8 @@
 
   render() {
     return (
-<<<<<<< HEAD
-      <ReactCSSTransitionGroup
+      <CSSTransitionGroup
         transitionName={{
-=======
-      <CSSTransitionGroup
-        transitionName={ {
->>>>>>> d229762e
           appear: styles.appear,
           appearActive: styles.appearActive,
         }}
