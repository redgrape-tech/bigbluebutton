import WhiteboardMultiUser from '/imports/api/whiteboard-multi-user/';
import PresentationPods from '/imports/api/presentation-pods';
import Presentations from '/imports/api/presentations';
import Slides from '/imports/api/slides';
import Users from '/imports/api/users';
import Auth from '/imports/ui/services/auth';

const getCurrentPresentation = podId => Presentations.findOne({
  podId,
  current: true,
});

const downloadPresentationUri = (podId) => {
  const currentPresentation = getCurrentPresentation(podId);
  if (!currentPresentation) {
    return null;
  }

  const uri = `https://${window.document.location.hostname}/bigbluebutton/presentation/download/`
    + `${currentPresentation.meetingId}/${currentPresentation.id}`
    + `?presFilename=${encodeURIComponent(currentPresentation.name)}`;

  return uri;
};

const isPresentationDownloadable = (podId) => {
  const currentPresentation = getCurrentPresentation(podId);
  if (!currentPresentation) {
    return null;
  }

  return currentPresentation.downloadable;
};

const getCurrentSlide = (podId) => {
  const currentPresentation = getCurrentPresentation(podId);

  if (!currentPresentation) {
    return null;
  }

  return Slides.findOne(
    {
      podId,
      presentationId: currentPresentation.id,
      current: true,
    },
    {
      fields: {
        meetingId: 0,
        thumbUri: 0,
        swfUri: 0,
        txtUri: 0,
      },
    },
  );
};

const currentSlidHasContent = () => {
  const currentSlide = getCurrentSlide('DEFAULT_PRESENTATION_POD');
  if (!currentSlide) return false;

  const { content } = currentSlide;

  return !!content.length;
};

const parseCurrentSlideContent = (yesValue, noValue, trueValue, falseValue) => {
  const currentSlide = getCurrentSlide('DEFAULT_PRESENTATION_POD');
  const quickPollOptions = [];
  if (!currentSlide) return quickPollOptions;

  const { content } = currentSlide;

  const pollRegex = /\n[^\s][.)]/g;
  const optionsPoll = content.match(pollRegex) || [];

  const ynPollString = `(${yesValue}\\s*\\/\\s*${noValue})|(${noValue}\\s*\\/\\s*${yesValue})`;
  const ynOptionsRegex = new RegExp(ynPollString, 'gi');
  const ynPoll = content.match(ynOptionsRegex) || [];

  const tfPollString = `(${trueValue}\\s*\\/\\s*${falseValue})|(${falseValue}\\s*\\/\\s*${trueValue})`;
  const tgOptionsRegex = new RegExp(tfPollString, 'gi');
  const tfPoll = content.match(tgOptionsRegex) || [];

  optionsPoll.reduce((acc, currentValue) => {
    const lastElement = acc[acc.length - 1];

    if (!lastElement) {
      acc.push({
        options: [currentValue],
      });
      return acc;
    }

    const { options } = lastElement;

    const lastOption = options[options.length - 1];

    const isLastOptionInteger = !!parseInt(lastOption.charAt(1), 10);
    const isCurrentValueInteger = !!parseInt(currentValue.charAt(1), 10);

    if (isLastOptionInteger === isCurrentValueInteger) {
      if (currentValue.toLowerCase().charCodeAt(1) > lastOption.toLowerCase().charCodeAt(1)) {
        options.push(currentValue);
      } else {
        acc.push({
          options: [currentValue],
        });
      }
    } else {
      acc.push({
        options: [currentValue],
      });
    }

    return acc;
  }, [])
    .filter(({ options }) => options.length > 1 && options.length < 7)
    .forEach(poll => quickPollOptions.push({ type: `A-${poll.options.length}`, poll }));

  ynPoll.forEach(poll => quickPollOptions.push({ type: 'YN', poll }));

  tfPoll.forEach(poll => quickPollOptions.push({ type: 'TF', poll }));

  return { slideId: currentSlide.id, quickPollOptions };
};

const isPresenter = (podId) => {
  // a main presenter in the meeting always owns a default pod
  if (podId === 'DEFAULT_PRESENTATION_POD') {
    const currentUser = Users.findOne({ userId: Auth.userID });
    return currentUser ? currentUser.presenter : false;
  }

  // if a pod is not default, then we check whether this user owns a current pod
  const selector = {
    meetingId: Auth.meetingID,
    podId,
  };
  const pod = PresentationPods.findOne(selector);
  return pod.currentPresenterId === Auth.userID;
};

const isFullscreen = () => document.fullscreenElement !== null;

const getMultiUserStatus = (whiteboardId) => {
  const data = WhiteboardMultiUser.findOne({ meetingId: Auth.meetingID, whiteboardId });
  return data ? data.multiUser : false;
};

export default {
  getCurrentSlide,
  isPresenter,
  isPresentationDownloadable,
  downloadPresentationUri,
  getMultiUserStatus,
<<<<<<< HEAD
  isFullscreen,
=======
  currentSlidHasContent,
  parseCurrentSlideContent,
>>>>>>> c33245c8
};<|MERGE_RESOLUTION|>--- conflicted
+++ resolved
@@ -155,10 +155,7 @@
   isPresentationDownloadable,
   downloadPresentationUri,
   getMultiUserStatus,
-<<<<<<< HEAD
   isFullscreen,
-=======
   currentSlidHasContent,
   parseCurrentSlideContent,
->>>>>>> c33245c8
 };