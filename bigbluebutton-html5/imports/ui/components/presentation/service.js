--- conflicted
+++ resolved
@@ -92,11 +92,7 @@
   const yesNoPatt = /.*(yes\/no|no\/yes).*/gm;
   const hasYN = safeMatch(yesNoPatt, content, false);
 
-<<<<<<< HEAD
-  const pollRegex = /\b[1-9A-Ia-i][.)].*/g;
-=======
-  const pollRegex = /[1-9A-Ia-i][.)] .*/g;
->>>>>>> 2243736b
+  const pollRegex = /\b[1-9A-Ia-i][.)] .*/g;
   let optionsPoll = safeMatch(pollRegex, content, []);
   const optionsWithLabels = [];
 
