--- conflicted
+++ resolved
@@ -88,11 +88,7 @@
   const question = safeMatch(questionRegex, content, '');
 
   const doubleQuestionRegex = /\?{2}/gm;
-<<<<<<< HEAD
-  const doubleQuestion = safeMatch(doubleQuestionRegex, content, null);
-=======
   const doubleQuestion = safeMatch(doubleQuestionRegex, content, false);
->>>>>>> 2dae1774
 
   const pollRegex = /[1-9A-Ia-i][.)].*/g;
   let optionsPoll = safeMatch(pollRegex, content, []);
