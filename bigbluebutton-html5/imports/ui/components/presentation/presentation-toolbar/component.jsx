import React, { Component } from 'react';
import PropTypes from 'prop-types';
import { defineMessages, injectIntl, FormattedMessage } from 'react-intl';
import browser from 'browser-detect';
import injectWbResizeEvent from '/imports/ui/components/presentation/resize-wrapper/component';
import Button from '/imports/ui/components/button/component';
import { HUNDRED_PERCENT, MAX_PERCENT, STEP } from '/imports/utils/slideCalcUtils';
import cx from 'classnames';
import { styles } from './styles.scss';
import ZoomTool from './zoom-tool/component';
import FullscreenButton from '../../video-provider/fullscreen-button/component';
import Tooltip from '/imports/ui/components/tooltip/component';
import KEY_CODES from '/imports/utils/keyCodes';

const intlMessages = defineMessages({
  previousSlideLabel: {
    id: 'app.presentation.presentationToolbar.prevSlideLabel',
    description: 'Previous slide button label',
  },
  nextSlideLabel: {
    id: 'app.presentation.presentationToolbar.nextSlideLabel',
    description: 'Next slide button label',
  },
  goToSlide: {
    id: 'app.presentation.presentationToolbar.goToSlide',
    description: 'button for slide select',
  },
  selectLabel: {
    id: 'app.presentation.presentationToolbar.selectLabel',
    description: 'slide select label',
  },
  fitToWidth: {
    id: 'app.presentation.presentationToolbar.fitToWidth',
    description: 'button for fit to width',
  },
  fitToPage: {
    id: 'app.presentation.presentationToolbar.fitToPage',
    description: 'button label for fit to width',
  },
  presentationLabel: {
    id: 'app.presentationUploder.title',
    description: 'presentation area element label',
  },
});

class PresentationToolbar extends Component {
  static renderAriaLabelsDescs() {
    return (
      <div hidden>
        {/* Previous Slide button aria */}
        <div id="prevSlideLabel">
          <FormattedMessage
            id="app.presentation.presentationToolbar.prevSlideLabel"
            description="Aria label for when switching to previous slide"
            defaultMessage="Previous slide"
          />
        </div>
        <div id="prevSlideDesc">
          <FormattedMessage
            id="app.presentation.presentationToolbar.prevSlideDesc"
            description="Aria description for when switching to previous slide"
            defaultMessage="Change the presentation to the previous slide"
          />
        </div>
        {/* Next Slide button aria */}
        <div id="nextSlideLabel">
          <FormattedMessage
            id="app.presentation.presentationToolbar.nextSlideLabel"
            description="Aria label for when switching to next slide"
            defaultMessage="Next slide"
          />
        </div>
        <div id="nextSlideDesc">
          <FormattedMessage
            id="app.presentation.presentationToolbar.nextSlideDesc"
            description="Aria description for when switching to next slide"
            defaultMessage="Change the presentation to the next slide"
          />
        </div>
        {/* Skip Slide drop down aria */}
        <div id="skipSlideLabel">
          <FormattedMessage
            id="app.presentation.presentationToolbar.skipSlideLabel"
            description="Aria label for when switching to a specific slide"
            defaultMessage="Skip slide"
          />
        </div>
        <div id="skipSlideDesc">
          <FormattedMessage
            id="app.presentation.presentationToolbar.skipSlideDesc"
            description="Aria description for when switching to a specific slide"
            defaultMessage="Change the presentation to a specific slide"
          />
        </div>
        {/* Fit to width button aria */}
        <div id="fitWidthLabel">
          <FormattedMessage
            id="app.presentation.presentationToolbar.fitWidthLabel"
            description="Aria description to display the whole width of the slide"
            defaultMessage="Fit to width"
          />
        </div>
        <div id="fitWidthDesc">
          <FormattedMessage
            id="app.presentation.presentationToolbar.fitWidthDesc"
            description="Aria description to display the whole width of the slide"
            defaultMessage="Display the whole width of the slide"
          />
        </div>
        {/* Fit to screen button aria */}
        <div id="fitScreenLabel">
          <FormattedMessage
            id="app.presentation.presentationToolbar.fitScreenLabel"
            description="Aria label to display the whole slide"
            defaultMessage="Fit to screen"
          />
        </div>
        <div id="fitScreenDesc">
          <FormattedMessage
            id="app.presentation.presentationToolbar.fitScreenDesc"
            description="Aria label to display the whole slide"
            defaultMessage="Display the whole slide"
          />
        </div>
        {/* Zoom slider aria */}
        <div id="zoomLabel">
          <FormattedMessage
            id="app.presentation.presentationToolbar.zoomLabel"
            description="Aria label to zoom presentation"
            defaultMessage="Zoom"
          />
        </div>
        <div id="zoomDesc">
          <FormattedMessage
            id="app.presentation.presentationToolbar.zoomDesc"
            description="Aria label to zoom presentation"
            defaultMessage="Change the zoom level of the presentation"
          />
        </div>
      </div>
    );
  }


  constructor(props) {
    super(props);

    this.state = {
      sliderValue: 100,
    };
    this.handleValuesChange = this.handleValuesChange.bind(this);
    this.handleSkipToSlideChange = this.handleSkipToSlideChange.bind(this);
    this.change = this.change.bind(this);
    this.switchSlide = this.switchSlide.bind(this);
    this.setInt = 0;
  }

  componentDidMount() {
    document.addEventListener('keydown', this.switchSlide);
  }

  componentWillUnmount() {
    document.removeEventListener('keydown', this.switchSlide);
  }

  switchSlide(event) {
    const { target, which } = event;
    const isBody = target.nodeName === 'BODY';
    const { actions } = this.props;

    if (isBody) {
      if ([KEY_CODES.ARROW_LEFT].includes(which)) {
        actions.previousSlideHandler();
      }
      if ([KEY_CODES.ARROW_RIGHT].includes(which)) {
        actions.nextSlideHandler();
      }
    }
  }

  handleSkipToSlideChange(event) {
    const { actions } = this.props;
    const requestedSlideNum = Number.parseInt(event.target.value, 10);
    actions.skipToSlideHandler(requestedSlideNum);
  }

  handleValuesChange(event) {
    const { sliderValue } = this.state;
    this.setState(
      { sliderValue: event.target.value },
      () => this.handleZoom(sliderValue),
    );
  }

  change(value) {
    const { zoomChanger } = this.props;
    zoomChanger(value);
  }

  renderSkipSlideOpts(numberOfSlides) {
    // Fill drop down menu with all the slides in presentation
    const { intl } = this.props;
    const optionList = [];
    for (let i = 1; i <= numberOfSlides; i += 1) {
      optionList.push((
        <option
          value={i}
          key={i}
        >
          {
            intl.formatMessage(intlMessages.goToSlide, { 0: i })
          }
        </option>));
    }

    return optionList;
  }

  render() {
    const {
      currentSlideNum,
      numberOfSlides,
      fitToWidthHandler,
      fitToWidth,
      actions,
      intl,
      zoom,
      isFullscreen,
      fullscreenRef,
    } = this.props;

    const BROWSER_RESULTS = browser();
    const isMobileBrowser = BROWSER_RESULTS.mobile
      || BROWSER_RESULTS.os.includes('Android');

    const tooltipDistance = 35;

    return (
      <div id="presentationToolbarWrapper" className={styles.presentationToolbarWrapper}>
        {PresentationToolbar.renderAriaLabelsDescs()}
        {<div />}
        {
          <div className={styles.presentationSlideControls}>
            <Button
              role="button"
              aria-labelledby="prevSlideLabel"
              aria-describedby="prevSlideDesc"
              disabled={!(currentSlideNum > 1)}
              color="default"
              icon="left_arrow"
              size="md"
              onClick={actions.previousSlideHandler}
              label={intl.formatMessage(intlMessages.previousSlideLabel)}
              hideLabel
              className={cx(styles.prevSlide, styles.presentationBtn)}
              tooltipDistance={tooltipDistance}
            />

            <Tooltip
              tooltipDistance={tooltipDistance}
              title={intl.formatMessage(intlMessages.selectLabel)}
              className={styles.presentationBtn}
            >
              <select
                role="button"
                /*
                <select> has an implicit role of listbox, no need to define
                role="listbox" explicitly
                */
                id="skipSlide"
                aria-labelledby="skipSlideLabel"
                aria-describedby="skipSlideDesc"
                aria-live="polite"
                aria-relevant="all"
                value={currentSlideNum}
                onChange={this.handleSkipToSlideChange}
                className={styles.skipSlideSelect}
              >
                {this.renderSkipSlideOpts(numberOfSlides)}
              </select>
            </Tooltip>
            <Button
              role="button"
              aria-labelledby="nextSlideLabel"
              aria-describedby="nextSlideDesc"
              disabled={!(currentSlideNum < numberOfSlides)}
              color="default"
              icon="right_arrow"
              size="md"
              onClick={actions.nextSlideHandler}
              label={intl.formatMessage(intlMessages.nextSlideLabel)}
              hideLabel
              className={cx(styles.skipSlide, styles.presentationBtn)}
              tooltipDistance={tooltipDistance}
            />
          </div>
        }
        {
          <div className={styles.presentationZoomControls}>
            {
              !isMobileBrowser
                ? (
                  <ZoomTool
                    zoomValue={zoom}
                    change={this.change}
                    minBound={HUNDRED_PERCENT}
                    maxBound={MAX_PERCENT}
                    step={STEP}
                    tooltipDistance={tooltipDistance}
                  />
                )
                : null
            }
            <Button
              role="button"
              aria-labelledby="fitWidthLabel"
              aria-describedby="fitWidthDesc"
              color="default"
              icon="fit_to_width"
              size="md"
              circle={false}
              onClick={fitToWidthHandler}
              label={fitToWidth
                ? intl.formatMessage(intlMessages.fitToPage)
                : intl.formatMessage(intlMessages.fitToWidth)
              }
              hideLabel
<<<<<<< HEAD
              className={styles.fitToWidth}
=======
              className={cx(styles.skipSlide, styles.presentationBtn)}
>>>>>>> ccadbfbf
              tooltipDistance={tooltipDistance}
            />
            {
              !isFullscreen
              && (
                <FullscreenButton
                  handleFullscreen={fullscreenRef}
                  elementName={intl.formatMessage(intlMessages.presentationLabel)}
                  tooltipDistance={tooltipDistance}
                  dark
                  className={styles.presentationBtn}
                />
              )
            }
          </div>
        }
      </div>
    );
  }
}

PresentationToolbar.propTypes = {
  // Number of current slide being displayed
  currentSlideNum: PropTypes.number.isRequired,
  // Total number of slides in this presentation
  numberOfSlides: PropTypes.number.isRequired,
  // Actions required for the presenter toolbar
  actions: PropTypes.shape({
    nextSlideHandler: PropTypes.func.isRequired,
    previousSlideHandler: PropTypes.func.isRequired,
    skipToSlideHandler: PropTypes.func.isRequired,
  }).isRequired,
  intl: PropTypes.shape({
    formatMessage: PropTypes.func.isRequired,
  }).isRequired,
  zoomChanger: PropTypes.func.isRequired,
  fitToWidthHandler: PropTypes.func.isRequired,
  fitToWidth: PropTypes.bool.isRequired,
  fullscreenRef: PropTypes.func.isRequired,
  isFullscreen: PropTypes.bool.isRequired,
  zoom: PropTypes.number.isRequired,
};

export default injectWbResizeEvent(injectIntl(PresentationToolbar));<|MERGE_RESOLUTION|>--- conflicted
+++ resolved
@@ -325,11 +325,7 @@
                 : intl.formatMessage(intlMessages.fitToWidth)
               }
               hideLabel
-<<<<<<< HEAD
-              className={styles.fitToWidth}
-=======
-              className={cx(styles.skipSlide, styles.presentationBtn)}
->>>>>>> ccadbfbf
+              className={cx(styles.fitToWidth, styles.presentationBtn)}
               tooltipDistance={tooltipDistance}
             />
             {
