import React, { Component } from 'react';
import PropTypes from 'prop-types';
import { defineMessages, injectIntl, FormattedMessage } from 'react-intl';
import Button from '/imports/ui/components/button/component';
import styles from './styles.scss';

const intlMessages = defineMessages({
  previousSlideLabel: {
    id: 'app.presentation.presentationToolbar.prevSlideLabel',
    description: 'Previous slide button label',
  },
  nextSlideLabel: {
    id: 'app.presentation.presentationToolbar.nextSlideLabel',
    description: 'Next slide button label',
  },
});

class PresentationToolbar extends Component {
  static renderAriaLabelsDescs() {
    return (
      <div hidden >
        {/* Previous Slide button aria */}
        <div id="prevSlideLabel">
          <FormattedMessage
            id="app.presentation.presentationToolbar.prevSlideLabel"
            description="Aria label for when switching to previous slide"
            defaultMessage="Previous slide"
          />
        </div>
        <div id="prevSlideDescrip">
          <FormattedMessage
            id="app.presentation.presentationToolbar.prevSlideDescrip"
            description="Aria description for when switching to previous slide"
            defaultMessage="Change the presentation to the previous slide"
          />
        </div>
        {/* Next Slide button aria */}
        <div id="nextSlideLabel">
          <FormattedMessage
            id="app.presentation.presentationToolbar.nextSlideLabel"
            description="Aria label for when switching to next slide"
            defaultMessage="Next slide"
          />
        </div>
        <div id="nextSlideDescrip">
          <FormattedMessage
            id="app.presentation.presentationToolbar.nextSlideDescrip"
            description="Aria description for when switching to next slide"
            defaultMessage="Change the presentation to the next slide"
          />
        </div>
        {/* Skip Slide drop down aria */}
        <div id="skipSlideLabel">
          <FormattedMessage
            id="app.presentation.presentationToolbar.skipSlideLabel"
            description="Aria label for when switching to a specific slide"
            defaultMessage="Skip slide"
          />
        </div>
        <div id="skipSlideDescrip">
          <FormattedMessage
            id="app.presentation.presentationToolbar.skipSlideDescrip"
            description="Aria description for when switching to a specific slide"
            defaultMessage="Change the presentation to a specific slide"
          />
        </div>
        {/* Fit to width button aria */}
        <div id="fitWidthLabel">
          <FormattedMessage
            id="app.presentation.presentationToolbar.fitWidthLabel"
            description="Aria description to display the whole width of the slide"
            defaultMessage="Fit to width"
          />
        </div>
        <div id="fitWidthDescrip">
          <FormattedMessage
            id="app.presentation.presentationToolbar.fitWidthDescrip"
            description="Aria description to display the whole width of the slide"
            defaultMessage="Display the whole width of the slide"
          />
        </div>
        {/* Fit to screen button aria */}
        <div id="fitScreenLabel">
          <FormattedMessage
            id="app.presentation.presentationToolbar.fitScreenLabel"
            description="Aria label to display the whole slide"
            defaultMessage="Fit to screen"
          />
        </div>
        <div id="fitScreenDescrip">
          <FormattedMessage
            id="app.presentation.presentationToolbar.fitScreenDescrip"
            description="Aria label to display the whole slide"
            defaultMessage="Display the whole slide"
          />
        </div>
        {/* Zoom slider aria */}
        <div id="zoomLabel">
          <FormattedMessage
            id="app.presentation.presentationToolbar.zoomLabel"
            description="Aria label to zoom presentation"
            defaultMessage="Zoom"
          />
        </div>
        <div id="zoomDescrip">
          <FormattedMessage
            id="app.presentation.presentationToolbar.zoomDescrip"
            description="Aria label to zoom presentation"
            defaultMessage="Change the zoom level of the presentation"
          />
        </div>
      </div>
    );
  }

  static renderSkipSlideOpts(numberOfSlides) {
    // Fill drop down menu with all the slides in presentation
    const optionList = [];
    for (let i = 1; i <= numberOfSlides; i += 1) {
      optionList.push(
        <option
          value={i}
          key={i}
        >
        Slide {i}
        </option>,
      );
    }

    return optionList;
  }

  constructor(props) {
    super(props);

    this.state = { sliderValue: 100 };
    this.handleValuesChange = this.handleValuesChange.bind(this);
  }

  componentDidMount() {
    // to let the whiteboard know that the presentation area's size has changed
    window.dispatchEvent(new Event('resize'));
  }

  componentWillUnmount() {
    // to let the whiteboard know that the presentation area's size has changed
    window.dispatchEvent(new Event('resize'));
  }

  handleValuesChange(event) {
    this.setState({ sliderValue: event.target.value });
  }

  fitToWidthClickHandler() {
    this.setState({
      fitToWidthValue: 'not_implemented_yet',
    });
  }

  fitToScreenClickHandler() {
    this.setState({
      fitToScreenValue: 'not_implemented_yet',
    });
  }

  render() {
    const {
      currentSlideNum,
      numberOfSlides,
      actions,
      intl,
    } = this.props;

    return (
      <div id="presentationToolbarWrapper" className={styles.presentationToolbarWrapper}>
        {PresentationToolbar.renderAriaLabelsDescs()}
        <Button
          role="button"
          aria-labelledby="prevSlideLabel"
          aria-describedby="prevSlideDesc"
          disabled={!(currentSlideNum > 1)}
          color={'default'}
          icon={'left_arrow'}
          size={'md'}
          onClick={actions.previousSlideHandler}
          label={intl.formatMessage(intlMessages.previousSlideLabel)}
          hideLabel
          className={styles.prevSlide}
        />
        <select
          // <select> has an implicit role of listbox, no need to define role="listbox" explicitly
          id="skipSlide"
          aria-labelledby="skipSlideLabel"
          aria-describedby="skipSlideDesc"
          aria-live="polite"
          aria-relevant="all"
          value={currentSlideNum}
          onChange={actions.skipToSlideHandler}
          className={styles.skipSlide}
        >
          {PresentationToolbar.renderSkipSlideOpts(numberOfSlides)}
        </select>
        <Button
          role="button"
          aria-labelledby="nextSlideLabel"
          aria-describedby="nextSlideDesc"
          disabled={!(currentSlideNum < numberOfSlides)}
          color={'default'}
          icon={'right_arrow'}
          size={'md'}
          onClick={actions.nextSlideHandler}
          label={intl.formatMessage(intlMessages.nextSlideLabel)}
          hideLabel
        />

        {/* Fit to width button
        <Button
          role="button"
          aria-labelledby="fitWidthLabel"
          aria-describedby="fitWidthDescrip"
          color={'default'}
          icon={'fit_to_width'}
          size={'md'}
          circle={false}
          onClick={this.fitToWidthClickHandler}
          label={'Fit to Width'}
          hideLabel={true}
        /> */}
        {/* Fit to screen button
        <Button
          role="button"
          aria-labelledby="fitScreenLabel"
          aria-describedby="fitScreenDescrip"
          color={'default'}
          icon={'fit_to_screen'}
          size={'md'}
          circle={false}
          onClick={this.fitToScreenClickHandler}
          label={'Fit to Screen'}
          hideLabel={true}
        /> */}
        {/* Zoom slider
        <div
          className={classNames(styles.zoomWrapper, { [styles.zoomWrapperNoBorder]: true })}
        >
          <div className={styles.zoomMinMax}> 100% </div>
          <input
            role="slider"
            aria-labelledby="zoomLabel"
            aria-describedby="zoomDescrip"
            aria-valuemax="400"
            aria-valuemin="100"
            aria-valuenow={this.state.sliderValue}
            value={this.state.sliderValue}
            step="5"
            type="range"
            min="100"
            max="400"
            onChange={this.handleValuesChange}
            onInput={this.handleValuesChange}
            className={styles.zoomSlider}
          />
          <div className={styles.zoomMinMax}> 400% </div>
<<<<<<< HEAD
        </div> */}
=======
        </div>*/}
      </div>
    );
  }

  renderAriaLabelsDescs() {
    return (
      <div hidden >
        {/* Previous Slide button aria*/}
        <div id="prevSlideLabel">
          <FormattedMessage
            id="app.presentation.presentationToolbar.prevSlideLabel"
            description="Aria label for when switching to previous slide"
            defaultMessage="Previous slide"
          />
        </div>
        <div id="prevSlideDesc">
          <FormattedMessage
            id="app.presentation.presentationToolbar.prevSlideDesc"
            description="Aria description for when switching to previous slide"
            defaultMessage="Change the presentation to the previous slide"
          />
        </div>
        {/* Next Slide button aria*/}
        <div id="nextSlideLabel">
          <FormattedMessage
            id="app.presentation.presentationToolbar.nextSlideLabel"
            description="Aria label for when switching to next slide"
            defaultMessage="Next slide"
          />
        </div>
        <div id="nextSlideDesc">
          <FormattedMessage
            id="app.presentation.presentationToolbar.nextSlideDesc"
            description="Aria description for when switching to next slide"
            defaultMessage="Change the presentation to the next slide"
          />
        </div>
        {/* Skip Slide drop down aria*/}
        <div id="skipSlideLabel">
          <FormattedMessage
            id="app.presentation.presentationToolbar.skipSlideLabel"
            description="Aria label for when switching to a specific slide"
            defaultMessage="Skip slide"
          />
        </div>
        <div id="skipSlideDesc">
          <FormattedMessage
            id="app.presentation.presentationToolbar.skipSlideDesc"
            description="Aria description for when switching to a specific slide"
            defaultMessage="Change the presentation to a specific slide"
          />
        </div>
        {/* Fit to width button aria*/}
        <div id="fitWidthLabel">
          <FormattedMessage
            id="app.presentation.presentationToolbar.fitWidthLabel"
            description="Aria description to display the whole width of the slide"
            defaultMessage="Fit to width"
          />
        </div>
        <div id="fitWidthDesc">
          <FormattedMessage
            id="app.presentation.presentationToolbar.fitWidthDesc"
            description="Aria description to display the whole width of the slide"
            defaultMessage="Display the whole width of the slide"
          />
        </div>
        {/* Fit to screen button aria*/}
        <div id="fitScreenLabel">
          <FormattedMessage
            id="app.presentation.presentationToolbar.fitScreenLabel"
            description="Aria label to display the whole slide"
            defaultMessage="Fit to screen"
          />
        </div>
        <div id="fitScreenDesc">
          <FormattedMessage
            id="app.presentation.presentationToolbar.fitScreenDesc"
            description="Aria label to display the whole slide"
            defaultMessage="Display the whole slide"
          />
        </div>
        {/* Zoom slider aria*/}
        <div id="zoomLabel">
          <FormattedMessage
            id="app.presentation.presentationToolbar.zoomLabel"
            description="Aria label to zoom presentation"
            defaultMessage="Zoom"
          />
        </div>
        <div id="zoomDesc">
          <FormattedMessage
            id="app.presentation.presentationToolbar.zoomDesc"
            description="Aria label to zoom presentation"
            defaultMessage="Change the zoom level of the presentation"
          />
        </div>
>>>>>>> 139cdd9b
      </div>
    );
  }
}

PresentationToolbar.propTypes = {
  // Number of current slide being displayed
  currentSlideNum: PropTypes.number.isRequired,
  // Total number of slides in this presentation
  numberOfSlides: PropTypes.number.isRequired,
  // Actions required for the presenter toolbar
  actions: PropTypes.shape({
    nextSlideHandler: PropTypes.func.isRequired,
    previousSlideHandler: PropTypes.func.isRequired,
    skipToSlideHandler: PropTypes.func.isRequired,
  }).isRequired,
};

export default injectIntl(PresentationToolbar);<|MERGE_RESOLUTION|>--- conflicted
+++ resolved
@@ -19,7 +19,7 @@
   static renderAriaLabelsDescs() {
     return (
       <div hidden >
-        {/* Previous Slide button aria */}
+        {/* Previous Slide button aria*/}
         <div id="prevSlideLabel">
           <FormattedMessage
             id="app.presentation.presentationToolbar.prevSlideLabel"
@@ -27,14 +27,14 @@
             defaultMessage="Previous slide"
           />
         </div>
-        <div id="prevSlideDescrip">
-          <FormattedMessage
-            id="app.presentation.presentationToolbar.prevSlideDescrip"
+        <div id="prevSlideDesc">
+          <FormattedMessage
+            id="app.presentation.presentationToolbar.prevSlideDesc"
             description="Aria description for when switching to previous slide"
             defaultMessage="Change the presentation to the previous slide"
           />
         </div>
-        {/* Next Slide button aria */}
+        {/* Next Slide button aria*/}
         <div id="nextSlideLabel">
           <FormattedMessage
             id="app.presentation.presentationToolbar.nextSlideLabel"
@@ -42,14 +42,14 @@
             defaultMessage="Next slide"
           />
         </div>
-        <div id="nextSlideDescrip">
-          <FormattedMessage
-            id="app.presentation.presentationToolbar.nextSlideDescrip"
+        <div id="nextSlideDesc">
+          <FormattedMessage
+            id="app.presentation.presentationToolbar.nextSlideDesc"
             description="Aria description for when switching to next slide"
             defaultMessage="Change the presentation to the next slide"
           />
         </div>
-        {/* Skip Slide drop down aria */}
+        {/* Skip Slide drop down aria*/}
         <div id="skipSlideLabel">
           <FormattedMessage
             id="app.presentation.presentationToolbar.skipSlideLabel"
@@ -57,14 +57,14 @@
             defaultMessage="Skip slide"
           />
         </div>
-        <div id="skipSlideDescrip">
-          <FormattedMessage
-            id="app.presentation.presentationToolbar.skipSlideDescrip"
+        <div id="skipSlideDesc">
+          <FormattedMessage
+            id="app.presentation.presentationToolbar.skipSlideDesc"
             description="Aria description for when switching to a specific slide"
             defaultMessage="Change the presentation to a specific slide"
           />
         </div>
-        {/* Fit to width button aria */}
+        {/* Fit to width button aria*/}
         <div id="fitWidthLabel">
           <FormattedMessage
             id="app.presentation.presentationToolbar.fitWidthLabel"
@@ -72,14 +72,14 @@
             defaultMessage="Fit to width"
           />
         </div>
-        <div id="fitWidthDescrip">
-          <FormattedMessage
-            id="app.presentation.presentationToolbar.fitWidthDescrip"
+        <div id="fitWidthDesc">
+          <FormattedMessage
+            id="app.presentation.presentationToolbar.fitWidthDesc"
             description="Aria description to display the whole width of the slide"
             defaultMessage="Display the whole width of the slide"
           />
         </div>
-        {/* Fit to screen button aria */}
+        {/* Fit to screen button aria*/}
         <div id="fitScreenLabel">
           <FormattedMessage
             id="app.presentation.presentationToolbar.fitScreenLabel"
@@ -87,14 +87,14 @@
             defaultMessage="Fit to screen"
           />
         </div>
-        <div id="fitScreenDescrip">
-          <FormattedMessage
-            id="app.presentation.presentationToolbar.fitScreenDescrip"
+        <div id="fitScreenDesc">
+          <FormattedMessage
+            id="app.presentation.presentationToolbar.fitScreenDesc"
             description="Aria label to display the whole slide"
             defaultMessage="Display the whole slide"
           />
         </div>
-        {/* Zoom slider aria */}
+        {/* Zoom slider aria*/}
         <div id="zoomLabel">
           <FormattedMessage
             id="app.presentation.presentationToolbar.zoomLabel"
@@ -102,9 +102,9 @@
             defaultMessage="Zoom"
           />
         </div>
-        <div id="zoomDescrip">
-          <FormattedMessage
-            id="app.presentation.presentationToolbar.zoomDescrip"
+        <div id="zoomDesc">
+          <FormattedMessage
+            id="app.presentation.presentationToolbar.zoomDesc"
             description="Aria label to zoom presentation"
             defaultMessage="Change the zoom level of the presentation"
           />
@@ -217,7 +217,7 @@
         <Button
           role="button"
           aria-labelledby="fitWidthLabel"
-          aria-describedby="fitWidthDescrip"
+          aria-describedby="fitWidthDesc"
           color={'default'}
           icon={'fit_to_width'}
           size={'md'}
@@ -230,7 +230,7 @@
         <Button
           role="button"
           aria-labelledby="fitScreenLabel"
-          aria-describedby="fitScreenDescrip"
+          aria-describedby="fitScreenDesc"
           color={'default'}
           icon={'fit_to_screen'}
           size={'md'}
@@ -247,7 +247,7 @@
           <input
             role="slider"
             aria-labelledby="zoomLabel"
-            aria-describedby="zoomDescrip"
+            aria-describedby="zoomDesc"
             aria-valuemax="400"
             aria-valuemin="100"
             aria-valuenow={this.state.sliderValue}
@@ -261,111 +261,11 @@
             className={styles.zoomSlider}
           />
           <div className={styles.zoomMinMax}> 400% </div>
-<<<<<<< HEAD
-        </div> */}
-=======
         </div>*/}
       </div>
     );
   }
 
-  renderAriaLabelsDescs() {
-    return (
-      <div hidden >
-        {/* Previous Slide button aria*/}
-        <div id="prevSlideLabel">
-          <FormattedMessage
-            id="app.presentation.presentationToolbar.prevSlideLabel"
-            description="Aria label for when switching to previous slide"
-            defaultMessage="Previous slide"
-          />
-        </div>
-        <div id="prevSlideDesc">
-          <FormattedMessage
-            id="app.presentation.presentationToolbar.prevSlideDesc"
-            description="Aria description for when switching to previous slide"
-            defaultMessage="Change the presentation to the previous slide"
-          />
-        </div>
-        {/* Next Slide button aria*/}
-        <div id="nextSlideLabel">
-          <FormattedMessage
-            id="app.presentation.presentationToolbar.nextSlideLabel"
-            description="Aria label for when switching to next slide"
-            defaultMessage="Next slide"
-          />
-        </div>
-        <div id="nextSlideDesc">
-          <FormattedMessage
-            id="app.presentation.presentationToolbar.nextSlideDesc"
-            description="Aria description for when switching to next slide"
-            defaultMessage="Change the presentation to the next slide"
-          />
-        </div>
-        {/* Skip Slide drop down aria*/}
-        <div id="skipSlideLabel">
-          <FormattedMessage
-            id="app.presentation.presentationToolbar.skipSlideLabel"
-            description="Aria label for when switching to a specific slide"
-            defaultMessage="Skip slide"
-          />
-        </div>
-        <div id="skipSlideDesc">
-          <FormattedMessage
-            id="app.presentation.presentationToolbar.skipSlideDesc"
-            description="Aria description for when switching to a specific slide"
-            defaultMessage="Change the presentation to a specific slide"
-          />
-        </div>
-        {/* Fit to width button aria*/}
-        <div id="fitWidthLabel">
-          <FormattedMessage
-            id="app.presentation.presentationToolbar.fitWidthLabel"
-            description="Aria description to display the whole width of the slide"
-            defaultMessage="Fit to width"
-          />
-        </div>
-        <div id="fitWidthDesc">
-          <FormattedMessage
-            id="app.presentation.presentationToolbar.fitWidthDesc"
-            description="Aria description to display the whole width of the slide"
-            defaultMessage="Display the whole width of the slide"
-          />
-        </div>
-        {/* Fit to screen button aria*/}
-        <div id="fitScreenLabel">
-          <FormattedMessage
-            id="app.presentation.presentationToolbar.fitScreenLabel"
-            description="Aria label to display the whole slide"
-            defaultMessage="Fit to screen"
-          />
-        </div>
-        <div id="fitScreenDesc">
-          <FormattedMessage
-            id="app.presentation.presentationToolbar.fitScreenDesc"
-            description="Aria label to display the whole slide"
-            defaultMessage="Display the whole slide"
-          />
-        </div>
-        {/* Zoom slider aria*/}
-        <div id="zoomLabel">
-          <FormattedMessage
-            id="app.presentation.presentationToolbar.zoomLabel"
-            description="Aria label to zoom presentation"
-            defaultMessage="Zoom"
-          />
-        </div>
-        <div id="zoomDesc">
-          <FormattedMessage
-            id="app.presentation.presentationToolbar.zoomDesc"
-            description="Aria label to zoom presentation"
-            defaultMessage="Change the zoom level of the presentation"
-          />
-        </div>
->>>>>>> 139cdd9b
-      </div>
-    );
-  }
 }
 
 PresentationToolbar.propTypes = {
