import React, { Component } from 'react';
import PropTypes from 'prop-types';
import { defineMessages, injectIntl, FormattedMessage } from 'react-intl';
import injectWbResizeEvent from '/imports/ui/components/presentation/resize-wrapper/component';
import Button from '/imports/ui/components/button/component';
import { styles } from './styles.scss';

const intlMessages = defineMessages({
  previousSlideLabel: {
    id: 'app.presentation.presentationToolbar.prevSlideLabel',
    description: 'Previous slide button label',
  },
  nextSlideLabel: {
    id: 'app.presentation.presentationToolbar.nextSlideLabel',
    description: 'Next slide button label',
  },
  goToSlide: {
    id: 'app.presentation.presentationToolbar.goToSlide',
    description: 'button for slide select',
  },
});

class PresentationToolbar extends Component {
  static renderAriaLabelsDescs() {
    return (
      <div hidden >
        {/* Previous Slide button aria */}
        <div id="prevSlideLabel">
          <FormattedMessage
            id="app.presentation.presentationToolbar.prevSlideLabel"
            description="Aria label for when switching to previous slide"
            defaultMessage="Previous slide"
          />
        </div>
        <div id="prevSlideDesc">
          <FormattedMessage
            id="app.presentation.presentationToolbar.prevSlideDesc"
            description="Aria description for when switching to previous slide"
            defaultMessage="Change the presentation to the previous slide"
          />
        </div>
        {/* Next Slide button aria */}
        <div id="nextSlideLabel">
          <FormattedMessage
            id="app.presentation.presentationToolbar.nextSlideLabel"
            description="Aria label for when switching to next slide"
            defaultMessage="Next slide"
          />
        </div>
        <div id="nextSlideDesc">
          <FormattedMessage
            id="app.presentation.presentationToolbar.nextSlideDesc"
            description="Aria description for when switching to next slide"
            defaultMessage="Change the presentation to the next slide"
          />
        </div>
        {/* Skip Slide drop down aria */}
        <div id="skipSlideLabel">
          <FormattedMessage
            id="app.presentation.presentationToolbar.skipSlideLabel"
            description="Aria label for when switching to a specific slide"
            defaultMessage="Skip slide"
          />
        </div>
        <div id="skipSlideDesc">
          <FormattedMessage
            id="app.presentation.presentationToolbar.skipSlideDesc"
            description="Aria description for when switching to a specific slide"
            defaultMessage="Change the presentation to a specific slide"
          />
        </div>
        {/* Fit to width button aria */}
        <div id="fitWidthLabel">
          <FormattedMessage
            id="app.presentation.presentationToolbar.fitWidthLabel"
            description="Aria description to display the whole width of the slide"
            defaultMessage="Fit to width"
          />
        </div>
        <div id="fitWidthDesc">
          <FormattedMessage
            id="app.presentation.presentationToolbar.fitWidthDesc"
            description="Aria description to display the whole width of the slide"
            defaultMessage="Display the whole width of the slide"
          />
        </div>
        {/* Fit to screen button aria */}
        <div id="fitScreenLabel">
          <FormattedMessage
            id="app.presentation.presentationToolbar.fitScreenLabel"
            description="Aria label to display the whole slide"
            defaultMessage="Fit to screen"
          />
        </div>
        <div id="fitScreenDesc">
          <FormattedMessage
            id="app.presentation.presentationToolbar.fitScreenDesc"
            description="Aria label to display the whole slide"
            defaultMessage="Display the whole slide"
          />
        </div>
        {/* Zoom slider aria */}
        <div id="zoomLabel">
          <FormattedMessage
            id="app.presentation.presentationToolbar.zoomLabel"
            description="Aria label to zoom presentation"
            defaultMessage="Zoom"
          />
        </div>
        <div id="zoomDesc">
          <FormattedMessage
            id="app.presentation.presentationToolbar.zoomDesc"
            description="Aria label to zoom presentation"
            defaultMessage="Change the zoom level of the presentation"
          />
        </div>
      </div>
    );
  }


  constructor(props) {
    super(props);

    this.state = { sliderValue: 100 };
    this.handleValuesChange = this.handleValuesChange.bind(this);
    this.handleSkipToSlideChange = this.handleSkipToSlideChange.bind(this);
  }

  handleSkipToSlideChange(event) {
    const requestedSlideNum = parseInt(event.target.value, 10);
    this.props.actions.skipToSlideHandler(requestedSlideNum);
  }

  handleValuesChange(event) {
    this.setState({ sliderValue: event.target.value });
  }

  fitToWidthClickHandler() {
    this.setState({
      fitToWidthValue: 'not_implemented_yet',
    });
  }

  fitToScreenClickHandler() {
    this.setState({
      fitToScreenValue: 'not_implemented_yet',
    });
  }
  renderSkipSlideOpts(numberOfSlides) {
    // Fill drop down menu with all the slides in presentation
    const { intl } = this.props;
    const optionList = [];
    for (let i = 1; i <= numberOfSlides; i += 1) {
      optionList.push((
        <option
          value={i}
          key={i}
        >
          {
            intl.formatMessage(intlMessages.goToSlide, { 0: i })
          }
        </option>));
    }

    return optionList;
  }

  render() {
    const {
      currentSlideNum,
      numberOfSlides,
      actions,
      intl,
    } = this.props;

    return (
      <div id="presentationToolbarWrapper" className={styles.presentationToolbarWrapper}>
        {PresentationToolbar.renderAriaLabelsDescs()}
        <Button
          role="button"
          aria-labelledby="prevSlideLabel"
          aria-describedby="prevSlideDesc"
          disabled={!(currentSlideNum > 1)}
          color="default"
          icon="left_arrow"
          size="md"
          onClick={actions.previousSlideHandler}
          label={intl.formatMessage(intlMessages.previousSlideLabel)}
          hideLabel
          className={styles.prevSlide}
        />
        <select
          // <select> has an implicit role of listbox, no need to define role="listbox" explicitly
          id="skipSlide"
          aria-labelledby="skipSlideLabel"
          aria-describedby="skipSlideDesc"
          aria-live="polite"
          aria-relevant="all"
          value={currentSlideNum}
<<<<<<< HEAD
          onChange={this.handleSkipToSlideChange}
          className={styles.skipSlide}
=======
          onChange={actions.skipToSlideHandler}
          className={styles.skipSlideSelect}
>>>>>>> aef2fe57
        >
          {this.renderSkipSlideOpts(numberOfSlides)}
        </select>
        <Button
          role="button"
          aria-labelledby="nextSlideLabel"
          aria-describedby="nextSlideDesc"
          disabled={!(currentSlideNum < numberOfSlides)}
          color="default"
          icon="right_arrow"
          size="md"
          onClick={actions.nextSlideHandler}
          label={intl.formatMessage(intlMessages.nextSlideLabel)}
          hideLabel
          className={styles.skipSlide}
        />

        {/* Fit to width button
        <Button
          role="button"
          aria-labelledby="fitWidthLabel"
          aria-describedby="fitWidthDesc"
          color={'default'}
          icon={'fit_to_width'}
          size={'md'}
          circle={false}
          onClick={this.fitToWidthClickHandler}
          label={'Fit to Width'}
          hideLabel={true}
        /> */}
        {/* Fit to screen button
        <Button
          role="button"
          aria-labelledby="fitScreenLabel"
          aria-describedby="fitScreenDesc"
          color={'default'}
          icon={'fit_to_screen'}
          size={'md'}
          circle={false}
          onClick={this.fitToScreenClickHandler}
          label={'Fit to Screen'}
          hideLabel={true}
        /> */}
        {/* Zoom slider
        <div
          className={classNames(styles.zoomWrapper, { [styles.zoomWrapperNoBorder]: true })}
        >
          <div className={styles.zoomMinMax}> 100% </div>
          <input
            role="slider"
            aria-labelledby="zoomLabel"
            aria-describedby="zoomDesc"
            aria-valuemax="400"
            aria-valuemin="100"
            aria-valuenow={this.state.sliderValue}
            value={this.state.sliderValue}
            step="5"
            type="range"
            min="100"
            max="400"
            onChange={this.handleValuesChange}
            onInput={this.handleValuesChange}
            className={styles.zoomSlider}
          />
          <div className={styles.zoomMinMax}> 400% </div>
        </div> */}
      </div>
    );
  }
}

PresentationToolbar.propTypes = {
  // Number of current slide being displayed
  currentSlideNum: PropTypes.number.isRequired,
  // Total number of slides in this presentation
  numberOfSlides: PropTypes.number.isRequired,
  // Actions required for the presenter toolbar
  actions: PropTypes.shape({
    nextSlideHandler: PropTypes.func.isRequired,
    previousSlideHandler: PropTypes.func.isRequired,
    skipToSlideHandler: PropTypes.func.isRequired,
  }).isRequired,
  intl: PropTypes.shape({
    formatMessage: PropTypes.func.isRequired,
  }).isRequired,
};

export default injectWbResizeEvent(injectIntl(PresentationToolbar));<|MERGE_RESOLUTION|>--- conflicted
+++ resolved
@@ -198,13 +198,8 @@
           aria-live="polite"
           aria-relevant="all"
           value={currentSlideNum}
-<<<<<<< HEAD
-          onChange={this.handleSkipToSlideChange}
-          className={styles.skipSlide}
-=======
           onChange={actions.skipToSlideHandler}
           className={styles.skipSlideSelect}
->>>>>>> aef2fe57
         >
           {this.renderSkipSlideOpts(numberOfSlides)}
         </select>
