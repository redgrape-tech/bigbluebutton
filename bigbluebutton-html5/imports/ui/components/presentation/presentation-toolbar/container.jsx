--- conflicted
+++ resolved
@@ -36,15 +36,11 @@
   } = params;
 
   const startPoll = (type, id, answers) => {
-<<<<<<< HEAD
-    makeCall('startPoll', type, id, '', answers);
-=======
     Session.set('openPanel', 'poll');
     Session.set('forcePollOpen', true);
     window.dispatchEvent(new Event('panelChanged'));
 
     makeCall('startPoll', PollService.pollTypes, type, id, '', answers);
->>>>>>> ecb95749
   };
 
   return {
