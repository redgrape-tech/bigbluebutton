--- conflicted
+++ resolved
@@ -1,10 +1,6 @@
 import React, { Component } from 'react';
 import PropTypes from 'prop-types';
-<<<<<<< HEAD
 import { FormattedMessage, defineMessages, injectIntl } from 'react-intl';
-=======
-import { defineMessages, injectIntl } from 'react-intl';
->>>>>>> 205bb63e
 import Button from '/imports/ui/components/button/component';
 import { styles } from '../styles.scss';
 import HoldButton from './holdButton/component';
@@ -13,29 +9,30 @@
 const STEP_TIME = 100;
 
 const intlMessages = defineMessages({
-<<<<<<< HEAD
   resetZoomLabel: {
     id: 'app.presentation.presentationToolbar.zoomReset',
     description: 'Reset zoom button label',
   },
   zoomInLabel: {
     id: 'app.presentation.presentationToolbar.zoomInLabel',
-    description: 'Label for increment zoom level',
-=======
-  zoomInLabel: {
-    id: 'app.presentation.presentationToolbar.zoomInLabel',
     description: 'Aria label for increment zoom level',
   },
   zoomInDesc: {
     id: 'app.presentation.presentationToolbar.zoomInDesc',
     description: 'Aria description for increment zoom level',
->>>>>>> 205bb63e
   },
   zoomOutLabel: {
     id: 'app.presentation.presentationToolbar.zoomOutLabel',
     description: 'Aria label for decrement zoom level',
   },
-<<<<<<< HEAD
+  zoomOutDesc: {
+    id: 'app.presentation.presentationToolbar.zoomOutDesc',
+    description: 'Aria description for decrement zoom level',
+  },
+  zoomIndicator: {
+    id: 'app.presentation.presentationToolbar.zoomIndicator',
+    description: 'Aria label for current zoom level',
+  },
 });
 
 class ZoomTool extends Component {
@@ -88,19 +85,6 @@
     );
   }
 
-=======
-  zoomOutDesc: {
-    id: 'app.presentation.presentationToolbar.zoomOutDesc',
-    description: 'Aria description for decrement zoom level',
-  },
-  zoomIndicator: {
-    id: 'app.presentation.presentationToolbar.zoomIndicator',
-    description: 'Aria label for current zoom level',
-  },
-});
-
-class ZoomTool extends Component {
->>>>>>> 205bb63e
   constructor(props) {
     super(props);
     this.increment = this.increment.bind(this);
@@ -222,12 +206,9 @@
           >
             <Button
               key="zoom-tool-1"
-<<<<<<< HEAD
               aria-labelledby="zoomOutLabel"
               aria-describedby="zoomOutDesc"
-=======
               aria-label={intl.formatMessage(intlMessages.zoomOutLabel)}
->>>>>>> 205bb63e
               label={intl.formatMessage(intlMessages.zoomOutLabel)}
               icon="minus"
               onClick={() => { }}
@@ -240,7 +221,6 @@
         (
           <Button
             key="zoom-tool-2"
-<<<<<<< HEAD
             aria-labelledby="zoomReset"
             aria-describedby={stateZoomValue}
             color="default"
@@ -251,15 +231,6 @@
             hideLabel
             className={styles.zoomPercentageDisplay}
           />
-=======
-            className={styles.zoomPercentageDisplay}
-          >
-            <span className={styles.visuallyhidden}>
-              {`${intl.formatMessage(intlMessages.zoomIndicator)} ${this.state.value}%`}
-            </span>
-            <span aria-hidden>{`${this.state.value}%`}</span>
-          </span>
->>>>>>> 205bb63e
         ),
         (
           <HoldButton
@@ -270,12 +241,9 @@
           >
             <Button
               key="zoom-tool-3"
-<<<<<<< HEAD
               aria-labelledby="zoomInLabel"
               aria-describedby="zoomInDesc"
-=======
               aria-label={intl.formatMessage(intlMessages.zoomInLabel)}
->>>>>>> 205bb63e
               label={intl.formatMessage(intlMessages.zoomInLabel)}
               icon="plus"
               onClick={() => { }}
@@ -290,8 +258,6 @@
   }
 }
 
-export default injectIntl(ZoomTool);
-
 const propTypes = {
   zoomValue: PropTypes.number.isRequired,
   change: PropTypes.func.isRequired,
