import React from 'react';
import PropTypes from 'prop-types';
import PresentationPodsContainer from '../../presentation-pod/container';

const PresentationArea = ({
  width,
  height,
  presentationIsOpen,
  darkTheme,
<<<<<<< HEAD
  layoutType,
=======
  setPresentationFitToWidth,
  fitToWidth,
>>>>>>> 06e45123
}) => {
  const presentationAreaSize = {
    presentationAreaWidth: width,
    presentationAreaHeight: height,
  };
  return (
<<<<<<< HEAD
    <PresentationPodsContainer {...{ presentationAreaSize, presentationIsOpen, darkTheme, layoutType }} />
=======
    <PresentationPodsContainer {...{ presentationAreaSize, presentationIsOpen, darkTheme, setPresentationFitToWidth, fitToWidth }} />
>>>>>>> 06e45123
  );
};

export default PresentationArea;

PresentationArea.propTypes = {
  width: PropTypes.number.isRequired,
  height: PropTypes.number.isRequired,
  presentationIsOpen: PropTypes.bool.isRequired,
  darkTheme: PropTypes.bool.isRequired,
};<|MERGE_RESOLUTION|>--- conflicted
+++ resolved
@@ -7,23 +7,16 @@
   height,
   presentationIsOpen,
   darkTheme,
-<<<<<<< HEAD
   layoutType,
-=======
   setPresentationFitToWidth,
   fitToWidth,
->>>>>>> 06e45123
 }) => {
   const presentationAreaSize = {
     presentationAreaWidth: width,
     presentationAreaHeight: height,
   };
   return (
-<<<<<<< HEAD
-    <PresentationPodsContainer {...{ presentationAreaSize, presentationIsOpen, darkTheme, layoutType }} />
-=======
-    <PresentationPodsContainer {...{ presentationAreaSize, presentationIsOpen, darkTheme, setPresentationFitToWidth, fitToWidth }} />
->>>>>>> 06e45123
+    <PresentationPodsContainer {...{ presentationAreaSize, presentationIsOpen, darkTheme, layoutType, setPresentationFitToWidth, fitToWidth }} />
   );
 };
 
