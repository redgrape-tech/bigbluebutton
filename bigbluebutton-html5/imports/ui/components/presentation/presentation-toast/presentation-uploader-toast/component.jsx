--- conflicted
+++ resolved
@@ -6,12 +6,6 @@
 import Styled from '/imports/ui/components/presentation/presentation-uploader/styles';
 import { toast } from 'react-toastify';
 import { defineMessages } from 'react-intl';
-<<<<<<< HEAD
-import { UploadingPresentations } from '/imports/api/presentations';
- 
-const TIMEOUT_CLOSE_TOAST = 1; //second
-=======
->>>>>>> a6b53753
 
 const TIMEOUT_CLOSE_TOAST = 1; // second
 
