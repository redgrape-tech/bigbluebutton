import React, { Component } from 'react';
import PropTypes from 'prop-types';
import SlideCalcUtil from '/imports/utils/slideCalcUtils';
// After lots of trial and error on why synching doesn't work properly, I found I had to
// multiply the coordinates by 2. There's something I don't understand probably on the
// canvas coordinate system. (ralam feb 22, 2012)
const MYSTERY_NUM = 2;
const CURSOR_INTERVAL = 16;
const HUNDRED_PERCENT = 100;
const MAX_PERCENT = 400;

export default class PresentationOverlay extends Component {
  constructor(props) {
    super(props);

    // last sent coordinates
    this.lastSentClientX = 0;
    this.lastSentClientY = 0;

    // last updated coordinates
    this.currentClientX = 0;
    this.currentClientY = 0;

    // id of the setInterval()
    this.intervalId = 0;
    this.state = {
      zoom: props.zoom,
    };

    // Mobile Firefox has a bug where e.preventDefault on touchstart doesn't prevent
    // onmousedown from triggering right after. Thus we have to track it manually.
    // In case if it's fixed one day - there is another issue, React one.
    // https://github.com/facebook/react/issues/9809
    // Check it to figure if you can add onTouchStart in render(), or should use raw DOM api
    this.touchStarted = false;

    this.handleTouchStart = this.handleTouchStart.bind(this);
    this.handleTouchMove = this.handleTouchMove.bind(this);
    this.handleTouchEnd = this.handleTouchEnd.bind(this);
    this.handleTouchCancel = this.handleTouchCancel.bind(this);
    this.mouseMoveHandler = this.mouseMoveHandler.bind(this);
    this.checkCursor = this.checkCursor.bind(this);
    this.mouseEnterHandler = this.mouseEnterHandler.bind(this);
    this.mouseOutHandler = this.mouseOutHandler.bind(this);
    this.getTransformedSvgPoint = this.getTransformedSvgPoint.bind(this);
    this.svgCoordinateToPercentages = this.svgCoordinateToPercentages.bind(this);
    this.mouseZoomHandler = this.mouseZoomHandler.bind(this);
    this.zoomCalculation = this.zoomCalculation.bind(this);
    this.doZoomCall = this.doZoomCall.bind(this);
    this.tapHandler = this.tapHandler.bind(this);
    this.zoomCall = this.zoomCall.bind(this);

    this.panZoom = this.panZoom.bind(this);
    this.pinchZoom = this.pinchZoom.bind(this);
    this.toolbarZoom = this.toolbarZoom.bind(this);

    this.isPortraitDoc = this.isPortraitDoc.bind(this);
    this.doWidthBoundsDetection = this.doWidthBoundsDetection.bind(this);
    this.doHeightBoundsDetection = this.doHeightBoundsDetection.bind(this);
    this.calcViewedRegion = this.calcViewedRegion.bind(this);
    this.onZoom = this.onZoom.bind(this);

    const {
      viewBoxWidth,
      viewBoxHeight,
      slideWidth,
      slideHeight,
      slide,
    } = props;

    this.fitToPage = false;

    this.viewportW = slideWidth;
    this.viewportH = slideHeight;

    this.viewedRegionX = slide.xOffset;
    this.viewedRegionY = slide.yOffset;
    this.viewedRegionW = (viewBoxWidth / slideWidth) * 100;
    this.viewedRegionH = (viewBoxHeight / slideHeight) * 100;

    this.pageOrigW = slideWidth;
    this.pageOrigH = slideHeight;

    this.calcPageW = this.pageOrigW / (this.viewedRegionW / HUNDRED_PERCENT);
    this.calcPageH = this.pageOrigH / (this.viewedRegionH / HUNDRED_PERCENT);
    this.calcPageX = (this.viewedRegionX / HUNDRED_PERCENT) * this.calcPageW;
    this.calcPageY = (this.viewedRegionY / HUNDRED_PERCENT) * this.calcPageH;

    this.tapedTwice = false;
    this.touches = [];
<<<<<<< HEAD
  }

  componentDidMount() {
    const {
      viewBoxWidth,
      slideWidth,
      zoomChanger,
    } = this.props;

    const realZoom = (viewBoxWidth / slideWidth) * 100;

    const zoomPercentage = (Math.round((100 / realZoom) * 100));
    const roundedUpToFive = Math.round(zoomPercentage / 5) * 5;
    zoomChanger(roundedUpToFive);
  }

  componentDidUpdate(prevProps) {
    const {
      zoom,
      delta,
      touchZoom,
    } = this.props;
    const isDifferent = zoom !== this.state.zoom && !touchZoom;
    const moveSLide = ((delta.x !== prevProps.delta.x)
    || (delta.y !== prevProps.delta.y)) && !isDifferent;
    const isTouchZoom = zoom !== this.state.zoom && touchZoom;
    if (moveSLide) {
      this.panZoom();
    }

    if (isTouchZoom) {
      this.pinchZoom();
    }

    if (isDifferent) {
      this.toolbarZoom();
    }
  }

  onZoom(zoomValue, mouseX, mouseY) {
    let absXcoordInPage = (Math.abs(this.calcPageX) * MYSTERY_NUM) + mouseX;
    let absYcoordInPage = (Math.abs(this.calcPageY) * MYSTERY_NUM) + mouseY;

    const relXcoordInPage = absXcoordInPage / this.calcPageW;
    const relYcoordInPage = absYcoordInPage / this.calcPageH;

    if (this.isPortraitDoc() && this.fitToPage) {            
      this.calcPageH = (this.viewportH * zoomValue) / HUNDRED_PERCENT;
      this.calcPageW = (this.pageOrigW / this.pageOrigH) * this.calcPageH;
    } else if (!this.isPortraitDoc() && this.fitToPage) {      
      this.calcPageW = (this.viewportW * zoomValue) / HUNDRED_PERCENT;
      this.calcPageH = (this.viewportH * zoomValue) / HUNDRED_PERCENT;
    } else {
      this.calcPageW = (this.viewportW * zoomValue) / HUNDRED_PERCENT;
      this.calcPageH = (this.calcPageW / this.pageOrigW) * this.pageOrigH;
    }

    absXcoordInPage = relXcoordInPage * this.calcPageW;
    absYcoordInPage = relYcoordInPage * this.calcPageH;

    this.calcPageX = -((absXcoordInPage - mouseX) / MYSTERY_NUM);
    this.calcPageY = -((absYcoordInPage - mouseY) / MYSTERY_NUM);

    this.doWidthBoundsDetection();
    this.doHeightBoundsDetection();

    this.calcViewedRegion();
  }

=======
  }

  componentDidMount() {
    const {
      viewBoxWidth,
      slideWidth,
      zoomChanger,
    } = this.props;

    const realZoom = (viewBoxWidth / slideWidth) * 100;

    const zoomPercentage = (Math.round((100 / realZoom) * 100));
    const roundedUpToFive = Math.round(zoomPercentage / 5) * 5;
    zoomChanger(roundedUpToFive);
  }

  componentDidUpdate(prevProps) {
    const {
      zoom,
      delta,
      touchZoom,
    } = this.props;
    const isDifferent = zoom !== this.state.zoom && !touchZoom;
    const moveSLide = ((delta.x !== prevProps.delta.x)
    || (delta.y !== prevProps.delta.y)) && !isDifferent;
    const isTouchZoom = zoom !== this.state.zoom && touchZoom;
    if (moveSLide) {
      this.panZoom();
    }

    if (isTouchZoom) {
      this.pinchZoom();
    }

    if (isDifferent) {
      this.toolbarZoom();
    }
  }

  onZoom(zoomValue, mouseX, mouseY) {
    let absXcoordInPage = (Math.abs(this.calcPageX) * MYSTERY_NUM) + mouseX;
    let absYcoordInPage = (Math.abs(this.calcPageY) * MYSTERY_NUM) + mouseY;

    const relXcoordInPage = absXcoordInPage / this.calcPageW;
    const relYcoordInPage = absYcoordInPage / this.calcPageH;

    if (this.isPortraitDoc() && this.fitToPage) {
      this.calcPageH = (this.viewportH * zoomValue) / HUNDRED_PERCENT;
      this.calcPageW = (this.pageOrigW / this.pageOrigH) * this.calcPageH;
    } else if (!this.isPortraitDoc() && this.fitToPage) {
      this.calcPageW = (this.viewportW * zoomValue) / HUNDRED_PERCENT;
      this.calcPageH = (this.viewportH * zoomValue) / HUNDRED_PERCENT;
    } else {
      this.calcPageW = (this.viewportW * zoomValue) / HUNDRED_PERCENT;
      this.calcPageH = (this.calcPageW / this.pageOrigW) * this.pageOrigH;
    }

    absXcoordInPage = relXcoordInPage * this.calcPageW;
    absYcoordInPage = relYcoordInPage * this.calcPageH;

    this.calcPageX = -((absXcoordInPage - mouseX) / MYSTERY_NUM);
    this.calcPageY = -((absYcoordInPage - mouseY) / MYSTERY_NUM);

    this.doWidthBoundsDetection();
    this.doHeightBoundsDetection();

    this.calcViewedRegion();
  }

>>>>>>> 591adc89
  getTransformedSvgPoint(clientX, clientY) {
    const svgObject = this.props.getSvgRef();
    const screenPoint = svgObject.createSVGPoint();
    screenPoint.x = clientX;
    screenPoint.y = clientY;
    // transform a screen point to svg point
    const CTM = svgObject.getScreenCTM();

    return screenPoint.matrixTransform(CTM.inverse());
  }

  panZoom() {
    const {
      delta,
    } = this.props;
    this.deltaX = delta.x;
    this.deltaY = delta.y;
    this.calcPageX += delta.x * -1;
    this.calcPageY += delta.y * -1;
    this.doHeightBoundsDetection();
    this.doWidthBoundsDetection();
    this.calcViewedRegion();
    this.zoomCall(
      this.state.zoom,
      this.viewedRegionW,
      this.viewedRegionH,
      this.viewedRegionX,
      this.viewedRegionY,
    );
  }

  pinchZoom() {
    const {
      zoom,
    } = this.props;
    const posX = this.touches[0].clientX;
    const posY = this.touches[0].clientY;
    this.doZoomCall(zoom, posX, posY);
  }

  toolbarZoom() {
    const {
      getSvgRef,
      zoom,
    } = this.props;
    const svgRect = getSvgRef().getBoundingClientRect();
    const svgCenterX = svgRect.left + (svgRect.width / 2);
    const svgCenterY = svgRect.top + (svgRect.height / 2);
    this.doZoomCall(zoom, svgCenterX, svgCenterY);
  }

  isPortraitDoc() {
    return this.pageOrigH > this.pageOrigW;
  }

  doWidthBoundsDetection() {
    const verifyPositionToBound = (this.calcPageW + (this.calcPageX * MYSTERY_NUM));
    if (this.calcPageX >= 0) {
      this.calcPageX = 0;
    } else if (verifyPositionToBound < this.viewportW) {
      this.calcPageX = (this.viewportW - this.calcPageW) / MYSTERY_NUM;
    }
  }

  doHeightBoundsDetection() {
    const verifyPositionToBound = (this.calcPageH + (this.calcPageY * MYSTERY_NUM));
    if (this.calcPageY >= 0) {
      this.calcPageY = 0;
    } else if (verifyPositionToBound < this.viewportH) {
      this.calcPageY = (this.viewportH - this.calcPageH) / MYSTERY_NUM;
    }
  }

  calcViewedRegion() {
    this.viewedRegionW = SlideCalcUtil.calcViewedRegionWidth(this.viewportW, this.calcPageW);
    this.viewedRegionH = SlideCalcUtil.calcViewedRegionHeight(this.viewportH, this.calcPageH);
    this.viewedRegionX = SlideCalcUtil.calcViewedRegionX(this.calcPageX, this.calcPageW);
    this.viewedRegionY = SlideCalcUtil.calcViewedRegionY(this.calcPageY, this.calcPageH);
  }

  checkCursor() {
    // check if the cursor hasn't moved since last check
    if (this.lastSentClientX !== this.currentClientX
      || this.lastSentClientY !== this.currentClientY) {
      const { currentClientX, currentClientY } = this;
      // retrieving a transformed coordinate
      let transformedSvgPoint = this.getTransformedSvgPoint(currentClientX, currentClientY);

      // determining the cursor's coordinates as percentages from the slide's width/height
      transformedSvgPoint = this.svgCoordinateToPercentages(transformedSvgPoint);
      // updating last sent raw coordinates
      this.lastSentClientX = currentClientX;
      this.lastSentClientY = currentClientY;

      // sending the update to the server
      this.props.updateCursor({
        xPercent: transformedSvgPoint.x,
        yPercent: transformedSvgPoint.y,
        whiteboardId: this.props.whiteboardId,
      });
    }
  }

  // receives an svg coordinate and changes the values to percentages of the slide's width/height
  svgCoordinateToPercentages(svgPoint) {
    const point = {
      x: (svgPoint.x / this.props.slideWidth) * 100,
      y: (svgPoint.y / this.props.slideHeight) * 100,
    };

    return point;
  }

  zoomCalculation(zoom, mouseX, mouseY) {
    const svgPosition = this.getTransformedSvgPoint(mouseX, mouseY);
    this.onZoom(zoom, svgPosition.x, svgPosition.y);

    return {
      viewedRegionW: this.viewedRegionW,
      viewedRegionH: this.viewedRegionH,
      viewedRegionX: this.viewedRegionX,
      viewedRegionY: this.viewedRegionY,
    };
  }

  zoomCall(zoom, w, h, x, y) {
    const {
      zoomSlide,
      podId,
      currentSlideNum,
      isPresenter,
    } = this.props;
    if (!isPresenter) return;
    zoomSlide(currentSlideNum, podId, w, h, x, y);
    this.setState({ zoom });
    this.props.zoomChanger(zoom);
  }

  doZoomCall(zoom, mouseX, mouseY) {
    const zoomData = this.zoomCalculation(zoom, mouseX, mouseY);

    const {
      viewedRegionW,
      viewedRegionH,
      viewedRegionX,
      viewedRegionY,
    } = zoomData;

    this.zoomCall(zoom, viewedRegionW, viewedRegionH, viewedRegionX, viewedRegionY);
  }

  mouseZoomHandler(e) {
    const {
      zoom,
      whiteboardId,
      updateCursor,
    } = this.props;

    let newZoom = zoom;
    if (e.deltaY < 0) {
      newZoom += 5;
    }
    if (e.deltaY > 0) {
      newZoom -= 5;
    }
    if (newZoom <= HUNDRED_PERCENT) {
      newZoom = HUNDRED_PERCENT;
    } else if (newZoom >= MAX_PERCENT) {
      newZoom = MAX_PERCENT;
<<<<<<< HEAD
    } 
=======
    }
>>>>>>> 591adc89

    const mouseX = e.clientX;
    const mouseY = e.clientY;
    const svgPosition = this.getTransformedSvgPoint(mouseX, mouseY);
    const svgPercentage = this.svgCoordinateToPercentages(svgPosition);

    this.doZoomCall(newZoom, mouseX, mouseY);
    updateCursor({
      xPercent: svgPercentage.x,
      yPercent: svgPercentage.y,
      whiteboardId,
    });
  }
  tapHandler(event) {
<<<<<<< HEAD
    if (event.touches.length === 2) return; 
=======
    if (event.touches.length === 2) return;
>>>>>>> 591adc89
    if (!this.tapedTwice) {
      this.tapedTwice = true;
      setTimeout(() => this.tapedTwice = false, 300);
      return;
    }
    event.preventDefault();
    const sizeDefault = this.state.zoom === HUNDRED_PERCENT;
<<<<<<< HEAD
    
    if (sizeDefault) {      
      this.doZoomCall(200, this.currentClientX, this.currentClientY);
      return;
    }
    this.doZoomCall(HUNDRED_PERCENT, 0, 0);
 }

=======

    if (sizeDefault) {
      this.doZoomCall(200, this.currentClientX, this.currentClientY);
      return;
    }
    this.doZoomCall(HUNDRED_PERCENT, 0, 0);
  }

>>>>>>> 591adc89
  handleTouchStart(event) {
    // to prevent default behavior (scrolling) on devices (in Safari), when you draw a text box
    window.addEventListener('touchend', this.handleTouchEnd, { passive: false });
    window.addEventListener('touchmove', this.handleTouchMove, { passive: false });
    window.addEventListener('touchcancel', this.handleTouchCancel, true);

    this.touchStarted = true;

    const { clientX, clientY } = event.changedTouches[0];
    this.currentClientX = clientX;
    this.currentClientY = clientY;
    if (event.touches.length === 2) {
      this.touches = [...event.touches];
    }

    const intervalId = setInterval(this.checkCursor, CURSOR_INTERVAL);
    this.intervalId = intervalId;
    this.tapHandler(event);
  }

  handleTouchMove(event) {
    event.preventDefault();

    const { clientX, clientY } = event.changedTouches[0];

    this.currentClientX = clientX;
    this.currentClientY = clientY;
  }

  handleTouchEnd(event) {
    event.preventDefault();
    
    // touch ended, removing the interval
    clearInterval(this.intervalId);
    this.intervalId = 0;

    // resetting the touchStarted flag
    this.touchStarted = false;

    // setting the coords to negative values and send the last message (the cursor will disappear)
    this.currentClientX = -1;
    this.currentClientY = -1;
    this.checkCursor();

    window.removeEventListener('touchend', this.handleTouchEnd, { passive: false });
    window.removeEventListener('touchmove', this.handleTouchMove, { passive: false });
    window.removeEventListener('touchcancel', this.handleTouchCancel, true);
  }

  handleTouchCancel(event) {
    event.preventDefault();

    // touch was cancelled, removing the interval
    clearInterval(this.intervalId);
    this.intervalId = 0;

    // resetting the touchStarted flag
    this.touchStarted = false;

    // setting the coords to negative values and send the last message (the cursor will disappear)
    this.currentClientX = -1;
    this.currentClientY = -1;
    this.checkCursor();

    window.removeEventListener('touchend', this.handleTouchEnd, { passive: false });
    window.removeEventListener('touchmove', this.handleTouchMove, { passive: false });
    window.removeEventListener('touchcancel', this.handleTouchCancel, true);
  }

  mouseMoveHandler(event) {
    if (this.touchStarted) {
      return;
    }
    // for the case where you change settings in one of the lists (which are displayed on the slide)
    // the mouse starts pointing to the slide right away and mouseEnter doesn't fire
    // so we call it manually here
    if (!this.intervalId) {
      this.mouseEnterHandler();
    }

    this.currentClientX = event.clientX;
    this.currentClientY = event.clientY;
  }

  mouseEnterHandler() {
    if (this.touchStarted) {
      return;
    }

    const intervalId = setInterval(this.checkCursor, CURSOR_INTERVAL);
    this.intervalId = intervalId;
  }

  mouseOutHandler() {
    // mouse left the whiteboard, removing the interval
    clearInterval(this.intervalId);
    this.intervalId = 0;

    // setting the coords to negative values and send the last message (the cursor will disappear)
    this.currentClientX = -1;
    this.currentClientY = -1;
    this.checkCursor();
  }

  render() {
    return (
      <foreignObject
        clipPath="url(#viewBox)"
        x="0"
        y="0"
        width={this.props.slideWidth}
        height={this.props.slideHeight}
        // maximun value of z-index to prevent other things from overlapping
        style={{ zIndex: 2 ** 31 - 1 }}
      >
        <div
          onTouchStart={this.handleTouchStart}
          onMouseOut={this.mouseOutHandler}
          onMouseEnter={this.mouseEnterHandler}
          onMouseMove={this.mouseMoveHandler}
          onWheel={this.mouseZoomHandler}
          onBlur={() => {}}
          style={{ width: '100%', height: '100%', touchAction: 'none' }}
        >
          {this.props.children}
        </div>
      </foreignObject>
    );
  }
}

PresentationOverlay.propTypes = {
  whiteboardId: PropTypes.string.isRequired,

  // Defines a function which returns a reference to the main svg object
  getSvgRef: PropTypes.func.isRequired,

  // Defines the calculated slide width (in svg coordinate system)
  slideWidth: PropTypes.number.isRequired,

  // Defines the calculated slide height (in svg coordinate system)
  slideHeight: PropTypes.number.isRequired,

  // A function to send a cursor update
  updateCursor: PropTypes.func.isRequired,

  // As a child we expect only a WhiteboardOverlay at this point
  children: PropTypes.element.isRequired,
};<|MERGE_RESOLUTION|>--- conflicted
+++ resolved
@@ -88,77 +88,6 @@
 
     this.tapedTwice = false;
     this.touches = [];
-<<<<<<< HEAD
-  }
-
-  componentDidMount() {
-    const {
-      viewBoxWidth,
-      slideWidth,
-      zoomChanger,
-    } = this.props;
-
-    const realZoom = (viewBoxWidth / slideWidth) * 100;
-
-    const zoomPercentage = (Math.round((100 / realZoom) * 100));
-    const roundedUpToFive = Math.round(zoomPercentage / 5) * 5;
-    zoomChanger(roundedUpToFive);
-  }
-
-  componentDidUpdate(prevProps) {
-    const {
-      zoom,
-      delta,
-      touchZoom,
-    } = this.props;
-    const isDifferent = zoom !== this.state.zoom && !touchZoom;
-    const moveSLide = ((delta.x !== prevProps.delta.x)
-    || (delta.y !== prevProps.delta.y)) && !isDifferent;
-    const isTouchZoom = zoom !== this.state.zoom && touchZoom;
-    if (moveSLide) {
-      this.panZoom();
-    }
-
-    if (isTouchZoom) {
-      this.pinchZoom();
-    }
-
-    if (isDifferent) {
-      this.toolbarZoom();
-    }
-  }
-
-  onZoom(zoomValue, mouseX, mouseY) {
-    let absXcoordInPage = (Math.abs(this.calcPageX) * MYSTERY_NUM) + mouseX;
-    let absYcoordInPage = (Math.abs(this.calcPageY) * MYSTERY_NUM) + mouseY;
-
-    const relXcoordInPage = absXcoordInPage / this.calcPageW;
-    const relYcoordInPage = absYcoordInPage / this.calcPageH;
-
-    if (this.isPortraitDoc() && this.fitToPage) {            
-      this.calcPageH = (this.viewportH * zoomValue) / HUNDRED_PERCENT;
-      this.calcPageW = (this.pageOrigW / this.pageOrigH) * this.calcPageH;
-    } else if (!this.isPortraitDoc() && this.fitToPage) {      
-      this.calcPageW = (this.viewportW * zoomValue) / HUNDRED_PERCENT;
-      this.calcPageH = (this.viewportH * zoomValue) / HUNDRED_PERCENT;
-    } else {
-      this.calcPageW = (this.viewportW * zoomValue) / HUNDRED_PERCENT;
-      this.calcPageH = (this.calcPageW / this.pageOrigW) * this.pageOrigH;
-    }
-
-    absXcoordInPage = relXcoordInPage * this.calcPageW;
-    absYcoordInPage = relYcoordInPage * this.calcPageH;
-
-    this.calcPageX = -((absXcoordInPage - mouseX) / MYSTERY_NUM);
-    this.calcPageY = -((absYcoordInPage - mouseY) / MYSTERY_NUM);
-
-    this.doWidthBoundsDetection();
-    this.doHeightBoundsDetection();
-
-    this.calcViewedRegion();
-  }
-
-=======
   }
 
   componentDidMount() {
@@ -228,7 +157,6 @@
     this.calcViewedRegion();
   }
 
->>>>>>> 591adc89
   getTransformedSvgPoint(clientX, clientY) {
     const svgObject = this.props.getSvgRef();
     const screenPoint = svgObject.createSVGPoint();
@@ -398,11 +326,7 @@
       newZoom = HUNDRED_PERCENT;
     } else if (newZoom >= MAX_PERCENT) {
       newZoom = MAX_PERCENT;
-<<<<<<< HEAD
-    } 
-=======
-    }
->>>>>>> 591adc89
+    }
 
     const mouseX = e.clientX;
     const mouseY = e.clientY;
@@ -417,11 +341,7 @@
     });
   }
   tapHandler(event) {
-<<<<<<< HEAD
-    if (event.touches.length === 2) return; 
-=======
     if (event.touches.length === 2) return;
->>>>>>> 591adc89
     if (!this.tapedTwice) {
       this.tapedTwice = true;
       setTimeout(() => this.tapedTwice = false, 300);
@@ -429,16 +349,6 @@
     }
     event.preventDefault();
     const sizeDefault = this.state.zoom === HUNDRED_PERCENT;
-<<<<<<< HEAD
-    
-    if (sizeDefault) {      
-      this.doZoomCall(200, this.currentClientX, this.currentClientY);
-      return;
-    }
-    this.doZoomCall(HUNDRED_PERCENT, 0, 0);
- }
-
-=======
 
     if (sizeDefault) {
       this.doZoomCall(200, this.currentClientX, this.currentClientY);
@@ -447,7 +357,6 @@
     this.doZoomCall(HUNDRED_PERCENT, 0, 0);
   }
 
->>>>>>> 591adc89
   handleTouchStart(event) {
     // to prevent default behavior (scrolling) on devices (in Safari), when you draw a text box
     window.addEventListener('touchend', this.handleTouchEnd, { passive: false });
@@ -479,7 +388,7 @@
 
   handleTouchEnd(event) {
     event.preventDefault();
-    
+
     // touch ended, removing the interval
     clearInterval(this.intervalId);
     this.intervalId = 0;
