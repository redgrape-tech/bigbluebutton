import { Component } from 'react';
import { withTracker } from 'meteor/react-meteor-data';
import Auth from '/imports/ui/services/auth';
import logger from '/imports/startup/client/logger';
import Users from '/imports/api/users';
import { localCollectionRegistry } from '/client/collection-mirror-initializer';
import SubscriptionRegistry, {
  subscriptionReactivity,
} from '../../services/subscription-registry/subscriptionRegistry';
import { isChatEnabled } from '/imports/ui/services/features';

const CHAT_CONFIG = window.meetingClientSettings.public.chat;
const TYPING_INDICATOR_ENABLED = CHAT_CONFIG.typingIndicator.enabled;
const SUBSCRIPTIONS = [
  // 'users',
  // 'meetings',
  // 'captions',
  // 'voiceUsers',
  'screenshare',
  'users-settings',
  'users-infos',
  'meeting-time-remaining',
  // 'record-meetings',
  'video-streams',
<<<<<<< HEAD
  // 'voice-call-states',
  'breakouts',
=======
  'voice-call-states',
  // 'breakouts',
>>>>>>> 9a8a2fd9
  // 'breakouts-history',
  'pads',
  'pads-sessions',
  'pads-updates',
  // 'notifications',
  'layout-meetings',
  'user-reaction',
  'timer',
];
const {
  localBreakoutsSync,
  localBreakoutsHistorySync,
  localGuestUsersSync,
  localMeetingsSync,
  localUsersSync,
} = localCollectionRegistry;

const EVENT_NAME = 'bbb-group-chat-messages-subscription-has-stoppped';
const EVENT_NAME_SUBSCRIPTION_READY = 'bbb-group-chat-messages-subscriptions-ready';

let oldRole = '';

class Subscriptions extends Component {
  componentDidMount() {
    Session.set('subscriptionsReady', false);
  }

  componentDidUpdate() {
    const { subscriptionsReady } = this.props;
    const clientSettings = JSON.parse(sessionStorage.getItem('clientStartupSettings') || '{}')
    console.log('clientSettings', clientSettings);
    if (subscriptionsReady || clientSettings.skipMeteorConnection) {
      Session.set('subscriptionsReady', true);
      const event = new Event(EVENT_NAME_SUBSCRIPTION_READY);
      window.dispatchEvent(event);
      Session.set('globalIgnoreDeletes', false);
    }
  }

  render() {
    const { children } = this.props;
    return children;
  }
}

export default withTracker(() => {
  const { credentials } = Auth;
  const { requesterUserId } = credentials;
  const clientSettings = JSON.parse(sessionStorage.getItem('clientStartupSettings') || '{}');
  const userWillAuth = Session.get('userWillAuth');
  // This if exist because when a unauth user try to subscribe to a publisher
  // it returns a empty collection to the subscription
  // and not rerun when the user is authenticated
  if (userWillAuth) return {};

  if (Session.get('codeError')) {
    return {
      subscriptionsReady: true,
    };
  }

  const subscriptionErrorHandler = {
    onError: (error) => {
      logger.error(
        {
          logCode: 'startup_client_subscription_error',
          extraInfo: { error },
        },
        'Error while subscribing to collections'
      );
      console.log('-------------------------', {error});
      Session.set('codeError', error.error);
    },
  };

  const currentUser = Users.findOne({ userId: requesterUserId }, { fields: { role: 1 } });

  let subscriptionsHandlers = SUBSCRIPTIONS.map((name) => {
    if (clientSettings.skipMeteorConnection) return null;
    let subscriptionHandlers = subscriptionErrorHandler;
    if (
      (!TYPING_INDICATOR_ENABLED && name.indexOf('typing') !== -1) ||
      (!isChatEnabled() && name.indexOf('chat') !== -1)
    )
      return null;

    if (name === 'users') {
      subscriptionHandlers = {
        ...subscriptionHandlers,
        onStop: () => {
          const event = new Event(EVENT_NAME);
          window.dispatchEvent(event);
        },
      };
    }

    return SubscriptionRegistry.createSubscription(name, subscriptionHandlers);
  });

  if (currentUser && oldRole !== currentUser?.role) {
    // stop subscription from the client-side as the server-side only watch moderators
    if (oldRole === 'VIEWER' && currentUser?.role === 'MODERATOR') {
      // let this withTracker re-execute when a subscription is stopped
      subscriptionReactivity.depend();
      localBreakoutsSync.setIgnoreDeletes(true);
      localBreakoutsHistorySync.setIgnoreDeletes(true);
      localGuestUsersSync.setIgnoreDeletes(true);
      localMeetingsSync.setIgnoreDeletes(true);
      localUsersSync.setIgnoreDeletes(true);
      // Prevent data being removed by subscription stop
      // stop role dependent subscriptions
      [
        SubscriptionRegistry.getSubscription('meetings'),
        SubscriptionRegistry.getSubscription('users'),
        SubscriptionRegistry.getSubscription('breakouts'),
        // SubscriptionRegistry.getSubscription('breakouts-history'),
        SubscriptionRegistry.getSubscription('guestUser'),
      ].forEach((item) => {
        if (item) item.stop();
      });
    }
    oldRole = currentUser?.role;
  }

  subscriptionsHandlers = subscriptionsHandlers.filter((obj) => obj);
  const ready = subscriptionsHandlers
    .every((handler) => handler.ready() || clientSettings.skipMeteorConnection);
  // TODO: Refactor all the late subscribers
  if (ready) {
    Object.values(localCollectionRegistry).forEach((localCollection) =>
      localCollection.checkForStaleData()
    );
  }
  

  return {
    subscriptionsReady: ready,
    subscriptionsHandlers,
  };
})(Subscriptions);<|MERGE_RESOLUTION|>--- conflicted
+++ resolved
@@ -22,13 +22,8 @@
   'meeting-time-remaining',
   // 'record-meetings',
   'video-streams',
-<<<<<<< HEAD
   // 'voice-call-states',
-  'breakouts',
-=======
-  'voice-call-states',
   // 'breakouts',
->>>>>>> 9a8a2fd9
   // 'breakouts-history',
   'pads',
   'pads-sessions',
