--- conflicted
+++ resolved
@@ -16,15 +16,9 @@
   // 'meetings',
   // 'captions',
   // 'voiceUsers',
-<<<<<<< HEAD
-  'screenshare',
+  // 'screenshare',
   // 'users-settings',
-  'users-infos',
-=======
-  // 'screenshare',
-  'users-settings',
   // 'users-infos',
->>>>>>> 23294ad7
   'meeting-time-remaining',
   // 'record-meetings',
   'video-streams',
