--- conflicted
+++ resolved
@@ -22,10 +22,7 @@
 ];
 
 const EVENT_NAME = 'bbb-group-chat-messages-subscription-has-stoppped';
-<<<<<<< HEAD
-=======
 const EVENT_NAME_SUBSCRIPTION_READY = 'bbb-group-chat-messages-subscriptions-ready';
->>>>>>> f64429cb
 
 class Subscriptions extends Component {
   componentDidUpdate() {
@@ -43,10 +40,6 @@
   }
 }
 
-<<<<<<< HEAD
-=======
-
->>>>>>> f64429cb
 export default withTracker(() => {
   const { credentials } = Auth;
   const { meetingId, requesterUserId } = credentials;
@@ -114,11 +107,7 @@
       ],
     }).fetch();
 
-<<<<<<< HEAD
-    const chatIds = chats.map((chat) => chat.chatId);
-=======
     const chatIds = chats.map(chat => chat.chatId);
->>>>>>> f64429cb
 
     const subHandler = {
       ...subscriptionErrorHandler,
