--- conflicted
+++ resolved
@@ -29,13 +29,8 @@
    } = this.props;
 
     return (
-<<<<<<< HEAD
       <Dropdown autoFocus={true}>
         <DropdownTrigger tabIndex={0}>
-=======
-      <Dropdown autoFocus>
-        <DropdownTrigger placeInTabOrder>
->>>>>>> 76beca55
           <Button
             role="button"
             label={intl.formatMessage(intlMessages.statusTriggerLabel)}
