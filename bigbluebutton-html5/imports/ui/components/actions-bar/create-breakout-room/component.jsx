import React, { PureComponent } from 'react';
import PropTypes from 'prop-types';
import { defineMessages, injectIntl } from 'react-intl';
import _ from 'lodash';
import deviceInfo from '/imports/utils/deviceInfo';
import Button from '/imports/ui/components/common/button/component';
import { Session } from 'meteor/session';
import Modal from '/imports/ui/components/common/modal/fullscreen/component';
import { withModalMounter } from '/imports/ui/components/common/modal/service';
import SortList from './sort-user-list/component';
import Styled from './styles';
import Icon from '/imports/ui/components/common/icon/component.jsx';

const ROLE_MODERATOR = Meteor.settings.public.user.role_moderator;

const intlMessages = defineMessages({
  breakoutRoomTitle: {
    id: 'app.createBreakoutRoom.title',
    description: 'modal title',
  },
  breakoutRoomDesc: {
    id: 'app.createBreakoutRoom.modalDesc',
    description: 'modal description',
  },
  breakoutRoomUpdateDesc: {
    id: 'app.updateBreakoutRoom.modalDesc',
    description: 'update modal description',
  },
  cancelLabel: {
    id: 'app.updateBreakoutRoom.cancelLabel',
    description: 'used in the button that close update modal',
  },
  updateTitle: {
    id: 'app.updateBreakoutRoom.title',
    description: 'update breakout title',
  },
  updateConfirm: {
    id: 'app.updateBreakoutRoom.confirm',
    description: 'Update to breakout confirm button label',
  },
  resetUserRoom: {
    id: 'app.update.resetRoom',
    description: 'Reset user room button label',
  },
  confirmButton: {
    id: 'app.createBreakoutRoom.confirm',
    description: 'confirm button label',
  },
  dismissLabel: {
    id: 'app.presentationUploder.dismissLabel',
    description: 'used in the button that close modal',
  },
  numberOfRooms: {
    id: 'app.createBreakoutRoom.numberOfRooms',
    description: 'number of rooms label',
  },
  duration: {
    id: 'app.createBreakoutRoom.durationInMinutes',
    description: 'duration time label',
  },
  resetAssignments: {
    id: 'app.createBreakoutRoom.resetAssignments',
    description: 'reset assignments label',
  },
  resetAssignmentsDesc: {
    id: 'app.createBreakoutRoom.resetAssignmentsDesc',
    description: 'reset assignments label description',
  },
  randomlyAssign: {
    id: 'app.createBreakoutRoom.randomlyAssign',
    description: 'randomly assign label',
  },
  randomlyAssignDesc: {
    id: 'app.createBreakoutRoom.randomlyAssignDesc',
    description: 'randomly assign label description',
  },
  breakoutRoom: {
    id: 'app.createBreakoutRoom.room',
    description: 'breakout room',
  },
  freeJoinLabel: {
    id: 'app.createBreakoutRoom.freeJoin',
    description: 'free join label',
  },
  roomLabel: {
    id: 'app.createBreakoutRoom.room',
    description: 'Room label',
  },
  leastOneWarnBreakout: {
    id: 'app.createBreakoutRoom.leastOneWarnBreakout',
    description: 'warn message label',
  },
  notAssigned: {
    id: 'app.createBreakoutRoom.notAssigned',
    description: 'Not assigned label',
  },
  breakoutRoomLabel: {
    id: 'app.createBreakoutRoom.breakoutRoomLabel',
    description: 'breakout room label',
  },
  addParticipantLabel: {
    id: 'app.createBreakoutRoom.addParticipantLabel',
    description: 'add Participant label',
  },
  nextLabel: {
    id: 'app.createBreakoutRoom.nextLabel',
    description: 'Next label',
  },
  backLabel: {
    id: 'app.audio.backLabel',
    description: 'Back label',
  },
  minusRoomTime: {
    id: 'app.createBreakoutRoom.minusRoomTime',
    description: 'aria label for btn to decrease room time',
  },
  addRoomTime: {
    id: 'app.createBreakoutRoom.addRoomTime',
    description: 'aria label for btn to increase room time',
  },
  record: {
    id: 'app.createBreakoutRoom.record',
    description: 'label for checkbox to allow record',
  },
  roomTime: {
    id: 'app.createBreakoutRoom.roomTime',
    description: 'used to provide current room time for aria label',
  },
  numberOfRoomsIsValid: {
    id: 'app.createBreakoutRoom.numberOfRoomsError',
    description: 'Label an error message',
  },
  roomNameEmptyIsValid: {
    id: 'app.createBreakoutRoom.emptyRoomNameError',
    description: 'Label an error message',
  },
  roomNameDuplicatedIsValid: {
    id: 'app.createBreakoutRoom.duplicatedRoomNameError',
    description: 'Label an error message',
  },
  you: {
    id: 'app.userList.you',
    description: 'Text for identifying your user',
  },
  minimumDurationWarnBreakout: {
    id: 'app.createBreakoutRoom.minimumDurationWarnBreakout',
    description: 'minimum duration warning message label',
  },
  roomNameInputDesc: {
    id: 'app.createBreakoutRoom.roomNameInputDesc',
    description: 'aria description for room name change',
  },
});

const BREAKOUT_LIM = Meteor.settings.public.app.breakouts.breakoutRoomLimit;
const MIN_BREAKOUT_ROOMS = 2;
const MAX_BREAKOUT_ROOMS = BREAKOUT_LIM > MIN_BREAKOUT_ROOMS ? BREAKOUT_LIM : MIN_BREAKOUT_ROOMS;
const MIN_BREAKOUT_TIME = 5;

const propTypes = {
  intl: PropTypes.shape({
    formatMessage: PropTypes.func.isRequired,
  }).isRequired,
  isMe: PropTypes.func.isRequired,
  meetingName: PropTypes.string.isRequired,
  users: PropTypes.arrayOf(PropTypes.object).isRequired,
  createBreakoutRoom: PropTypes.func.isRequired,
  getUsersNotJoined: PropTypes.func.isRequired,
  getBreakouts: PropTypes.func.isRequired,
  sendInvitation: PropTypes.func.isRequired,
  mountModal: PropTypes.func.isRequired,
  isBreakoutRecordable: PropTypes.bool.isRequired,
};

class BreakoutRoom extends PureComponent {
  constructor(props) {
    super(props);
    this.changeNumberOfRooms = this.changeNumberOfRooms.bind(this);
    this.changeDurationTime = this.changeDurationTime.bind(this);
    this.changeUserRoom = this.changeUserRoom.bind(this);
    this.increaseDurationTime = this.increaseDurationTime.bind(this);
    this.decreaseDurationTime = this.decreaseDurationTime.bind(this);
    this.onCreateBreakouts = this.onCreateBreakouts.bind(this);
    this.setRoomUsers = this.setRoomUsers.bind(this);
    this.setFreeJoin = this.setFreeJoin.bind(this);
    this.getUserByRoom = this.getUserByRoom.bind(this);
    this.onAssignRandomly = this.onAssignRandomly.bind(this);
    this.onAssignReset = this.onAssignReset.bind(this);
    this.onInviteBreakout = this.onInviteBreakout.bind(this);
    this.renderUserItemByRoom = this.renderUserItemByRoom.bind(this);
    this.renderRoomsGrid = this.renderRoomsGrid.bind(this);
    this.renderBreakoutForm = this.renderBreakoutForm.bind(this);
    this.renderCheckboxes = this.renderCheckboxes.bind(this);
    this.renderRoomSortList = this.renderRoomSortList.bind(this);
    this.renderDesktop = this.renderDesktop.bind(this);
    this.renderMobile = this.renderMobile.bind(this);
    this.renderButtonSetLevel = this.renderButtonSetLevel.bind(this);
    this.renderSelectUserScreen = this.renderSelectUserScreen.bind(this);
    this.renderTitle = this.renderTitle.bind(this);
    this.handleDismiss = this.handleDismiss.bind(this);
    this.setInvitationConfig = this.setInvitationConfig.bind(this);
    this.setRecord = this.setRecord.bind(this);
    this.blurDurationTime = this.blurDurationTime.bind(this);
    this.removeRoomUsers = this.removeRoomUsers.bind(this);
    this.renderErrorMessages = this.renderErrorMessages.bind(this);
    this.onUpdateBreakouts = this.onUpdateBreakouts.bind(this);

    this.state = {
      numberOfRooms: MIN_BREAKOUT_ROOMS,
      selectedId: '',
      users: [],
      durationTime: 15,
      freeJoin: false,
      formFillLevel: 1,
      roomNamesChanged: [],
      roomSelected: 0,
      preventClosing: true,
      leastOneUserIsValid: true,
      numberOfRoomsIsValid: true,
      roomNameDuplicatedIsValid: true,
      roomNameEmptyIsValid: true,
      record: false,
      durationIsValid: true,
      breakoutJoinedUsers: null,
    };

    this.btnLevelId = _.uniqueId('btn-set-level-');

    this.handleMoveEvent = this.handleMoveEvent.bind(this);
    this.handleShiftUser = this.handleShiftUser.bind(this);
  }

  componentDidMount() {
    const {
      breakoutJoinedUsers, getLastBreakouts, groups, isUpdate,
    } = this.props;
    this.setRoomUsers();
    if (isUpdate) {
      const usersToMerge = []
      breakoutJoinedUsers.forEach((breakout) => {
        breakout.joinedUsers.forEach((user) => {
          usersToMerge.push({
            userId: user.userId,
            userName: user.name,
            from: breakout.sequence,
            room: breakout.sequence,
            isModerator: user.role === ROLE_MODERATOR,
            joined: true,
          });
        });
      });
      this.setState((prevState) => {
        return {
          users: [
            ...prevState.users,
            ...usersToMerge,
          ],
        };
      });
    }

    const lastBreakouts = getLastBreakouts();
    if (lastBreakouts.length > 0) {
      this.populateWithLastBreakouts(lastBreakouts);
    } else if (groups && groups.length > 0) {
      this.populateWithGroups(groups);
    }
  }

  componentDidUpdate(prevProps, prevstate) {
    if (this.listOfUsers) {
      for (let i = 0; i < this.listOfUsers.children.length; i += 1) {
        const roomWrapperChildren = this.listOfUsers.children[i].getElementsByTagName('div');
        const roomList = roomWrapperChildren[roomWrapperChildren.length > 1 ? 1 : 0];
        roomList.addEventListener('keydown', this.handleMoveEvent, true);
      }
    }

    const { numberOfRooms } = this.state;
    const { users } = this.props;
    const { users: prevUsers } = prevProps;
    if (numberOfRooms < prevstate.numberOfRooms) {
      this.resetUserWhenRoomsChange(numberOfRooms);
    }
    const usersCount = users.length;
    const prevUsersCount = prevUsers.length;
    if (usersCount > prevUsersCount) {
      this.setRoomUsers();
    }

    if (usersCount < prevUsersCount) {
      this.removeRoomUsers();
    }
  }

  componentWillUnmount() {
    if (this.listOfUsers) {
      for (let i = 0; i < this.listOfUsers.children.length; i += 1) {
        const roomList = this.listOfUsers.children[i].getElementsByTagName('div')[0];
        roomList.removeEventListener('keydown', this.handleMoveEvent, true);
      }
    }
  }

  handleShiftUser(activeListSibling) {
    const { users } = this.state;
    if (activeListSibling) {
      const text = activeListSibling.getElementsByTagName('input')[0].value;
      const roomNumber = text.match(/\d/g).join('');
      users.forEach((u, index) => {
        if (`roomUserItem-${u.userId}` === document.activeElement.id) {
          users[index].room = text.substr(text.length - 1).includes(')') ? 0 : parseInt(roomNumber, 10);
        }
      });
    }
  }

  handleMoveEvent(event) {
    if (this.listOfUsers) {
      const { activeElement } = document;

      if (event.key.includes('ArrowDown')) {
        const {
          nextElementSibling, id, childNodes, parentElement,
        } = activeElement;
        if (id.includes('breakoutBox')) return childNodes[0].focus();

        if (id.includes('roomUserItem')) {
          if (!nextElementSibling) {
            return parentElement.firstElementChild.focus();
          }
          return nextElementSibling.focus();
        }
      }

      if (event.key.includes('ArrowUp')) {
        const {
          previousElementSibling, id, childNodes, parentElement,
        } = activeElement;
        if (id.includes('breakoutBox')) return childNodes[childNodes.length - 1].focus();

        if (id.includes('roomUserItem')) {
          if (!previousElementSibling) {
            return parentElement.lastElementChild.focus();
          }
          return previousElementSibling.focus();
        }
      }

      if (event.key.includes('ArrowRight')) {
        const { parentElement: listContainer } = activeElement;
        if (listContainer.id.includes('breakoutBox')) {
          this.handleShiftUser(listContainer.parentElement.nextSibling);
        }
      }

      if (event.key.includes('ArrowLeft')) {
        const { parentElement: listContainer } = activeElement;
        if (listContainer.id.includes('breakoutBox')) {
          this.handleShiftUser(listContainer.parentElement.previousSibling);
        }
      }

      this.setRoomUsers();
    }
    return true;
  }

  handleDismiss() {
    const { mountModal } = this.props;

    return new Promise((resolve) => {
      mountModal(null);

      this.setState({
        preventClosing: false,
      }, resolve);
    });
  }

  onCreateBreakouts() {
    const {
      createBreakoutRoom,
    } = this.props;
    const {
      users,
      freeJoin,
      record,
      numberOfRoomsIsValid,
      numberOfRooms,
      durationTime,
      durationIsValid,
    } = this.state;

    if ((durationTime || 0) < MIN_BREAKOUT_TIME) {
      this.setState({ durationIsValid: false });
      return;
    }

    if (users.length === this.getUserByRoom(0).length && !freeJoin) {
      this.setState({ leastOneUserIsValid: false });
      return;
    }

    if (!numberOfRoomsIsValid || !durationIsValid) {
      return;
    }

    const duplicatedNames = _.range(1, numberOfRooms + 1).filter((n) => this.hasNameDuplicated(n));
    if (duplicatedNames.length > 0) {
      this.setState({ roomNameDuplicatedIsValid: false });
      return;
    }

    const emptyNames = _.range(1, numberOfRooms + 1)
      .filter((n) => this.getRoomName(n).length === 0);
    if (emptyNames.length > 0) {
      this.setState({ roomNameEmptyIsValid: false });
      return;
    }

    this.handleDismiss();

    const rooms = _.range(1, numberOfRooms + 1).map((seq) => ({
      users: this.getUserByRoom(seq).map((u) => u.userId),
      name: this.getFullName(seq),
      shortName: this.getRoomName(seq),
      isDefaultName: !this.hasNameChanged(seq),
      freeJoin,
      sequence: seq,
    }));

    createBreakoutRoom(rooms, durationTime, record);
    Session.set('isUserListOpen', true);
  }

  onInviteBreakout() {
    const { getBreakouts, sendInvitation } = this.props;
    const { users, freeJoin } = this.state;
    const breakouts = getBreakouts();
    if (users.length === this.getUserByRoom(0).length && !freeJoin) {
      this.setState({ leastOneUserIsValid: false });
      return;
    }

    breakouts.forEach((breakout) => {
      const { breakoutId } = breakout;
      const breakoutUsers = this.getUserByRoom(breakout.sequence);
      breakoutUsers.forEach((user) => sendInvitation(breakoutId, user.userId));
    });

    this.handleDismiss();
  }

  getBreakoutBySequence(sequence) {
    const { getBreakouts } = this.props;
    const breakouts = getBreakouts();

    return breakouts.find((breakout) => breakout.sequence === sequence);
  }

  changeUserBreakout(fromBreakoutId, toBreakoutId, userId) {
    const { moveUser } = this.props;

    moveUser(fromBreakoutId, toBreakoutId, userId);
  }

  onUpdateBreakouts() {
    const { users } = this.state;
    const leastOneUserIsValid = users.some((user) => user.from !== user.room);

    if (!leastOneUserIsValid) {
      this.setState({ leastOneUserIsValid });
    }

    users.forEach((user) => {
      const { from, room } = user;
      let { userId } = user;

      if (from === room) return;

      let toBreakoutId = '';
      if (room !== 0) {
        const toBreakout = this.getBreakoutBySequence(room);
        toBreakoutId = toBreakout.breakoutId;
      }

      let fromBreakoutId = '';
      if (from !== 0) {
        [userId] = userId.split('-');
        const fromBreakout = this.getBreakoutBySequence(from);
        fromBreakoutId = fromBreakout.breakoutId;
      }

      this.changeUserBreakout(fromBreakoutId, toBreakoutId, userId);
    });

    this.handleDismiss();
  }

  onAssignRandomly() {
    const { numberOfRooms } = this.state;
    const { users } = this.state;
    // We only want to assign viewers so filter out the moderators. We also want to get
    // all users each run so that clicking the button again will reshuffle
    const viewers = users.filter((user) => !user.isModerator);
    // We want to keep assigning users until all viewers have been assigned a room
    while (viewers.length > 0) {
      // We cycle through the rooms picking one user for each room so that the rooms
      // will have an equal number of people in each one
      for (let i = 1; i <= numberOfRooms && viewers.length > 0; i += 1) {
        // Select a random user for the room
        const userIdx = Math.floor(Math.random() * (viewers.length));
        this.changeUserRoom(viewers[userIdx].userId, i);
        // Remove the picked user so they aren't selected again
        viewers.splice(userIdx, 1);
      }
    }
  }

  onAssignReset() {
    const { users } = this.state;

    users.forEach((u) => {
      if (u.room !== null && u.room > 0) {
        this.changeUserRoom(u.userId, 0);
      }
    });
  }

  setInvitationConfig() {
    const { getBreakouts } = this.props;
    this.setState({
      numberOfRooms: getBreakouts().length,
      formFillLevel: 2,
    });
  }

  setRoomUsers() {
    const { users, getUsersNotJoined } = this.props;
    const { users: stateUsers } = this.state;
    const stateUsersId = stateUsers.map((user) => user.userId);
    const roomUsers = getUsersNotJoined(users)
      .filter((user) => !stateUsersId.includes(user.userId))
      .map((user) => ({
        userId: user.userId,
        extId: user.extId,
        userName: user.name,
        isModerator: user.role === ROLE_MODERATOR,
        from: 0,
        room: 0,
      }));

    this.setState({
      users: [
        ...stateUsers,
        ...roomUsers,
      ],
    });
  }

  setFreeJoin(e) {
    this.setState({ freeJoin: e.target.checked, leastOneUserIsValid: true });
  }

  setRecord(e) {
    this.setState({ record: e.target.checked });
  }

  getUserByRoom(room) {
    const { users } = this.state;
    return users.filter((user) => user.room === room);
  }

  getUsersByRoomSequence(sequence) {
    const { breakoutJoinedUsers } = this.state;
    if (!breakoutJoinedUsers) return [];
    return breakoutJoinedUsers.filter((room) => room.sequence === sequence)[0].joinedUsers || [];
  }

  getRoomName(position) {
    const { intl } = this.props;
    const { roomNamesChanged } = this.state;

    if (this.hasNameChanged(position)) {
      return roomNamesChanged[position];
    }

    return intl.formatMessage(intlMessages.breakoutRoom, { 0: position });
  }

  getFullName(position) {
    const { meetingName } = this.props;

    return `${meetingName} (${this.getRoomName(position)})`;
  }

  resetUserWhenRoomsChange(rooms) {
    const { users } = this.state;
    const filtredUsers = users.filter((u) => u.room > rooms);
    filtredUsers.forEach((u) => this.changeUserRoom(u.userId, 0));
  }

  changeUserRoom(userId, room) {
    const { users, freeJoin } = this.state;

    const idxUser = users.findIndex((user) => user.userId === userId.replace('roomUserItem-', ''));

    const usersCopy = [...users];

    if (idxUser >= 0) usersCopy[idxUser].room = room;

    this.setState({
      users: usersCopy,
      leastOneUserIsValid: (this.getUserByRoom(0).length !== users.length || freeJoin),
    });
  }

  increaseDurationTime() {
    const { durationTime } = this.state;
    const number = ((1 * durationTime) + 1);
    const newDurationTime = number > MIN_BREAKOUT_TIME ? number : MIN_BREAKOUT_TIME;

    this.setState({ durationTime: newDurationTime, durationIsValid: true });
  }

  decreaseDurationTime() {
    const { durationTime } = this.state;
    const number = ((1 * durationTime) - 1);
    const newDurationTime = number > MIN_BREAKOUT_TIME ? number : MIN_BREAKOUT_TIME;

    this.setState({ durationTime: newDurationTime, durationIsValid: true });
  }

  changeDurationTime(event) {
    const durationTime = Number.parseInt(event.target.value, 10) || '';
    const durationIsValid = durationTime >= MIN_BREAKOUT_TIME;

    this.setState({ durationTime, durationIsValid });
  }

  blurDurationTime(event) {
    const value = Number.parseInt(event.target.value, 10);
    this.setState({ durationTime: !(value <= 0) ? value : 1 });
  }

  changeNumberOfRooms(event) {
    const numberOfRooms = Number.parseInt(event.target.value, 10);
    this.setState({
      numberOfRooms,
      numberOfRoomsIsValid: numberOfRooms <= MAX_BREAKOUT_ROOMS
        && numberOfRooms >= MIN_BREAKOUT_ROOMS,
    });
  }

  removeRoomUsers() {
    const { users } = this.props;
    const { users: stateUsers } = this.state;
    const userIds = users.map((user) => user.userId);
    const removeUsers = stateUsers.filter((user) => userIds.includes(user.userId));

    this.setState({
      users: removeUsers,
    });
  }

  hasNameChanged(position) {
    const { intl } = this.props;
    const { roomNamesChanged } = this.state;

    if (typeof roomNamesChanged[position] !== 'undefined'
      && roomNamesChanged[position] !== intl
        .formatMessage(intlMessages.breakoutRoom, { 0: position })) {
      return true;
    }
    return false;
  }

  hasNameDuplicated(position) {
    const { numberOfRooms } = this.state;
    const currName = this.getRoomName(position).trim();
    const equals = _.range(1, numberOfRooms + 1)
      .filter((n) => this.getRoomName(n).trim() === currName);
    if (equals.length > 1) return true;

    return false;
  }

  populateWithLastBreakouts(lastBreakouts) {
    const { getBreakoutUserWasIn, intl } = this.props;
    const { users } = this.state;

    const changedNames = [];
    lastBreakouts.forEach((breakout) => {
      if (breakout.isDefaultName === false) {
        changedNames[breakout.sequence] = breakout.shortName;
      }
    });

    this.setState({
      roomNamesChanged: changedNames,
      numberOfRooms: lastBreakouts.length,
      roomNameDuplicatedIsValid: true,
      roomNameEmptyIsValid: true,
    }, () => {
      const rooms = _.range(1, lastBreakouts.length + 1).map((seq) => this.getRoomName(seq));

      users.forEach((u) => {
        const lastUserBreakout = getBreakoutUserWasIn(u.userId, u.extId);
        if (lastUserBreakout !== null) {
          const lastUserBreakoutName = lastUserBreakout.isDefaultName === false
            ? lastUserBreakout.shortName
            : intl.formatMessage(intlMessages.breakoutRoom, { 0: lastUserBreakout.sequence });

          if (rooms.indexOf(lastUserBreakoutName) !== false) {
            this.changeUserRoom(u.userId, rooms.indexOf(lastUserBreakoutName) + 1);
          }
        }
      });
    });
  }

  populateWithGroups(groups) {
    const { users } = this.props;

    const changedNames = [];
    groups.forEach((group, idx) => {
      if (group.name.length > 0) {
        changedNames[idx + 1] = group.name;
      }
    });

    this.setState({
      roomNamesChanged: changedNames,
      numberOfRooms: groups.length > 1 ? groups.length : 2,
      roomNameDuplicatedIsValid: true,
      roomNameEmptyIsValid: true,
    }, () => {
      groups.forEach((group, groupIdx) => {
        const usersInGroup = group.usersExtId;
        if (usersInGroup.length > 0) {
          usersInGroup.forEach((groupUserExtId) => {
            users.filter((u) => u.extId === groupUserExtId).forEach((foundUser) => {
              this.changeUserRoom(foundUser.userId, groupIdx + 1);
            });
          });
        }
      });
    });
  }

  renderRoomsGrid() {
    const { intl, isUpdate } = this.props;
    const {
      leastOneUserIsValid,
      numberOfRooms,
      roomNamesChanged,
    } = this.state;

    const rooms = (numberOfRooms > MAX_BREAKOUT_ROOMS
      || numberOfRooms < MIN_BREAKOUT_ROOMS)
      ? 0 : numberOfRooms;
    const allowDrop = (ev) => {
      ev.preventDefault();
    };

    const drop = (room) => (ev) => {
      ev.preventDefault();
      const data = ev.dataTransfer.getData('text');
      this.changeUserRoom(data, room);
      this.setState({ selectedId: '' });
    };

    const changeRoomName = (position) => (ev) => {
      const newRoomsNames = [...roomNamesChanged];
      newRoomsNames[position] = ev.target.value;

      this.setState({
        roomNamesChanged: newRoomsNames,
        roomNameDuplicatedIsValid: true,
        roomNameEmptyIsValid: true,
      });
    };

    return (
      <Styled.BoxContainer key="rooms-grid-" ref={(r) => { this.listOfUsers = r; }} data-test="roomGrid">
        <Styled.Alert valid={leastOneUserIsValid} role="alert">
          <Styled.FreeJoinLabel>
            <Styled.BreakoutNameInput
              type="text"
              readOnly
              value={
                intl.formatMessage(intlMessages.notAssigned, { 0: this.getUserByRoom(0).length })
              }
            />
          </Styled.FreeJoinLabel>
          <Styled.BreakoutBox id="breakoutBox-0" onDrop={drop(0)} onDragOver={allowDrop} tabIndex={0}>
            {this.renderUserItemByRoom(0)}
          </Styled.BreakoutBox>
          <Styled.SpanWarn data-test="warningNoUserAssigned" valid={leastOneUserIsValid}>
            {intl.formatMessage(intlMessages.leastOneWarnBreakout)}
          </Styled.SpanWarn>
        </Styled.Alert>
        {
          _.range(1, rooms + 1).map((value) => (
            <div key={`room-${value}`}>
              <Styled.FreeJoinLabel>
                <Styled.RoomName
                  type="text"
                  maxLength="255"
                  duplicated={this.hasNameDuplicated(value)}
                  value={this.getRoomName(value)}
                  onChange={changeRoomName(value)}
                  onBlur={changeRoomName(value)}
                  aria-label={`${this.getRoomName(value)}`}
                  aria-describedby={this.getRoomName(value).length === 0 ? `room-error-${value}` : `room-input-${value}`}
<<<<<<< HEAD
                  data-test={this.getRoomName(value).length === 0 ? `room-error-${value}` : `roomName-${value}`}
=======
                  readOnly={isUpdate}
>>>>>>> a3dfb35f
                />
                <div aria-hidden id={`room-input-${value}`} className="sr-only">
                  {intl.formatMessage(intlMessages.roomNameInputDesc)}
                </div>
              </Styled.FreeJoinLabel>
              <Styled.BreakoutBox id={`breakoutBox-${value}`} onDrop={drop(value)} onDragOver={allowDrop} tabIndex={0}>
                {this.renderUserItemByRoom(value)}
              </Styled.BreakoutBox>
              {this.hasNameDuplicated(value) ? (
                <Styled.SpanWarn valid={false}>
                  {intl.formatMessage(intlMessages.roomNameDuplicatedIsValid)}
                </Styled.SpanWarn>
              ) : null}
              {this.getRoomName(value).length === 0 ? (
                <Styled.SpanWarn valid={false} aria-hidden id={`room-error-${value}`}>
                  {intl.formatMessage(intlMessages.roomNameEmptyIsValid)}
                </Styled.SpanWarn>
              ) : null}
            </div>
          ))
        }
      </Styled.BoxContainer>
    );
  }

  renderBreakoutForm() {
    const {
      intl,
      isUpdate,
    } = this.props;
    const {
      numberOfRooms,
      durationTime,
      numberOfRoomsIsValid,
      durationIsValid,
    } = this.state;
    if (isUpdate) return null;

    return (
      <React.Fragment key="breakout-form">
        <Styled.BreakoutSettings>
          <div>
            <Styled.FormLabel valid={numberOfRoomsIsValid} aria-hidden>
              {intl.formatMessage(intlMessages.numberOfRooms)}
            </Styled.FormLabel>
            <Styled.InputRooms
              id="numberOfRooms"
              name="numberOfRooms"
              valid={numberOfRoomsIsValid}
              value={numberOfRooms}
              onChange={this.changeNumberOfRooms}
              aria-label={intl.formatMessage(intlMessages.numberOfRooms)}
            >
              {
                _.range(MIN_BREAKOUT_ROOMS, MAX_BREAKOUT_ROOMS + 1).map((item) => (<option key={_.uniqueId('value-')}>{item}</option>))
              }
            </Styled.InputRooms>
          </div>
          <Styled.DurationLabel valid={durationIsValid} htmlFor="breakoutRoomTime">
            <Styled.LabelText aria-hidden>
              {intl.formatMessage(intlMessages.duration)}
            </Styled.LabelText>
            <Styled.DurationArea>
              <Styled.DurationInput
                type="number"
                min="1"
                value={durationTime}
                onChange={this.changeDurationTime}
                onBlur={this.blurDurationTime}
                aria-label={intl.formatMessage(intlMessages.duration)}
                data-test="durationTime"
              />
              <Styled.HoldButtonWrapper
                key="decrease-breakout-time"
                exec={this.decreaseDurationTime}
                minBound={MIN_BREAKOUT_ROOMS}
                value={durationTime}
              >
                <Button
                  label={intl.formatMessage(intlMessages.minusRoomTime)}
                  aria-label={
                    `${intl.formatMessage(intlMessages.minusRoomTime)} ${intl.formatMessage(intlMessages.roomTime, { 0: durationTime - 1 })}`
                  }
                  icon="substract"
                  onClick={() => { }}
                  hideLabel
                  circle
                  size="sm"
                  data-test="decreaseBreakoutTime"
                />
              </Styled.HoldButtonWrapper>
              <Styled.HoldButtonWrapper
                key="increase-breakout-time"
                exec={this.increaseDurationTime}
              >
                <Button
                  label={intl.formatMessage(intlMessages.addRoomTime)}
                  aria-label={
                    `${intl.formatMessage(intlMessages.addRoomTime)} ${intl.formatMessage(intlMessages.roomTime, { 0: durationTime + 1 })}`
                  }
                  icon="add"
                  onClick={() => { }}
                  hideLabel
                  circle
                  size="sm"
                  data-test="increaseBreakoutTime"
                />
              </Styled.HoldButtonWrapper>
            </Styled.DurationArea>
            <Styled.SpanWarn valid={durationIsValid}>
              {
                intl.formatMessage(
                  intlMessages.minimumDurationWarnBreakout,
                  { 0: MIN_BREAKOUT_TIME },
                )
              }
            </Styled.SpanWarn>
          </Styled.DurationLabel>
          <Styled.AssignBtnsContainer>
            <Styled.AssignBtns
              data-test="randomlyAssign"
              label={intl.formatMessage(intlMessages.randomlyAssign)}
              aria-describedby="randomlyAssignDesc"
              onClick={this.onAssignRandomly}
              size="sm"
              color="default"
              disabled={!numberOfRoomsIsValid}
            />
            <Styled.AssignBtns
              data-test="resetAssignments"
              label={intl.formatMessage(intlMessages.resetAssignments)}
              aria-describedby="resetAssignmentsDesc"
              onClick={this.onAssignReset}
              size="sm"
              color="default"
              disabled={!numberOfRoomsIsValid}
            />
          </Styled.AssignBtnsContainer>
        </Styled.BreakoutSettings>
        <Styled.SpanWarn valid={numberOfRoomsIsValid}>
          {intl.formatMessage(intlMessages.numberOfRoomsIsValid)}
        </Styled.SpanWarn>
        <span aria-hidden id="randomlyAssignDesc" className="sr-only">
          {intl.formatMessage(intlMessages.randomlyAssignDesc)}
        </span>
      </React.Fragment>
    );
  }

  renderSelectUserScreen() {
    const {
      users,
      roomSelected,
    } = this.state;

    return (
      <SortList
        confirm={() => this.setState({ formFillLevel: 2 })}
        users={users}
        room={roomSelected}
        onCheck={this.changeUserRoom}
        onUncheck={(userId) => this.changeUserRoom(userId, 0)}
      />
    );
  }

  renderCheckboxes() {
    const { intl, isUpdate, isBreakoutRecordable } = this.props;
    if (isUpdate) return null;
    const {
      freeJoin,
      record,
    } = this.state;
    return (
      <Styled.CheckBoxesContainer key="breakout-checkboxes">
        <Styled.FreeJoinLabel htmlFor="freeJoinCheckbox" key="free-join-breakouts">
          <Styled.FreeJoinCheckbox
            type="checkbox"
            id="freeJoinCheckbox"
            onChange={this.setFreeJoin}
            checked={freeJoin}
            aria-label={intl.formatMessage(intlMessages.freeJoinLabel)}
          />
          <span aria-hidden>{intl.formatMessage(intlMessages.freeJoinLabel)}</span>
        </Styled.FreeJoinLabel>
        {
          isBreakoutRecordable ? (
            <Styled.FreeJoinLabel htmlFor="recordBreakoutCheckbox" key="record-breakouts">
              <Styled.FreeJoinCheckbox
                id="recordBreakoutCheckbox"
                type="checkbox"
                onChange={this.setRecord}
                checked={record}
                aria-label={intl.formatMessage(intlMessages.record)}
              />
              <span aria-hidden>
                {intl.formatMessage(intlMessages.record)}
              </span>
            </Styled.FreeJoinLabel>
          ) : null
        }
      </Styled.CheckBoxesContainer>
    );
  }

  renderUserItemByRoom(room) {
    const {
      leastOneUserIsValid,
      selectedId,
    } = this.state;

    const { intl, isMe } = this.props;

    const dragStart = (ev) => {
      ev.dataTransfer.setData('text', ev.target.id);
      this.setState({ selectedId: ev.target.id });

      if (!leastOneUserIsValid) {
        this.setState({ leastOneUserIsValid: true });
      }
    };

    const dragEnd = () => {
      this.setState({ selectedId: '' });
    };

    return this.getUserByRoom(room)
      .map((user) => (
        <Styled.RoomUserItem
          tabIndex={-1}
          id={`roomUserItem-${user.userId}`}
          key={user.userId}
          selected={selectedId.replace('roomUserItem-', '') === user.userId.replace('roomUserItem-', '')}
          disabled={false}
          highlight={room !== user.from}
          draggable
          onDragStart={dragStart}
          onDragEnd={dragEnd}
        >
          <span>
            <span>{user.userName}</span>
            <i>{(isMe(user.userId)) ? ` (${intl.formatMessage(intlMessages.you)})` : ''}</i>
          </span>
          { room !== user.from ? (
            <span
              className="close"
              role="button"
              aria-label={intl.formatMessage(intlMessages.resetUserRoom)}
              onClick={() => this.changeUserRoom(user.userId, user.from)}
            >
              <Icon iconName="close" />
            </span>
          ) : null }
        </Styled.RoomUserItem>
      ));
  }

  renderRoomSortList() {
    const { intl } = this.props;
    const { numberOfRooms } = this.state;
    const onClick = (roomNumber) => this.setState({ formFillLevel: 3, roomSelected: roomNumber });
    return (
      <Styled.ListContainer>
        <span>
          {
            new Array(numberOfRooms).fill(1).map((room, idx) => (
              <Styled.RoomItem>
                <Styled.ItemTitle>
                  {intl.formatMessage(intlMessages.breakoutRoomLabel, { 0: idx + 1 })}
                </Styled.ItemTitle>
                <Styled.ItemButton
                  label={intl.formatMessage(intlMessages.addParticipantLabel)}
                  size="lg"
                  ghost
                  color="primary"
                  onClick={() => onClick(idx + 1)}
                />
              </Styled.RoomItem>
            ))
          }
        </span>
        {this.renderButtonSetLevel(1, intl.formatMessage(intlMessages.backLabel))}
      </Styled.ListContainer>
    );
  }

  renderErrorMessages() {
    const {
      intl,
    } = this.props;
    const {
      leastOneUserIsValid,
      numberOfRoomsIsValid,
      roomNameDuplicatedIsValid,
      roomNameEmptyIsValid,
    } = this.state;
    return (
      <>
        {!leastOneUserIsValid
          && (
            <Styled.WithError>
              {intl.formatMessage(intlMessages.leastOneWarnBreakout)}
            </Styled.WithError>
          )}
        {!numberOfRoomsIsValid
          && (
            <Styled.WithError>
              {intl.formatMessage(intlMessages.numberOfRoomsIsValid)}
            </Styled.WithError>
          )}
        {!roomNameDuplicatedIsValid
          && (
            <Styled.WithError>
              {intl.formatMessage(intlMessages.roomNameDuplicatedIsValid)}
            </Styled.WithError>
          )}
        {!roomNameEmptyIsValid
          && (
            <Styled.WithError>
              {intl.formatMessage(intlMessages.roomNameEmptyIsValid)}
            </Styled.WithError>
          )}
      </>
    );
  }

  renderDesktop() {
    return [
      this.renderBreakoutForm(),
      this.renderCheckboxes(),
      this.renderRoomsGrid(),
    ];
  }

  renderMobile() {
    const { intl } = this.props;
    const { formFillLevel } = this.state;
    if (formFillLevel === 2) {
      return [
        this.renderErrorMessages(),
        this.renderRoomSortList(),
      ];
    }

    if (formFillLevel === 3) {
      return [
        this.renderErrorMessages(),
        this.renderSelectUserScreen(),
      ];
    }

    return [
      this.renderErrorMessages(),
      this.renderBreakoutForm(),
      this.renderCheckboxes(),
      this.renderButtonSetLevel(2, intl.formatMessage(intlMessages.nextLabel)),
    ];
  }

  renderButtonSetLevel(level, label) {
    return (
      <Button
        color="primary"
        size="lg"
        label={label}
        onClick={() => this.setState({ formFillLevel: level })}
        key={this.btnLevelId}
      />
    );
  }

  renderTitle() {
    const { intl, isUpdate } = this.props;
    return (
      <Styled.SubTitle>
        { isUpdate
          ? intl.formatMessage(intlMessages.breakoutRoomUpdateDesc)
          : intl.formatMessage(intlMessages.breakoutRoomDesc) }
      </Styled.SubTitle>
    );
  }

  render() {
    const { intl, isUpdate } = this.props;
    const {
      preventClosing,
      leastOneUserIsValid,
      numberOfRoomsIsValid,
      roomNameDuplicatedIsValid,
      roomNameEmptyIsValid,
      durationIsValid,
    } = this.state;

    const { isMobile } = deviceInfo;

    return (
      <Modal
        title={
          isUpdate
            ? intl.formatMessage(intlMessages.updateTitle)
            : intl.formatMessage(intlMessages.breakoutRoomTitle)
        }
        confirm={
          {
            label: isUpdate
              ? intl.formatMessage(intlMessages.updateConfirm)
              : intl.formatMessage(intlMessages.confirmButton),
            callback: isUpdate ? this.onUpdateBreakouts : this.onCreateBreakouts,
            disabled: !leastOneUserIsValid
              || !numberOfRoomsIsValid
              || !roomNameDuplicatedIsValid
              || !roomNameEmptyIsValid
              || !durationIsValid
            ,
          }
        }
        dismiss={{
          callback: this.handleDismiss,
          label: isUpdate
            ? intl.formatMessage(intlMessages.cancelLabel)
            : intl.formatMessage(intlMessages.dismissLabel),
        }}
        preventClosing={preventClosing}
      >
        <Styled.Content>
          {this.renderTitle()}
          {isMobile ? this.renderMobile() : this.renderDesktop()}
        </Styled.Content>
      </Modal>
    );
  }
}

BreakoutRoom.propTypes = propTypes;

export default withModalMounter(injectIntl(BreakoutRoom));<|MERGE_RESOLUTION|>--- conflicted
+++ resolved
@@ -814,11 +814,8 @@
                   onBlur={changeRoomName(value)}
                   aria-label={`${this.getRoomName(value)}`}
                   aria-describedby={this.getRoomName(value).length === 0 ? `room-error-${value}` : `room-input-${value}`}
-<<<<<<< HEAD
                   data-test={this.getRoomName(value).length === 0 ? `room-error-${value}` : `roomName-${value}`}
-=======
                   readOnly={isUpdate}
->>>>>>> a3dfb35f
                 />
                 <div aria-hidden id={`room-input-${value}`} className="sr-only">
                   {intl.formatMessage(intlMessages.roomNameInputDesc)}
