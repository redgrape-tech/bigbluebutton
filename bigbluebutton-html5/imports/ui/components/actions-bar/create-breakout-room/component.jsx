import React, { PureComponent } from 'react';
import PropTypes from 'prop-types';
import { defineMessages, injectIntl } from 'react-intl';
import _ from 'lodash';
import cx from 'classnames';
import deviceInfo from '/imports/utils/deviceInfo';
import Button from '/imports/ui/components/button/component';
import { Session } from 'meteor/session';
import Modal from '/imports/ui/components/modal/fullscreen/component';
import { withModalMounter } from '/imports/ui/components/modal/service';
import HoldButton from '/imports/ui/components/presentation/presentation-toolbar/zoom-tool/holdButton/component';
import SortList from './sort-user-list/component';
import styles from './styles';

const ROLE_MODERATOR = Meteor.settings.public.user.role_moderator;

const intlMessages = defineMessages({
  breakoutRoomTitle: {
    id: 'app.createBreakoutRoom.title',
    description: 'modal title',
  },
  breakoutRoomDesc: {
    id: 'app.createBreakoutRoom.modalDesc',
    description: 'modal description',
  },
  confirmButton: {
    id: 'app.createBreakoutRoom.confirm',
    description: 'confirm button label',
  },
  dismissLabel: {
    id: 'app.presentationUploder.dismissLabel',
    description: 'used in the button that close modal',
  },
  numberOfRooms: {
    id: 'app.createBreakoutRoom.numberOfRooms',
    description: 'number of rooms label',
  },
  duration: {
    id: 'app.createBreakoutRoom.durationInMinutes',
    description: 'duration time label',
  },
  randomlyAssign: {
    id: 'app.createBreakoutRoom.randomlyAssign',
    description: 'randomly assign label',
  },
  randomlyAssignDesc: {
    id: 'app.createBreakoutRoom.randomlyAssignDesc',
    description: 'randomly assign label description',
  },
  breakoutRoom: {
    id: 'app.createBreakoutRoom.room',
    description: 'breakout room',
  },
  freeJoinLabel: {
    id: 'app.createBreakoutRoom.freeJoin',
    description: 'free join label',
  },
  roomLabel: {
    id: 'app.createBreakoutRoom.room',
    description: 'Room label',
  },
  leastOneWarnBreakout: {
    id: 'app.createBreakoutRoom.leastOneWarnBreakout',
    description: 'warn message label',
  },
  notAssigned: {
    id: 'app.createBreakoutRoom.notAssigned',
    description: 'Not assigned label',
  },
  breakoutRoomLabel: {
    id: 'app.createBreakoutRoom.breakoutRoomLabel',
    description: 'breakout room label',
  },
  addParticipantLabel: {
    id: 'app.createBreakoutRoom.addParticipantLabel',
    description: 'add Participant label',
  },
  nextLabel: {
    id: 'app.createBreakoutRoom.nextLabel',
    description: 'Next label',
  },
  backLabel: {
    id: 'app.audio.backLabel',
    description: 'Back label',
  },
  invitationTitle: {
    id: 'app.invitation.title',
    description: 'isInvitationto breakout title',
  },
  invitationConfirm: {
    id: 'app.invitation.confirm',
    description: 'Invitation to breakout confirm button label',
  },
  minusRoomTime: {
    id: 'app.createBreakoutRoom.minusRoomTime',
    description: 'aria label for btn to decrease room time',
  },
  addRoomTime: {
    id: 'app.createBreakoutRoom.addRoomTime',
    description: 'aria label for btn to increase room time',
  },
  record: {
    id: 'app.createBreakoutRoom.record',
    description: 'label for checkbox to allow record',
  },
  roomTime: {
    id: 'app.createBreakoutRoom.roomTime',
    description: 'used to provide current room time for aria label',
  },
  numberOfRoomsIsValid: {
    id: 'app.createBreakoutRoom.numberOfRoomsError',
    description: 'Label an error message',
  },
  roomNameEmptyIsValid: {
    id: 'app.createBreakoutRoom.emptyRoomNameError',
    description: 'Label an error message',
  },
  roomNameDuplicatedIsValid: {
    id: 'app.createBreakoutRoom.duplicatedRoomNameError',
    description: 'Label an error message',
  },
  you: {
    id: 'app.userList.you',
    description: 'Text for identifying your user',
  },
  minimumDurationWarnBreakout: {
    id: 'app.createBreakoutRoom.minimumDurationWarnBreakout',
    description: 'minimum duration warning message label',
  },

});

const BREAKOUT_LIM = Meteor.settings.public.app.breakouts.breakoutRoomLimit;
const MIN_BREAKOUT_ROOMS = 2;
const MAX_BREAKOUT_ROOMS = BREAKOUT_LIM > MIN_BREAKOUT_ROOMS ? BREAKOUT_LIM : MIN_BREAKOUT_ROOMS;
const MIN_BREAKOUT_TIME = 5;

const propTypes = {
  intl: PropTypes.shape({
    formatMessage: PropTypes.func.isRequired,
  }).isRequired,
  isInvitation: PropTypes.bool.isRequired,
  isMe: PropTypes.func.isRequired,
  meetingName: PropTypes.string.isRequired,
  users: PropTypes.arrayOf(PropTypes.object).isRequired,
  createBreakoutRoom: PropTypes.func.isRequired,
  getUsersNotAssigned: PropTypes.func.isRequired,
  getBreakouts: PropTypes.func.isRequired,
  sendInvitation: PropTypes.func.isRequired,
  mountModal: PropTypes.func.isRequired,
  isBreakoutRecordable: PropTypes.bool.isRequired,
};

class BreakoutRoom extends PureComponent {
  constructor(props) {
    super(props);
    this.changeNumberOfRooms = this.changeNumberOfRooms.bind(this);
    this.changeDurationTime = this.changeDurationTime.bind(this);
    this.changeUserRoom = this.changeUserRoom.bind(this);
    this.increaseDurationTime = this.increaseDurationTime.bind(this);
    this.decreaseDurationTime = this.decreaseDurationTime.bind(this);
    this.onCreateBreakouts = this.onCreateBreakouts.bind(this);
    this.setRoomUsers = this.setRoomUsers.bind(this);
    this.setFreeJoin = this.setFreeJoin.bind(this);
    this.getUserByRoom = this.getUserByRoom.bind(this);
    this.onAssignRandomly = this.onAssignRandomly.bind(this);
    this.onInviteBreakout = this.onInviteBreakout.bind(this);
    this.renderUserItemByRoom = this.renderUserItemByRoom.bind(this);
    this.renderRoomsGrid = this.renderRoomsGrid.bind(this);
    this.renderBreakoutForm = this.renderBreakoutForm.bind(this);
    this.renderCheckboxes = this.renderCheckboxes.bind(this);
    this.renderRoomSortList = this.renderRoomSortList.bind(this);
    this.renderDesktop = this.renderDesktop.bind(this);
    this.renderMobile = this.renderMobile.bind(this);
    this.renderButtonSetLevel = this.renderButtonSetLevel.bind(this);
    this.renderSelectUserScreen = this.renderSelectUserScreen.bind(this);
    this.renderTitle = this.renderTitle.bind(this);
    this.handleDismiss = this.handleDismiss.bind(this);
    this.setInvitationConfig = this.setInvitationConfig.bind(this);
    this.setRecord = this.setRecord.bind(this);
    this.blurDurationTime = this.blurDurationTime.bind(this);
    this.removeRoomUsers = this.removeRoomUsers.bind(this);
    this.renderErrorMessages = this.renderErrorMessages.bind(this);
    this.renderJoinedUsers = this.renderJoinedUsers.bind(this);

    this.state = {
      numberOfRooms: MIN_BREAKOUT_ROOMS,
      seletedId: '',
      users: [],
      durationTime: 15,
      freeJoin: false,
      formFillLevel: 1,
      roomNamesChanged: [],
      roomSelected: 0,
      preventClosing: true,
      leastOneUserIsValid: true,
      numberOfRoomsIsValid: true,
      roomNameDuplicatedIsValid: true,
      roomNameEmptyIsValid: true,
      record: false,
      durationIsValid: true,
      breakoutJoinedUsers: null,
    };

    this.btnLevelId = _.uniqueId('btn-set-level-');

    this.handleMoveEvent = this.handleMoveEvent.bind(this);
    this.handleShiftUser = this.handleShiftUser.bind(this);
  }

  componentDidMount() {
    const { isInvitation, breakoutJoinedUsers } = this.props;
    this.setRoomUsers();
    if (isInvitation) {
      this.setInvitationConfig();
    }
    if (isInvitation) {
      this.setState({
        breakoutJoinedUsers,
      });
    }
  }

  handleShiftUser(activeListSibling) {
    const { users } = this.state;
    if (activeListSibling) {
      const text = activeListSibling.getElementsByTagName('p')[0].innerText;
      const roomNumber = text.match(/\d/g).join('');
      users.forEach((u) => {
        const { childNodes } = document.activeElement;
        if (!childNodes[childNodes.length - 1]) return;
        if (u.userId === childNodes[childNodes.length - 1].id) {
          u.room = text.substr(text.length - 1).includes(')') ? 0 : parseInt(roomNumber);
        }
      });
    }
  }

  handleMoveEvent(event) {
    if (this.listOfUsers) {
      const { parentElement } = document.activeElement;
      if (event.key.includes('ArrowRight')) this.handleShiftUser(parentElement.nextSibling);
      if (event.key.includes('ArrowLeft')) this.handleShiftUser(parentElement.previousSibling);
      this.setRoomUsers();
    }
  }

  componentWillUnmount() {
    if (this.listOfUsers) {
      for (let i = 0; i < this.listOfUsers.children.length; i++) {
        const roomList = this.listOfUsers.children[i].getElementsByTagName('div')[0];
        roomList.removeEventListener('keydown', this.handleMoveEvent, true);
      }
    }
  }

  componentDidUpdate(prevProps, prevstate) {
    if (this.listOfUsers) {
<<<<<<< HEAD
      for (let i = 0; i < this.listOfUsers.children.length; i++) {
=======
      for (let i = 0; i < this.listOfUsers.children.length; i += 1) {
>>>>>>> f64429cb
        const roomList = this.listOfUsers.children[i].getElementsByTagName('div')[0];
        roomList.addEventListener('keydown', this.handleMoveEvent, true);
      }
    }

    const { numberOfRooms } = this.state;
    const { users } = this.props;
    const { users: prevUsers } = prevProps;
    if (numberOfRooms < prevstate.numberOfRooms) {
      this.resetUserWhenRoomsChange(numberOfRooms);
    }
    const usersCount = users.length;
    const prevUsersCount = prevUsers.length;
    if (usersCount > prevUsersCount) {
      this.setRoomUsers();
    }

    if (usersCount < prevUsersCount) {
      this.removeRoomUsers();
    }
  }

  componentWillUnmount() {
    if (this.listOfUsers) {
      for (let i = 0; i < this.listOfUsers.children.length; i += 1) {
        const roomList = this.listOfUsers.children[i].getElementsByTagName('div')[0];
        roomList.removeEventListener('keydown', this.handleMoveEvent, true);
      }
    }
  }

  handleShiftUser(activeListSibling) {
    const { users } = this.state;
    if (activeListSibling) {
      const text = activeListSibling.getElementsByTagName('input')[0].value;
      const roomNumber = text.match(/\d/g).join('');
      users.forEach((u, index) => {
        if (u.userId === document.activeElement.id) {
          users[index].room = text.substr(text.length - 1).includes(')') ? 0 : parseInt(roomNumber, 10);
        }
      });
    }
  }

  handleMoveEvent(event) {
    if (this.listOfUsers) {
      const { activeElement } = document;

      if (event.key.includes('ArrowDown')) {
        const {
          nextElementSibling, className, childNodes, parentElement,
        } = activeElement;
        if (className.includes('breakoutBox')) return childNodes[0].focus();

        if (className.includes('roomUserItem')) {
          if (!nextElementSibling) {
            return parentElement.firstElementChild.focus();
          }
          return nextElementSibling.focus();
        }
      }

      if (event.key.includes('ArrowUp')) {
        const {
          previousElementSibling, className, childNodes, parentElement,
        } = activeElement;
        if (className.includes('breakoutBox')) return childNodes[childNodes.length - 1].focus();

        if (className.includes('roomUserItem')) {
          if (!previousElementSibling) {
            return parentElement.lastElementChild.focus();
          }
          return previousElementSibling.focus();
        }
      }

      if (event.key.includes('ArrowRight')) {
        const { parentElement: listContainer } = activeElement;
        if (listContainer.className.includes('breakoutBox')) {
          this.handleShiftUser(listContainer.parentElement.nextSibling);
        }
      }

      if (event.key.includes('ArrowLeft')) {
        const { parentElement: listContainer } = activeElement;
        if (listContainer.className.includes('breakoutBox')) {
          this.handleShiftUser(listContainer.parentElement.previousSibling);
        }
      }

      this.setRoomUsers();
    }
    return true;
  }

  handleDismiss() {
    const { mountModal } = this.props;

    return new Promise((resolve) => {
      mountModal(null);

      this.setState({
        preventClosing: false,
      }, resolve);
    });
  }

  onCreateBreakouts() {
    const {
      createBreakoutRoom,
    } = this.props;
    const {
      users,
      freeJoin,
      record,
      numberOfRoomsIsValid,
      numberOfRooms,
      durationTime,
      durationIsValid,
    } = this.state;

    if ((durationTime || 0) < MIN_BREAKOUT_TIME) {
      this.setState({ durationIsValid: false });
      return;
    }

    if (users.length === this.getUserByRoom(0).length && !freeJoin) {
      this.setState({ leastOneUserIsValid: false });
      return;
    }

    if (!numberOfRoomsIsValid || !durationIsValid) {
      return;
    }

    const duplicatedNames = _.range(1, numberOfRooms + 1).filter((n) => this.hasNameDuplicated(n));
    if (duplicatedNames.length > 0) {
      this.setState({ roomNameDuplicatedIsValid: false });
      return;
    }

    const emptyNames = _.range(1, numberOfRooms + 1)
      .filter((n) => this.getRoomName(n).length === 0);
    if (emptyNames.length > 0) {
      this.setState({ roomNameEmptyIsValid: false });
      return;
    }

<<<<<<< HEAD
    this.setState({ preventClosing: false });
    const { numberOfRooms, durationTime } = this.state;
    const rooms = _.range(1, numberOfRooms + 1).map((value) => ({
      users: this.getUserByRoom(value).map((u) => u.userId),
      name: intl.formatMessage(intlMessages.roomName, {
        0: meetingName,
        1: value,
      }),
=======
    this.handleDismiss();

    const rooms = _.range(1, numberOfRooms + 1).map((seq) => ({
      users: this.getUserByRoom(seq).map((u) => u.userId),
      name: this.getFullName(seq),
      shortName: this.getRoomName(seq),
      isDefaultName: !this.hasNameChanged(seq),
>>>>>>> f64429cb
      freeJoin,
      sequence: seq,
    }));

    createBreakoutRoom(rooms, durationTime, record);
    Session.set('isUserListOpen', true);
  }

  onInviteBreakout() {
    const { getBreakouts, sendInvitation } = this.props;
    const { users, freeJoin } = this.state;
    const breakouts = getBreakouts();
    if (users.length === this.getUserByRoom(0).length && !freeJoin) {
      this.setState({ leastOneUserIsValid: false });
      return;
    }

    breakouts.forEach((breakout) => {
      const { breakoutId } = breakout;
      const breakoutUsers = this.getUserByRoom(breakout.sequence);
      breakoutUsers.forEach((user) => sendInvitation(breakoutId, user.userId));
    });

    this.handleDismiss();
  }

  onAssignRandomly() {
    const { numberOfRooms } = this.state;
    const { users } = this.state;
    // We only want to assign viewers so filter out the moderators. We also want to get
    // all users each run so that clicking the button again will reshuffle
    const viewers = users.filter((user) => !user.isModerator);
    // We want to keep assigning users until all viewers have been assigned a room
    while (viewers.length > 0) {
      // We cycle through the rooms picking one user for each room so that the rooms
      // will have an equal number of people in each one
      for (let i = 1; i <= numberOfRooms && viewers.length > 0; i += 1) {
        // Select a random user for the room
        const userIdx = Math.floor(Math.random() * (viewers.length));
        this.changeUserRoom(viewers[userIdx].userId, i);
        // Remove the picked user so they aren't selected again
        viewers.splice(userIdx, 1);
      }
    }
  }

  setInvitationConfig() {
    const { getBreakouts } = this.props;
    this.setState({
      numberOfRooms: getBreakouts().length,
      formFillLevel: 2,
    });
  }

  setRoomUsers() {
    const { users, getUsersNotAssigned } = this.props;
    const { users: stateUsers } = this.state;
    const stateUsersId = stateUsers.map((user) => user.userId);
    const roomUsers = getUsersNotAssigned(users)
      .filter((user) => !stateUsersId.includes(user.userId))
      .map((user) => ({
        userId: user.userId,
        userName: user.name,
        isModerator: user.role === ROLE_MODERATOR,
        room: 0,
      }));

    this.setState({
      users: [
        ...stateUsers,
        ...roomUsers,
      ],
    });
  }

  setFreeJoin(e) {
    this.setState({ freeJoin: e.target.checked, leastOneUserIsValid: true });
  }

  setRecord(e) {
    this.setState({ record: e.target.checked });
  }

  getUserByRoom(room) {
    const { users } = this.state;
    return users.filter((user) => user.room === room);
  }

  getUsersByRoomSequence(sequence) {
    const { breakoutJoinedUsers } = this.state;
    if (!breakoutJoinedUsers) return [];
    return breakoutJoinedUsers.filter((room) => room.sequence === sequence)[0].joinedUsers || [];
  }

<<<<<<< HEAD
  removeRoomUsers() {
    const { users } = this.props;
    const { users: stateUsers } = this.state;
    const userIds = users.map((user) => user.userId);
    const removeUsers = stateUsers.filter((user) => userIds.includes(user.userId));
=======
  getRoomName(position) {
    const { intl } = this.props;
    const { roomNamesChanged } = this.state;
>>>>>>> f64429cb

    if (this.hasNameChanged(position)) {
      return roomNamesChanged[position];
    }

    return intl.formatMessage(intlMessages.breakoutRoom, { 0: position });
  }

  getFullName(position) {
    const { meetingName } = this.props;

    return `${meetingName} (${this.getRoomName(position)})`;
  }

  resetUserWhenRoomsChange(rooms) {
    const { users } = this.state;
    const filtredUsers = users.filter((u) => u.room > rooms);
    filtredUsers.forEach((u) => this.changeUserRoom(u.userId, 0));
  }

  changeUserRoom(userId, room) {
    const { users, freeJoin } = this.state;

    const idxUser = users.findIndex((user) => user.userId === userId);

    const usersCopy = [...users];

    usersCopy[idxUser].room = room;

    this.setState({
      users: usersCopy,
      leastOneUserIsValid: (this.getUserByRoom(0).length !== users.length || freeJoin),
    });
  }

  increaseDurationTime() {
    const { durationTime } = this.state;
    const number = ((1 * durationTime) + 1);
    const newDurationTime = number > MIN_BREAKOUT_TIME ? number : MIN_BREAKOUT_TIME;

    this.setState({ durationTime: newDurationTime, durationIsValid: true });
  }

  decreaseDurationTime() {
    const { durationTime } = this.state;
    const number = ((1 * durationTime) - 1);
    const newDurationTime = number > MIN_BREAKOUT_TIME ? number : MIN_BREAKOUT_TIME;

    this.setState({ durationTime: newDurationTime, durationIsValid: true });
  }

  changeDurationTime(event) {
    const durationTime = Number.parseInt(event.target.value, 10) || '';
    const durationIsValid = durationTime >= MIN_BREAKOUT_TIME;

    this.setState({ durationTime, durationIsValid });
  }

  blurDurationTime(event) {
    const value = Number.parseInt(event.target.value, 10);
    this.setState({ durationTime: !(value <= 0) ? value : 1 });
  }

  changeNumberOfRooms(event) {
    const numberOfRooms = Number.parseInt(event.target.value, 10);
    this.setState({
      numberOfRooms,
      numberOfRoomsIsValid: numberOfRooms <= MAX_BREAKOUT_ROOMS
        && numberOfRooms >= MIN_BREAKOUT_ROOMS,
    });
  }

  removeRoomUsers() {
    const { users } = this.props;
    const { users: stateUsers } = this.state;
    const userIds = users.map((user) => user.userId);
    const removeUsers = stateUsers.filter((user) => userIds.includes(user.userId));

    this.setState({
      users: removeUsers,
    });
  }

  hasNameChanged(position) {
    const { intl } = this.props;
    const { roomNamesChanged } = this.state;

    if (typeof roomNamesChanged[position] !== 'undefined'
      && roomNamesChanged[position] !== intl
        .formatMessage(intlMessages.breakoutRoom, { 0: position })) {
      return true;
    }
    return false;
  }

  hasNameDuplicated(position) {
    const { numberOfRooms } = this.state;
    const currName = this.getRoomName(position).trim();
    const equals = _.range(1, numberOfRooms + 1)
      .filter((n) => this.getRoomName(n).trim() === currName);
    if (equals.length > 1) return true;

    return false;
  }

  renderRoomsGrid() {
    const { intl, isInvitation } = this.props;
    const {
      leastOneUserIsValid,
      numberOfRooms,
      roomNamesChanged,
    } = this.state;

    const rooms = (numberOfRooms > MAX_BREAKOUT_ROOMS
      || numberOfRooms < MIN_BREAKOUT_ROOMS)
      ? 0 : numberOfRooms;
    const allowDrop = (ev) => {
      ev.preventDefault();
    };

    const drop = (room) => (ev) => {
      ev.preventDefault();
      const data = ev.dataTransfer.getData('text');
      this.changeUserRoom(data, room);
      this.setState({ seletedId: '' });
    };

    const changeRoomName = (position) => (ev) => {
      const newRoomsNames = [...roomNamesChanged];
      newRoomsNames[position] = ev.target.value;

      this.setState({
        roomNamesChanged: newRoomsNames,
        roomNameDuplicatedIsValid: true,
        roomNameEmptyIsValid: true,
      });
    };

    return (
<<<<<<< HEAD
      <div className={styles.boxContainer} key="rooms-grid-" ref={(r) => this.listOfUsers = r}>
        <div className={!valid ? styles.changeToWarn : null}>
=======
      <div className={styles.boxContainer} key="rooms-grid-" ref={(r) => { this.listOfUsers = r; }}>
        <div className={!leastOneUserIsValid ? styles.changeToWarn : null}>
>>>>>>> f64429cb
          <p className={styles.freeJoinLabel}>
            <input
              type="text"
              readOnly
              className={styles.breakoutNameInput}
              value={
                intl.formatMessage(intlMessages.notAssigned, { 0: this.getUserByRoom(0).length })
              }
            />
          </p>
          <div className={styles.breakoutBox} onDrop={drop(0)} onDragOver={allowDrop} tabIndex={0}>
            {this.renderUserItemByRoom(0)}
          </div>
          <span className={leastOneUserIsValid ? styles.dontShow : styles.spanWarn}>
            {intl.formatMessage(intlMessages.leastOneWarnBreakout)}
          </span>
        </div>
        {
          _.range(1, rooms + 1).map((value) => (
            <div key={`room-${value}`}>
              <p className={styles.freeJoinLabel}>
                <input
                  type="text"
                  maxLength="255"
                  className={cx(styles.breakoutNameInput,
                    this.getRoomName(value).length === 0 ? styles.errorBorder : null,
                    this.hasNameDuplicated(value) ? styles.errorBorder : null)}
                  value={this.getRoomName(value)}
                  onChange={changeRoomName(value)}
                  onBlur={changeRoomName(value)}
                  aria-label={intl.formatMessage(intlMessages.duration)}
                />
              </p>
              <div className={styles.breakoutBox} onDrop={drop(value)} onDragOver={allowDrop} tabIndex={0}>
                {this.renderUserItemByRoom(value)}
                {isInvitation && this.renderJoinedUsers(value)}
              </div>
              {this.hasNameDuplicated(value) ? (
                <span className={styles.spanWarn}>
                  {intl.formatMessage(intlMessages.roomNameDuplicatedIsValid)}
                </span>
              ) : null}
              {this.getRoomName(value).length === 0 ? (
                <span className={styles.spanWarn}>
                  {intl.formatMessage(intlMessages.roomNameEmptyIsValid)}
                </span>
              ) : null}
            </div>
          ))
        }
      </div>
    );
  }

  renderBreakoutForm() {
    const {
      intl,
      isInvitation,
    } = this.props;
    const {
      numberOfRooms,
      durationTime,
      numberOfRoomsIsValid,
      durationIsValid,
    } = this.state;
    if (isInvitation) return null;

    return (
      <React.Fragment key="breakout-form">
        <div className={styles.breakoutSettings}>
          <div>
            <p
              className={cx(styles.labelText, !numberOfRoomsIsValid
                && styles.withError)}
              aria-hidden
            >
              {intl.formatMessage(intlMessages.numberOfRooms)}
            </p>
            <select
              id="numberOfRooms"
              name="numberOfRooms"
              className={cx(styles.inputRooms, !numberOfRoomsIsValid
                && styles.errorBorder)}
              value={numberOfRooms}
              onChange={this.changeNumberOfRooms}
              aria-label={intl.formatMessage(intlMessages.numberOfRooms)}
            >
              {
                _.range(MIN_BREAKOUT_ROOMS, MAX_BREAKOUT_ROOMS + 1).map((item) => (<option key={_.uniqueId('value-')}>{item}</option>))
              }
            </select>
          </div>
          <label htmlFor="breakoutRoomTime" className={!durationIsValid ? styles.changeToWarn : null}>
            <p className={styles.labelText} aria-hidden>
              {intl.formatMessage(intlMessages.duration)}
            </p>
            <div className={styles.durationArea}>
              <input
                type="number"
                className={styles.duration}
                min="1"
                value={durationTime}
                onChange={this.changeDurationTime}
                onBlur={this.blurDurationTime}
                aria-label={intl.formatMessage(intlMessages.duration)}
              />
              <HoldButton
                key="decrease-breakout-time"
                exec={this.decreaseDurationTime}
                minBound={MIN_BREAKOUT_ROOMS}
                value={durationTime}
                className={styles.btnStyle}
              >
                <Button
                  label={intl.formatMessage(intlMessages.minusRoomTime)}
                  aria-label={
                    `${intl.formatMessage(intlMessages.minusRoomTime)} ${intl.formatMessage(intlMessages.roomTime, { 0: durationTime - 1 })}`
                  }
                  icon="substract"
                  onClick={() => { }}
                  hideLabel
                  circle
                  size="sm"
                />
              </HoldButton>
              <HoldButton
                key="increase-breakout-time"
                exec={this.increaseDurationTime}
                className={styles.btnStyle}
              >
                <Button
                  label={intl.formatMessage(intlMessages.addRoomTime)}
                  aria-label={
                    `${intl.formatMessage(intlMessages.addRoomTime)} ${intl.formatMessage(intlMessages.roomTime, { 0: durationTime + 1 })}`
                  }
                  icon="add"
                  onClick={() => { }}
                  hideLabel
                  circle
                  size="sm"
                />
              </HoldButton>
            </div>
            <span className={durationIsValid ? styles.dontShow : styles.leastOneWarn}>
              {
                intl.formatMessage(
                  intlMessages.minimumDurationWarnBreakout,
                  { 0: MIN_BREAKOUT_TIME },
                )
              }
            </span>

          </label>
          <Button
            data-test="randomlyAssign"
            label={intl.formatMessage(intlMessages.randomlyAssign)}
            aria-describedby="randomlyAssignDesc"
            className={styles.randomlyAssignBtn}
            onClick={this.onAssignRandomly}
            size="sm"
            color="default"
            disabled={!numberOfRoomsIsValid}
          />
        </div>
        <span className={!numberOfRoomsIsValid
          ? styles.withError : styles.dontShow}
        >
          {intl.formatMessage(intlMessages.numberOfRoomsIsValid)}
        </span>
        <span id="randomlyAssignDesc" className="sr-only">
          {intl.formatMessage(intlMessages.randomlyAssignDesc)}
        </span>
      </React.Fragment>
    );
  }

  renderSelectUserScreen() {
    const {
      users,
      roomSelected,
      breakoutJoinedUsers,
    } = this.state;
    const { isInvitation } = this.props;

    return (
      <SortList
        confirm={() => this.setState({ formFillLevel: 2 })}
        users={users}
        room={roomSelected}
        breakoutJoinedUsers={isInvitation && breakoutJoinedUsers}
        onCheck={this.changeUserRoom}
        onUncheck={(userId) => this.changeUserRoom(userId, 0)}
      />
    );
  }

  renderCheckboxes() {
    const { intl, isInvitation, isBreakoutRecordable } = this.props;
    if (isInvitation) return null;
    const {
      freeJoin,
      record,
    } = this.state;
    return (
      <div className={styles.checkBoxesContainer} key="breakout-checkboxes">
        <label htmlFor="freeJoinCheckbox" className={styles.freeJoinLabel} key="free-join-breakouts">
          <input
            type="checkbox"
            id="freeJoinCheckbox"
            className={styles.freeJoinCheckbox}
            onChange={this.setFreeJoin}
            checked={freeJoin}
            aria-label={intl.formatMessage(intlMessages.freeJoinLabel)}
          />
          <span aria-hidden>{intl.formatMessage(intlMessages.freeJoinLabel)}</span>
        </label>
        {
          isBreakoutRecordable ? (
            <label htmlFor="recordBreakoutCheckbox" className={styles.freeJoinLabel} key="record-breakouts">
              <input
                id="recordBreakoutCheckbox"
                type="checkbox"
                className={styles.freeJoinCheckbox}
                onChange={this.setRecord}
                checked={record}
                aria-label={intl.formatMessage(intlMessages.record)}
              />
              <span aria-hidden>
                {intl.formatMessage(intlMessages.record)}
              </span>
            </label>
          ) : null
        }
      </div>
    );
  }

  renderUserItemByRoom(room) {
    const {
      leastOneUserIsValid,
      seletedId,
    } = this.state;

    const { intl, isMe } = this.props;

    const dragStart = (ev) => {
      ev.dataTransfer.setData('text', ev.target.id);
      this.setState({ seletedId: ev.target.id });

      if (!leastOneUserIsValid) {
        this.setState({ leastOneUserIsValid: true });
      }
    };

    const dragEnd = () => {
      this.setState({ seletedId: '' });
    };

    return this.getUserByRoom(room)
      .map((user) => (
        <p
          tabIndex={-1}
          id={user.userId}
          key={user.userId}
          className={cx(
            styles.roomUserItem,
            seletedId === user.userId ? styles.selectedItem : null,
          )}
          draggable
          onDragStart={dragStart}
          onDragEnd={dragEnd}
        >
          {user.userName}
          <i>{(isMe(user.userId)) ? ` (${intl.formatMessage(intlMessages.you)})` : ''}</i>
        </p>
      ));
  }

  renderJoinedUsers(room) {
    return this.getUsersByRoomSequence(room)
      .map((user) => (
        <p
          id={user.userId}
          key={user.userId}
          disabled
          className={cx(
            styles.roomUserItem,
            styles.disableItem,
          )}
        >
          {user.name}
          <span className={styles.lockIcon} />
        </p>
      ));
  }

  renderRoomSortList() {
    const { intl, isInvitation } = this.props;
    const { numberOfRooms } = this.state;
    const onClick = (roomNumber) => this.setState({ formFillLevel: 3, roomSelected: roomNumber });
    return (
      <div className={styles.listContainer}>
        <span>
          {
            new Array(numberOfRooms).fill(1).map((room, idx) => (
              <div className={styles.roomItem}>
                <h2 className={styles.itemTitle}>
                  {intl.formatMessage(intlMessages.breakoutRoomLabel, { 0: idx + 1 })}
                </h2>
                <Button
                  className={styles.itemButton}
                  label={intl.formatMessage(intlMessages.addParticipantLabel)}
                  size="lg"
                  ghost
                  color="primary"
                  onClick={() => onClick(idx + 1)}
                />
              </div>
            ))
          }
        </span>
        {isInvitation || this.renderButtonSetLevel(1, intl.formatMessage(intlMessages.backLabel))}
      </div>
    );
  }

  renderErrorMessages() {
    const {
      intl,
    } = this.props;
    const {
      leastOneUserIsValid,
      numberOfRoomsIsValid,
      roomNameDuplicatedIsValid,
      roomNameEmptyIsValid,
    } = this.state;
    return (
      <>
<<<<<<< HEAD
        {!valid
          && (
          <span className={styles.withError}>
            {intl.formatMessage(intlMessages.leastOneWarnBreakout)}
          </span>
          )}
        {!numberOfRoomsIsValid
          && (
          <span className={styles.withError}>
            {intl.formatMessage(intlMessages.numberOfRoomsIsValid)}
          </span>
=======
        {!leastOneUserIsValid
          && (
            <span className={styles.withError}>
              {intl.formatMessage(intlMessages.leastOneWarnBreakout)}
            </span>
          )}
        {!numberOfRoomsIsValid
          && (
            <span className={styles.withError}>
              {intl.formatMessage(intlMessages.numberOfRoomsIsValid)}
            </span>
          )}
        {!roomNameDuplicatedIsValid
          && (
            <span className={styles.withError}>
              {intl.formatMessage(intlMessages.roomNameDuplicatedIsValid)}
            </span>
          )}
        {!roomNameEmptyIsValid
          && (
            <span className={styles.withError}>
              {intl.formatMessage(intlMessages.roomNameEmptyIsValid)}
            </span>
>>>>>>> f64429cb
          )}
      </>
    );
  }

  renderDesktop() {
    return [
      this.renderBreakoutForm(),
      this.renderCheckboxes(),
      this.renderRoomsGrid(),
    ];
  }

  renderMobile() {
    const { intl } = this.props;
    const { formFillLevel } = this.state;
    if (formFillLevel === 2) {
      return [
        this.renderErrorMessages(),
        this.renderRoomSortList(),
      ];
    }

    if (formFillLevel === 3) {
      return [
        this.renderErrorMessages(),
        this.renderSelectUserScreen(),
      ];
    }

    return [
      this.renderErrorMessages(),
      this.renderBreakoutForm(),
      this.renderCheckboxes(),
      this.renderButtonSetLevel(2, intl.formatMessage(intlMessages.nextLabel)),
    ];
  }

  renderButtonSetLevel(level, label) {
    return (
      <Button
        color="primary"
        size="lg"
        label={label}
        onClick={() => this.setState({ formFillLevel: level })}
        key={this.btnLevelId}
      />
    );
  }

  renderTitle() {
    const { intl } = this.props;
    return (
      <p className={styles.subTitle}>
        {intl.formatMessage(intlMessages.breakoutRoomDesc)}
      </p>
    );
  }

  render() {
    const { intl, isInvitation } = this.props;
    const {
      preventClosing,
      leastOneUserIsValid,
      numberOfRoomsIsValid,
      roomNameDuplicatedIsValid,
      roomNameEmptyIsValid,
      durationIsValid,
    } = this.state;

    const { isMobile } = deviceInfo;

    return (
      <Modal
        title={
          isInvitation
            ? intl.formatMessage(intlMessages.invitationTitle)
            : intl.formatMessage(intlMessages.breakoutRoomTitle)
        }
        confirm={
          {
            label: isInvitation
              ? intl.formatMessage(intlMessages.invitationConfirm)
              : intl.formatMessage(intlMessages.confirmButton),
            callback: isInvitation ? this.onInviteBreakout : this.onCreateBreakouts,
            disabled: !leastOneUserIsValid
              || !numberOfRoomsIsValid
              || !roomNameDuplicatedIsValid
              || !roomNameEmptyIsValid
              || !durationIsValid
            ,
          }
        }
        dismiss={{
          callback: this.handleDismiss,
          label: intl.formatMessage(intlMessages.dismissLabel),
        }}
        preventClosing={preventClosing}
      >
        <div className={styles.content}>
          {isInvitation || this.renderTitle()}
          {isMobile ? this.renderMobile() : this.renderDesktop()}
        </div>
      </Modal>
    );
  }
}

BreakoutRoom.propTypes = propTypes;

export default withModalMounter(injectIntl(BreakoutRoom));<|MERGE_RESOLUTION|>--- conflicted
+++ resolved
@@ -256,11 +256,7 @@
 
   componentDidUpdate(prevProps, prevstate) {
     if (this.listOfUsers) {
-<<<<<<< HEAD
-      for (let i = 0; i < this.listOfUsers.children.length; i++) {
-=======
       for (let i = 0; i < this.listOfUsers.children.length; i += 1) {
->>>>>>> f64429cb
         const roomList = this.listOfUsers.children[i].getElementsByTagName('div')[0];
         roomList.addEventListener('keydown', this.handleMoveEvent, true);
       }
@@ -409,16 +405,6 @@
       return;
     }
 
-<<<<<<< HEAD
-    this.setState({ preventClosing: false });
-    const { numberOfRooms, durationTime } = this.state;
-    const rooms = _.range(1, numberOfRooms + 1).map((value) => ({
-      users: this.getUserByRoom(value).map((u) => u.userId),
-      name: intl.formatMessage(intlMessages.roomName, {
-        0: meetingName,
-        1: value,
-      }),
-=======
     this.handleDismiss();
 
     const rooms = _.range(1, numberOfRooms + 1).map((seq) => ({
@@ -426,7 +412,6 @@
       name: this.getFullName(seq),
       shortName: this.getRoomName(seq),
       isDefaultName: !this.hasNameChanged(seq),
->>>>>>> f64429cb
       freeJoin,
       sequence: seq,
     }));
@@ -521,17 +506,9 @@
     return breakoutJoinedUsers.filter((room) => room.sequence === sequence)[0].joinedUsers || [];
   }
 
-<<<<<<< HEAD
-  removeRoomUsers() {
-    const { users } = this.props;
-    const { users: stateUsers } = this.state;
-    const userIds = users.map((user) => user.userId);
-    const removeUsers = stateUsers.filter((user) => userIds.includes(user.userId));
-=======
   getRoomName(position) {
     const { intl } = this.props;
     const { roomNamesChanged } = this.state;
->>>>>>> f64429cb
 
     if (this.hasNameChanged(position)) {
       return roomNamesChanged[position];
@@ -671,13 +648,8 @@
     };
 
     return (
-<<<<<<< HEAD
-      <div className={styles.boxContainer} key="rooms-grid-" ref={(r) => this.listOfUsers = r}>
-        <div className={!valid ? styles.changeToWarn : null}>
-=======
       <div className={styles.boxContainer} key="rooms-grid-" ref={(r) => { this.listOfUsers = r; }}>
         <div className={!leastOneUserIsValid ? styles.changeToWarn : null}>
->>>>>>> f64429cb
           <p className={styles.freeJoinLabel}>
             <input
               type="text"
@@ -1016,19 +988,6 @@
     } = this.state;
     return (
       <>
-<<<<<<< HEAD
-        {!valid
-          && (
-          <span className={styles.withError}>
-            {intl.formatMessage(intlMessages.leastOneWarnBreakout)}
-          </span>
-          )}
-        {!numberOfRoomsIsValid
-          && (
-          <span className={styles.withError}>
-            {intl.formatMessage(intlMessages.numberOfRoomsIsValid)}
-          </span>
-=======
         {!leastOneUserIsValid
           && (
             <span className={styles.withError}>
@@ -1052,7 +1011,6 @@
             <span className={styles.withError}>
               {intl.formatMessage(intlMessages.roomNameEmptyIsValid)}
             </span>
->>>>>>> f64429cb
           )}
       </>
     );
