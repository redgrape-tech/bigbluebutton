import React, { memo } from 'react';
import PropTypes from 'prop-types';
import { defineMessages, injectIntl, intlShape } from 'react-intl';
import browser from 'browser-detect';
import Button from '/imports/ui/components/button/component';
import logger from '/imports/startup/client/logger';
import { notify } from '/imports/ui/services/notification';
import cx from 'classnames';
import { styles } from '../styles';

const propTypes = {
  intl: intlShape.isRequired,
  isUserPresenter: PropTypes.bool.isRequired,
  handleShareScreen: PropTypes.func.isRequired,
  handleUnshareScreen: PropTypes.func.isRequired,
  isVideoBroadcasting: PropTypes.bool.isRequired,
  screenSharingCheck: PropTypes.bool.isRequired,
  screenShareEndAlert: PropTypes.func.isRequired,
<<<<<<< HEAD
  meteorIsConnected: PropTypes.bool.isRequired,
=======
  screenshareDataSavingSetting: PropTypes.bool.isRequired,
>>>>>>> daa8ec19
};

const intlMessages = defineMessages({
  desktopShareLabel: {
    id: 'app.actionsBar.actionsDropdown.desktopShareLabel',
    description: 'Desktop Share option label',
  },
  lockedDesktopShareLabel: {
    id: 'app.actionsBar.actionsDropdown.lockedDesktopShareLabel',
    description: 'Desktop locked Share option label',
  },
  stopDesktopShareLabel: {
    id: 'app.actionsBar.actionsDropdown.stopDesktopShareLabel',
    description: 'Stop Desktop Share option label',
  },
  desktopShareDesc: {
    id: 'app.actionsBar.actionsDropdown.desktopShareDesc',
    description: 'adds context to desktop share option',
  },
  stopDesktopShareDesc: {
    id: 'app.actionsBar.actionsDropdown.stopDesktopShareDesc',
    description: 'adds context to stop desktop share option',
  },
  iceConnectionStateError: {
    id: 'app.deskshare.iceConnectionStateError',
    description: 'Error message for ice connection state failure',
  },
});

const BROWSER_RESULTS = browser();
const isMobileBrowser = (BROWSER_RESULTS ? BROWSER_RESULTS.mobile : false)
  || (BROWSER_RESULTS && BROWSER_RESULTS.os
    ? BROWSER_RESULTS.os.includes('Android') // mobile flag doesn't always work
    : false);

const ICE_CONNECTION_FAILED = 'ICE connection failed';

const DesktopShare = ({
  intl,
  handleShareScreen,
  handleUnshareScreen,
  isVideoBroadcasting,
  isUserPresenter,
  screenSharingCheck,
  screenShareEndAlert,
<<<<<<< HEAD
  meteorIsConnected,
=======
  screenshareDataSavingSetting,
>>>>>>> daa8ec19
}) => {
  const onFail = (error) => {
    switch (error) {
      case ICE_CONNECTION_FAILED:
        kurentoExitScreenShare();
        logger.error({ logCode: 'desktopshare_iceconnectionstate_error' }, 'ICE connection state error');
        notify(intl.formatMessage(intlMessages.iceConnectionStateError), 'error', 'desktop');
        break;
      default:
        logger.error({ logCode: 'desktopshare_default_error' }, error || 'Default error handler');
    }
    screenShareEndAlert();
  };

  const screenshareLocked = screenshareDataSavingSetting
    ? intlMessages.desktopShareLabel : intlMessages.lockedDesktopShareLabel;

  const vLabel = isVideoBroadcasting
    ? intlMessages.stopDesktopShareLabel : screenshareLocked;

  const vDescr = isVideoBroadcasting
    ? intlMessages.stopDesktopShareDesc : intlMessages.desktopShareDesc;

  return (screenSharingCheck && !isMobileBrowser && isUserPresenter
    ? (
      <Button
        className={cx(styles.button, isVideoBroadcasting || styles.btn)}
        disabled={!meteorIsConnected && !isVideoBroadcasting}
        icon={isVideoBroadcasting ? 'desktop' : 'desktop_off'}
        label={intl.formatMessage(vLabel)}
        description={intl.formatMessage(vDescr)}
        color={isVideoBroadcasting ? 'primary' : 'default'}
        ghost={!isVideoBroadcasting}
        hideLabel
        circle
        size="lg"
        onClick={isVideoBroadcasting ? handleUnshareScreen : () => handleShareScreen(onFail)}
        id={isVideoBroadcasting ? 'unshare-screen-button' : 'share-screen-button'}
        disabled={!screenshareDataSavingSetting}
      />
    )
    : null);
};

DesktopShare.propTypes = propTypes;
export default injectIntl(memo(DesktopShare));<|MERGE_RESOLUTION|>--- conflicted
+++ resolved
@@ -16,11 +16,8 @@
   isVideoBroadcasting: PropTypes.bool.isRequired,
   screenSharingCheck: PropTypes.bool.isRequired,
   screenShareEndAlert: PropTypes.func.isRequired,
-<<<<<<< HEAD
   meteorIsConnected: PropTypes.bool.isRequired,
-=======
   screenshareDataSavingSetting: PropTypes.bool.isRequired,
->>>>>>> daa8ec19
 };
 
 const intlMessages = defineMessages({
@@ -66,11 +63,8 @@
   isUserPresenter,
   screenSharingCheck,
   screenShareEndAlert,
-<<<<<<< HEAD
   meteorIsConnected,
-=======
   screenshareDataSavingSetting,
->>>>>>> daa8ec19
 }) => {
   const onFail = (error) => {
     switch (error) {
