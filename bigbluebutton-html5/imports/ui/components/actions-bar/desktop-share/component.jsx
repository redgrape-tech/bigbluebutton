import React from 'react';
import PropTypes from 'prop-types';
import { defineMessages, injectIntl, intlShape } from 'react-intl';
import browser from 'browser-detect';
import Button from '/imports/ui/components/button/component';
import { styles } from '../styles';

const propTypes = {
  intl: intlShape.isRequired,
  isUserPresenter: PropTypes.bool.isRequired,
  handleShareScreen: PropTypes.func.isRequired,
  handleUnshareScreen: PropTypes.func.isRequired,
  isVideoBroadcasting: PropTypes.bool.isRequired,
};

const intlMessages = defineMessages({
  desktopShareLabel: {
    id: 'app.actionsBar.actionsDropdown.desktopShareLabel',
    description: 'Desktop Share option label',
  },
  stopDesktopShareLabel: {
    id: 'app.actionsBar.actionsDropdown.stopDesktopShareLabel',
    description: 'Stop Desktop Share option label',
  },
  desktopShareDesc: {
    id: 'app.actionsBar.actionsDropdown.desktopShareDesc',
    description: 'adds context to desktop share option',
  },
  stopDesktopShareDesc: {
    id: 'app.actionsBar.actionsDropdown.stopDesktopShareDesc',
    description: 'adds context to stop desktop share option',
  },

});

const BROWSER_RESULTS = browser();
const isMobileBrowser = BROWSER_RESULTS.mobile ||
  BROWSER_RESULTS.os.includes('Android'); // mobile flag doesn't always work
const screenSharingCheck = Meteor.settings.public.kurento.enableScreensharing;

const DesktopShare = ({
  intl,
  handleShareScreen,
  handleUnshareScreen,
  isVideoBroadcasting,
  isUserPresenter,
}) => (
  (screenSharingCheck && !isMobileBrowser && isUserPresenter ?
    <Button
      className={styles.button}
      icon="desktop"
      label={intl.formatMessage(isVideoBroadcasting ?
<<<<<<< HEAD
          intlMessages.stopDesktopShareLabel : intlMessages.desktopShareLabel)}
      description={intl.formatMessage(isVideoBroadcasting ?
          intlMessages.stopDesktopShareDesc : intlMessages.desktopShareDesc)}
=======
      intlMessages.stopDesktopShareLabel : intlMessages.desktopShareLabel)}
      description={intl.formatMessage(isVideoBroadcasting ?
      intlMessages.stopDesktopShareDesc : intlMessages.desktopShareDesc)}
>>>>>>> 8bc024ca
      color="primary"
      ghost={false}
      hideLabel
      circle
      size="lg"
      onClick={isVideoBroadcasting ? handleUnshareScreen : handleShareScreen}
<<<<<<< HEAD
=======
      id={isVideoBroadcasting ? 'unshare-screen-button' : 'share-screen-button'}
>>>>>>> 8bc024ca
    />
    : null)
);

DesktopShare.propTypes = propTypes;
export default injectIntl(DesktopShare);<|MERGE_RESOLUTION|>--- conflicted
+++ resolved
@@ -50,25 +50,16 @@
       className={styles.button}
       icon="desktop"
       label={intl.formatMessage(isVideoBroadcasting ?
-<<<<<<< HEAD
           intlMessages.stopDesktopShareLabel : intlMessages.desktopShareLabel)}
       description={intl.formatMessage(isVideoBroadcasting ?
           intlMessages.stopDesktopShareDesc : intlMessages.desktopShareDesc)}
-=======
-      intlMessages.stopDesktopShareLabel : intlMessages.desktopShareLabel)}
-      description={intl.formatMessage(isVideoBroadcasting ?
-      intlMessages.stopDesktopShareDesc : intlMessages.desktopShareDesc)}
->>>>>>> 8bc024ca
       color="primary"
       ghost={false}
       hideLabel
       circle
       size="lg"
       onClick={isVideoBroadcasting ? handleUnshareScreen : handleShareScreen}
-<<<<<<< HEAD
-=======
       id={isVideoBroadcasting ? 'unshare-screen-button' : 'share-screen-button'}
->>>>>>> 8bc024ca
     />
     : null)
 );
