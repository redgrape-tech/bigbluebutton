@import "/imports/ui/stylesheets/variables/breakpoints";
@import "/imports/ui/components/modal/simple/styles";
@import "/imports/ui/stylesheets/mixins/_scrollable";
@import "/imports/ui/stylesheets/mixins/focus";
@import "/imports/ui/stylesheets/mixins/_indicators";
@import "/imports/ui/stylesheets/variables/placeholders";

.modal {
  @extend .modal;
  padding: var(--jumbo-padding-y);
  min-height: var(--min-modal-height);
  text-align: center;
}

.overlay {
  @extend .overlay;
}

.title {
  font-weight: var(--headings-font-weight);
  font-size: var(--font-size-large);
  color: var(--color-background);
  white-space: normal;
  padding-bottom: var(--md-padding-x);
}

.actionsbar,
.center,
.right {
  display: flex;
  flex-direction: row;
}

.right {
  justify-content: center;
  @include mq($small-only) {
    position: relative;
    right: 0;
    left: 0;
    display: contents;
  }
}

.center {
  flex: 1;
  justify-content: center;
}

.left,
.center,
.right {
  > * {
    margin: 0 var(--sm-padding-x);

    @include mq($small-only) {
      margin: 0 var(--sm-padding-y);
    }
  }
}

.offsetBottom {
  :global(.MuiPaper-root) {
    top: auto !important;
    bottom: 4rem !important;
  }
}

.left {
  display: inherit;
  flex: 0;
  @include mq($small-only) {
    bottom: var(--sm-padding-x);
    left: var(--sm-padding-x);
    right: auto;

    [dir="rtl"] & {
      left: auto;
      right: var(--sm-padding-x);
    }
  }
}

.right {
  position: relative;

  [dir="rtl"] & {
    right: auto;
    left: var(--sm-padding-x);
  }
}

.quickPollBtn {
  padding: var(--whiteboard-toolbar-padding);
  background-color: var(--color-off-white) !important;
  box-shadow: none !important;

  span:first-child {
    border: 1px solid var(--toolbar-button-color);
    border-radius: var(--border-size-large);
    color: var(--toolbar-button-color);
    font-size: small;
    font-weight: var(--headings-font-weight);
    opacity: 1;
    padding-right: var(--border-size-large);
    padding-left: var(--border-size-large);
  }

  span:first-child:hover {
    opacity: 1 !important;
  }
}

.btn {
  span {
    box-shadow: none;
    background-color: transparent !important;
    border-color: var(--color-white) !important;
  }
}

.dropdown{
  z-index: 4;
}

.hideDropdownButton {
  @include mq($small-only) {
    display:none;
  }
}

.presentationItem {
  span {
    text-overflow: ellipsis;
    white-space: nowrap;
    overflow: hidden;
    max-width: 15rem;

    @include mq($small-only) {
      max-width: 100%;
    }

  }
}

.isCurrent {
  i,
  span {
    color: var(--color-primary);
  }
}

.scrollableList {
  @include elementFocus(var(--list-item-bg-hover));
  @include scrollbox-vertical();
  @extend %highContrastOutline;

  &:focus-within,
  &:focus {
    outline-style: solid;
  }

  &:active {
    box-shadow: none;
    border-radius: none;
  }

  overflow-x: hidden;
  outline-width: 1px !important;
  outline-color: transparent !important;
  max-height: 50vh;
<<<<<<< HEAD
=======
  padding: 0.25rem;
>>>>>>> f64429cb

  @include mq($small-only) {
    max-height: 100%;
  }
}<|MERGE_RESOLUTION|>--- conflicted
+++ resolved
@@ -168,10 +168,7 @@
   outline-width: 1px !important;
   outline-color: transparent !important;
   max-height: 50vh;
-<<<<<<< HEAD
-=======
   padding: 0.25rem;
->>>>>>> f64429cb
 
   @include mq($small-only) {
     max-height: 100%;
