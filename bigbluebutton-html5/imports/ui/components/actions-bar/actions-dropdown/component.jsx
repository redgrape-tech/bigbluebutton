import _ from 'lodash';
import React, { PureComponent } from 'react';
import PropTypes from 'prop-types';
import { defineMessages } from 'react-intl';
import Button from '/imports/ui/components/button/component';
import { withModalMounter } from '/imports/ui/components/modal/service';
import withShortcutHelper from '/imports/ui/components/shortcut-help/service';
import ExternalVideoModal from '/imports/ui/components/external-video-player/modal/container';
import RandomUserSelectContainer from '/imports/ui/components/modal/random-user/container';
import BBBMenu from '/imports/ui/components/menu/component';
import cx from 'classnames';
import { styles } from '../styles';
import { PANELS, ACTIONS } from '../../layout/enums';

const propTypes = {
  amIPresenter: PropTypes.bool.isRequired,
  intl: PropTypes.shape({
    formatMessage: PropTypes.func.isRequired,
  }).isRequired,
  mountModal: PropTypes.func.isRequired,
  amIModerator: PropTypes.bool.isRequired,
  shortcuts: PropTypes.string,
  handleTakePresenter: PropTypes.func.isRequired,
  allowExternalVideo: PropTypes.bool.isRequired,
  stopExternalVideoShare: PropTypes.func.isRequired,
};

const defaultProps = {
  shortcuts: '',
};

const intlMessages = defineMessages({
  actionsLabel: {
    id: 'app.actionsBar.actionsDropdown.actionsLabel',
    description: 'Actions button label',
  },
  presentationLabel: {
    id: 'app.actionsBar.actionsDropdown.presentationLabel',
    description: 'Upload a presentation option label',
  },
  presentationDesc: {
    id: 'app.actionsBar.actionsDropdown.presentationDesc',
    description: 'adds context to upload presentation option',
  },
  desktopShareDesc: {
    id: 'app.actionsBar.actionsDropdown.desktopShareDesc',
    description: 'adds context to desktop share option',
  },
  stopDesktopShareDesc: {
    id: 'app.actionsBar.actionsDropdown.stopDesktopShareDesc',
    description: 'adds context to stop desktop share option',
  },
  pollBtnLabel: {
    id: 'app.actionsBar.actionsDropdown.pollBtnLabel',
    description: 'poll menu toggle button label',
  },
  pollBtnDesc: {
    id: 'app.actionsBar.actionsDropdown.pollBtnDesc',
    description: 'poll menu toggle button description',
  },
  takePresenter: {
    id: 'app.actionsBar.actionsDropdown.takePresenter',
    description: 'Label for take presenter role option',
  },
  takePresenterDesc: {
    id: 'app.actionsBar.actionsDropdown.takePresenterDesc',
    description: 'Description of take presenter role option',
  },
  startExternalVideoLabel: {
    id: 'app.actionsBar.actionsDropdown.shareExternalVideo',
    description: 'Start sharing external video button',
  },
  stopExternalVideoLabel: {
    id: 'app.actionsBar.actionsDropdown.stopShareExternalVideo',
    description: 'Stop sharing external video button',
  },
  selectRandUserLabel: {
    id: 'app.actionsBar.actionsDropdown.selectRandUserLabel',
    description: 'Label for selecting a random user',
  },
  selectRandUserDesc: {
    id: 'app.actionsBar.actionsDropdown.selectRandUserDesc',
    description: 'Description for select random user option',
  },
});

const handlePresentationClick = () => Session.set('showUploadPresentationView', true);

class ActionsDropdown extends PureComponent {
  constructor(props) {
    super(props);

    this.presentationItemId = _.uniqueId('action-item-');
    this.pollId = _.uniqueId('action-item-');
    this.takePresenterId = _.uniqueId('action-item-');
    this.selectUserRandId = _.uniqueId('action-item-');

    this.handleExternalVideoClick = this.handleExternalVideoClick.bind(this);
    this.makePresentationItems = this.makePresentationItems.bind(this);
  }

  componentDidUpdate(prevProps) {
    const { amIPresenter: wasPresenter } = prevProps;
    const { amIPresenter: isPresenter, mountModal } = this.props;
    if (wasPresenter && !isPresenter) {
      mountModal(null);
    }
  }

  handleExternalVideoClick() {
    const { mountModal } = this.props;
    mountModal(<ExternalVideoModal />);
  }

  getAvailableActions() {
    const {
      intl,
      amIPresenter,
      allowExternalVideo,
      handleTakePresenter,
      isSharingVideo,
      isPollingEnabled,
      isSelectRandomUserEnabled,
      stopExternalVideoShare,
      mountModal,
      layoutContextDispatch,
    } = this.props;

    const {
      pollBtnLabel,
      presentationLabel,
      takePresenter,
    } = intlMessages;

    const {
      formatMessage,
    } = intl;

<<<<<<< HEAD
    return _.compact([
      (amIPresenter && isPollingEnabled
        ? (
          <DropdownListItem
            icon="polling"
            data-test="polling"
            label={formatMessage(pollBtnLabel)}
            description={formatMessage(pollBtnDesc)}
            key={this.pollId}
            onClick={() => {
              if (Session.equals('pollInitiated', true)) {
                Session.set('resetPollPanel', true);
              }
              Session.set('openPanel', 'poll');
              Session.set('forcePollOpen', true);
              window.dispatchEvent(new Event('panelChanged'));
            }}
          />
        )
        : null),
      (!amIPresenter
        ? (
          <DropdownListItem
            icon="presentation"
            label={formatMessage(takePresenter)}
            description={formatMessage(takePresenterDesc)}
            key={this.takePresenterId}
            onClick={() => handleTakePresenter()}
          />
        )
        : null),
      (amIPresenter
        ? (
          <DropdownListItem
            data-test="uploadPresentation"
            icon="presentation"
            label={formatMessage(presentationLabel)}
            description={formatMessage(presentationDesc)}
            key={this.presentationItemId}
            onClick={handlePresentationClick}
          />
        )
        : null),
      (amIPresenter && allowExternalVideo
        ? (
          <DropdownListItem
            icon="video"
            label={!isSharingVideo ? intl.formatMessage(intlMessages.startExternalVideoLabel)
              : intl.formatMessage(intlMessages.stopExternalVideoLabel)}
            description="External Video"
            key="external-video"
            onClick={isSharingVideo ? stopExternalVideoShare : this.handleExternalVideoClick}
          />
        )
        : null),
      (amIPresenter && isSelectRandomUserEnabled
        ? (
          <DropdownListItem
            icon="user"
            label={intl.formatMessage(intlMessages.selectRandUserLabel)}
            description={intl.formatMessage(intlMessages.selectRandUserDesc)}
            key={this.selectUserRandId}
            onClick={() => mountModal(<RandomUserSelectContainer isSelectedUser={false} />)}
          />
        )
        : null),
    ]);
=======
    const actions = [];

    if (amIPresenter) {
      actions.push({
        icon: "presentation",
        dataTest: "uploadPresentation",
        label: formatMessage(presentationLabel),
        key: this.presentationItemId,
        onClick: handlePresentationClick,
        dividerTop: this.props?.presentations?.length > 1 ? true : false,
      })
    }

    if (amIPresenter && isPollingEnabled) {
      actions.push({
        icon: "polling",
        dataTest: "polling",
        label: formatMessage(pollBtnLabel),
        key: this.pollId,
        onClick: () => {
          if (Session.equals('pollInitiated', true)) {
            Session.set('resetPollPanel', true);
          }
          layoutContextDispatch({
            type: ACTIONS.SET_SIDEBAR_CONTENT_IS_OPEN,
            value: true,
          });
          layoutContextDispatch({
            type: ACTIONS.SET_SIDEBAR_CONTENT_PANEL,
            value: PANELS.POLL,
          });
          Session.set('forcePollOpen', true);
        },
      })
    }

    if (!amIPresenter) {
      actions.push({
        icon: "presentation",
        label: formatMessage(takePresenter),
        key: this.takePresenterId,
        onClick: () => handleTakePresenter(),
      });
    }

    if (amIPresenter && allowExternalVideo) {
      actions.push({
        icon: "video",
        label: !isSharingVideo ? intl.formatMessage(intlMessages.startExternalVideoLabel)
          : intl.formatMessage(intlMessages.stopExternalVideoLabel),
        key: "external-video",
        onClick: isSharingVideo ? stopExternalVideoShare : this.handleExternalVideoClick,
      })
    }

    if (amIPresenter && isSelectRandomUserEnabled) {
      actions.push({
        icon: "user",
        label: intl.formatMessage(intlMessages.selectRandUserLabel),
        key: this.selectUserRandId,
        onClick: () => mountModal(<RandomUserSelectContainer isSelectedUser={false} />),
      })
    }

    return actions;
>>>>>>> f64429cb
  }

  makePresentationItems() {
    const {
      presentations,
      setPresentation,
      podIds,
    } = this.props;

    if (!podIds || podIds.length < 1) return [];

    // We still have code for other pods from the Flash client. This intentionally only cares
    // about the first one because it's the default.
    const { podId } = podIds[0];

    const presentationItemElements = presentations
      .sort((a, b) => (a.name.localeCompare(b.name)))
      .map((p) => {
        const itemStyles = {};
        itemStyles[styles.presentationItem] = true;
        itemStyles[styles.isCurrent] = p.current;

        return (
<<<<<<< HEAD
          <DropdownListItem
            className={cx(itemStyles)}
            icon="file"
            iconRight={p.current ? 'check' : null}
            label={p.name}
            description="uploaded presentation file"
            key={`uploaded-presentation-${p.id}`}
            onClick={() => {
              setPresentation(p.id, podId);
            }}
          />
=======
          {
            className: cx(itemStyles),
            icon: "file",
            iconRight: p.current ? 'check' : null,
            label: p.name,
            description: "uploaded presentation file",
            key: `uploaded-presentation-${p.id}`,
            onClick: () => {
              setPresentation(p.id, podId);
            },
          }
>>>>>>> f64429cb
        );
      });

    return presentationItemElements;
  }

  render() {
    const {
      intl,
      amIPresenter,
      amIModerator,
      shortcuts: OPEN_ACTIONS_AK,
      isMeteorConnected,
      isDropdownOpen,
    } = this.props;

    const availableActions = this.getAvailableActions();
    const availablePresentations = this.makePresentationItems();
    const children = availablePresentations.length > 1 && amIPresenter
      ? availablePresentations.concat(availableActions) : availableActions;

    if ((!amIPresenter && !amIModerator)
      || availableActions.length === 0
      || !isMeteorConnected) {
      return null;
    }

    return (
      <BBBMenu
        classes={[styles.offsetBottom]}
        accessKey={OPEN_ACTIONS_AK}
        trigger={
          <Button
            className={isDropdownOpen ? styles.hideDropdownButton : ''}
            hideLabel
            aria-label={intl.formatMessage(intlMessages.actionsLabel)}
            label={intl.formatMessage(intlMessages.actionsLabel)}
            icon="plus"
            color="primary"
            size="lg"
            circle
            onClick={() => null}
          />
<<<<<<< HEAD
        </DropdownTrigger>
        <DropdownContent placement="top left">
          <DropdownList className={styles.scrollableList}>
            {children}
          </DropdownList>
        </DropdownContent>
      </Dropdown>
=======
        }
        actions={children}
        opts={{
          disablePortal: true,
          id: "default-dropdown-menu",
          keepMounted: true,
          transitionDuration: 0,
          elevation: 3,
          getContentAnchorEl: null,
          fullwidth: "true",
          anchorOrigin: { vertical: 'top', horizontal: 'left' },
          transformorigin: { vertical: 'top', horizontal: 'left' },
        }}
      />
>>>>>>> f64429cb
    );
  }
}

ActionsDropdown.propTypes = propTypes;
ActionsDropdown.defaultProps = defaultProps;

export default withShortcutHelper(withModalMounter(ActionsDropdown), 'openActions');<|MERGE_RESOLUTION|>--- conflicted
+++ resolved
@@ -136,75 +136,6 @@
       formatMessage,
     } = intl;
 
-<<<<<<< HEAD
-    return _.compact([
-      (amIPresenter && isPollingEnabled
-        ? (
-          <DropdownListItem
-            icon="polling"
-            data-test="polling"
-            label={formatMessage(pollBtnLabel)}
-            description={formatMessage(pollBtnDesc)}
-            key={this.pollId}
-            onClick={() => {
-              if (Session.equals('pollInitiated', true)) {
-                Session.set('resetPollPanel', true);
-              }
-              Session.set('openPanel', 'poll');
-              Session.set('forcePollOpen', true);
-              window.dispatchEvent(new Event('panelChanged'));
-            }}
-          />
-        )
-        : null),
-      (!amIPresenter
-        ? (
-          <DropdownListItem
-            icon="presentation"
-            label={formatMessage(takePresenter)}
-            description={formatMessage(takePresenterDesc)}
-            key={this.takePresenterId}
-            onClick={() => handleTakePresenter()}
-          />
-        )
-        : null),
-      (amIPresenter
-        ? (
-          <DropdownListItem
-            data-test="uploadPresentation"
-            icon="presentation"
-            label={formatMessage(presentationLabel)}
-            description={formatMessage(presentationDesc)}
-            key={this.presentationItemId}
-            onClick={handlePresentationClick}
-          />
-        )
-        : null),
-      (amIPresenter && allowExternalVideo
-        ? (
-          <DropdownListItem
-            icon="video"
-            label={!isSharingVideo ? intl.formatMessage(intlMessages.startExternalVideoLabel)
-              : intl.formatMessage(intlMessages.stopExternalVideoLabel)}
-            description="External Video"
-            key="external-video"
-            onClick={isSharingVideo ? stopExternalVideoShare : this.handleExternalVideoClick}
-          />
-        )
-        : null),
-      (amIPresenter && isSelectRandomUserEnabled
-        ? (
-          <DropdownListItem
-            icon="user"
-            label={intl.formatMessage(intlMessages.selectRandUserLabel)}
-            description={intl.formatMessage(intlMessages.selectRandUserDesc)}
-            key={this.selectUserRandId}
-            onClick={() => mountModal(<RandomUserSelectContainer isSelectedUser={false} />)}
-          />
-        )
-        : null),
-    ]);
-=======
     const actions = [];
 
     if (amIPresenter) {
@@ -270,7 +201,6 @@
     }
 
     return actions;
->>>>>>> f64429cb
   }
 
   makePresentationItems() {
@@ -294,19 +224,6 @@
         itemStyles[styles.isCurrent] = p.current;
 
         return (
-<<<<<<< HEAD
-          <DropdownListItem
-            className={cx(itemStyles)}
-            icon="file"
-            iconRight={p.current ? 'check' : null}
-            label={p.name}
-            description="uploaded presentation file"
-            key={`uploaded-presentation-${p.id}`}
-            onClick={() => {
-              setPresentation(p.id, podId);
-            }}
-          />
-=======
           {
             className: cx(itemStyles),
             icon: "file",
@@ -318,7 +235,6 @@
               setPresentation(p.id, podId);
             },
           }
->>>>>>> f64429cb
         );
       });
 
@@ -362,15 +278,6 @@
             circle
             onClick={() => null}
           />
-<<<<<<< HEAD
-        </DropdownTrigger>
-        <DropdownContent placement="top left">
-          <DropdownList className={styles.scrollableList}>
-            {children}
-          </DropdownList>
-        </DropdownContent>
-      </Dropdown>
-=======
         }
         actions={children}
         opts={{
@@ -385,7 +292,6 @@
           transformorigin: { vertical: 'top', horizontal: 'left' },
         }}
       />
->>>>>>> f64429cb
     );
   }
 }
