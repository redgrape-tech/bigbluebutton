--- conflicted
+++ resolved
@@ -73,11 +73,10 @@
     id: 'app.actionsBar.actionsDropdown.createBreakoutRoomDesc',
     description: 'Description of create breakout room option',
   },
-<<<<<<< HEAD
   invitationItem: {
     id: 'app.invitation.title',
     description: 'invitation to breakout title',
-=======
+  },
   takePresenter: {
     id: 'app.actionsBar.actionsDropdown.takePresenter',
     description: 'Label for take presenter role option',
@@ -85,21 +84,16 @@
   takePresenterDesc: {
     id: 'app.actionsBar.actionsDropdown.takePresenterDesc',
     description: 'Description of take presenter role option',
->>>>>>> 6c561b10
   },
 });
 
 class ActionsDropdown extends Component {
   constructor(props) {
     super(props);
-<<<<<<< HEAD
     this.handlePresentationClick = this.handlePresentationClick.bind(this);
     this.handleCreateBreakoutRoomClick = this.handleCreateBreakoutRoomClick.bind(this);
     this.onCreateBreakouts = this.onCreateBreakouts.bind(this);
     this.onInvitationUsers = this.onInvitationUsers.bind(this);
-  }
-=======
->>>>>>> 6c561b10
 
     this.presentationItemId = _.uniqueId('action-item-');
     this.recordId = _.uniqueId('action-item-');
@@ -134,12 +128,9 @@
       isUserModerator,
       meetingIsBreakout,
       hasBreakoutRoom,
-<<<<<<< HEAD
       getUsersNotAssigned,
       users,
-=======
       handleTakePresenter,
->>>>>>> 6c561b10
     } = this.props;
 
     const {
@@ -147,16 +138,13 @@
       pollBtnDesc,
       presentationLabel,
       presentationDesc,
-<<<<<<< HEAD
       startRecording,
       stopRecording,
       createBreakoutRoom,
       createBreakoutRoomDesc,
       invitationItem,
-=======
       takePresenter,
       takePresenterDesc,
->>>>>>> 6c561b10
     } = intlMessages;
 
     const {
