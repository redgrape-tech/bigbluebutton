--- conflicted
+++ resolved
@@ -27,11 +27,9 @@
     id: 'app.actionsBar.actionsDropdown.presentationLabel',
     description: 'Upload a presentation option label',
   },
-<<<<<<< HEAD
-=======
-  initPollLabel: {
-    id: 'app.actionsBar.actionsDropdown.initPollLabel',
-    description: 'Initiate a poll option label',
+  presentationDesc: {
+    id: 'app.actionsBar.actionsDropdown.presentationDesc',
+    description: 'adds context to upload presentation option',
   },
   desktopShareLabel: {
     id: 'app.actionsBar.actionsDropdown.desktopShareLabel',
@@ -40,19 +38,6 @@
   stopDesktopShareLabel: {
     id: 'app.actionsBar.actionsDropdown.stopDesktopShareLabel',
     description: 'Stop Desktop Share option label',
-  },
->>>>>>> 4fd4cc1e
-  presentationDesc: {
-    id: 'app.actionsBar.actionsDropdown.presentationDesc',
-    description: 'adds context to upload presentation option',
-  },
-<<<<<<< HEAD
-});
-
-=======
-  initPollDesc: {
-    id: 'app.actionsBar.actionsDropdown.initPollDesc',
-    description: 'adds context to init Poll option',
   },
   desktopShareDesc: {
     id: 'app.actionsBar.actionsDropdown.desktopShareDesc',
@@ -64,11 +49,6 @@
   },
 });
 
-const presentation = () => { console.log('Should show the uploader component'); };
-
-const polling = () => { console.log('Should initiate a polling'); };
-
->>>>>>> 4fd4cc1e
 class ActionsDropdown extends Component {
   constructor(props) {
     super(props);
@@ -96,33 +76,7 @@
       isVideoBroadcasting,
     } = this.props;
 
-    // temporarily disabling the functionality
     if (!isUserPresenter) return null;
-
-    //let screenshareDropdown;
-
-<<<<<<< HEAD
-    if (!isUserPresenter) return null;
-=======
-    //if (isVideoBroadcasting()) {
-    //  screenshareDropdown =
-    //    <DropdownListItem
-    //      icon="desktop"
-    //      label={intl.formatMessage(intlMessages.stopDesktopShareLabel)}
-    //      description={intl.formatMessage(intlMessages.stopDesktopShareDesc)}
-    //      onClick={() => {handleUnshareScreen(), setTimeout(function() {this.forceUpdate();}, 3500);}}
-    //    />
-    //}
-    //else {
-    //  screenshareDropdown =
-    //        <DropdownListItem
-    //          icon="desktop"
-    //          label={intl.formatMessage(intlMessages.desktopShareLabel)}
-    //          description={intl.formatMessage(intlMessages.desktopShareDesc)}
-    //          onClick={() => {handleShareScreen(), setTimeout(function() {this.forceUpdate();}, 3500);}}
-    //    />
-    //}
->>>>>>> 4fd4cc1e
 
     return (
       <Dropdown ref={(ref) => { this._dropdown = ref; }}>
@@ -142,26 +96,13 @@
               icon="presentation"
               label={intl.formatMessage(intlMessages.presentationLabel)}
               description={intl.formatMessage(intlMessages.presentationDesc)}
-<<<<<<< HEAD
               onClick={this.handlePresentationClick}
-=======
-              onClick={presentation.bind(this)}
             />
-
-            {/* These icons are unaligned because of the font issue
-                Check it later */}
-            <DropdownListItem
-              icon="polling"
-              label={intl.formatMessage(intlMessages.initPollLabel)}
-              description={intl.formatMessage(intlMessages.initPollDesc)}
-              onClick={polling.bind(this)}
-            />
-            <DropdownListItem
+           <DropdownListItem
               icon="desktop"
               label={intl.formatMessage(intlMessages.desktopShareLabel)}
               description={intl.formatMessage(intlMessages.desktopShareDesc)}
               onClick={handleShareScreen}
->>>>>>> 4fd4cc1e
             />
             <DropdownListItem
               icon="desktop"
@@ -169,7 +110,6 @@
               description={intl.formatMessage(intlMessages.stopDesktopShareDesc)}
               onClick={handleUnshareScreen}
             />
-
           </DropdownList>
         </DropdownContent>
       </Dropdown>
