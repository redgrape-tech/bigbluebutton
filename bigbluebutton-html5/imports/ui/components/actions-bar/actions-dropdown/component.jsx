import React, { PureComponent } from 'react';
import PropTypes from 'prop-types';
import { defineMessages } from 'react-intl';
import withShortcutHelper from '/imports/ui/components/shortcut-help/service';
import ExternalVideoModal from '/imports/ui/components/external-video-player/modal/container';
import RandomUserSelectContainer from '/imports/ui/components/common/modal/random-user/container';
import LayoutModalContainer from '/imports/ui/components/layout/modal/container';
import BBBMenu from '/imports/ui/components/common/menu/component';
import Styled from './styles';
import { colorPrimary } from '/imports/ui/stylesheets/styled-components/palette';
import { PANELS, ACTIONS, LAYOUT_TYPE } from '../../layout/enums';
import { uniqueId } from '/imports/utils/string-utils';
import { isPresentationEnabled } from '/imports/ui/services/features';
import {isLayoutsEnabled} from '/imports/ui/services/features';

const propTypes = {
  amIPresenter: PropTypes.bool.isRequired,
  intl: PropTypes.shape({
    formatMessage: PropTypes.func.isRequired,
  }).isRequired,
  amIModerator: PropTypes.bool.isRequired,
  shortcuts: PropTypes.string,
  handleTakePresenter: PropTypes.func.isRequired,
  allowExternalVideo: PropTypes.bool.isRequired,
  stopExternalVideoShare: PropTypes.func.isRequired,
  isMobile: PropTypes.bool.isRequired,
  setMeetingLayout: PropTypes.func.isRequired,
  setPushLayout: PropTypes.func.isRequired,
  showPushLayout: PropTypes.bool.isRequired,
};

const defaultProps = {
  shortcuts: '',
  settingsLayout: LAYOUT_TYPE.SMART_LAYOUT,
};

const intlMessages = defineMessages({
  actionsLabel: {
    id: 'app.actionsBar.actionsDropdown.actionsLabel',
    description: 'Actions button label',
  },
  presentationLabel: {
    id: 'app.actionsBar.actionsDropdown.presentationLabel',
    description: 'Upload a presentation option label',
  },
  presentationDesc: {
    id: 'app.actionsBar.actionsDropdown.presentationDesc',
    description: 'adds context to upload presentation option',
  },
  desktopShareDesc: {
    id: 'app.actionsBar.actionsDropdown.desktopShareDesc',
    description: 'adds context to desktop share option',
  },
  stopDesktopShareDesc: {
    id: 'app.actionsBar.actionsDropdown.stopDesktopShareDesc',
    description: 'adds context to stop desktop share option',
  },
  pollBtnLabel: {
    id: 'app.actionsBar.actionsDropdown.pollBtnLabel',
    description: 'poll menu toggle button label',
  },
  pollBtnDesc: {
    id: 'app.actionsBar.actionsDropdown.pollBtnDesc',
    description: 'poll menu toggle button description',
  },
  takePresenter: {
    id: 'app.actionsBar.actionsDropdown.takePresenter',
    description: 'Label for take presenter role option',
  },
  takePresenterDesc: {
    id: 'app.actionsBar.actionsDropdown.takePresenterDesc',
    description: 'Description of take presenter role option',
  },
  startExternalVideoLabel: {
    id: 'app.actionsBar.actionsDropdown.shareExternalVideo',
    description: 'Start sharing external video button',
  },
  stopExternalVideoLabel: {
    id: 'app.actionsBar.actionsDropdown.stopShareExternalVideo',
    description: 'Stop sharing external video button',
  },
  selectRandUserLabel: {
    id: 'app.actionsBar.actionsDropdown.selectRandUserLabel',
    description: 'Label for selecting a random user',
  },
  selectRandUserDesc: {
    id: 'app.actionsBar.actionsDropdown.selectRandUserDesc',
    description: 'Description for select random user option',
  },
  propagateLayoutLabel: {
    id: 'app.actionsBar.actionsDropdown.propagateLayoutLabel',
    description: 'Label for propagate layout button',
  },
  layoutModal: {
    id: 'app.actionsBar.actionsDropdown.layoutModal',
    description: 'Label for layouts selection button',
  },
});

const handlePresentationClick = () => Session.set('showUploadPresentationView', true);

class ActionsDropdown extends PureComponent {
  constructor(props) {
    super(props);

<<<<<<< HEAD
    this.presentationItemId = _.uniqueId('action-item-');
    this.pollId = _.uniqueId('action-item-');
    this.takePresenterId = _.uniqueId('action-item-');
    this.selectUserRandId = _.uniqueId('action-item-');
    this.state = {
      isExternalVideoModalOpen: false,
      isRandomUserSelectModalOpen: false,
      isLayoutModalOpen: false, 
    }
=======
    this.presentationItemId = uniqueId('action-item-');
    this.pollId = uniqueId('action-item-');
    this.takePresenterId = uniqueId('action-item-');
    this.selectUserRandId = uniqueId('action-item-');
>>>>>>> 3f062541

    this.handleExternalVideoClick = this.handleExternalVideoClick.bind(this);
    this.makePresentationItems = this.makePresentationItems.bind(this);
    this.setExternalVideoModalIsOpen = this.setExternalVideoModalIsOpen.bind(this);
    this.setRandomUserSelectModalIsOpen = this.setRandomUserSelectModalIsOpen.bind(this);
    this.setLayoutModalIsOpen = this.setLayoutModalIsOpen.bind(this);
  }

  componentDidUpdate(prevProps) {
    const { amIPresenter: wasPresenter } = prevProps;
    const { amIPresenter: isPresenter } = this.props;
    if (wasPresenter && !isPresenter) {
      this.setExternalVideoModalIsOpen(false);
    }
  }

  handleExternalVideoClick() {
    this.setExternalVideoModalIsOpen(true);
  }

  getAvailableActions() {
    const {
      intl,
      amIPresenter,
      allowExternalVideo,
      handleTakePresenter,
      isSharingVideo,
      isPollingEnabled,
      isSelectRandomUserEnabled,
      stopExternalVideoShare,
      layoutContextDispatch,
      setMeetingLayout,
      setPushLayout,
      showPushLayout,
      amIModerator,
    } = this.props;

    const {
      pollBtnLabel,
      presentationLabel,
      takePresenter,
    } = intlMessages;

    const {
      formatMessage,
    } = intl;

    const actions = [];

    if (amIPresenter && isPresentationEnabled()) {
      actions.push({
        icon: "upload",
        dataTest: "managePresentations",
        label: formatMessage(presentationLabel),
        key: this.presentationItemId,
        onClick: handlePresentationClick,
        dividerTop: this.props?.presentations?.length > 1 ? true : false,
      })
    }

    if (amIPresenter && isPollingEnabled) {
      actions.push({
        icon: "polling",
        dataTest: "polling",
        label: formatMessage(pollBtnLabel),
        key: this.pollId,
        onClick: () => {
          if (Session.equals('pollInitiated', true)) {
            Session.set('resetPollPanel', true);
          }
          layoutContextDispatch({
            type: ACTIONS.SET_SIDEBAR_CONTENT_IS_OPEN,
            value: true,
          });
          layoutContextDispatch({
            type: ACTIONS.SET_SIDEBAR_CONTENT_PANEL,
            value: PANELS.POLL,
          });
          Session.set('forcePollOpen', true);
        },
      })
    }

    if (!amIPresenter && amIModerator) {
      actions.push({
        icon: "presentation",
        label: formatMessage(takePresenter),
        key: this.takePresenterId,
        onClick: () => handleTakePresenter(),
      });
    }

    if (amIPresenter && allowExternalVideo) {
      actions.push({
        icon: !isSharingVideo ? "external-video" : "external-video_off",
        label: !isSharingVideo ? intl.formatMessage(intlMessages.startExternalVideoLabel)
          : intl.formatMessage(intlMessages.stopExternalVideoLabel),
        key: "external-video",
        onClick: isSharingVideo ? stopExternalVideoShare : this.handleExternalVideoClick,
        dataTest: "shareExternalVideo",
      })
    }

    if (amIPresenter && isSelectRandomUserEnabled) {
      actions.push({
        icon: "user",
        label: intl.formatMessage(intlMessages.selectRandUserLabel),
        key: this.selectUserRandId,
        onClick: () => this.setRandomUserSelectModalIsOpen(true),
        dataTest: "selectRandomUser",
      })
    }

    if (amIPresenter && showPushLayout && isLayoutsEnabled()) {
      actions.push({
        icon: 'send',
        label: intl.formatMessage(intlMessages.propagateLayoutLabel),
        key: 'propagate layout',
        onClick: amIPresenter ? setMeetingLayout : setPushLayout,
        dataTest: 'propagateLayout',
      });
    }

    if (isLayoutsEnabled()){
      actions.push({
        icon: 'send',
        label: intl.formatMessage(intlMessages.layoutModal),
        key: 'layoutModal',
        onClick: () => this.setLayoutModalIsOpen(true),
        dataTest: 'layoutModal',
      });
    }
    
    return actions;
  }

  makePresentationItems() {
    const {
      presentations,
      setPresentation,
      podIds,
    } = this.props;

    if (!podIds || podIds.length < 1) return [];

    // We still have code for other pods from the Flash client. This intentionally only cares
    // about the first one because it's the default.
    const { podId } = podIds[0];

    const presentationItemElements = presentations
      .sort((a, b) => (a.name.localeCompare(b.name)))
      .map((p) => {
        const customStyles = { color: colorPrimary };

        return (
          {
            customStyles: p.current ? customStyles : null,
            icon: "file",
            iconRight: p.current ? 'check' : null,
            selected: p.current ? true : false,
            label: p.name,
            description: "uploaded presentation file",
            key: `uploaded-presentation-${p.id}`,
            onClick: () => {
              setPresentation(p.id, podId);
            },
          }
        );
      });

    return presentationItemElements;
  }

  setExternalVideoModalIsOpen(value) {
    this.setState({isExternalVideoModalOpen: value});
  }
  setRandomUserSelectModalIsOpen(value) {
    this.setState({isRandomUserSelectModalOpen: value});
  }
  setLayoutModalIsOpen(value) {
    this.setState({isLayoutModalOpen: value});
  }

  renderModal(isOpen, setIsOpen, priority, Component, otherOptions) {
    return isOpen ? <Component 
      {...{
        ...otherOptions,
        onRequestClose: () => setIsOpen(false),
        priority,
        setIsOpen,
        isOpen
      }}
    /> : null
  }

  render() {
    const {
      intl,
      amIPresenter,
      shortcuts: OPEN_ACTIONS_AK,
      isMeteorConnected,
      isDropdownOpen,
      isMobile,
      isRTL,
    } = this.props;

    const { isExternalVideoModalOpen, 
            isRandomUserSelectModalOpen, isLayoutModalOpen } = this.state;

    const availableActions = this.getAvailableActions();
    const availablePresentations = this.makePresentationItems();
    const children = availablePresentations.length > 1 && amIPresenter
      ? availablePresentations.concat(availableActions) : availableActions;

    const customStyles = { top: '-1rem' };

    if (availableActions.length === 0
      || !isMeteorConnected) {
      return null;
    }

    return (
      <>
        <BBBMenu
          customStyles={!isMobile ? customStyles : null}
          accessKey={OPEN_ACTIONS_AK}
          trigger={
            <Styled.HideDropdownButton
              open={isDropdownOpen}
              hideLabel
              aria-label={intl.formatMessage(intlMessages.actionsLabel)}
              data-test="actionsButton"
              label={intl.formatMessage(intlMessages.actionsLabel)}
              icon="plus"
              color="primary"
              size="lg"
              circle
              onClick={() => null}
            />
          }
          actions={children}
          opts={{
            id: "actions-dropdown-menu",
            keepMounted: true,
            transitionDuration: 0,
            elevation: 3,
            getContentAnchorEl: null,
            fullwidth: "true",
            anchorOrigin: { vertical: 'top', horizontal: isRTL ? 'right' : 'left' },
            transformOrigin: { vertical: 'bottom', horizontal: isRTL ? 'right' : 'left' },
          }}
        />
        {this.renderModal(isExternalVideoModalOpen, this.setExternalVideoModalIsOpen, "low",
          ExternalVideoModal)}
        {this.renderModal(isRandomUserSelectModalOpen, this.setRandomUserSelectModalIsOpen, 
          "low", RandomUserSelectContainer)}
        {this.renderModal(isLayoutModalOpen, this.setLayoutModalIsOpen, 
          "low", LayoutModalContainer, {...this.props, isSelectedUser:false})}
      </>
    );
  }
}

ActionsDropdown.propTypes = propTypes;
ActionsDropdown.defaultProps = defaultProps;

export default withShortcutHelper(ActionsDropdown, 'openActions');<|MERGE_RESOLUTION|>--- conflicted
+++ resolved
@@ -103,22 +103,15 @@
   constructor(props) {
     super(props);
 
-<<<<<<< HEAD
-    this.presentationItemId = _.uniqueId('action-item-');
-    this.pollId = _.uniqueId('action-item-');
-    this.takePresenterId = _.uniqueId('action-item-');
-    this.selectUserRandId = _.uniqueId('action-item-');
+    this.presentationItemId = uniqueId('action-item-');
+    this.pollId = uniqueId('action-item-');
+    this.takePresenterId = uniqueId('action-item-');
+    this.selectUserRandId = uniqueId('action-item-');
     this.state = {
       isExternalVideoModalOpen: false,
       isRandomUserSelectModalOpen: false,
       isLayoutModalOpen: false, 
     }
-=======
-    this.presentationItemId = uniqueId('action-item-');
-    this.pollId = uniqueId('action-item-');
-    this.takePresenterId = uniqueId('action-item-');
-    this.selectUserRandId = uniqueId('action-item-');
->>>>>>> 3f062541
 
     this.handleExternalVideoClick = this.handleExternalVideoClick.bind(this);
     this.makePresentationItems = this.makePresentationItems.bind(this);
