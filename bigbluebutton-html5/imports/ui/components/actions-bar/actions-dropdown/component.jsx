--- conflicted
+++ resolved
@@ -121,7 +121,6 @@
     } = this.props;
 
     return _.compact([
-<<<<<<< HEAD
       (isUserPresenter ?
         <DropdownListItem
           icon="user"
@@ -133,18 +132,6 @@
             Session.set('forcePollOpen', true);
           }}
         />
-=======
-      (isUserPresenter
-        ? (
-          <DropdownListItem
-            icon="user"
-            label={intl.formatMessage(intlMessages.pollBtnLabel)}
-            description={intl.formatMessage(intlMessages.pollBtnDesc)}
-            key={this.pollId}
-            onClick={() => togglePollMenu()}
-          />
-        )
->>>>>>> 56334799
         : null),
       (isUserPresenter
         ? (
