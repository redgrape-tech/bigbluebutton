--- conflicted
+++ resolved
@@ -58,13 +58,8 @@
     return null; // temporarily disabling the functionality
 
     return (
-<<<<<<< HEAD
       <Dropdown ref="dropdown">
         <DropdownTrigger tabIndex={0}>
-=======
-      <Dropdown>
-        <DropdownTrigger>
->>>>>>> 76beca55
           <Button
             label={intl.formatMessage(intlMessages.actionsLabel)}
             icon="add"
