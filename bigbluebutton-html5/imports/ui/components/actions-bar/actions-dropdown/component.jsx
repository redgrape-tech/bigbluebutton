import React, { Component } from 'react';
import PropTypes from 'prop-types';
import { defineMessages, injectIntl, intlShape } from 'react-intl';
import _ from 'lodash';
import Button from '/imports/ui/components/button/component';
import Dropdown from '/imports/ui/components/dropdown/component';
import DropdownTrigger from '/imports/ui/components/dropdown/trigger/component';
import DropdownContent from '/imports/ui/components/dropdown/content/component';
import DropdownList from '/imports/ui/components/dropdown/list/component';
import DropdownListItem from '/imports/ui/components/dropdown/list/item/component';
import PresentationUploaderContainer from '/imports/ui/components/presentation/presentation-uploader/container';
import { withModalMounter } from '/imports/ui/components/modal/service';
import styles from '../styles';

const propTypes = {
  isUserPresenter: PropTypes.bool.isRequired,
  intl: intlShape.isRequired,
  mountModal: PropTypes.func.isRequired,
};

const intlMessages = defineMessages({
  actionsLabel: {
    id: 'app.actionsBar.actionsDropdown.actionsLabel',
    description: 'Actions button label',
  },
  presentationLabel: {
    id: 'app.actionsBar.actionsDropdown.presentationLabel',
    description: 'Upload a presentation option label',
  },
  presentationDesc: {
    id: 'app.actionsBar.actionsDropdown.presentationDesc',
    description: 'adds context to upload presentation option',
  },
  desktopShareLabel: {
    id: 'app.actionsBar.actionsDropdown.desktopShareLabel',
    description: 'Desktop Share option label',
  },
  stopDesktopShareLabel: {
    id: 'app.actionsBar.actionsDropdown.stopDesktopShareLabel',
    description: 'Stop Desktop Share option label',
  },
  desktopShareDesc: {
    id: 'app.actionsBar.actionsDropdown.desktopShareDesc',
    description: 'adds context to desktop share option',
  },
  stopDesktopShareDesc: {
    id: 'app.actionsBar.actionsDropdown.stopDesktopShareDesc',
    description: 'adds context to stop desktop share option',
  },
});

class ActionsDropdown extends Component {
  constructor(props) {
    super(props);
    this.handlePresentationClick = this.handlePresentationClick.bind(this);
  }

  componentDidMount() {
    this.uniqueId = _.uniqueId('actions-list-item-');
  }

  componentWillUpdate(nextProps) {
    const { isUserPresenter: isPresenter } = nextProps;
    const { isUserPresenter: wasPresenter, mountModal } = this.props;
    if (wasPresenter && !isPresenter) {
      mountModal(null);
    }
  }

  handlePresentationClick() {
    this.props.mountModal(<PresentationUploaderContainer />);
  }

  render() {
    const {
      intl,
      isUserPresenter,
      handleShareScreen,
      handleUnshareScreen,
      isVideoBroadcasting,
    } = this.props;

    if (!isUserPresenter) return null;

    return (
      <Dropdown ref={(ref) => { this._dropdown = ref; }} >
        <DropdownTrigger tabIndex={0} >
          <Button
            hideLabel
            aria-label={intl.formatMessage(intlMessages.actionsLabel)}
            className={styles.button}
            label={intl.formatMessage(intlMessages.actionsLabel)}
            icon="plus"
            color="primary"
            size="lg"
            circle
            onClick={() => null}
          />
        </DropdownTrigger>
        <DropdownContent placement="top left">
          <DropdownList>
<<<<<<< HEAD
            {// DropdownList is expecting an array of children, because we currently
             // only have 1 DropdownListItem this syntax is used to supress the
             // console warning.
              [
                (<DropdownListItem
                  key={this.uniqueId}
                  icon="presentation"
                  label={intl.formatMessage(intlMessages.presentationLabel)}
                  description={intl.formatMessage(intlMessages.presentationDesc)}
                  onClick={this.handlePresentationClick}
                />)
              ]
            }
=======
            <DropdownListItem
              icon="presentation"
              label={intl.formatMessage(intlMessages.presentationLabel)}
              description={intl.formatMessage(intlMessages.presentationDesc)}
              onClick={this.handlePresentationClick}
            />
           <DropdownListItem
              icon="desktop"
              label={intl.formatMessage(intlMessages.desktopShareLabel)}
              description={intl.formatMessage(intlMessages.desktopShareDesc)}
              onClick={handleShareScreen}
            />
            <DropdownListItem
              icon="desktop"
              label={intl.formatMessage(intlMessages.stopDesktopShareLabel)}
              description={intl.formatMessage(intlMessages.stopDesktopShareDesc)}
              onClick={handleUnshareScreen}
            />
>>>>>>> 830627ea
          </DropdownList>
        </DropdownContent>
      </Dropdown>
    );
  }
}

ActionsDropdown.propTypes = propTypes;

export default withModalMounter(injectIntl(ActionsDropdown));<|MERGE_RESOLUTION|>--- conflicted
+++ resolved
@@ -99,28 +99,13 @@
         </DropdownTrigger>
         <DropdownContent placement="top left">
           <DropdownList>
-<<<<<<< HEAD
-            {// DropdownList is expecting an array of children, because we currently
-             // only have 1 DropdownListItem this syntax is used to supress the
-             // console warning.
-              [
-                (<DropdownListItem
-                  key={this.uniqueId}
-                  icon="presentation"
-                  label={intl.formatMessage(intlMessages.presentationLabel)}
-                  description={intl.formatMessage(intlMessages.presentationDesc)}
-                  onClick={this.handlePresentationClick}
-                />)
-              ]
-            }
-=======
             <DropdownListItem
               icon="presentation"
               label={intl.formatMessage(intlMessages.presentationLabel)}
               description={intl.formatMessage(intlMessages.presentationDesc)}
               onClick={this.handlePresentationClick}
             />
-           <DropdownListItem
+            <DropdownListItem
               icon="desktop"
               label={intl.formatMessage(intlMessages.desktopShareLabel)}
               description={intl.formatMessage(intlMessages.desktopShareDesc)}
@@ -132,7 +117,6 @@
               description={intl.formatMessage(intlMessages.stopDesktopShareDesc)}
               onClick={handleUnshareScreen}
             />
->>>>>>> 830627ea
           </DropdownList>
         </DropdownContent>
       </Dropdown>
