--- conflicted
+++ resolved
@@ -170,13 +170,8 @@
 
   return shouldAllowScreensharing
     ? (
-<<<<<<< HEAD
-      <Styled.ScreenShareButton
+      <Button
         disabled={(!isMeteorConnected && !isVideoBroadcasting)}
-=======
-      <Button
-        disabled={(!isMeteorConnected && !isVideoBroadcasting) || !screenshareDataSavingSetting}
->>>>>>> 267a6f5c
         icon={isVideoBroadcasting ? 'desktop' : 'desktop_off'}
         data-test={dataTest}
         label={intl.formatMessage(vLabel)}
