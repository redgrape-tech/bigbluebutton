--- conflicted
+++ resolved
@@ -92,7 +92,6 @@
   });
 };
 
-<<<<<<< HEAD
 class QuickPollDropdown extends Component {
   render() {
     const {
@@ -104,21 +103,11 @@
       activePoll,
       className,
     } = this.props;
-=======
-const QuickPollDropdown = (props) => {
-  const { amIPresenter, intl, parseCurrentSlideContent } = props;
-  const parsedSlide = parseCurrentSlideContent(
-    intl.formatMessage(intlMessages.yesOptionLabel),
-    intl.formatMessage(intlMessages.noOptionLabel),
-    intl.formatMessage(intlMessages.abstentionOptionLabel),
-    intl.formatMessage(intlMessages.trueOptionLabel),
-    intl.formatMessage(intlMessages.falseOptionLabel),
-  );
->>>>>>> b2c70241
 
     const parsedSlide = parseCurrentSlideContent(
       intl.formatMessage(intlMessages.yesOptionLabel),
       intl.formatMessage(intlMessages.noOptionLabel),
+      intl.formatMessage(intlMessages.abstentionOptionLabel),
       intl.formatMessage(intlMessages.trueOptionLabel),
       intl.formatMessage(intlMessages.falseOptionLabel),
     );
