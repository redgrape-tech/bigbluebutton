import React, { Component } from 'react';
import PropTypes from 'prop-types';
import { defineMessages } from 'react-intl';
import _ from 'lodash';
import Button from '/imports/ui/components/button/component';
import Dropdown from '/imports/ui/components/dropdown/component';
import { styles } from '../styles';
import { PANELS, ACTIONS } from '../../layout/enums';

const intlMessages = defineMessages({
  quickPollLabel: {
    id: 'app.poll.quickPollTitle',
    description: 'Quick poll button title',
  },
  trueOptionLabel: {
    id: 'app.poll.t',
    description: 'Poll true option value',
  },
  falseOptionLabel: {
    id: 'app.poll.f',
    description: 'Poll false option value',
  },
  yesOptionLabel: {
    id: 'app.poll.y',
    description: 'Poll yes option value',
  },
  noOptionLabel: {
    id: 'app.poll.n',
    description: 'Poll no option value',
  },
  abstentionOptionLabel: {
    id: 'app.poll.abstention',
    description: 'Poll Abstention option value',
  },
});

const propTypes = {
  intl: PropTypes.shape({
    formatMessage: PropTypes.func.isRequired,
  }).isRequired,
  parseCurrentSlideContent: PropTypes.func.isRequired,
  amIPresenter: PropTypes.bool.isRequired,
};

const getLocalizedAnswers = (type, intl, pollTypes) => {
  switch (type) {
    case pollTypes.TrueFalse:
      return [
        intl.formatMessage(intlMessages.trueOptionLabel),
        intl.formatMessage(intlMessages.falseOptionLabel),
      ];
    case pollTypes.YesNo:
      return [
        intl.formatMessage(intlMessages.yesOptionLabel),
        intl.formatMessage(intlMessages.noOptionLabel),
      ];
    case pollTypes.YesNoAbstention:
      return [
        intl.formatMessage(intlMessages.yesOptionLabel),
        intl.formatMessage(intlMessages.noOptionLabel),
        intl.formatMessage(intlMessages.abstentionOptionLabel),
      ];
    default:
      return null;
  }
};

<<<<<<< HEAD
const handleClickQuickPoll = (newLayoutContextDispatch) => {
  newLayoutContextDispatch({
    type: ACTIONS.SET_SIDEBAR_CONTENT_IS_OPEN,
    value: true,
  });
  newLayoutContextDispatch({
    type: ACTIONS.SET_SIDEBAR_CONTENT_PANEL,
    value: PANELS.POLL,
  });
  Session.set('forcePollOpen', true);
  Session.set('pollInitiated', true);
};

const getAvailableQuickPolls = (
  slideId, parsedSlides, startPoll, intl, newLayoutContextDispatch,
) => {
=======
const getAvailableQuickPolls = (slideId, parsedSlides, startPoll, intl, pollTypes) => {
>>>>>>> 8b8d3026
  const pollItemElements = parsedSlides.map((poll) => {
    const { poll: label } = poll;
    let { type } = poll;
    let itemLabel = label;
    let answers = null;

    if (type !== pollTypes.YesNo && 
        type !== pollTypes.YesNoAbstention && 
        type !== pollTypes.TrueFalse) 
    {
      const { options } = itemLabel;
      itemLabel = options.join('/').replace(/[\n.)]/g, '');
    } else {
      answers = getLocalizedAnswers(type, intl, pollTypes);
      type = pollTypes.Custom;
    }

    // removes any whitespace from the label
    itemLabel = itemLabel.replace(/\s+/g, '').toUpperCase();

    const numChars = {
      1: 'A', 2: 'B', 3: 'C', 4: 'D', 5: 'E',
    };
    itemLabel = itemLabel.split('').map((c) => {
      if (numChars[c]) return numChars[c];
      return c;
    }).join('');

    return (
      <Dropdown.DropdownListItem
        label={itemLabel}
        key={_.uniqueId('quick-poll-item')}
        onClick={() => {
          handleClickQuickPoll(newLayoutContextDispatch);
          startPoll(type, slideId, answers);
        }}
      />
    );
  });

  const sizes = [];
  return pollItemElements.filter((el) => {
    const { label } = el.props;
    if (label.length === sizes[sizes.length - 1]) return false;
    sizes.push(label.length);
    return el;
  });
};

class QuickPollDropdown extends Component {
  render() {
    const {
      amIPresenter,
      intl,
      parseCurrentSlideContent,
      startPoll,
      currentSlide,
      activePoll,
      className,
<<<<<<< HEAD
      newLayoutContextDispatch,
=======
      pollTypes,
>>>>>>> 8b8d3026
    } = this.props;

    const parsedSlide = parseCurrentSlideContent(
      intl.formatMessage(intlMessages.yesOptionLabel),
      intl.formatMessage(intlMessages.noOptionLabel),
      intl.formatMessage(intlMessages.abstentionOptionLabel),
      intl.formatMessage(intlMessages.trueOptionLabel),
      intl.formatMessage(intlMessages.falseOptionLabel),
    );

    const { slideId, quickPollOptions } = parsedSlide;
<<<<<<< HEAD
    const quickPolls = getAvailableQuickPolls(
      slideId, quickPollOptions, startPoll, intl, newLayoutContextDispatch,
    );
=======
    const quickPolls = getAvailableQuickPolls(slideId, quickPollOptions, startPoll, intl, pollTypes);
>>>>>>> 8b8d3026

    if (quickPollOptions.length === 0) return null;

    let quickPollLabel = '';
    if (quickPolls.length > 0) {
      const { props: pollProps } = quickPolls[0];
      quickPollLabel = pollProps.label;
    }

    let singlePollType = null;
    let answers = null;
    if (quickPolls.length === 1 && quickPollOptions.length) {
      const { type } = quickPollOptions[0];
      singlePollType = type;
    }

    if (singlePollType === pollTypes.TrueFalse || 
        singlePollType === pollTypes.YesNo || 
        singlePollType === pollTypes.YesNoAbstention) 
    {
      answers = getLocalizedAnswers(singlePollType, intl, pollTypes);
      singlePollType = pollTypes.Custom;
    }

    let btn = (
      <Button
        aria-label={intl.formatMessage(intlMessages.quickPollLabel)}
        className={styles.quickPollBtn}
        label={quickPollLabel}
        tooltipLabel={intl.formatMessage(intlMessages.quickPollLabel)}
        onClick={() => {
          handleClickQuickPoll(newLayoutContextDispatch);
          startPoll(singlePollType, currentSlide.id, answers);
        }}
        size="lg"
        disabled={!!activePoll}
      />
    );

    const usePollDropdown = quickPollOptions && quickPollOptions.length && quickPolls.length > 1;
    let dropdown = null;

    if (usePollDropdown) {
      btn = (
        <Button
          aria-label={intl.formatMessage(intlMessages.quickPollLabel)}
          className={styles.quickPollBtn}
          label={quickPollLabel}
          tooltipLabel={intl.formatMessage(intlMessages.quickPollLabel)}
          onClick={() => null}
          size="lg"
          disabled={!!activePoll}
        />
      );

      dropdown = (
        <Dropdown className={className}>
          <Dropdown.DropdownTrigger tabIndex={0}>
            {btn}
          </Dropdown.DropdownTrigger>
          <Dropdown.DropdownContent placement="top left">
            <Dropdown.DropdownList>
              {quickPolls}
            </Dropdown.DropdownList>
          </Dropdown.DropdownContent>
        </Dropdown>
      );
    }

    return amIPresenter && usePollDropdown ? (
      dropdown
    ) : (
      btn
    );
  }
}


QuickPollDropdown.propTypes = propTypes;

export default QuickPollDropdown;<|MERGE_RESOLUTION|>--- conflicted
+++ resolved
@@ -65,7 +65,6 @@
   }
 };
 
-<<<<<<< HEAD
 const handleClickQuickPoll = (newLayoutContextDispatch) => {
   newLayoutContextDispatch({
     type: ACTIONS.SET_SIDEBAR_CONTENT_IS_OPEN,
@@ -78,23 +77,16 @@
   Session.set('forcePollOpen', true);
   Session.set('pollInitiated', true);
 };
-
-const getAvailableQuickPolls = (
-  slideId, parsedSlides, startPoll, intl, newLayoutContextDispatch,
-) => {
-=======
-const getAvailableQuickPolls = (slideId, parsedSlides, startPoll, intl, pollTypes) => {
->>>>>>> 8b8d3026
+const getAvailableQuickPolls = (slideId, parsedSlides, startPoll, intl, pollTypes, newLayoutContextDispatch) => {
   const pollItemElements = parsedSlides.map((poll) => {
     const { poll: label } = poll;
     let { type } = poll;
     let itemLabel = label;
     let answers = null;
 
-    if (type !== pollTypes.YesNo && 
-        type !== pollTypes.YesNoAbstention && 
-        type !== pollTypes.TrueFalse) 
-    {
+    if (type !== pollTypes.YesNo &&
+      type !== pollTypes.YesNoAbstention &&
+      type !== pollTypes.TrueFalse) {
       const { options } = itemLabel;
       itemLabel = options.join('/').replace(/[\n.)]/g, '');
     } else {
@@ -144,11 +136,8 @@
       currentSlide,
       activePoll,
       className,
-<<<<<<< HEAD
       newLayoutContextDispatch,
-=======
       pollTypes,
->>>>>>> 8b8d3026
     } = this.props;
 
     const parsedSlide = parseCurrentSlideContent(
@@ -160,13 +149,7 @@
     );
 
     const { slideId, quickPollOptions } = parsedSlide;
-<<<<<<< HEAD
-    const quickPolls = getAvailableQuickPolls(
-      slideId, quickPollOptions, startPoll, intl, newLayoutContextDispatch,
-    );
-=======
-    const quickPolls = getAvailableQuickPolls(slideId, quickPollOptions, startPoll, intl, pollTypes);
->>>>>>> 8b8d3026
+    const quickPolls = getAvailableQuickPolls(slideId, quickPollOptions, startPoll, intl, pollTypes, newLayoutContextDispatch);
 
     if (quickPollOptions.length === 0) return null;
 
@@ -183,10 +166,9 @@
       singlePollType = type;
     }
 
-    if (singlePollType === pollTypes.TrueFalse || 
-        singlePollType === pollTypes.YesNo || 
-        singlePollType === pollTypes.YesNoAbstention) 
-    {
+    if (singlePollType === pollTypes.TrueFalse ||
+      singlePollType === pollTypes.YesNo ||
+      singlePollType === pollTypes.YesNoAbstention) {
       answers = getLocalizedAnswers(singlePollType, intl, pollTypes);
       singlePollType = pollTypes.Custom;
     }
