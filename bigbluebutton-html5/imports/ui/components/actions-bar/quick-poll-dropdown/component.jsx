--- conflicted
+++ resolved
@@ -42,46 +42,7 @@
   amIPresenter: PropTypes.bool.isRequired,
 };
 
-<<<<<<< HEAD
-const getLocalizedAnswers = (type, intl, pollTypes) => {
-  switch (type) {
-    case pollTypes.TrueFalse:
-      return [
-        intl.formatMessage(intlMessages.trueOptionLabel),
-        intl.formatMessage(intlMessages.falseOptionLabel),
-      ];
-    case pollTypes.YesNo:
-      return [
-        intl.formatMessage(intlMessages.yesOptionLabel),
-        intl.formatMessage(intlMessages.noOptionLabel),
-      ];
-    case pollTypes.YesNoAbstention:
-      return [
-        intl.formatMessage(intlMessages.yesOptionLabel),
-        intl.formatMessage(intlMessages.noOptionLabel),
-        intl.formatMessage(intlMessages.abstentionOptionLabel),
-      ];
-    default:
-      return null;
-  }
-};
-
-const handleClickQuickPoll = (newLayoutContextDispatch) => {
-  newLayoutContextDispatch({
-    type: ACTIONS.SET_SIDEBAR_CONTENT_IS_OPEN,
-    value: true,
-  });
-  newLayoutContextDispatch({
-    type: ACTIONS.SET_SIDEBAR_CONTENT_PANEL,
-    value: PANELS.POLL,
-  });
-  Session.set('forcePollOpen', true);
-  Session.set('pollInitiated', true);
-};
-const getAvailableQuickPolls = (slideId, parsedSlides, startPoll, intl, pollTypes, newLayoutContextDispatch) => {
-=======
 const getAvailableQuickPolls = (slideId, parsedSlides, startPoll, pollTypes) => {
->>>>>>> ecb95749
   const pollItemElements = parsedSlides.map((poll) => {
     const { poll: label } = poll;
     let { type } = poll;
@@ -150,11 +111,7 @@
     );
 
     const { slideId, quickPollOptions } = parsedSlide;
-<<<<<<< HEAD
-    const quickPolls = getAvailableQuickPolls(slideId, quickPollOptions, startPoll, intl, pollTypes, newLayoutContextDispatch);
-=======
     const quickPolls = getAvailableQuickPolls(slideId, quickPollOptions, startPoll, pollTypes);
->>>>>>> ecb95749
 
     if (quickPollOptions.length === 0) return null;
 
@@ -171,16 +128,6 @@
       singlePollType = type;
     }
 
-<<<<<<< HEAD
-    if (singlePollType === pollTypes.TrueFalse ||
-      singlePollType === pollTypes.YesNo ||
-      singlePollType === pollTypes.YesNoAbstention) {
-      answers = getLocalizedAnswers(singlePollType, intl, pollTypes);
-      singlePollType = pollTypes.Custom;
-    }
-
-=======
->>>>>>> ecb95749
     let btn = (
       <Button
         aria-label={intl.formatMessage(intlMessages.quickPollLabel)}
