--- conflicted
+++ resolved
@@ -2,11 +2,8 @@
 import { withTracker } from 'meteor/react-meteor-data';
 import { injectIntl } from 'react-intl';
 import QuickPollDropdown from './component';
-<<<<<<< HEAD
 import { NLayoutContext } from '../../layout/context/context';
-=======
 import PollService from '/imports/ui/components/poll/service';
->>>>>>> 8b8d3026
 
 const QuickPollDropdownContainer = (props) => {
   const newLayoutContext = useContext(NLayoutContext);
