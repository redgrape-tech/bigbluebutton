--- conflicted
+++ resolved
@@ -2,56 +2,34 @@
 import styles from './styles.scss';
 import EmojiContainer from './emoji-menu/container';
 import ActionsDropdown from './actions-dropdown/component';
-<<<<<<< HEAD
 import AudioControlsContainer from '../audio/audio-controls/container';
-=======
-import JoinAudioOptionsContainer from '../audio/audio-menu/container';
 import JoinVideoOptionsContainer from '../video-dock/video-menu/container';
-import MuteAudioContainer from './mute-button/container';
->>>>>>> 4fd4cc1e
 
 const ActionsBar = ({
   isUserPresenter,
+  handleExitAudio,
+  handleOpenJoinAudio,
+  handleExitVideo,
+  handleJoinVideo,
+  handleShareScreen,
+  handleUnshareScreen,
+  isVideoBroadcasting,
 }) => (
   <div className={styles.actionsbar}>
     <div className={styles.left}>
-      <ActionsDropdown {...{ isUserPresenter }} />
+      <ActionsDropdown {...{ isUserPresenter, handleShareScreen, handleUnshareScreen, isVideoBroadcasting}} />
     </div>
     <div className={styles.center}>
       <AudioControlsContainer />
-      {/* <JoinVideo /> */}
+      {Meteor.settings.public.kurento.enableVideo ?
+        <JoinVideoOptionsContainer
+          handleJoinVideo={handleJoinVideo}
+          handleCloseVideo={handleExitVideo}
+        />
+      : null}
       <EmojiContainer />
     </div>
   </div>
 );
 
-<<<<<<< HEAD
-export default ActionsBar;
-=======
-  render() {
-    const { isUserPresenter, handleShareScreen, handleUnshareScreen, isVideoBroadcasting} = this.props;
-
-    return (
-      <div className={styles.actionsbar}>
-        <div className={styles.left}>
-          <ActionsDropdown {...{ isUserPresenter, handleShareScreen, handleUnshareScreen, isVideoBroadcasting }} />
-        </div>
-        <div className={styles.center}>
-          <MuteAudioContainer />
-          <JoinAudioOptionsContainer
-            handleJoinAudio={this.props.handleOpenJoinAudio}
-            handleCloseAudio={this.props.handleExitAudio}
-          />
-          {Meteor.settings.public.kurento.enableVideo ?
-            <JoinVideoOptionsContainer
-              handleJoinVideo={this.props.handleJoinVideo}
-              handleCloseVideo={this.props.handleExitVideo}
-            />
-           : null}
-          <EmojiContainer />
-        </div>
-      </div>
-    );
-  }
-}
->>>>>>> 4fd4cc1e
+export default ActionsBar;