import React from 'react';
import cx from 'classnames';
import { styles } from './styles.scss';
import DesktopShare from './desktop-share/component';
import ActionsDropdown from './actions-dropdown/component';
import QuickPollDropdown from './quick-poll-dropdown/component';
import AudioControlsContainer from '../audio/audio-controls/container';
import JoinVideoOptionsContainer from '../video-provider/video-button/container';

import PresentationOptionsContainer from './presentation-options/component';

class ActionsBar extends React.PureComponent {
  render() {
    const {
      isUserPresenter,
      handleExitVideo,
      handleJoinVideo,
      handleShareScreen,
      handleUnshareScreen,
      isVideoBroadcasting,
      isUserModerator,
      recordSettingsList,
      toggleRecording,
      screenSharingCheck,
      enableVideo,
      createBreakoutRoom,
      meetingIsBreakout,
      hasBreakoutRoom,
      meetingName,
      users,
      isLayoutSwapped,
      toggleSwapLayout,
      getUsersNotAssigned,
      sendInvitation,
      getBreakouts,
      handleTakePresenter,
<<<<<<< HEAD
      intl,
      currentSlidHasContent,
      parseCurrentSlideContent,
=======
      isSharingVideo,
>>>>>>> 09362e30
    } = this.props;

    const {
      allowStartStopRecording,
      recording: isRecording,
      record,
    } = recordSettingsList;

    const actionBarClasses = {};
    const { enableExternalVideo } = Meteor.settings.public.app;

    actionBarClasses[styles.centerWithActions] = isUserPresenter;
    actionBarClasses[styles.center] = true;

    return (
      <div className={styles.actionsbar}>
        <div className={styles.left}>
          <ActionsDropdown {...{
            isUserPresenter,
            isUserModerator,
            allowStartStopRecording,
            allowExternalVideo: enableExternalVideo,
            isRecording,
            record,
            toggleRecording,
            createBreakoutRoom,
            meetingIsBreakout,
            hasBreakoutRoom,
            meetingName,
            users,
            getUsersNotAssigned,
            sendInvitation,
            getBreakouts,
            handleTakePresenter,
<<<<<<< HEAD
            intl,
=======
            isSharingVideo,
>>>>>>> 09362e30
          }}
          />
          <QuickPollDropdown
            {...{
              currentSlidHasContent,
              intl,
              isUserPresenter,
              parseCurrentSlideContent,
            }}
          />
        </div>
        <div
          className={
            isUserPresenter ? cx(styles.centerWithActions, actionBarClasses) : styles.center
          }
        >
          <AudioControlsContainer />
          {enableVideo
            ? (
              <JoinVideoOptionsContainer
                handleJoinVideo={handleJoinVideo}
                handleCloseVideo={handleExitVideo}
              />
            )
            : null}
          <DesktopShare {...{
            handleShareScreen,
            handleUnshareScreen,
            isVideoBroadcasting,
            isUserPresenter,
            screenSharingCheck,
          }}
          />
        </div>
        <div className={styles.right}>
          {isLayoutSwapped
            ? (
              <PresentationOptionsContainer
                toggleSwapLayout={toggleSwapLayout}
              />
            )
            : null
          }
        </div>
      </div>
    );
  }
}

export default ActionsBar;<|MERGE_RESOLUTION|>--- conflicted
+++ resolved
@@ -34,13 +34,10 @@
       sendInvitation,
       getBreakouts,
       handleTakePresenter,
-<<<<<<< HEAD
       intl,
       currentSlidHasContent,
       parseCurrentSlideContent,
-=======
       isSharingVideo,
->>>>>>> 09362e30
     } = this.props;
 
     const {
@@ -75,11 +72,8 @@
             sendInvitation,
             getBreakouts,
             handleTakePresenter,
-<<<<<<< HEAD
             intl,
-=======
             isSharingVideo,
->>>>>>> 09362e30
           }}
           />
           <QuickPollDropdown
