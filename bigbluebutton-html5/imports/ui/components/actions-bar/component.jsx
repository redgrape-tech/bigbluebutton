--- conflicted
+++ resolved
@@ -34,11 +34,8 @@
       stopExternalVideoShare,
       screenshareDataSavingSetting,
       isCaptionsAvailable,
-<<<<<<< HEAD
       isMeteorConnected,
-=======
       isPollingEnabled,
->>>>>>> 595d46f9
     } = this.props;
 
     const {
