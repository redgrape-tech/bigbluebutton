--- conflicted
+++ resolved
@@ -1,11 +1,7 @@
 import React from 'react';
 import cx from 'classnames';
 import { styles } from './styles.scss';
-<<<<<<< HEAD
-=======
-import EmojiSelect from './emoji-select/component';
 import DesktopShare from './desktop-share/component';
->>>>>>> 1d783b93
 import ActionsDropdown from './actions-dropdown/component';
 import AudioControlsContainer from '../audio/audio-controls/container';
 import JoinVideoOptionsContainer from '../video-provider/video-menu/container';
@@ -55,17 +51,13 @@
               handleCloseVideo={handleExitVideo}
             />
             : null}
-<<<<<<< HEAD
-=======
-          <EmojiSelect options={emojiList} selected={emojiSelected} onChange={handleEmojiChange} />
           <DesktopShare {...{
-handleShareScreen,
-            handleUnshareScreen,
-            isVideoBroadcasting,
-            isUserPresenter,
-}}
+              handleShareScreen,
+              handleUnshareScreen,
+              isVideoBroadcasting,
+              isUserPresenter,
+            }}
           />
->>>>>>> 1d783b93
         </div>
       </div>
     );
