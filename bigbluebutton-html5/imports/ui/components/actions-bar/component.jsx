import React, { PureComponent } from 'react';
import CaptionsButtonContainer from '/imports/ui/components/captions/button/container';
import deviceInfo from '/imports/utils/deviceInfo';
import Styled from './styles';
import ActionsDropdown from './actions-dropdown/container';
import AudioCaptionsButtonContainer from '/imports/ui/components/audio/captions/button/container';
import ScreenshareButtonContainer from '/imports/ui/components/actions-bar/screenshare/container';
import AudioControlsContainer from '../audio/audio-controls/container';
import JoinVideoOptionsContainer from '../video-provider/video-button/container';
import PresentationOptionsContainer from './presentation-options/component';
import RaiseHandDropdownContainer from './raise-hand/container';
import { isPresentationEnabled } from '/imports/ui/services/features';

class ActionsBar extends PureComponent {
  componentDidUpdate(prevProps) {
    const {
      hasScreenshare,
      hasExternalVideo,
      isTherePresentation,
      setPresentationIsOpen,
      layoutContextDispatch
    } = this.props;

    if (prevProps.isTherePresentation && !isTherePresentation && !hasScreenshare && !hasExternalVideo) {
        setPresentationIsOpen(layoutContextDispatch, false);
    } 
  }

  render() {
    const {
      amIPresenter,
      amIModerator,
      enableVideo,
      presentationIsOpen,
      setPresentationIsOpen,
      handleTakePresenter,
      intl,
      isSharingVideo,
      isSharedNotesPinned,
      hasScreenshare,
      stopExternalVideoShare,
      isCaptionsAvailable,
      isMeteorConnected,
      isPollingEnabled,
      isSelectRandomUserEnabled,
      isRaiseHandButtonEnabled,
      isThereCurrentPresentation,
      isTherePresentation,
      allowExternalVideo,
      setEmojiStatus,
      currentUser,
      layoutContextDispatch,
      actionsBarStyle,
      setMeetingLayout,
      showPushLayout,
      setPushLayout,
    } = this.props;

    const shouldShowOptionsButton = (isPresentationEnabled() && isThereCurrentPresentation) 
                                    || isSharingVideo || hasScreenshare || isSharedNotesPinned;
    return (
      <Styled.ActionsBar
        style={
          {
            height: actionsBarStyle.innerHeight,
          }
        }
      >
        <Styled.Left>
          <ActionsDropdown {...{
            amIPresenter,
            amIModerator,
            isPollingEnabled,
            isSelectRandomUserEnabled,
            allowExternalVideo,
            handleTakePresenter,
            intl,
            isSharingVideo,
            stopExternalVideoShare,
            isMeteorConnected,
            setMeetingLayout,
            setPushLayout,
            presentationIsOpen,
            showPushLayout,
          }}
          />
          {isCaptionsAvailable
            ? (
              <CaptionsButtonContainer {...{ intl }} />
            )
            : null}
          { !deviceInfo.isMobile
            ? (
              <AudioCaptionsButtonContainer />
            )
            : null }
        </Styled.Left>
        <Styled.Center>
          <AudioControlsContainer />
          {enableVideo
            ? (
              <JoinVideoOptionsContainer />
            )
            : null}
          <ScreenshareButtonContainer {...{
            amIPresenter,
            isMeteorConnected,
          }}
          />
        </Styled.Center>
        <Styled.Right>
<<<<<<< HEAD
          <PresentationOptionsContainer
            presentationIsOpen={presentationIsOpen}
            setPresentationIsOpen={setPresentationIsOpen}
            layoutContextDispatch={layoutContextDispatch}
            hasCurrentPresentation={isThereCurrentPresentation}
            hasPresentation={isTherePresentation}
            hasExternalVideo={isSharingVideo}
            hasScreenshare={hasScreenshare}
          />
=======
          { shouldShowOptionsButton ?
            <PresentationOptionsContainer
              presentationIsOpen={presentationIsOpen}
              setPresentationIsOpen={setPresentationIsOpen}
              layoutContextDispatch={layoutContextDispatch}
              hasPresentation={isThereCurrentPresentation}
              hasExternalVideo={isSharingVideo}
              hasScreenshare={hasScreenshare}
              hasPinnedSharedNotes={isSharedNotesPinned}
            />
            : null
          }
>>>>>>> f4f351fa
          {isRaiseHandButtonEnabled
            ? (
              <RaiseHandDropdownContainer {...{
                setEmojiStatus,
                currentUser,
                intl,
              }
              }
              />
            ) : null}
        </Styled.Right>
      </Styled.ActionsBar>
    );
  }
}

export default ActionsBar;<|MERGE_RESOLUTION|>--- conflicted
+++ resolved
@@ -15,13 +15,14 @@
   componentDidUpdate(prevProps) {
     const {
       hasScreenshare,
-      hasExternalVideo,
+      isSharingVideo,
       isTherePresentation,
+      isSharedNotesPinned,
       setPresentationIsOpen,
       layoutContextDispatch
     } = this.props;
 
-    if (prevProps.isTherePresentation && !isTherePresentation && !hasScreenshare && !hasExternalVideo) {
+    if (prevProps.isTherePresentation && !isTherePresentation && !hasScreenshare && !isSharingVideo && !isSharedNotesPinned) {
         setPresentationIsOpen(layoutContextDispatch, false);
     } 
   }
@@ -109,30 +110,19 @@
           />
         </Styled.Center>
         <Styled.Right>
-<<<<<<< HEAD
-          <PresentationOptionsContainer
-            presentationIsOpen={presentationIsOpen}
-            setPresentationIsOpen={setPresentationIsOpen}
-            layoutContextDispatch={layoutContextDispatch}
-            hasCurrentPresentation={isThereCurrentPresentation}
-            hasPresentation={isTherePresentation}
-            hasExternalVideo={isSharingVideo}
-            hasScreenshare={hasScreenshare}
-          />
-=======
           { shouldShowOptionsButton ?
             <PresentationOptionsContainer
               presentationIsOpen={presentationIsOpen}
               setPresentationIsOpen={setPresentationIsOpen}
               layoutContextDispatch={layoutContextDispatch}
-              hasPresentation={isThereCurrentPresentation}
+              hasCurrentPresentation={isThereCurrentPresentation}
+              hasPresentation={isTherePresentation}
               hasExternalVideo={isSharingVideo}
               hasScreenshare={hasScreenshare}
               hasPinnedSharedNotes={isSharedNotesPinned}
             />
             : null
           }
->>>>>>> f4f351fa
           {isRaiseHandButtonEnabled
             ? (
               <RaiseHandDropdownContainer {...{
