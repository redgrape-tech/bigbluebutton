--- conflicted
+++ resolved
@@ -32,11 +32,8 @@
       isSharingVideo,
       screenShareEndAlert,
       stopExternalVideoShare,
-<<<<<<< HEAD
       screenshareDataSavingSetting,
-=======
       isCaptionsAvailable,
->>>>>>> 2dff3076
     } = this.props;
 
     const {
