--- conflicted
+++ resolved
@@ -23,15 +23,6 @@
       toggleRecording,
       screenSharingCheck,
       enableVideo,
-<<<<<<< HEAD
-      createBreakoutRoom,
-      meetingIsBreakout,
-      hasBreakoutRoom,
-      isBreakoutEnabled,
-      meetingName,
-      users,
-=======
->>>>>>> c4f79210
       isLayoutSwapped,
       toggleSwapLayout,
       handleTakePresenter,
@@ -64,18 +55,6 @@
             isRecording,
             record,
             toggleRecording,
-<<<<<<< HEAD
-            createBreakoutRoom,
-            meetingIsBreakout,
-            hasBreakoutRoom,
-            isBreakoutEnabled,
-            meetingName,
-            users,
-            getUsersNotAssigned,
-            sendInvitation,
-            getBreakouts,
-=======
->>>>>>> c4f79210
             handleTakePresenter,
             intl,
             isSharingVideo,
