import React, { PureComponent } from 'react';
import deviceInfo from '/imports/utils/deviceInfo';
import { ActionsBarItemType, ActionsBarPosition } from 'bigbluebutton-html-plugin-sdk/dist/cjs/extensible-areas/actions-bar-item/enums';
import Styled from './styles';
import ActionsDropdown from './actions-dropdown/container';
import AudioCaptionsButtonContainer from '/imports/ui/components/audio/audio-graphql/audio-captions/button/component';
import ScreenshareButtonContainer from '/imports/ui/components/actions-bar/screenshare/container';
import ReactionsButtonContainer from './reactions-button/container';
import AudioControlsContainer from '../audio/audio-graphql/audio-controls/component';
import JoinVideoOptionsContainer from '../video-provider/video-button/container';
import PresentationOptionsContainer from './presentation-options/component';
import RaiseHandDropdownContainer from './raise-hand/container';
import { isPresentationEnabled } from '/imports/ui/services/features';
import Button from '/imports/ui/components/common/button/component';
import Settings from '/imports/ui/services/settings';
import { LAYOUT_TYPE } from '../layout/enums';

class ActionsBar extends PureComponent {
  constructor(props) {
    super(props);

    this.setRenderRaiseHand = this.renderRaiseHand.bind(this);
    this.actionsBarRef = React.createRef();
    this.renderPluginsActionBarItems = this.renderPluginsActionBarItems.bind(this);
  }

  renderPluginsActionBarItems(position) {
    const { actionBarItems } = this.props;
    return (
      <>
        {
          actionBarItems.filter((plugin) => plugin.position === position).map((plugin) => {
            let actionBarItemToReturn;
            switch (plugin.type) {
              case ActionsBarItemType.BUTTON:
                actionBarItemToReturn = (
                  <Button
                    key={`${plugin.type}-${plugin.id}`}
                    onClick={plugin.onClick}
                    hideLabel
                    color="primary"
                    icon={plugin.icon}
                    size="lg"
                    circle
                    label={plugin.tooltip}
                  />
                );
                break;
              case ActionsBarItemType.SEPARATOR:
                actionBarItemToReturn = (
                  <Styled.Separator
                    key={`${plugin.type}-${plugin.id}`}
                  />
                );
                break;
              default:
                actionBarItemToReturn = null;
                break;
            }
            return actionBarItemToReturn;
          })
        }
      </>
    );
  }

  renderRaiseHand() {
    const {
      isReactionsButtonEnabled, isRaiseHandButtonEnabled, currentUser, intl,
    } = this.props;

    return (
      <>
        {isReactionsButtonEnabled
          ? (
            <>
              <Styled.Separator />
              <ReactionsButtonContainer actionsBarRef={this.actionsBarRef} />
            </>
          )
          : isRaiseHandButtonEnabled ? <RaiseHandDropdownContainer {...{ currentUser, intl }} />
            : null}
      </>
    );
  }

  render() {
    const {
      amIPresenter,
      amIModerator,
      enableVideo,
      presentationIsOpen,
      setPresentationIsOpen,
      intl,
      isSharingVideo,
      isSharedNotesPinned,
      hasScreenshare,
      hasGenericContent,
      hasCameraAsContent,
      stopExternalVideoShare,
      isTimerActive,
      isTimerEnabled,
      isMeteorConnected,
      isPollingEnabled,
      isRaiseHandButtonCentered,
      isThereCurrentPresentation,
      allowExternalVideo,
      layoutContextDispatch,
      actionsBarStyle,
      setMeetingLayout,
      showPushLayout,
      setPushLayout,
      setPresentationFitToWidth,
      activeCaptions,
    } = this.props;

    const { selectedLayout } = Settings.application;
    const shouldShowPresentationButton = selectedLayout !== LAYOUT_TYPE.CAMERAS_ONLY
      && selectedLayout !== LAYOUT_TYPE.PARTICIPANTS_AND_CHAT_ONLY;
    const shouldShowVideoButton = selectedLayout !== LAYOUT_TYPE.PRESENTATION_ONLY
      && selectedLayout !== LAYOUT_TYPE.PARTICIPANTS_AND_CHAT_ONLY;

    const shouldShowOptionsButton = (isPresentationEnabled() && isThereCurrentPresentation)
      || isSharingVideo || hasScreenshare || isSharedNotesPinned;

    return (
      <Styled.ActionsBar
        ref={this.actionsBarRef}
        style={
          {
            height: actionsBarStyle.innerHeight,
          }
        }
      >
        <Styled.Left>
          <ActionsDropdown {...{
            amIPresenter,
            amIModerator,
            isPollingEnabled,
            allowExternalVideo,
            intl,
            isSharingVideo,
            stopExternalVideoShare,
            isTimerActive,
            isTimerEnabled,
            isMeteorConnected,
            setMeetingLayout,
            setPushLayout,
            presentationIsOpen,
            showPushLayout,
            hasCameraAsContent,
            setPresentationFitToWidth,
          }}
          />
<<<<<<< HEAD
          {isCaptionsAvailable
            ? (
              <>
                {
                  isCaptionsReaderMenuModalOpen ? (
                    <CaptionsReaderMenuContainer
                      {...{
                        onRequestClose: () => this.setCaptionsReaderMenuModalIsOpen(false),
                        priority: 'low',
                        setIsOpen: this.setCaptionsReaderMenuModalIsOpen,
                        isOpen: isCaptionsReaderMenuModalOpen,
                      }}
                    />
                  ) : null
                }
              </>
            )
            : null}
          <AudioCaptionsButtonContainer activeCaptions={activeCaptions} />
=======
          {!deviceInfo.isMobile
            ? (
              <AudioCaptionsButtonContainer />
            )
            : null}
>>>>>>> 4b2df473
        </Styled.Left>
        <Styled.Center>
          {this.renderPluginsActionBarItems(ActionsBarPosition.LEFT)}
          <AudioControlsContainer />
          {shouldShowVideoButton && enableVideo
            ? (
              <JoinVideoOptionsContainer />
            )
            : null}
          {shouldShowPresentationButton && (
            <ScreenshareButtonContainer {...{
              amIPresenter,
              isMeteorConnected,
            }}
            />
          )}
          {isRaiseHandButtonCentered && this.renderRaiseHand()}
          {this.renderPluginsActionBarItems(ActionsBarPosition.RIGHT)}
        </Styled.Center>
        <Styled.Right>
          {shouldShowPresentationButton && shouldShowOptionsButton
            ? (
              <PresentationOptionsContainer
                presentationIsOpen={presentationIsOpen}
                setPresentationIsOpen={setPresentationIsOpen}
                layoutContextDispatch={layoutContextDispatch}
                hasPresentation={isThereCurrentPresentation}
                hasExternalVideo={isSharingVideo}
                hasScreenshare={hasScreenshare}
                hasPinnedSharedNotes={isSharedNotesPinned}
                hasGenericContent={hasGenericContent}
                hasCameraAsContent={hasCameraAsContent}
              />
            )
            : null}
          {!isRaiseHandButtonCentered && this.renderRaiseHand()}
        </Styled.Right>
      </Styled.ActionsBar>
    );
  }
}

export default ActionsBar;<|MERGE_RESOLUTION|>--- conflicted
+++ resolved
@@ -152,33 +152,8 @@
             setPresentationFitToWidth,
           }}
           />
-<<<<<<< HEAD
-          {isCaptionsAvailable
-            ? (
-              <>
-                {
-                  isCaptionsReaderMenuModalOpen ? (
-                    <CaptionsReaderMenuContainer
-                      {...{
-                        onRequestClose: () => this.setCaptionsReaderMenuModalIsOpen(false),
-                        priority: 'low',
-                        setIsOpen: this.setCaptionsReaderMenuModalIsOpen,
-                        isOpen: isCaptionsReaderMenuModalOpen,
-                      }}
-                    />
-                  ) : null
-                }
-              </>
-            )
-            : null}
-          <AudioCaptionsButtonContainer activeCaptions={activeCaptions} />
-=======
-          {!deviceInfo.isMobile
-            ? (
-              <AudioCaptionsButtonContainer />
-            )
-            : null}
->>>>>>> 4b2df473
+
+          <AudioCaptionsButtonContainer />
         </Styled.Left>
         <Styled.Center>
           {this.renderPluginsActionBarItems(ActionsBarPosition.LEFT)}
