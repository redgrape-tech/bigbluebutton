import React from 'react';
import styles from './styles.scss';
import EmojiContainer from './emoji-menu/container';
import ActionsDropdown from './actions-dropdown/component';

<<<<<<< HEAD
import AudioControlsContainer from '../audio/audio-controls/container';
// import JoinAudioOptionsContainer from '../audio/audio-menu/container';

export default class ActionsBar extends Component {
  render() {
    const { isUserPresenter } = this.props;

    return (
      <div className={styles.actionsbar}>
        <div className={styles.left}>
          <ActionsDropdown {...{ isUserPresenter }} />
        </div>
        <div className={styles.center}>
          <AudioControlsContainer/>
          {/*
          <JoinAudioOptionsContainer
            handleJoinAudio={this.props.handleOpenJoinAudio}
            handleCloseAudio={this.props.handleExitAudio}
          />
           <JoinVideo />*/}
          <EmojiContainer />
        </div>
      </div>
    );
  }
}
=======
const ActionsBar = ({
  isUserPresenter,
  handleOpenJoinAudio,
  handleExitAudio,
}) => (
  <div className={styles.actionsbar}>
    <div className={styles.left}>
      <ActionsDropdown {...{ isUserPresenter }} />
    </div>
    <div className={styles.center}>
      <MuteAudioContainer />
      <JoinAudioOptionsContainer
        handleJoinAudio={handleOpenJoinAudio}
        handleCloseAudio={handleExitAudio}
      />
      {/* <JoinVideo />*/}
      <EmojiContainer />
    </div>
  </div>
);

export default ActionsBar;
>>>>>>> 25da1672
<|MERGE_RESOLUTION|>--- conflicted
+++ resolved
@@ -2,55 +2,21 @@
 import styles from './styles.scss';
 import EmojiContainer from './emoji-menu/container';
 import ActionsDropdown from './actions-dropdown/component';
+import AudioControlsContainer from '../audio/audio-controls/container';
 
-<<<<<<< HEAD
-import AudioControlsContainer from '../audio/audio-controls/container';
-// import JoinAudioOptionsContainer from '../audio/audio-menu/container';
-
-export default class ActionsBar extends Component {
-  render() {
-    const { isUserPresenter } = this.props;
-
-    return (
-      <div className={styles.actionsbar}>
-        <div className={styles.left}>
-          <ActionsDropdown {...{ isUserPresenter }} />
-        </div>
-        <div className={styles.center}>
-          <AudioControlsContainer/>
-          {/*
-          <JoinAudioOptionsContainer
-            handleJoinAudio={this.props.handleOpenJoinAudio}
-            handleCloseAudio={this.props.handleExitAudio}
-          />
-           <JoinVideo />*/}
-          <EmojiContainer />
-        </div>
-      </div>
-    );
-  }
-}
-=======
 const ActionsBar = ({
   isUserPresenter,
-  handleOpenJoinAudio,
-  handleExitAudio,
 }) => (
   <div className={styles.actionsbar}>
     <div className={styles.left}>
       <ActionsDropdown {...{ isUserPresenter }} />
     </div>
     <div className={styles.center}>
-      <MuteAudioContainer />
-      <JoinAudioOptionsContainer
-        handleJoinAudio={handleOpenJoinAudio}
-        handleCloseAudio={handleExitAudio}
-      />
-      {/* <JoinVideo />*/}
+      <AudioControlsContainer />
+      {/* <JoinVideo /> */}
       <EmojiContainer />
     </div>
   </div>
 );
 
-export default ActionsBar;
->>>>>>> 25da1672
+export default ActionsBar;