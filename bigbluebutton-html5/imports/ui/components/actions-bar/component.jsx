import React, { PureComponent } from 'react';
import cx from 'classnames';
import { styles } from './styles.scss';
import DesktopShare from './desktop-share/component';
import ActionsDropdown from './actions-dropdown/component';
import QuickPollDropdown from './quick-poll-dropdown/component';
import AudioControlsContainer from '../audio/audio-controls/container';
import JoinVideoOptionsContainer from '../video-provider/video-button/container';
import CaptionsButtonContainer from '/imports/ui/components/actions-bar/captions/container';
import PresentationOptionsContainer from './presentation-options/component';

<<<<<<< HEAD
class ActionsBar extends React.PureComponent {
  componentDidUpdate(prevProps) {
    const { isThereCurrentPresentation: prevIsThereCurrPresentation } = prevProps;
    const { isThereCurrentPresentation, getSwapLayout, toggleSwapLayout } = this.props;

    if (!isThereCurrentPresentation) {
      if (!getSwapLayout()) {
        toggleSwapLayout();
      }
    }

    if (!prevIsThereCurrPresentation && isThereCurrentPresentation) {
      if (getSwapLayout()) {
        toggleSwapLayout();
      }
    }
  }

=======
class ActionsBar extends PureComponent {
>>>>>>> 28cf3ec9
  render() {
    const {
      isUserPresenter,
      handleExitVideo,
      handleJoinVideo,
      handleShareScreen,
      handleUnshareScreen,
      isVideoBroadcasting,
      isUserModerator,
      recordSettingsList,
      toggleRecording,
      screenSharingCheck,
      enableVideo,
      isLayoutSwapped,
      toggleSwapLayout,
      handleTakePresenter,
      intl,
      currentSlidHasContent,
      parseCurrentSlideContent,
      isSharingVideo,
      screenShareEndAlert,
      stopExternalVideoShare,
      screenshareDataSavingSetting,
      isCaptionsAvailable,
      isMeteorConnected,
      isPollingEnabled,
      isThereCurrentPresentation,
    } = this.props;

    const {
      allowStartStopRecording,
      recording: isRecording,
      record,
    } = recordSettingsList;

    const actionBarClasses = {};
    const { enableExternalVideo } = Meteor.settings.public.app;

    actionBarClasses[styles.centerWithActions] = isUserPresenter;
    actionBarClasses[styles.center] = true;

    return (
      <div className={styles.actionsbar}>
        <div className={styles.left}>
          <ActionsDropdown {...{
            isUserPresenter,
            isUserModerator,
            isPollingEnabled,
            allowStartStopRecording,
            allowExternalVideo: enableExternalVideo,
            isRecording,
            record,
            toggleRecording,
            handleTakePresenter,
            intl,
            isSharingVideo,
            stopExternalVideoShare,
            isMeteorConnected,
          }}
          />
          {isPollingEnabled
            ? (
              <QuickPollDropdown
                {...{
                  currentSlidHasContent,
                  intl,
                  isUserPresenter,
                  parseCurrentSlideContent,
                }}
              />
            ) : null
          }
          {isCaptionsAvailable
            ? (
              <CaptionsButtonContainer {...{ intl }} />
            )
            : null
          }
        </div>
        <div
          className={
            isUserPresenter ? cx(styles.centerWithActions, actionBarClasses) : styles.center
          }
        >
          <AudioControlsContainer />
          {enableVideo
            ? (
              <JoinVideoOptionsContainer
                handleJoinVideo={handleJoinVideo}
                handleCloseVideo={handleExitVideo}
              />
            )
            : null}
          <DesktopShare {...{
            handleShareScreen,
            handleUnshareScreen,
            isVideoBroadcasting,
            isUserPresenter,
            screenSharingCheck,
            screenShareEndAlert,
            isMeteorConnected,
            screenshareDataSavingSetting,
          }}
          />
        </div>
        <div className={styles.right}>
          {isLayoutSwapped
            ? (
              <PresentationOptionsContainer
                toggleSwapLayout={toggleSwapLayout}
                isThereCurrentPresentation={isThereCurrentPresentation}
              />
            )
            : null
          }
        </div>
      </div>
    );
  }
}

export default ActionsBar;<|MERGE_RESOLUTION|>--- conflicted
+++ resolved
@@ -9,8 +9,7 @@
 import CaptionsButtonContainer from '/imports/ui/components/actions-bar/captions/container';
 import PresentationOptionsContainer from './presentation-options/component';
 
-<<<<<<< HEAD
-class ActionsBar extends React.PureComponent {
+class ActionsBar extends PureComponent {
   componentDidUpdate(prevProps) {
     const { isThereCurrentPresentation: prevIsThereCurrPresentation } = prevProps;
     const { isThereCurrentPresentation, getSwapLayout, toggleSwapLayout } = this.props;
@@ -28,9 +27,6 @@
     }
   }
 
-=======
-class ActionsBar extends PureComponent {
->>>>>>> 28cf3ec9
   render() {
     const {
       isUserPresenter,
