import React from 'react';
import cx from 'classnames';
import { styles } from './styles.scss';
import DesktopShare from './desktop-share/component';
import ActionsDropdown from './actions-dropdown/component';
import AudioControlsContainer from '../audio/audio-controls/container';
import JoinVideoOptionsContainer from '../video-provider/video-menu/container';

class ActionsBar extends React.PureComponent {
  render() {
    const {
      isUserPresenter,
      handleExitVideo,
      handleJoinVideo,
      handleShareScreen,
      handleUnshareScreen,
      isVideoBroadcasting,
      isUserModerator,
      recordSettingsList,
      toggleRecording,
<<<<<<< HEAD
      togglePollMenu,
=======
      screenSharingCheck,
      enableVideo,
>>>>>>> 76180a05
    } = this.props;

    const {
      allowStartStopRecording,
      recording: isRecording,
      record,
    } = recordSettingsList;

    const actionBarClasses = {};
    actionBarClasses[styles.centerWithActions] = isUserPresenter;
    actionBarClasses[styles.center] = true;

    return (
      <div className={styles.actionsbar}>
        <div className={styles.left}>
          <ActionsDropdown {...{
            isUserPresenter,
            isUserModerator,
            allowStartStopRecording,
            isRecording,
            record,
            toggleRecording,
            togglePollMenu,
          }}
          />
        </div>
        <div className={isUserPresenter ? cx(styles.centerWithActions, actionBarClasses) : styles.center}>
          <AudioControlsContainer />
          {enableVideo ?
            <JoinVideoOptionsContainer
              handleJoinVideo={handleJoinVideo}
              handleCloseVideo={handleExitVideo}
            />
            : null}
          <DesktopShare {...{
              handleShareScreen,
              handleUnshareScreen,
              isVideoBroadcasting,
              isUserPresenter,
              screenSharingCheck,
            }}
          />
        </div>
      </div>
    );
  }
}

export default ActionsBar;<|MERGE_RESOLUTION|>--- conflicted
+++ resolved
@@ -18,12 +18,9 @@
       isUserModerator,
       recordSettingsList,
       toggleRecording,
-<<<<<<< HEAD
       togglePollMenu,
-=======
       screenSharingCheck,
       enableVideo,
->>>>>>> 76180a05
     } = this.props;
 
     const {
