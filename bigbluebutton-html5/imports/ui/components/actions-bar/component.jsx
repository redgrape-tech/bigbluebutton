import React from 'react';
import cx from 'classnames';
import { styles } from './styles.scss';
import DesktopShare from './desktop-share/component';
import ActionsDropdown from './actions-dropdown/component';
import AudioControlsContainer from '../audio/audio-controls/container';
import JoinVideoOptionsContainer from '../video-provider/video-menu/container';

import PresentationOptionsContainer from './presentation-options/component';

class ActionsBar extends React.PureComponent {
  render() {
    const {
      isUserPresenter,
      handleExitVideo,
      handleJoinVideo,
      handleShareScreen,
      handleUnshareScreen,
      isVideoBroadcasting,
      isUserModerator,
      recordSettingsList,
      toggleRecording,
      screenSharingCheck,
      enableVideo,
      createBreakoutRoom,
      meetingIsBreakout,
      hasBreakoutRoom,
      meetingName,
      users,
<<<<<<< HEAD
      isLayoutSwapped,
      toggleSwapLayout,
=======
      handleTakePresenter,
>>>>>>> 96c37776
    } = this.props;

    const {
      allowStartStopRecording,
      recording: isRecording,
      record,
    } = recordSettingsList;

    const actionBarClasses = {};
    actionBarClasses[styles.centerWithActions] = isUserPresenter;
    actionBarClasses[styles.center] = true;

    return (
      <div className={styles.actionsbar}>
        <div className={styles.left}>
          <ActionsDropdown {...{
            isUserPresenter,
            isUserModerator,
            allowStartStopRecording,
            isRecording,
            record,
            toggleRecording,
            createBreakoutRoom,
            meetingIsBreakout,
            hasBreakoutRoom,
            meetingName,
            users,
            handleTakePresenter,
          }}
          />
        </div>
        <div
          className={
            isUserPresenter ? cx(styles.centerWithActions, actionBarClasses) : styles.center
          }
        >
          <AudioControlsContainer />
          {enableVideo
            ? (
              <JoinVideoOptionsContainer
                handleJoinVideo={handleJoinVideo}
                handleCloseVideo={handleExitVideo}
              />
            )
            : null}
          <DesktopShare {...{
            handleShareScreen,
            handleUnshareScreen,
            isVideoBroadcasting,
            isUserPresenter,
            screenSharingCheck,
          }}
          />
        </div>
        <div className={styles.right}>
          { isLayoutSwapped ?
            <PresentationOptionsContainer
              toggleSwapLayout={toggleSwapLayout}
            />
            : null
          }
        </div>
      </div>
    );
  }
}

export default ActionsBar;<|MERGE_RESOLUTION|>--- conflicted
+++ resolved
@@ -27,12 +27,9 @@
       hasBreakoutRoom,
       meetingName,
       users,
-<<<<<<< HEAD
       isLayoutSwapped,
       toggleSwapLayout,
-=======
       handleTakePresenter,
->>>>>>> 96c37776
     } = this.props;
 
     const {
