import React, { useState } from 'react';
import { defineMessages } from 'react-intl';
import PropTypes from 'prop-types';
import BBBMenu from '/imports/ui/components/common/menu/component';
import UserReactionService from '/imports/ui/components/user-reaction/service';
import UserListService from '/imports/ui/components/user-list/service';
import { Emoji } from 'emoji-mart';

import Styled from './styles';

const ReactionsButton = (props) => {
  const {
    intl,
    actionsBarRef,
    userId,
    raiseHand,
    isMobile,
    currentUserReaction,
  } = props;

  const [showEmojiPicker, setShowEmojiPicker] = useState(false);

  const intlMessages = defineMessages({
    reactionsLabel: {
      id: 'app.actionsBar.reactions.reactionsButtonLabel',
      description: 'reactions Label',
    },
    raiseHandLabel: {
      id: 'app.actionsBar.reactions.raiseHand',
      description: 'raise Hand Label',
    },
    notRaiseHandLabel: {
      id: 'app.actionsBar.reactions.lowHand',
      description: 'not Raise Hand Label',
    },  
  });

  const handleClose = () => {
    setShowEmojiPicker(false);
    setTimeout(() => {
      document.activeElement.blur();
    }, 0);
  };

  const handleReactionSelect = (reaction) => {
    const newReaction = currentUserReaction === reaction ? 'none' : reaction;
    UserReactionService.setUserReaction(newReaction);
  };

  const handleRaiseHandButtonClick = () => {
    UserListService.setUserRaiseHand(userId, !raiseHand);
  };

<<<<<<< HEAD
  const renderReactionsBar = () => (
    <Styled.Wrapper>
      <ReactionsBar
        {...props}
        onReactionSelect={handleReactionSelect}
        onRaiseHand={handleRaiseHandButtonClick}
      />
    </Styled.Wrapper>
  );
=======
  const RaiseHandButtonLabel = () => {
    if (isMobile) return null;

    return raiseHand
      ? intl.formatMessage(intlMessages.notRaiseHandLabel)
      : intl.formatMessage(intlMessages.raiseHandLabel);
  };

  const customStyles = {
    top: '-1rem',
    borderRadius: '1.7rem',
  };
>>>>>>> 8cc8bfab

  const actionCustomStyles = {
    paddingLeft: 0,
    paddingRight: 0,
    paddingTop: isMobile ? '0' : '0.5rem',
    paddingBottom: isMobile ? '0' : '0.5rem',
  };

  const emojiProps = {
    native: true,
    size: '1.5rem',
    padding: '4px',
  };

  const reactions = [
    {
      id: 'smiley',
      native: '😃',
    },
    {
      id: 'neutral_face',
      native: '😐',
    },
    {
      id: 'slightly_frowning_face',
      native: '🙁',
    },
    {
      id: '+1',
      native: '👍',
    },
    {
      id: '-1',
      native: '👎',
    },
    {
      id: 'clap',
      native: '👏',
    },
  ];

  let actions = [];

  reactions.forEach(({ id, native }) => {
    actions.push({
      label: <Styled.ButtonWrapper active={currentUserReaction === native}><Emoji key={id} emoji={{ id }} {...emojiProps} /></Styled.ButtonWrapper>,
      key: id,
      onClick: () => handleReactionSelect(native),
      customStyles: actionCustomStyles,
    });
  });

  actions.push({
    label: <Styled.RaiseHandButtonWrapper isMobile={isMobile} data-test={raiseHand ? 'lowerHandBtn' : 'raiseHandBtn'} active={raiseHand}><Emoji key="hand" emoji={{ id: 'hand' }} {...emojiProps} />{RaiseHandButtonLabel()}</Styled.RaiseHandButtonWrapper>,
    key: 'hand',
    onClick: () => handleRaiseHandButtonClick(),
    customStyles: {...actionCustomStyles, width: 'auto'},
  });

  return (
    <BBBMenu
      trigger={(
        <Styled.ReactionsDropdown>
          <Styled.RaiseHandButton
            data-test="reactionsButton"
            icon="hand"
            label={intl.formatMessage(intlMessages.reactionsLabel)}
            description="Reactions"
            ghost={!showEmojiPicker}
            onKeyPress={() => {}}
            onClick={() => setShowEmojiPicker(true)}
            color={showEmojiPicker ? 'primary' : 'default'}
            hideLabel
            circle
            size="lg"
          />
        </Styled.ReactionsDropdown>
      )}
      actions={actions}
      onCloseCallback={() => handleClose()}
      customAnchorEl={!isMobile ? actionsBarRef.current : null}
      customStyles={customStyles}
      open={showEmojiPicker}
      hasRoundedCorners
      overrideMobileStyles
      isHorizontal={!isMobile}
      isMobile={isMobile}
      roundButtons={true}
      keepOpen={true}
      opts={{
        id: 'reactions-dropdown-menu',
        keepMounted: true,
        transitionDuration: 0,
        elevation: 3,
        getcontentanchorel: null,
        anchorOrigin: { vertical: 'top', horizontal: 'center' },
        transformOrigin: { vertical: 'bottom', horizontal: 'center' },
      }}
    />
  );
};

const propTypes = {
  intl: PropTypes.shape({
    formatMessage: PropTypes.func.isRequired,
  }).isRequired,
  userId: PropTypes.string.isRequired,
  emoji: PropTypes.string.isRequired,
  sidebarContentPanel: PropTypes.string.isRequired,
  layoutContextDispatch: PropTypes.func.isRequired,
};

ReactionsButton.propTypes = propTypes;

export default ReactionsButton;<|MERGE_RESOLUTION|>--- conflicted
+++ resolved
@@ -51,17 +51,6 @@
     UserListService.setUserRaiseHand(userId, !raiseHand);
   };
 
-<<<<<<< HEAD
-  const renderReactionsBar = () => (
-    <Styled.Wrapper>
-      <ReactionsBar
-        {...props}
-        onReactionSelect={handleReactionSelect}
-        onRaiseHand={handleRaiseHandButtonClick}
-      />
-    </Styled.Wrapper>
-  );
-=======
   const RaiseHandButtonLabel = () => {
     if (isMobile) return null;
 
@@ -74,7 +63,6 @@
     top: '-1rem',
     borderRadius: '1.7rem',
   };
->>>>>>> 8cc8bfab
 
   const actionCustomStyles = {
     paddingLeft: 0,
