--- conflicted
+++ resolved
@@ -47,12 +47,7 @@
     buttonType = 'desktop';
   }
 
-<<<<<<< HEAD
-  const isThereCurrentPresentation = hasExternalVideo || hasScreenshare || hasCurrentPresentation;
-
-=======
-  const isThereCurrentPresentation = hasExternalVideo || hasScreenshare || hasPresentation || hasPinnedSharedNotes;
->>>>>>> f4f351fa
+  const isThereCurrentPresentation = hasExternalVideo || hasScreenshare || hasCurrentPresentation || hasPinnedSharedNotes;
   return (
     <Button
       icon={`${buttonType}${!presentationIsOpen ? '_off' : ''}`}
