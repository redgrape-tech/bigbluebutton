import Auth from '/imports/ui/services/auth';
import Users from '/imports/api/users';
import { makeCall } from '/imports/ui/services/api';
import Meetings from '/imports/api/meetings';
import Breakouts from '/imports/api/breakouts';
import NotesService from '/imports/ui/components/notes/service';
import BreakoutsHistory from '/imports/api/breakouts-history';

const DIAL_IN_USER = 'dial-in-user';

const getBreakouts = () => Breakouts.find({ parentMeetingId: Auth.meetingID })
  .fetch()
  .sort((a, b) => a.sequence - b.sequence);

const getLastBreakouts = () => {
  const lastBreakouts = BreakoutsHistory.findOne({ meetingId: Auth.meetingID });
  if (lastBreakouts) {
    return lastBreakouts.rooms
      .sort((a, b) => a.sequence - b.sequence);
  }

  return [];
};

const currentBreakoutUsers = (user) => !Breakouts.findOne({
  'joinedUsers.userId': new RegExp(`^${user.userId}`),
});

const filterBreakoutUsers = (filter) => (users) => users.filter(filter);

const getUsersNotJoined = filterBreakoutUsers(currentBreakoutUsers);

const isMe = (intId) => intId === Auth.userID;

export default {
  isMe,
  meetingName: () => Meetings.findOne({ meetingId: Auth.meetingID },
    { fields: { 'meetingProp.name': 1 } }).meetingProp.name,
  users: () => Users.find({
    meetingId: Auth.meetingID,
    clientType: { $ne: DIAL_IN_USER },
  }).fetch(),
  groups: () => Meetings.findOne({ meetingId: Auth.meetingID },
    { fields: { groups: 1 } }).groups,
  isBreakoutRecordable: () => Meetings.findOne({ meetingId: Auth.meetingID },
    { fields: { 'breakoutProps.record': 1 } }).breakoutProps.record,
<<<<<<< HEAD
  createBreakoutRoom: (rooms, durationInMinutes, record = false, captureNotes = false, captureSlides = false, sendInviteToModerators = false) => makeCall('createBreakoutRoom', rooms, durationInMinutes, record, captureNotes, captureSlides, sendInviteToModerators),
  sendInvitation: (breakoutId, userId) => makeCall('requestJoinURL', { breakoutId, userId }),
=======
  toggleRecording: () => makeCall('toggleRecording'),
>>>>>>> 367f8c88
  breakoutJoinedUsers: () => Breakouts.find({
    joinedUsers: { $exists: true },
  }, { fields: { joinedUsers: 1, breakoutId: 1, sequence: 1 }, sort: { sequence: 1 } }).fetch(),
  getBreakouts,
  getLastBreakouts,
  getUsersNotJoined,
  isSharedNotesPinned: () => NotesService.isSharedNotesPinned(),
};<|MERGE_RESOLUTION|>--- conflicted
+++ resolved
@@ -44,12 +44,8 @@
     { fields: { groups: 1 } }).groups,
   isBreakoutRecordable: () => Meetings.findOne({ meetingId: Auth.meetingID },
     { fields: { 'breakoutProps.record': 1 } }).breakoutProps.record,
-<<<<<<< HEAD
   createBreakoutRoom: (rooms, durationInMinutes, record = false, captureNotes = false, captureSlides = false, sendInviteToModerators = false) => makeCall('createBreakoutRoom', rooms, durationInMinutes, record, captureNotes, captureSlides, sendInviteToModerators),
   sendInvitation: (breakoutId, userId) => makeCall('requestJoinURL', { breakoutId, userId }),
-=======
-  toggleRecording: () => makeCall('toggleRecording'),
->>>>>>> 367f8c88
   breakoutJoinedUsers: () => Breakouts.find({
     joinedUsers: { $exists: true },
   }, { fields: { joinedUsers: 1, breakoutId: 1, sequence: 1 }, sort: { sequence: 1 } }).fetch(),
