--- conflicted
+++ resolved
@@ -4,7 +4,6 @@
 import Meetings from '/imports/api/meetings';
 import Breakouts from '/imports/api/breakouts';
 
-<<<<<<< HEAD
 const processOutsideToggleRecording = (e) => {
   switch (e.data) {
     case 'c_record': {
@@ -38,10 +37,8 @@
     .map(u => u.userId);
   return users.filter(u => !breakoutUsers.includes(u.intId));
 };
+const takePresenterRole = () => makeCall('assignPresenter', Auth.userID);
 
-
-=======
->>>>>>> 6c561b10
 export default {
   isUserPresenter: () => Users.findOne({ userId: Auth.userID }).presenter,
   isUserModerator: () => Users.findOne({ userId: Auth.userID }).moderator,
@@ -55,4 +52,5 @@
   sendInvitation: (breakoutId, userId) => makeCall('requestJoinURL', { breakoutId, userId }),
   getBreakouts,
   getUsersNotAssigned,
+  takePresenterRole,
 };