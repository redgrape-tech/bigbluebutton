import Auth from '/imports/ui/services/auth';
import Users from '/imports/api/users';
import { makeCall } from '/imports/ui/services/api';
import Meetings from '/imports/api/meetings';
import Breakouts from '/imports/api/breakouts';
import { getVideoUrl } from '/imports/ui/components/external-video-player/service';
import BreakoutsHistory from '/imports/api/breakouts-history';

const USER_CONFIG = Meteor.settings.public.user;
const ROLE_MODERATOR = USER_CONFIG.role_moderator;
const DIAL_IN_USER = 'dial-in-user';

const getBreakouts = () => Breakouts.find({ parentMeetingId: Auth.meetingID })
  .fetch()
  .sort((a, b) => a.sequence - b.sequence);

<<<<<<< HEAD
const getLastBreakouts = () => {
  const lastBreakouts = BreakoutsHistory.findOne({ meetingId: Auth.meetingID });
  if (lastBreakouts) {
    return lastBreakouts.rooms
      .sort((a, b) => a.sequence - b.sequence);
  }

  return [];
};

const currentBreakoutUsers = user => !Breakouts.findOne({
=======
const currentBreakoutUsers = (user) => !Breakouts.findOne({
>>>>>>> f8a73cfb
  'joinedUsers.userId': new RegExp(`^${user.userId}`),
});

const filterBreakoutUsers = (filter) => (users) => users.filter(filter);

const getUsersNotAssigned = filterBreakoutUsers(currentBreakoutUsers);

const takePresenterRole = () => makeCall('assignPresenter', Auth.userID);

const amIModerator = () => {
  const currentUser = Users.findOne({ userId: Auth.userID },
    { fields: { role: 1 } });

  if (!currentUser) {
    return false;
  }

  return currentUser.role === ROLE_MODERATOR;
};

const isMe = (intId) => intId === Auth.userID;

export default {
  amIModerator,
  isMe,
  currentUser: () => Users.findOne({ meetingId: Auth.meetingID, userId: Auth.userID },
    { fields: { userId: 1, emoji: 1 } }),
  meetingName: () => Meetings.findOne({ meetingId: Auth.meetingID },
    { fields: { 'meetingProp.name': 1 } }).meetingProp.name,
  users: () => Users.find({
    meetingId: Auth.meetingID,
    clientType: { $ne: DIAL_IN_USER },
  }).fetch(),
  groups: () => Meetings.findOne({ meetingId: Auth.meetingID },
    { fields: { groups: 1 } }).groups,
  isBreakoutEnabled: () => Meetings.findOne({ meetingId: Auth.meetingID },
    { fields: { 'breakoutProps.enabled': 1 } }).breakoutProps.enabled,
  isBreakoutRecordable: () => Meetings.findOne({ meetingId: Auth.meetingID },
    { fields: { 'breakoutProps.record': 1 } }).breakoutProps.record,
  toggleRecording: () => makeCall('toggleRecording'),
  createBreakoutRoom: (rooms, durationInMinutes, record = false) => makeCall('createBreakoutRoom', rooms, durationInMinutes, record),
  sendInvitation: (breakoutId, userId) => makeCall('requestJoinURL', { breakoutId, userId }),
  breakoutJoinedUsers: () => Breakouts.find({
    joinedUsers: { $exists: true },
  }, { fields: { joinedUsers: 1, breakoutId: 1, sequence: 1 }, sort: { sequence: 1 } }).fetch(),
  getBreakouts,
  getLastBreakouts,
  getUsersNotAssigned,
  takePresenterRole,
  isSharingVideo: () => getVideoUrl(),
};<|MERGE_RESOLUTION|>--- conflicted
+++ resolved
@@ -14,7 +14,6 @@
   .fetch()
   .sort((a, b) => a.sequence - b.sequence);
 
-<<<<<<< HEAD
 const getLastBreakouts = () => {
   const lastBreakouts = BreakoutsHistory.findOne({ meetingId: Auth.meetingID });
   if (lastBreakouts) {
@@ -25,10 +24,7 @@
   return [];
 };
 
-const currentBreakoutUsers = user => !Breakouts.findOne({
-=======
 const currentBreakoutUsers = (user) => !Breakouts.findOne({
->>>>>>> f8a73cfb
   'joinedUsers.userId': new RegExp(`^${user.userId}`),
 });
 
