import React from 'react';
import { withTracker } from 'meteor/react-meteor-data';
import { Session } from 'meteor/session';
import getFromUserSettings from '/imports/ui/services/users-settings';
import ActionsBar from './component';
import Service from './service';
import VideoService from '../video-provider/service';
import { shareScreen, unshareScreen, isVideoBroadcasting } from '../screenshare/service';

const ActionsBarContainer = props => <ActionsBar {...props} />;

<<<<<<< HEAD
export default withTracker(() => ({
  isUserPresenter: Service.isUserPresenter(),
  isUserModerator: Service.isUserModerator(),
  handleExitVideo: () => VideoService.exitVideo(),
  handleJoinVideo: () => VideoService.joinVideo(),
  handleShareScreen: onFail => shareScreen(onFail),
  handleUnshareScreen: () => unshareScreen(),
  isVideoBroadcasting: isVideoBroadcasting(),
  recordSettingsList: Service.recordSettingsList(),
  toggleRecording: Service.toggleRecording,
  screenSharingCheck: getFromUserSettings('enableScreensharing', Meteor.settings.public.kurento.enableScreensharing),
  enableVideo: getFromUserSettings('enableVideo', Meteor.settings.public.kurento.enableVideo),
}))(ActionsBarContainer);
=======
export default withTracker(({ }) => {
  const togglePollMenu = () => {
    const showPoll = Session.equals('isPollOpen', false) || !Session.get('isPollOpen');

    const show = () => {
      Session.set('isUserListOpen', true);
      Session.set('isPollOpen', true);
      Session.set('forcePollOpen', true);
    };

    const hide = () => Session.set('isPollOpen', false);

    Session.set('isChatOpen', false);
    Session.set('breakoutRoomIsOpen', false);

    return showPoll ? show() : hide();
  };

  return {
    isUserPresenter: Service.isUserPresenter(),
    isUserModerator: Service.isUserModerator(),
    handleExitVideo: () => VideoService.exitVideo(),
    handleJoinVideo: () => VideoService.joinVideo(),
    handleShareScreen: onFail => shareScreen(onFail),
    handleUnshareScreen: () => unshareScreen(),
    isVideoBroadcasting: isVideoBroadcasting(),
    recordSettingsList: Service.recordSettingsList(),
    toggleRecording: Service.toggleRecording,
    screenSharingCheck: getFromUserSettings('enableScreensharing', Meteor.settings.public.kurento.enableScreensharing),
    enableVideo: getFromUserSettings('enableVideo', Meteor.settings.public.kurento.enableVideo),
    createBreakoutRoom: Service.createBreakoutRoom,
    meetingIsBreakout: Service.meetingIsBreakout(),
    hasBreakoutRoom: Service.hasBreakoutRoom(),
    meetingName: Service.meetingName(),
    togglePollMenu,
  };
})(ActionsBarContainer);
>>>>>>> 81122251
<|MERGE_RESOLUTION|>--- conflicted
+++ resolved
@@ -9,21 +9,6 @@
 
 const ActionsBarContainer = props => <ActionsBar {...props} />;
 
-<<<<<<< HEAD
-export default withTracker(() => ({
-  isUserPresenter: Service.isUserPresenter(),
-  isUserModerator: Service.isUserModerator(),
-  handleExitVideo: () => VideoService.exitVideo(),
-  handleJoinVideo: () => VideoService.joinVideo(),
-  handleShareScreen: onFail => shareScreen(onFail),
-  handleUnshareScreen: () => unshareScreen(),
-  isVideoBroadcasting: isVideoBroadcasting(),
-  recordSettingsList: Service.recordSettingsList(),
-  toggleRecording: Service.toggleRecording,
-  screenSharingCheck: getFromUserSettings('enableScreensharing', Meteor.settings.public.kurento.enableScreensharing),
-  enableVideo: getFromUserSettings('enableVideo', Meteor.settings.public.kurento.enableVideo),
-}))(ActionsBarContainer);
-=======
 export default withTracker(({ }) => {
   const togglePollMenu = () => {
     const showPoll = Session.equals('isPollOpen', false) || !Session.get('isPollOpen');
@@ -60,5 +45,4 @@
     meetingName: Service.meetingName(),
     togglePollMenu,
   };
-})(ActionsBarContainer);
->>>>>>> 81122251
+})(ActionsBarContainer);