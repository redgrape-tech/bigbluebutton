import React from 'react';
import { withTracker } from 'meteor/react-meteor-data';
import getFromUserSettings from '/imports/ui/services/users-settings';
import Meetings from '/imports/api/meetings';
import Auth from '/imports/ui/services/auth';
import ActionsBar from './component';
import Service from './service';
import VideoService from '../video-provider/service';
import { shareScreen, unshareScreen, isVideoBroadcasting } from '../screenshare/service';

const ActionsBarContainer = props => <ActionsBar {...props} />;

export default withTracker(() => {
  Meetings.find({ meetingId: Auth.meetingID }).observeChanges({
    changed: (id, fields) => {
      if (fields.recordProp && fields.recordProp.recording) {
        this.window.parent.postMessage({ response: 'recordingStarted' }, '*');
      }

      if (fields.recordProp && !fields.recordProp.recording) {
        this.window.parent.postMessage({ response: 'recordingStopped' }, '*');
      }
    },
  });

  return {
    isUserPresenter: Service.isUserPresenter(),
    isUserModerator: Service.isUserModerator(),
    handleExitVideo: () => VideoService.exitVideo(),
    handleJoinVideo: () => VideoService.joinVideo(),
    handleShareScreen: onFail => shareScreen(onFail),
    handleUnshareScreen: () => unshareScreen(),
    isVideoBroadcasting: isVideoBroadcasting(),
    recordSettingsList: Service.recordSettingsList(),
    toggleRecording: Service.toggleRecording,
    screenSharingCheck: getFromUserSettings('enableScreensharing', Meteor.settings.public.kurento.enableScreensharing),
    enableVideo: getFromUserSettings('enableVideo', Meteor.settings.public.kurento.enableVideo),
    createBreakoutRoom: Service.createBreakoutRoom,
    meetingIsBreakout: Service.meetingIsBreakout(),
    hasBreakoutRoom: Service.hasBreakoutRoom(),
    meetingName: Service.meetingName(),
<<<<<<< HEAD
=======
    togglePollMenu,
    users: Service.users(),
>>>>>>> 12745605
  };
})(ActionsBarContainer);<|MERGE_RESOLUTION|>--- conflicted
+++ resolved
@@ -39,10 +39,6 @@
     meetingIsBreakout: Service.meetingIsBreakout(),
     hasBreakoutRoom: Service.hasBreakoutRoom(),
     meetingName: Service.meetingName(),
-<<<<<<< HEAD
-=======
-    togglePollMenu,
     users: Service.users(),
->>>>>>> 12745605
   };
 })(ActionsBarContainer);