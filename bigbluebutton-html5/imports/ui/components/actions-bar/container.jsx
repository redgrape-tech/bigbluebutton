import React, { Component } from 'react';
import { createContainer } from 'meteor/react-meteor-data';
import { withModalMounter } from '/imports/ui/components/modal/service';
import ActionsBar from './component';
import Service from './service';
import AudioService from '../audio/service';
<<<<<<< HEAD
import VideoService from '../video-dock/service';
=======
import ScreenshareService from '../screenshare/service';
>>>>>>> 31f2e1ca

import AudioModal from '../audio/audio-modal/component';

class ActionsBarContainer extends Component {
  constructor(props) {
    super(props);
  }

  render() {
    return (
      <ActionsBar
        {...this.props}
      >
        {this.props.children}
      </ActionsBar>
    );
  }
}

export default withModalMounter(createContainer(({ mountModal }) => {
  const isPresenter = Service.isUserPresenter();

  const handleExitAudio = () => AudioService.exitAudio();
  const handleOpenJoinAudio = () =>
    mountModal(<AudioModal handleJoinListenOnly={AudioService.joinListenOnly} />);
<<<<<<< HEAD
  const handleExitVideo = () => VideoService.exitVideo();
  const handleJoinVideo = () => VideoService.joinVideo();
=======
  const handleShareScreen = () => ScreenshareService.shareScreen();
>>>>>>> 31f2e1ca

  return {
    isUserPresenter: isPresenter,
    handleExitAudio,
    handleOpenJoinAudio,
<<<<<<< HEAD
    handleExitVideo,
    handleJoinVideo,
=======
    handleShareScreen,
>>>>>>> 31f2e1ca
  };
}, ActionsBarContainer));<|MERGE_RESOLUTION|>--- conflicted
+++ resolved
@@ -4,11 +4,8 @@
 import ActionsBar from './component';
 import Service from './service';
 import AudioService from '../audio/service';
-<<<<<<< HEAD
 import VideoService from '../video-dock/service';
-=======
 import ScreenshareService from '../screenshare/service';
->>>>>>> 31f2e1ca
 
 import AudioModal from '../audio/audio-modal/component';
 
@@ -34,22 +31,16 @@
   const handleExitAudio = () => AudioService.exitAudio();
   const handleOpenJoinAudio = () =>
     mountModal(<AudioModal handleJoinListenOnly={AudioService.joinListenOnly} />);
-<<<<<<< HEAD
   const handleExitVideo = () => VideoService.exitVideo();
   const handleJoinVideo = () => VideoService.joinVideo();
-=======
   const handleShareScreen = () => ScreenshareService.shareScreen();
->>>>>>> 31f2e1ca
 
   return {
     isUserPresenter: isPresenter,
     handleExitAudio,
     handleOpenJoinAudio,
-<<<<<<< HEAD
     handleExitVideo,
     handleJoinVideo,
-=======
     handleShareScreen,
->>>>>>> 31f2e1ca
   };
 }, ActionsBarContainer));