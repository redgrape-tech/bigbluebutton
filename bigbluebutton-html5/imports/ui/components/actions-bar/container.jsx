import React, { useContext } from 'react';
import { Meteor } from 'meteor/meteor';
import { withTracker } from 'meteor/react-meteor-data';
import { injectIntl } from 'react-intl';
import getFromUserSettings from '/imports/ui/services/users-settings';
import Auth from '/imports/ui/services/auth';
import PresentationService from '/imports/ui/components/presentation/service';
import Presentations from '/imports/api/presentations';
import { UsersContext } from '../components-data/users-context/context';
import ActionsBar from './component';
import Service from './service';
import UserListService from '/imports/ui/components/user-list/service';
import ExternalVideoService from '/imports/ui/components/external-video-player/service';
import CaptionsService from '/imports/ui/components/captions/service';
import { layoutSelectOutput, layoutDispatch } from '../layout/context';

import MediaService, {
  getSwapLayout,
  shouldEnableSwapLayout,
} from '../media/service';

const ActionsBarContainer = (props) => {
<<<<<<< HEAD
=======
  const actionsBarStyle = layoutSelectOutput((i) => i.actionBar);
  const layoutContextDispatch = layoutDispatch();

>>>>>>> f64429cb
  const usingUsersContext = useContext(UsersContext);
  const { users } = usingUsersContext;

  const currentUser = { userId: Auth.userID, emoji: users[Auth.meetingID][Auth.userID].emoji };

  return (
    <ActionsBar {
      ...{
        ...props,
        currentUser,
<<<<<<< HEAD
=======
        layoutContextDispatch,
        actionsBarStyle,
>>>>>>> f64429cb
      }
    }
    />
  );
};

const POLLING_ENABLED = Meteor.settings.public.poll.enabled;
const PRESENTATION_DISABLED = Meteor.settings.public.layout.hidePresentation;
const SELECT_RANDOM_USER_ENABLED = Meteor.settings.public.selectRandomUser.enabled;
const RAISE_HAND_BUTTON_ENABLED = Meteor.settings.public.app.raiseHandActionButton.enabled;

export default withTracker(() => ({
  amIPresenter: Service.amIPresenter(),
  amIModerator: Service.amIModerator(),
  stopExternalVideoShare: ExternalVideoService.stopWatching,
  enableVideo: getFromUserSettings('bbb_enable_video', Meteor.settings.public.kurento.enableVideo),
  isLayoutSwapped: getSwapLayout() && shouldEnableSwapLayout(),
  toggleSwapLayout: MediaService.toggleSwapLayout,
  handleTakePresenter: Service.takePresenterRole,
  currentSlidHasContent: PresentationService.currentSlidHasContent(),
  parseCurrentSlideContent: PresentationService.parseCurrentSlideContent,
  isSharingVideo: Service.isSharingVideo(),
  isCaptionsAvailable: CaptionsService.isCaptionsAvailable(),
  isMeteorConnected: Meteor.status().connected,
  isPollingEnabled: POLLING_ENABLED,
  isPresentationDisabled: PRESENTATION_DISABLED,
  isSelectRandomUserEnabled: SELECT_RANDOM_USER_ENABLED,
  isRaiseHandButtonEnabled: RAISE_HAND_BUTTON_ENABLED,
  isThereCurrentPresentation: Presentations.findOne({ meetingId: Auth.meetingID, current: true },
    { fields: {} }),
  allowExternalVideo: Meteor.settings.public.externalVideoPlayer.enabled,
  setEmojiStatus: UserListService.setEmojiStatus,
}))(injectIntl(ActionsBarContainer));<|MERGE_RESOLUTION|>--- conflicted
+++ resolved
@@ -20,12 +20,9 @@
 } from '../media/service';
 
 const ActionsBarContainer = (props) => {
-<<<<<<< HEAD
-=======
   const actionsBarStyle = layoutSelectOutput((i) => i.actionBar);
   const layoutContextDispatch = layoutDispatch();
 
->>>>>>> f64429cb
   const usingUsersContext = useContext(UsersContext);
   const { users } = usingUsersContext;
 
@@ -36,11 +33,8 @@
       ...{
         ...props,
         currentUser,
-<<<<<<< HEAD
-=======
         layoutContextDispatch,
         actionsBarStyle,
->>>>>>> f64429cb
       }
     }
     />
