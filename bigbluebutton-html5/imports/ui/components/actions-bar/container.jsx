import React from 'react';
import { withTracker } from 'meteor/react-meteor-data';
import getFromUserSettings from '/imports/ui/services/users-settings';
import ActionsBar from './component';
import Service from './service';
import VideoService from '../video-provider/service';
import { shareScreen, unshareScreen, isVideoBroadcasting } from '../screenshare/service';
import { withRouter } from 'react-router';

const ActionsBarContainer = props => <ActionsBar {...props} />;

<<<<<<< HEAD
export default withRouter(withTracker(({ location, router }) => {
  const togglePollMenu = () => {
    if (location.pathname.indexOf('/poll') !== -1) {
      router.push('/');
    } else {
      router.push('/users/poll');
    }
  };

  return {
    isUserPresenter: Service.isUserPresenter(),
    isUserModerator: Service.isUserModerator(),
    handleExitVideo: () => VideoService.exitVideo(),
    handleJoinVideo: () => VideoService.joinVideo(),
    handleShareScreen: onFail => shareScreen(onFail),
    handleUnshareScreen: () => unshareScreen(),
    isVideoBroadcasting: isVideoBroadcasting(),
    recordSettingsList: Service.recordSettingsList(),
    toggleRecording: Service.toggleRecording,
    togglePollMenu,
  };
})(ActionsBarContainer));
=======
export default withTracker(() => ({
  isUserPresenter: Service.isUserPresenter(),
  isUserModerator: Service.isUserModerator(),
  handleExitVideo: () => VideoService.exitVideo(),
  handleJoinVideo: () => VideoService.joinVideo(),
  handleShareScreen: (onFail) => shareScreen(onFail),
  handleUnshareScreen: () => unshareScreen(),
  isVideoBroadcasting: isVideoBroadcasting(),
  recordSettingsList: Service.recordSettingsList(),
  toggleRecording: Service.toggleRecording,
  screenSharingCheck: getFromUserSettings('enableScreensharing', Meteor.settings.public.kurento.enableScreensharing),
  enableVideo: getFromUserSettings('enableVideo', Meteor.settings.public.kurento.enableVideo),
}))(ActionsBarContainer);
>>>>>>> 76180a05
<|MERGE_RESOLUTION|>--- conflicted
+++ resolved
@@ -9,14 +9,10 @@
 
 const ActionsBarContainer = props => <ActionsBar {...props} />;
 
-<<<<<<< HEAD
 export default withRouter(withTracker(({ location, router }) => {
   const togglePollMenu = () => {
-    if (location.pathname.indexOf('/poll') !== -1) {
-      router.push('/');
-    } else {
-      router.push('/users/poll');
-    }
+    return location.pathname.indexOf('/poll') !== -1
+      ? router.push('/') : router.push('/users/poll');
   };
 
   return {
@@ -29,21 +25,8 @@
     isVideoBroadcasting: isVideoBroadcasting(),
     recordSettingsList: Service.recordSettingsList(),
     toggleRecording: Service.toggleRecording,
+    screenSharingCheck: getFromUserSettings('enableScreensharing', Meteor.settings.public.kurento.enableScreensharing),
+    enableVideo: getFromUserSettings('enableVideo', Meteor.settings.public.kurento.enableVideo),
     togglePollMenu,
   };
-})(ActionsBarContainer));
-=======
-export default withTracker(() => ({
-  isUserPresenter: Service.isUserPresenter(),
-  isUserModerator: Service.isUserModerator(),
-  handleExitVideo: () => VideoService.exitVideo(),
-  handleJoinVideo: () => VideoService.joinVideo(),
-  handleShareScreen: (onFail) => shareScreen(onFail),
-  handleUnshareScreen: () => unshareScreen(),
-  isVideoBroadcasting: isVideoBroadcasting(),
-  recordSettingsList: Service.recordSettingsList(),
-  toggleRecording: Service.toggleRecording,
-  screenSharingCheck: getFromUserSettings('enableScreensharing', Meteor.settings.public.kurento.enableScreensharing),
-  enableVideo: getFromUserSettings('enableVideo', Meteor.settings.public.kurento.enableVideo),
-}))(ActionsBarContainer);
->>>>>>> 76180a05
+})(ActionsBarContainer));