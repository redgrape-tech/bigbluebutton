import React from 'react';
import { withTracker } from 'meteor/react-meteor-data';
import { Session } from 'meteor/session';
import getFromUserSettings from '/imports/ui/services/users-settings';
import ActionsBar from './component';
import Service from './service';
import VideoService from '../video-provider/service';
import { shareScreen, unshareScreen, isVideoBroadcasting } from '../screenshare/service';
import { withRouter } from 'react-router';

const ActionsBarContainer = props => <ActionsBar {...props} />;

<<<<<<< HEAD
export default withRouter(withTracker(({ location, router }) => {
  const togglePollMenu = () => (location.pathname.includes('poll')
    ? router.push('/') : router.push('/users/poll'));
=======
export default withRouter(withTracker(({ }) => {
  const togglePollMenu = () => {
    if (Session.equals('isChatOpen', true)) Session.set('isChatOpen', false);

    if (Session.equals('isPollOpen', false)) {
      Session.set('isUserListOpen', true);
      return Session.set('isPollOpen', true);
    }

    Session.set('isUserListOpen', true);
    return Session.set('isPollOpen', false);
  };
>>>>>>> ec5af5b8

  return {
    isUserPresenter: Service.isUserPresenter(),
    isUserModerator: Service.isUserModerator(),
    handleExitVideo: () => VideoService.exitVideo(),
    handleJoinVideo: () => VideoService.joinVideo(),
    handleShareScreen: onFail => shareScreen(onFail),
    handleUnshareScreen: () => unshareScreen(),
    isVideoBroadcasting: isVideoBroadcasting(),
    recordSettingsList: Service.recordSettingsList(),
    toggleRecording: Service.toggleRecording,
    screenSharingCheck: getFromUserSettings('enableScreensharing', Meteor.settings.public.kurento.enableScreensharing),
    enableVideo: getFromUserSettings('enableVideo', Meteor.settings.public.kurento.enableVideo),
    togglePollMenu,
  };
})(ActionsBarContainer));<|MERGE_RESOLUTION|>--- conflicted
+++ resolved
@@ -10,11 +10,6 @@
 
 const ActionsBarContainer = props => <ActionsBar {...props} />;
 
-<<<<<<< HEAD
-export default withRouter(withTracker(({ location, router }) => {
-  const togglePollMenu = () => (location.pathname.includes('poll')
-    ? router.push('/') : router.push('/users/poll'));
-=======
 export default withRouter(withTracker(({ }) => {
   const togglePollMenu = () => {
     if (Session.equals('isChatOpen', true)) Session.set('isChatOpen', false);
@@ -27,7 +22,6 @@
     Session.set('isUserListOpen', true);
     return Session.set('isPollOpen', false);
   };
->>>>>>> ec5af5b8
 
   return {
     isUserPresenter: Service.isUserPresenter(),
