import React from 'react';
import { Meteor } from 'meteor/meteor';
import { withTracker } from 'meteor/react-meteor-data';
import { injectIntl } from 'react-intl';
import getFromUserSettings from '/imports/ui/services/users-settings';
import Meetings from '/imports/api/meetings';
import Auth from '/imports/ui/services/auth';
import PresentationService from '/imports/ui/components/presentation/service';
import ActionsBar from './component';
import Service from './service';
import VideoService from '../video-provider/service';
import ExternalVideoService from '/imports/ui/components/external-video-player/service';
import CaptionsService from '/imports/ui/components/captions/service';
import {
  shareScreen, unshareScreen, isVideoBroadcasting, screenShareEndAlert, dataSavingSetting,
} from '../screenshare/service';

import MediaService, { getSwapLayout, shouldEnableSwapLayout } from '../media/service';

const ActionsBarContainer = props => <ActionsBar {...props} />;

export default withTracker(() => {
  const POLLING_ENABLED = Meteor.settings.public.poll.enabled;

  Meetings.find({ meetingId: Auth.meetingID }).observeChanges({
    changed: (id, fields) => {
      if (fields.recordProp && fields.recordProp.recording) {
        this.window.parent.postMessage({ response: 'recordingStarted' }, '*');
      }

      if (fields.recordProp && !fields.recordProp.recording) {
        this.window.parent.postMessage({ response: 'recordingStopped' }, '*');
      }
    },
  });

  return {
    isUserPresenter: Service.isUserPresenter(),
    isUserModerator: Service.isUserModerator(),
    stopExternalVideoShare: ExternalVideoService.stopWatching,
    handleExitVideo: () => VideoService.exitVideo(),
    handleJoinVideo: () => VideoService.joinVideo(),
    handleShareScreen: onFail => shareScreen(onFail),
    handleUnshareScreen: () => unshareScreen(),
    isVideoBroadcasting: isVideoBroadcasting(),
    recordSettingsList: Service.recordSettingsList(),
    toggleRecording: Service.toggleRecording,
    screenSharingCheck: getFromUserSettings('enableScreensharing', Meteor.settings.public.kurento.enableScreensharing),
    enableVideo: getFromUserSettings('enableVideo', Meteor.settings.public.kurento.enableVideo),
    isLayoutSwapped: getSwapLayout() && shouldEnableSwapLayout(),
    toggleSwapLayout: MediaService.toggleSwapLayout,
    handleTakePresenter: Service.takePresenterRole,
    currentSlidHasContent: PresentationService.currentSlidHasContent(),
    parseCurrentSlideContent: PresentationService.parseCurrentSlideContent,
    isSharingVideo: Service.isSharingVideo(),
    screenShareEndAlert,
    screenshareDataSavingSetting: dataSavingSetting(),
    isCaptionsAvailable: CaptionsService.isCaptionsAvailable(),
<<<<<<< HEAD
    isMeteorConnected: Meteor.status().connected,
=======
    isPollingEnabled: POLLING_ENABLED,
>>>>>>> 595d46f9
  };
})(injectIntl(ActionsBarContainer));<|MERGE_RESOLUTION|>--- conflicted
+++ resolved
@@ -56,10 +56,7 @@
     screenShareEndAlert,
     screenshareDataSavingSetting: dataSavingSetting(),
     isCaptionsAvailable: CaptionsService.isCaptionsAvailable(),
-<<<<<<< HEAD
     isMeteorConnected: Meteor.status().connected,
-=======
     isPollingEnabled: POLLING_ENABLED,
->>>>>>> 595d46f9
   };
 })(injectIntl(ActionsBarContainer));