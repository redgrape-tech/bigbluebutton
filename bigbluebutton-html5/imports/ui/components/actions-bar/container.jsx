--- conflicted
+++ resolved
@@ -7,25 +7,11 @@
 
 import AudioModal from '../audio/audio-modal/component';
 
-<<<<<<< HEAD
-class ActionsBarContainer extends Component {
-  render() {
-    return (
-      <ActionsBar
-        {...this.props}
-      >
-        {this.props.children}
-      </ActionsBar>
-    );
-  }
-}
-=======
 const ActionsBarContainer = ({ children, ...props }) => (
   <ActionsBar {...props}>
     {children}
   </ActionsBar>
 );
->>>>>>> 25da1672
 
 export default withModalMounter(createContainer(({ mountModal }) => {
   const isPresenter = Service.isUserPresenter();
