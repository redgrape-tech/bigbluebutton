--- conflicted
+++ resolved
@@ -9,7 +9,6 @@
 
 const ActionsBarContainer = props => <ActionsBar {...props} />;
 
-<<<<<<< HEAD
 export default withTracker(({ }) => {
   const togglePollMenu = () => {
     const showPoll = Session.equals('isPollOpen', false) || !Session.get('isPollOpen');
@@ -39,25 +38,10 @@
     toggleRecording: Service.toggleRecording,
     screenSharingCheck: getFromUserSettings('enableScreensharing', Meteor.settings.public.kurento.enableScreensharing),
     enableVideo: getFromUserSettings('enableVideo', Meteor.settings.public.kurento.enableVideo),
+    createBreakoutRoom: Service.createBreakoutRoom,
+    meetingIsBreakout: Service.meetingIsBreakout(),
+    hasBreakoutRoom: Service.hasBreakoutRoom(),
+    meetingName: Service.meetingName(),
     togglePollMenu,
   };
-})(ActionsBarContainer);
-=======
-export default withTracker(() => ({
-  isUserPresenter: Service.isUserPresenter(),
-  isUserModerator: Service.isUserModerator(),
-  handleExitVideo: () => VideoService.exitVideo(),
-  handleJoinVideo: () => VideoService.joinVideo(),
-  handleShareScreen: onFail => shareScreen(onFail),
-  handleUnshareScreen: () => unshareScreen(),
-  isVideoBroadcasting: isVideoBroadcasting(),
-  recordSettingsList: Service.recordSettingsList(),
-  toggleRecording: Service.toggleRecording,
-  screenSharingCheck: getFromUserSettings('enableScreensharing', Meteor.settings.public.kurento.enableScreensharing),
-  enableVideo: getFromUserSettings('enableVideo', Meteor.settings.public.kurento.enableVideo),
-  createBreakoutRoom: Service.createBreakoutRoom,
-  meetingIsBreakout: Service.meetingIsBreakout(),
-  hasBreakoutRoom: Service.hasBreakoutRoom(),
-  meetingName: Service.meetingName(),
-}))(ActionsBarContainer);
->>>>>>> 0ce0845c
+})(ActionsBarContainer);