--- conflicted
+++ resolved
@@ -51,11 +51,8 @@
     getBreakouts: Service.getBreakouts,
     getUsersNotAssigned: Service.getUsersNotAssigned,
     handleTakePresenter: Service.takePresenterRole,
-<<<<<<< HEAD
     currentSlidHasContent: PresentationService.currentSlidHasContent(),
     parseCurrentSlideContent: PresentationService.parseCurrentSlideContent,
-=======
     isSharingVideo: Service.isSharingVideo(),
->>>>>>> 09362e30
   };
 })(injectIntl(ActionsBarContainer));