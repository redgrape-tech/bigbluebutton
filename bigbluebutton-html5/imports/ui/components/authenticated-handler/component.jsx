--- conflicted
+++ resolved
@@ -64,17 +64,13 @@
     AuthenticatedHandler.addReconnectObservable();
 
     const setReason = (reason) => {
-<<<<<<< HEAD
-      log('error', reason);
       this.setError(reason.error);
-=======
       logger.error({
         logCode: 'authenticatedhandlercomponent_setreason',
         extraInfo: { reason },
       }, 'Encountered error while trying to authenticate');
 
       AuthenticatedHandler.setError(reason.error);
->>>>>>> d2f18f5d
       callback();
     };
 
