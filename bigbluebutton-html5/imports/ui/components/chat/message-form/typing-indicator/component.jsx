import React, { PureComponent } from 'react';
import {
  defineMessages, injectIntl, FormattedMessage,
} from 'react-intl';
import PropTypes from 'prop-types';
import Styled from './styles';

const propTypes = {
  intl: PropTypes.object.isRequired,
  typingUsers: PropTypes.arrayOf(Object).isRequired,
};

const messages = defineMessages({
  severalPeople: {
    id: 'app.chat.multi.typing',
    description: 'displayed when 4 or more users are typing',
  },
});

class TypingIndicator extends PureComponent {
  constructor(props) {
    super(props);

    this.renderTypingElement = this.renderTypingElement.bind(this);
  }

  renderTypingElement() {
    const {
      typingUsers, indicatorEnabled, intl,
    } = this.props;

    if (!indicatorEnabled || !typingUsers) return null;

    const { length } = typingUsers;
    const isSingleTyper = length === 1;
    const isCoupleTyper = length === 2;
    const isMuiltiTypers = length > 2;

    let element = null;

    if (isSingleTyper) {
      const { name } = typingUsers[0];
      element = (
        <FormattedMessage
          id="app.chat.one.typing"
          description="label used when one user is typing"
          values={{
            0: <Styled.SingleTyper>
              {`${name}`}
&nbsp;
            </Styled.SingleTyper>,
          }}
        />
      );
    }

    if (isCoupleTyper) {
      const { name } = typingUsers[0];
      const { name: name2 } = typingUsers[1];
      element = (
        <FormattedMessage
          id="app.chat.two.typing"
          description="label used when two users are typing"
          values={{
            0: <Styled.CoupleTyper>
              {`${name}`}
&nbsp;
            </Styled.CoupleTyper>,
            1: <Styled.CoupleTyper>
&nbsp;
              {`${name2}`}
&nbsp;
            </Styled.CoupleTyper>,
          }}
        />
      );
    }

    if (isMuiltiTypers) {
      element = (
        <span>
          {`${intl.formatMessage(messages.severalPeople)}`}
        </span>
      );
    }

    return element;
  }

  render() {
    const {
      error,
      indicatorEnabled,
    } = this.props;

    const typingElement = indicatorEnabled ? this.renderTypingElement() : null;

    return (
<<<<<<< HEAD
      <Styled.TypingIndicatorWrapper
        error={!!error}
        info={!error}
        spacer={!!typingElement}
      >
        <Styled.TypingIndicator>{error || typingElement}</Styled.TypingIndicator>
      </Styled.TypingIndicatorWrapper>
=======
      <div className={cx(style)}>
        <span className={styles.typingIndicator} data-test="typingIndicator">{error || typingElement}</span>
      </div>
>>>>>>> 2e72946b
    );
  }
}

TypingIndicator.propTypes = propTypes;

export default injectIntl(TypingIndicator);<|MERGE_RESOLUTION|>--- conflicted
+++ resolved
@@ -96,19 +96,13 @@
     const typingElement = indicatorEnabled ? this.renderTypingElement() : null;
 
     return (
-<<<<<<< HEAD
       <Styled.TypingIndicatorWrapper
         error={!!error}
         info={!error}
         spacer={!!typingElement}
       >
-        <Styled.TypingIndicator>{error || typingElement}</Styled.TypingIndicator>
+        <Styled.TypingIndicator data-test="typingIndicator">{error || typingElement}</Styled.TypingIndicator>
       </Styled.TypingIndicatorWrapper>
-=======
-      <div className={cx(style)}>
-        <span className={styles.typingIndicator} data-test="typingIndicator">{error || typingElement}</span>
-      </div>
->>>>>>> 2e72946b
     );
   }
 }
