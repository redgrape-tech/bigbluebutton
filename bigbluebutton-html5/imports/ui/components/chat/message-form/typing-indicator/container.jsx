--- conflicted
+++ resolved
@@ -2,11 +2,8 @@
 import { withTracker } from 'meteor/react-meteor-data';
 import Auth from '/imports/ui/services/auth';
 import { UsersTyping } from '/imports/api/group-chat-msg';
-<<<<<<< HEAD
-=======
 import Users from '/imports/api/users';
 import Meetings from '/imports/api/meetings';
->>>>>>> d87bd8d0
 import TypingIndicator from './component';
 
 const CHAT_CONFIG = Meteor.settings.public.chat;
@@ -41,16 +38,11 @@
     selector.userId = idChatOpen;
   }
 
-<<<<<<< HEAD
-  const typingUsers = UsersTyping.find(selector).fetch();
-
-=======
   const currentUser = Users.findOne({
     meetingId: Auth.meetingID,
     userId: Auth.userID,
   }, {
     fields: {
-      userId: 1,
       role: 1,
     },
   });
@@ -61,8 +53,6 @@
 
   const typingUsers = UsersTyping.find(selector).fetch();
 
-
->>>>>>> d87bd8d0
   return {
     typingUsers,
     indicatorEnabled: TYPING_INDICATOR_ENABLED,
