import React, { PureComponent } from 'react';
import { defineMessages, injectIntl } from 'react-intl';
import cx from 'classnames';
import TextareaAutosize from 'react-autosize-textarea';
import deviceInfo from '/imports/utils/deviceInfo';
import PropTypes from 'prop-types';
import _ from 'lodash';
import TypingIndicatorContainer from './typing-indicator/container';
import { styles } from './styles.scss';
import Button from '../../button/component';

const propTypes = {
  intl: PropTypes.object.isRequired,
  chatId: PropTypes.string.isRequired,
  disabled: PropTypes.bool.isRequired,
  minMessageLength: PropTypes.number.isRequired,
  maxMessageLength: PropTypes.number.isRequired,
  chatTitle: PropTypes.string.isRequired,
  className: PropTypes.string,
  chatAreaId: PropTypes.string.isRequired,
  handleSendMessage: PropTypes.func.isRequired,
  UnsentMessagesCollection: PropTypes.objectOf(Object).isRequired,
  connected: PropTypes.bool.isRequired,
  locked: PropTypes.bool.isRequired,
  partnerIsLoggedOut: PropTypes.bool.isRequired,
  stopUserTyping: PropTypes.func.isRequired,
  startUserTyping: PropTypes.func.isRequired,
};

const defaultProps = {
  className: '',
};

const messages = defineMessages({
  submitLabel: {
    id: 'app.chat.submitLabel',
    description: 'Chat submit button label',
  },
  inputLabel: {
    id: 'app.chat.inputLabel',
    description: 'Chat message input label',
  },
  inputPlaceholder: {
    id: 'app.chat.inputPlaceholder',
    description: 'Chat message input placeholder',
  },
  errorMaxMessageLength: {
    id: 'app.chat.errorMaxMessageLength',
  },
  errorServerDisconnected: {
    id: 'app.chat.disconnected',
  },
  errorChatLocked: {
    id: 'app.chat.locked',
  },
  singularTyping: {
    id: 'app.chat.singularTyping',
    description: 'used to indicate when 1 user is typing',
  },
  pluralTyping: {
    id: 'app.chat.pluralTyping',
    description: 'used to indicate when multiple user are typing',
  },
  severalPeople: {
    id: 'app.chat.severalPeople',
    description: 'displayed when 4 or more users are typing',
  },
});

const CHAT_CONFIG = Meteor.settings.public.chat;
const CHAT_ENABLED = CHAT_CONFIG.enabled;

class MessageForm extends PureComponent {
  constructor(props) {
    super(props);

    this.state = {
      message: '',
      error: null,
      hasErrors: false,
    };

    this.handleMessageChange = this.handleMessageChange.bind(this);
    this.handleMessageKeyDown = this.handleMessageKeyDown.bind(this);
    this.handleSubmit = this.handleSubmit.bind(this);
    this.setMessageHint = this.setMessageHint.bind(this);
    this.handleUserTyping = _.throttle(this.handleUserTyping.bind(this), 2000, { trailing: false });
    this.typingIndicator = CHAT_CONFIG.typingIndicator.enabled;
  }

  componentDidMount() {
    const { isMobile } = deviceInfo;
    this.setMessageState();
    this.setMessageHint();

    if (!isMobile) {
      if (this.textarea) this.textarea.focus();
    }
  }

  componentDidUpdate(prevProps) {
    const {
      chatId,
      connected,
      locked,
      partnerIsLoggedOut,
    } = this.props;
    const { message } = this.state;
    const { isMobile } = deviceInfo;

    if (prevProps.chatId !== chatId && !isMobile) {
      if (this.textarea) this.textarea.focus();
    }

    if (prevProps.chatId !== chatId) {
      this.updateUnsentMessagesCollection(prevProps.chatId, message);
      this.setState(
        {
          error: null,
          hasErrors: false,
        }, this.setMessageState(),
      );
    }

    if (
      connected !== prevProps.connected
      || locked !== prevProps.locked
      || partnerIsLoggedOut !== prevProps.partnerIsLoggedOut
    ) {
      this.setMessageHint();
    }
  }

  componentWillUnmount() {
    const { chatId } = this.props;
    const { message } = this.state;
    this.updateUnsentMessagesCollection(chatId, message);
    this.setMessageState();
  }

  setMessageHint() {
    const {
      connected,
      disabled,
      intl,
      locked,
      partnerIsLoggedOut,
    } = this.props;

    let chatDisabledHint = null;

    if (disabled && !partnerIsLoggedOut) {
      if (connected) {
        if (locked) {
          chatDisabledHint = messages.errorChatLocked;
        }
      } else {
        chatDisabledHint = messages.errorServerDisconnected;
      }
    }

    this.setState({
      hasErrors: disabled,
      error: chatDisabledHint ? intl.formatMessage(chatDisabledHint) : null,
    });
  }

  setMessageState() {
    const { chatId, UnsentMessagesCollection } = this.props;
    const unsentMessageByChat = UnsentMessagesCollection.findOne({ chatId },
      { fields: { message: 1 } });
    this.setState({ message: unsentMessageByChat ? unsentMessageByChat.message : '' });
  }

  updateUnsentMessagesCollection(chatId, message) {
    const { UnsentMessagesCollection } = this.props;
    UnsentMessagesCollection.upsert(
      { chatId },
      { $set: { message } },
    );
  }

  handleMessageKeyDown(e) {
    // TODO Prevent send message pressing enter on mobile and/or virtual keyboard
    if (e.keyCode === 13 && !e.shiftKey) {
      e.preventDefault();

      const event = new Event('submit', {
        bubbles: true,
        cancelable: true,
      });

      this.form.dispatchEvent(event);
    }
  }

  handleUserTyping(error) {
    const { startUserTyping, chatId } = this.props;
    if (error || !this.typingIndicator) return;
    startUserTyping(chatId);
  }

  handleMessageChange(e) {
    const {
      intl,
      maxMessageLength,
    } = this.props;

    const message = e.target.value;
    let error = null;

    if (message.length > maxMessageLength) {
      error = intl.formatMessage(
        messages.errorMaxMessageLength,
        { 0: message.length - maxMessageLength },
      );
    }

    this.setState({
      message,
      error,
    }, this.handleUserTyping(error));
  }

  handleSubmit(e) {
    e.preventDefault();

    const {
      disabled,
      minMessageLength,
      maxMessageLength,
      handleSendMessage,
      stopUserTyping,
    } = this.props;
    const { message } = this.state;
    let msg = message.trim();

    if (msg.length < minMessageLength) return;

    if (disabled
      || msg.length > maxMessageLength) {
      this.setState({ hasErrors: true });
      return;
    }

    // Sanitize. See: http://shebang.brandonmintern.com/foolproof-html-escaping-in-javascript/

    const div = document.createElement('div');
    div.appendChild(document.createTextNode(msg));
    msg = div.innerHTML;

    const callback = this.typingIndicator ? stopUserTyping : null;

    handleSendMessage(msg);
    this.setState({ message: '', hasErrors: false }, callback);
  }

  render() {
    const {
      intl,
      chatTitle,
      title,
      disabled,
      className,
<<<<<<< HEAD
=======
      idChatOpen,
>>>>>>> f64429cb
      partnerIsLoggedOut,
    } = this.props;

    const { hasErrors, error, message } = this.state;

    return CHAT_ENABLED ? (
      <form
        ref={(ref) => { this.form = ref; }}
        className={cx(className, styles.form)}
        onSubmit={this.handleSubmit}
      >
        <div className={styles.wrapper}>
          <TextareaAutosize
            className={styles.input}
            id="message-input"
            innerRef={(ref) => { this.textarea = ref; return this.textarea; }}
            placeholder={intl.formatMessage(messages.inputPlaceholder, { 0: title })}
            aria-label={intl.formatMessage(messages.inputLabel, { 0: chatTitle })}
            aria-invalid={hasErrors ? 'true' : 'false'}
            autoCorrect="off"
            autoComplete="off"
            spellCheck="true"
            disabled={disabled || partnerIsLoggedOut}
            value={message}
            onChange={this.handleMessageChange}
            onKeyDown={this.handleMessageKeyDown}
            async
          />
          <Button
            hideLabel
            circle
            className={styles.sendButton}
            aria-label={intl.formatMessage(messages.submitLabel)}
            type="submit"
            disabled={disabled || partnerIsLoggedOut}
            label={intl.formatMessage(messages.submitLabel)}
            color="primary"
            icon="send"
            onClick={() => { }}
            data-test="sendMessageButton"
          />
        </div>
        <TypingIndicatorContainer {...{ idChatOpen, error }} />
      </form>
    ) : null;
  }
}

MessageForm.propTypes = propTypes;
MessageForm.defaultProps = defaultProps;

export default injectIntl(MessageForm);<|MERGE_RESOLUTION|>--- conflicted
+++ resolved
@@ -262,10 +262,7 @@
       title,
       disabled,
       className,
-<<<<<<< HEAD
-=======
       idChatOpen,
->>>>>>> f64429cb
       partnerIsLoggedOut,
     } = this.props;
 
