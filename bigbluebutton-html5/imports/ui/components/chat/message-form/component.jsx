import React, { PureComponent } from 'react';
import { defineMessages, injectIntl } from 'react-intl';
import { checkText } from 'smile2emoji';
import deviceInfo from '/imports/utils/deviceInfo';
import PropTypes from 'prop-types';
import _ from 'lodash';
import TypingIndicatorContainer from './typing-indicator/container';
import ClickOutside from '/imports/ui/components/click-outside/component';
import Styled from './styles';
import { escapeHtml } from '/imports/utils/string-utils';
import { isChatEnabled } from '/imports/ui/services/features';

const propTypes = {
  intl: PropTypes.object.isRequired,
  chatId: PropTypes.string.isRequired,
  disabled: PropTypes.bool.isRequired,
  minMessageLength: PropTypes.number.isRequired,
  maxMessageLength: PropTypes.number.isRequired,
  chatTitle: PropTypes.string.isRequired,
  chatAreaId: PropTypes.string.isRequired,
  handleSendMessage: PropTypes.func.isRequired,
  UnsentMessagesCollection: PropTypes.objectOf(Object).isRequired,
  connected: PropTypes.bool.isRequired,
  locked: PropTypes.bool.isRequired,
  partnerIsLoggedOut: PropTypes.bool.isRequired,
  stopUserTyping: PropTypes.func.isRequired,
  startUserTyping: PropTypes.func.isRequired,
};

const messages = defineMessages({
  submitLabel: {
    id: 'app.chat.submitLabel',
    description: 'Chat submit button label',
  },
  inputLabel: {
    id: 'app.chat.inputLabel',
    description: 'Chat message input label',
  },
  emojiButtonLabel: {
    id: 'app.chat.emojiButtonLabel',
    description: 'Chat message emoji picker button label',
  },
  inputPlaceholder: {
    id: 'app.chat.inputPlaceholder',
    description: 'Chat message input placeholder',
  },
  errorMaxMessageLength: {
    id: 'app.chat.errorMaxMessageLength',
  },
  errorServerDisconnected: {
    id: 'app.chat.disconnected',
  },
  errorChatLocked: {
    id: 'app.chat.locked',
  },
  singularTyping: {
    id: 'app.chat.singularTyping',
    description: 'used to indicate when 1 user is typing',
  },
  pluralTyping: {
    id: 'app.chat.pluralTyping',
    description: 'used to indicate when multiple user are typing',
  },
  severalPeople: {
    id: 'app.chat.severalPeople',
    description: 'displayed when 4 or more users are typing',
  },
});

const CHAT_CONFIG = Meteor.settings.public.chat;
const AUTO_CONVERT_EMOJI = Meteor.settings.public.chat.autoConvertEmoji;
const ENABLE_EMOJI_PICKER = Meteor.settings.public.chat.enableEmojiPicker;

class MessageForm extends PureComponent {
  constructor(props) {
    super(props);

    this.state = {
      message: '',
      error: null,
      hasErrors: false,
      showEmojiPicker: false,
    };

    this.handleMessageChange = this.handleMessageChange.bind(this);
    this.handleMessageKeyDown = this.handleMessageKeyDown.bind(this);
    this.handleSubmit = this.handleSubmit.bind(this);
    this.setMessageHint = this.setMessageHint.bind(this);
    this.handleUserTyping = _.throttle(this.handleUserTyping.bind(this), 2000, { trailing: false });
    this.typingIndicator = CHAT_CONFIG.typingIndicator.enabled;
  }

  componentDidMount() {
    const { isMobile } = deviceInfo;
    this.setMessageState();
    this.setMessageHint();

    if (!isMobile) {
      if (this.textarea) this.textarea.focus();
    }
  }

  componentDidUpdate(prevProps) {
    const {
      chatId,
      connected,
      locked,
      partnerIsLoggedOut,
    } = this.props;
    const { message } = this.state;
    const { isMobile } = deviceInfo;

    if (prevProps.chatId !== chatId && !isMobile) {
      if (this.textarea) this.textarea.focus();
    }

    if (prevProps.chatId !== chatId) {
      this.updateUnsentMessagesCollection(prevProps.chatId, message);
      this.setState(
        {
          error: null,
          hasErrors: false,
        }, this.setMessageState(),
      );
    }

    if (
      connected !== prevProps.connected
      || locked !== prevProps.locked
      || partnerIsLoggedOut !== prevProps.partnerIsLoggedOut
    ) {
      this.setMessageHint();
    }
  }

  componentWillUnmount() {
    const { chatId } = this.props;
    const { message } = this.state;
    this.updateUnsentMessagesCollection(chatId, message);
    this.setMessageState();
  }

  handleClickOutside() {
    const { showEmojiPicker } = this.state;
    if (showEmojiPicker) {
      this.setState({ showEmojiPicker: false });
    }
  }

  setMessageHint() {
    const {
      connected,
      disabled,
      intl,
      locked,
      partnerIsLoggedOut,
    } = this.props;

    let chatDisabledHint = null;

    if (disabled && !partnerIsLoggedOut) {
      if (connected) {
        if (locked) {
          chatDisabledHint = messages.errorChatLocked;
        }
      } else {
        chatDisabledHint = messages.errorServerDisconnected;
      }
    }

    this.setState({
      hasErrors: disabled,
      error: chatDisabledHint ? intl.formatMessage(chatDisabledHint) : null,
    });
  }

  setMessageState() {
    const { chatId, UnsentMessagesCollection } = this.props;
    const unsentMessageByChat = UnsentMessagesCollection.findOne({ chatId },
      { fields: { message: 1 } });
    this.setState({ message: unsentMessageByChat ? unsentMessageByChat.message : '' });
  }

  updateUnsentMessagesCollection(chatId, message) {
    const { UnsentMessagesCollection } = this.props;
    UnsentMessagesCollection.upsert(
      { chatId },
      { $set: { message } },
    );
  }

  handleMessageKeyDown(e) {
    // TODO Prevent send message pressing enter on mobile and/or virtual keyboard
    if (e.keyCode === 13 && !e.shiftKey) {
      e.preventDefault();

      const event = new Event('submit', {
        bubbles: true,
        cancelable: true,
      });

      this.handleSubmit(event);
    }
  }

  handleUserTyping(error) {
    const { startUserTyping, chatId } = this.props;
    if (error || !this.typingIndicator) return;
    startUserTyping(chatId);
  }

  handleMessageChange(e) {
    const {
      intl,
      maxMessageLength,
    } = this.props;

    let message = null;
    let error = null;

    if (AUTO_CONVERT_EMOJI) {
      message = checkText(e.target.value);
    } else {
      message = e.target.value;
    }

    if (message.length > maxMessageLength) {
      error = intl.formatMessage(
        messages.errorMaxMessageLength,
        { 0: message.length - maxMessageLength },
      );
    }

    this.setState({
      message,
      error,
    }, this.handleUserTyping(error));
  }

  handleSubmit(e) {
    e.preventDefault();

    const {
      disabled,
      minMessageLength,
      maxMessageLength,
      handleSendMessage,
      stopUserTyping,
    } = this.props;
    const { message } = this.state;
    let msg = message.trim();

    if (msg.length < minMessageLength) return;

    if (disabled
      || msg.length > maxMessageLength) {
      this.setState({ hasErrors: true });
      return;
    }

    const callback = this.typingIndicator ? stopUserTyping : null;

<<<<<<< HEAD
    handleSendMessage(msg);
    this.setState({ message: '', hasErrors: false, showEmojiPicker: false }, callback);
=======
    handleSendMessage(escapeHtml(msg));
    this.setState({ message: '', hasErrors: false }, callback);
>>>>>>> 933c8380
  }

  handleEmojiSelect(emojiObject) {
    const { message } = this.state;
    const cursor = this.textarea.selectionStart;

    this.setState(
      {
        message: message.slice(0, cursor)
        + emojiObject.native
        + message.slice(cursor),
      },
    );

    const newCursor = cursor + emojiObject.native.length;
    setTimeout(() => this.textarea.setSelectionRange(newCursor, newCursor), 10);
  }

  renderEmojiPicker() {
    const { showEmojiPicker } = this.state;

    if (showEmojiPicker) {
      return (
        <Styled.EmojiPickerWrapper>
          <Styled.EmojiPicker
            onEmojiSelect={(emojiObject) => this.handleEmojiSelect(emojiObject)}
            showPreview={false}
            showSkinTones={false}
          />
        </Styled.EmojiPickerWrapper>
      );
    }
    return null;
  }

  renderEmojiButton() {
    const { intl } = this.props;

    return (
      <Styled.EmojiButton
        onClick={() => this.setState((prevState) => ({
          showEmojiPicker: !prevState.showEmojiPicker,
        }))}
        icon="happy"
        color="dark"
        ghost
        type="button"
        circle
        hideLabel
        label={intl.formatMessage(messages.emojiButtonLabel)}
      />
    );
  }

  renderForm() {
    const {
      intl,
      chatTitle,
      title,
      disabled,
      idChatOpen,
      partnerIsLoggedOut,
    } = this.props;

    const {
      hasErrors, error, message,
    } = this.state;

    return (
      <Styled.Form
        ref={(ref) => { this.form = ref; }}
        onSubmit={this.handleSubmit}
      >
        {this.renderEmojiPicker()}
        <Styled.Wrapper>
          <Styled.Input
            id="message-input"
            innerRef={(ref) => { this.textarea = ref; return this.textarea; }}
            placeholder={intl.formatMessage(messages.inputPlaceholder, { 0: title })}
            aria-label={intl.formatMessage(messages.inputLabel, { 0: chatTitle })}
            aria-invalid={hasErrors ? 'true' : 'false'}
            autoCorrect="off"
            autoComplete="off"
            spellCheck="true"
            disabled={disabled || partnerIsLoggedOut}
            value={message}
            onChange={this.handleMessageChange}
            onKeyDown={this.handleMessageKeyDown}
            async
          />
          {ENABLE_EMOJI_PICKER && this.renderEmojiButton()}
          <Styled.SendButton
            hideLabel
            circle
            aria-label={intl.formatMessage(messages.submitLabel)}
            type="submit"
            disabled={disabled || partnerIsLoggedOut}
            label={intl.formatMessage(messages.submitLabel)}
            color="primary"
            icon="send"
            onClick={() => { }}
            data-test="sendMessageButton"
          />
        </Styled.Wrapper>
        <TypingIndicatorContainer {...{ idChatOpen, error }} />
      </Styled.Form>
    );
  }

  render() {
    if (!isChatEnabled()) return null;

    return ENABLE_EMOJI_PICKER ? (
      <ClickOutside
        onClick={() => this.handleClickOutside()}
      >
        {this.renderForm()}
      </ClickOutside>
    ) : this.renderForm();
  }
}

MessageForm.propTypes = propTypes;

export default injectIntl(MessageForm);<|MERGE_RESOLUTION|>--- conflicted
+++ resolved
@@ -260,13 +260,8 @@
 
     const callback = this.typingIndicator ? stopUserTyping : null;
 
-<<<<<<< HEAD
-    handleSendMessage(msg);
+    handleSendMessage(escapeHtml(msg));
     this.setState({ message: '', hasErrors: false, showEmojiPicker: false }, callback);
-=======
-    handleSendMessage(escapeHtml(msg));
-    this.setState({ message: '', hasErrors: false }, callback);
->>>>>>> 933c8380
   }
 
   handleEmojiSelect(emojiObject) {
