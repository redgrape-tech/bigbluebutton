--- conflicted
+++ resolved
@@ -13,11 +13,7 @@
 
 const CHAT_CONFIG = Meteor.settings.public.chat;
 const SYSTEM_CHAT_TYPE = CHAT_CONFIG.type_system;
-<<<<<<< HEAD
-const CHAT_POLL_RESULTS_MESSAGE = CHAT_CONFIG.system_messages_keys.chat_poll_result;
-=======
 const CHAT_CLEAR_MESSAGE = CHAT_CONFIG.system_messages_keys.chat_clear;
->>>>>>> f64429cb
 
 const propTypes = {
   scrollPosition: PropTypes.number,
@@ -78,15 +74,6 @@
 
     this.lastWidth = 0;
 
-<<<<<<< HEAD
-    this.scrollInterval = null;
-
-    document.fonts.onloadingdone = () => this.setState({ fontsLoaded: true });
-  }
-
-  componentDidMount() {
-    // TODO: re-implement scroll to position using virtualized list
-=======
     document.fonts.onloadingdone = () => this.setState({fontsLoaded: true});
   }
 
@@ -96,7 +83,6 @@
     this.setState({
       scrollPosition: scrollProps,
     });
->>>>>>> f64429cb
   }
 
   componentDidUpdate(prevProps) {
@@ -162,12 +148,8 @@
     }
 
     // this condition exist to the case where the chat has a single message and the chat is cleared
-<<<<<<< HEAD
-    // The component List from react-virtualized doesn't have a reference to the list of messages so I need force the update to fix it
-=======
     // The component List from react-virtualized doesn't have a reference to the list of messages
     // so I need force the update to fix it
->>>>>>> f64429cb
     if (
       (lastTimeWindow?.id === `${SYSTEM_CHAT_TYPE}-${CHAT_CLEAR_MESSAGE}`)
       || (prevSyncing && !syncing)
@@ -175,22 +157,8 @@
       || (chatId !== prevChatId)
       || (lastTimeWindowValuesBuild !== prevProps.lastTimeWindowValuesBuild)
     ) {
-<<<<<<< HEAD
-      if (chatId !== prevChatId) {
-        this.systemMessageIndexes.forEach((index) => {
-          this.clearAndRecompute(index);
-        });
-      }
       this.listRef.forceUpdateGrid();
     }
-  }
-
-  componentWillUnmount() {
-    clearInterval(this.scrollInterval);
-=======
-      this.listRef.forceUpdateGrid();
-    }
->>>>>>> f64429cb
   }
 
   handleScrollUpdate(position, target) {
@@ -256,22 +224,6 @@
     const { scrollArea } = this.state;
     const message = timeWindowsValues[index];
 
-<<<<<<< HEAD
-    const needResizeMessages = [
-      `${SYSTEM_CHAT_TYPE}-welcome-msg`,
-      `${SYSTEM_CHAT_TYPE}-moderator-msg`,
-      `${SYSTEM_CHAT_TYPE}-${CHAT_POLL_RESULTS_MESSAGE}`,
-    ];
-
-    if (needResizeMessages.includes(message.id)) {
-      if (!this.systemMessageIndexes.includes(index)) {
-        this.systemMessageIndexes.push(index);
-        this.clearAndRecompute(index);
-      }
-    }
-
-=======
->>>>>>> f64429cb
     ChatLogger.debug('TimeWindowList::rowRender', this.props);
     return (
       <CellMeasurer
@@ -280,10 +232,6 @@
         columnIndex={0}
         parent={parent}
         rowIndex={index}
-<<<<<<< HEAD
-
-=======
->>>>>>> f64429cb
       >
         <span
           style={style}
@@ -320,11 +268,6 @@
           size="sm"
           key="unread-messages"
           label={intl.formatMessage(intlMessages.moreMessages)}
-<<<<<<< HEAD
-          onClick={() => this.setState({
-            userScrolledBack: false,
-          })}
-=======
           onClick={() => {
             const lastItemIndex = timeWindowsValues.length - 1;
             this.handleScrollUpdate(lastItemIndex);
@@ -334,7 +277,6 @@
               userScrolledBack: false,
             });
           }}
->>>>>>> f64429cb
         />
       );
     }
@@ -360,68 +302,6 @@
     );
 
     return (
-<<<<<<< HEAD
-      [<div
-        onMouseDown={() => {
-          this.setState({
-            userScrolledBack: true,
-          });
-        }}
-        onWheel={(e) => {
-          if (e.deltaY < 0) {
-            this.setState({
-              userScrolledBack: true,
-            });
-            this.userScrolledBack = true;
-          }
-        }}
-        className={styles.messageListWrapper}
-        key="chat-list"
-        data-test="chatMessages"
-        aria-live="polite"
-        ref={(node) => this.messageListWrapper = node}
-      >
-        <AutoSizer>
-          {({ height, width }) => {
-            if (width !== this.lastWidth) {
-              this.lastWidth = width;
-              this.cache.clearAll();
-            }
-
-            return (
-              <List
-                ref={(ref) => {
-                  if (ref !== null) {
-                    this.listRef = ref;
-
-                    if (!scrollArea) {
-                      this.setState({ scrollArea: findDOMNode(this.listRef) });
-                    }
-                  }
-                }}
-                isScrolling
-                rowHeight={this.cache.rowHeight}
-                className={styles.messageList}
-                rowRenderer={this.rowRender}
-                rowCount={timeWindowsValues.length}
-                height={height}
-                width={width}
-                overscanRowCount={0}
-                deferredMeasurementCache={this.cache}
-                scrollToIndex={
-                  !userScrolledBack ? timeWindowsValues.length - 1 : undefined
-                }
-                onScroll={({ clientHeight, scrollHeight, scrollTop }) => {
-                  const scrollSize = scrollTop + clientHeight;
-                  if (scrollSize >= scrollHeight) {
-                    this.setState({
-                      userScrolledBack: false,
-                    });
-                  }
-                }}
-              />
-            );
-=======
       [
         <div
           onMouseDown={() => {
@@ -436,7 +316,6 @@
               });
               this.userScrolledBack = true
             }
->>>>>>> f64429cb
           }}
           className={styles.messageListWrapper}
           key="chat-list"
