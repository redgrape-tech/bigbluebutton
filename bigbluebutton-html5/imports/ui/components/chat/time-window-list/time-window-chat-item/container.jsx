--- conflicted
+++ resolved
@@ -2,45 +2,15 @@
 import TimeWindowChatItem from './component';
 import { UsersContext } from '/imports/ui/components/components-data/users-context/context';
 import ChatService from '../../service';
-<<<<<<< HEAD
 import { NLayoutContext } from '../../../layout/context/context';
-=======
 import PollService from '/imports/ui/components/poll/service';
->>>>>>> 8b8d3026
 import Auth from '/imports/ui/services/auth';
 
 const CHAT_CONFIG = Meteor.settings.public.chat;
 const SYSTEM_CHAT_TYPE = CHAT_CONFIG.type_system;
 const ROLE_MODERATOR = Meteor.settings.public.user.role_moderator;
 
-<<<<<<< HEAD
-const extractPollQuestion = (pollText) => {
-  if (!pollText) return {};
-
-  const pollQuestion = pollText.split('<br/>')[0];
-  const newPollText = pollText.replace(`${pollQuestion}<br/>`, '');
-
-  return { pollQuestion, newPollText };
-};
-
-const isDefaultPoll = (pollText) => {
-  const { newPollText } = extractPollQuestion(pollText);
-
-  const pollValue = newPollText.replace(/<br\/>|[ :|%\n\d+]/g, '');
-  switch (pollValue) {
-    case 'A': case 'AB': case 'ABC': case 'ABCD':
-    case 'ABCDE': case 'YesNo': case 'TrueFalse':
-      return true;
-    default:
-      return false;
-  }
-};
-
 const TimeWindowChatItemContainer = (props) => {
-=======
-export default function TimeWindowChatItemContainer(props) {
-  ChatLogger.debug('TimeWindowChatItemContainer::render', { ...props });
->>>>>>> 8b8d3026
   const { message, messageId } = props;
   const newLayoutContext = useContext(NLayoutContext);
   const { newLayoutContextState } = newLayoutContext;
