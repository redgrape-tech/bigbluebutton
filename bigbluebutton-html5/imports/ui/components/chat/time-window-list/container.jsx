import React, { PureComponent } from 'react';
import TimeWindowList from './component';
import ChatLogger from '/imports/ui/components/chat/chat-logger/ChatLogger';
<<<<<<< HEAD
import ChatService, { UserSentMessageCollection } from '../service';

export default class TimeWindowListContainer extends PureComponent {
  render() {
    const { chatId } = this.props;
=======
import ChatService from '../service';

export default class TimeWindowListContainer extends PureComponent {
  render() {
    const { chatId, userSentMessage } = this.props;
>>>>>>> f64429cb
    const scrollPosition = ChatService.getScrollPosition(chatId);
    const lastReadMessageTime = ChatService.lastReadMessageTime(chatId);
    ChatLogger.debug('TimeWindowListContainer::render', { ...this.props }, new Date());
    return (
      <TimeWindowList
        {
        ...{
          ...this.props,
          scrollPosition,
          lastReadMessageTime,
          handleScrollUpdate: ChatService.updateScrollPosition,
          userSentMessage,
          setUserSentMessage: ChatService.setUserSentMessage,
        }
        }
      />
    );
  }
}<|MERGE_RESOLUTION|>--- conflicted
+++ resolved
@@ -1,19 +1,11 @@
 import React, { PureComponent } from 'react';
 import TimeWindowList from './component';
 import ChatLogger from '/imports/ui/components/chat/chat-logger/ChatLogger';
-<<<<<<< HEAD
-import ChatService, { UserSentMessageCollection } from '../service';
-
-export default class TimeWindowListContainer extends PureComponent {
-  render() {
-    const { chatId } = this.props;
-=======
 import ChatService from '../service';
 
 export default class TimeWindowListContainer extends PureComponent {
   render() {
     const { chatId, userSentMessage } = this.props;
->>>>>>> f64429cb
     const scrollPosition = ChatService.getScrollPosition(chatId);
     const lastReadMessageTime = ChatService.lastReadMessageTime(chatId);
     ChatLogger.debug('TimeWindowListContainer::render', { ...this.props }, new Date());
