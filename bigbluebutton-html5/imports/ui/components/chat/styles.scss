@import "../../stylesheets/variables/_all";

.chat {
  background-color: #fff;
  padding: $sm-padding-x;
  display: flex;
  flex-grow: 1;
  flex-direction: column;
  overflow: hidden;
}

.header {
  margin-top: $lg-padding-x - $sm-padding-x;
  margin-bottom: $lg-padding-x;

  > [class^="icon-bbb-"],
  > [class*=" icon-bbb-"] {
    font-size: 85%;
  }

  .closeIcon {
    margin-left: $line-height-computed * 5;
  }
}

<<<<<<< HEAD

[class='icon-bbb-left-arrow']
{
=======
[class='icon-bbb-left_arrow'] {
>>>>>>> 59d6f12f
    padding-bottom: 5px;
}<|MERGE_RESOLUTION|>--- conflicted
+++ resolved
@@ -6,6 +6,7 @@
   display: flex;
   flex-grow: 1;
   flex-direction: column;
+  justify-content: space-around;
   overflow: hidden;
 }
 
@@ -13,22 +14,30 @@
   margin-top: $lg-padding-x - $sm-padding-x;
   margin-bottom: $lg-padding-x;
 
+  display: flex;
+  flex-direction: row;
+  align-items: center;
+
+  a {
+    text-decoration: none;
+  }
+}
+
+.title {
+  @extend %text-elipsis;
+  width: 90%;
+
   > [class^="icon-bbb-"],
   > [class*=" icon-bbb-"] {
     font-size: 85%;
   }
-
-  .closeIcon {
-    margin-left: $line-height-computed * 5;
-  }
 }
 
-<<<<<<< HEAD
+.closeIcon {
+  position: relative;
+}
 
-[class='icon-bbb-left-arrow']
-{
-=======
-[class='icon-bbb-left_arrow'] {
->>>>>>> 59d6f12f
-    padding-bottom: 5px;
+[class='icon-bbb-left_arrow'],
+[class='icon-bbb-close']{
+  padding-bottom: 5px;
 }