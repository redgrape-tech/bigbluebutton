import React, { memo } from 'react';
import PropTypes from 'prop-types';
import { defineMessages, injectIntl } from 'react-intl';
import injectWbResizeEvent from '/imports/ui/components/presentation/resize-wrapper/component';
import Button from '/imports/ui/components/button/component';
import withShortcutHelper from '/imports/ui/components/shortcut-help/service';
import { Meteor } from 'meteor/meteor';
import ChatLogger from '/imports/ui/components/chat/chat-logger/ChatLogger';
import Styled from './styles';
import MessageFormContainer from './message-form/container';
import TimeWindowList from './time-window-list/container';
import ChatDropdownContainer from './chat-dropdown/container';
import { PANELS, ACTIONS } from '../layout/enums';
import { UserSentMessageCollection } from './service';
import Auth from '/imports/ui/services/auth';
import browserInfo from '/imports/utils/browserInfo';

const CHAT_CONFIG = Meteor.settings.public.chat;
const PUBLIC_CHAT_ID = CHAT_CONFIG.public_id;
const ELEMENT_ID = 'chat-messages';

const intlMessages = defineMessages({
  closeChatLabel: {
    id: 'app.chat.closeChatLabel',
    description: 'aria-label for closing chat button',
  },
  hideChatLabel: {
    id: 'app.chat.hideChatLabel',
    description: 'aria-label for hiding chat button',
  },
});

const Chat = (props) => {
  const {
    chatID,
    title,
    messages,
    partnerIsLoggedOut,
    isChatLocked,
    actions,
    intl,
    shortcuts,
    isMeteorConnected,
    lastReadMessageTime,
    hasUnreadMessages,
    scrollPosition,
    amIModerator,
    meetingIsBreakout,
    timeWindowsValues,
    dispatch,
    count,
    layoutContextDispatch,
    syncing,
    syncedPercent,
    lastTimeWindowValuesBuild,
  } = props;

  const userSentMessage = UserSentMessageCollection.findOne({ userId: Auth.userID, sent: true });
  const { isChrome } = browserInfo;

  const HIDE_CHAT_AK = shortcuts.hideprivatechat;
  const CLOSE_CHAT_AK = shortcuts.closeprivatechat;
  const isPublicChat = chatID === PUBLIC_CHAT_ID;
  ChatLogger.debug('ChatComponent::render', props);
  return (
<<<<<<< HEAD
    <Styled.Chat
      isChrome={isChrome}
      data-test={chatID !== PUBLIC_CHAT_ID ? 'privateChat' : 'publicChat'}
=======
    <div
      data-test={isPublicChat ? 'publicChat' : 'privateChat'}
      className={styles.chat}
>>>>>>> b7d40b11
    >
      <Styled.Header>
        <Styled.Title data-test="chatTitle">
          <Styled.HideChatButton
            onClick={() => {
              layoutContextDispatch({
                type: ACTIONS.SET_SIDEBAR_CONTENT_IS_OPEN,
                value: false,
              });
              layoutContextDispatch({
                type: ACTIONS.SET_ID_CHAT_OPEN,
                value: '',
              });
              layoutContextDispatch({
                type: ACTIONS.SET_SIDEBAR_CONTENT_PANEL,
                value: PANELS.NONE,
              });
            }}
            aria-label={intl.formatMessage(intlMessages.hideChatLabel, { 0: title })}
            accessKey={chatID !== 'public' ? HIDE_CHAT_AK : null}
            data-test={isPublicChat ? 'hidePublicChat' : 'hidePrivateChat'}
            label={title}
            icon="left_arrow"
          />
        </Styled.Title>
        {
          !isPublicChat
            ? (
              <Button
                icon="close"
                size="sm"
                ghost
                color="dark"
                hideLabel
                onClick={() => {
                  actions.handleClosePrivateChat(chatID);
                  layoutContextDispatch({
                    type: ACTIONS.SET_SIDEBAR_CONTENT_IS_OPEN,
                    value: false,
                  });
                  layoutContextDispatch({
                    type: ACTIONS.SET_ID_CHAT_OPEN,
                    value: '',
                  });
                  layoutContextDispatch({
                    type: ACTIONS.SET_SIDEBAR_CONTENT_PANEL,
                    value: PANELS.NONE,
                  });
                }}
                aria-label={intl.formatMessage(intlMessages.closeChatLabel, { 0: title })}
                label={intl.formatMessage(intlMessages.closeChatLabel, { 0: title })}
                accessKey={CLOSE_CHAT_AK}
              />
            )
            : (
              <ChatDropdownContainer {...{
                meetingIsBreakout, isMeteorConnected, amIModerator, timeWindowsValues,
              }}
              />
            )
        }
      </Styled.Header>
      <TimeWindowList
        id={ELEMENT_ID}
        chatId={chatID}
        handleScrollUpdate={actions.handleScrollUpdate}
        {...{
          partnerIsLoggedOut,
          lastReadMessageTime,
          hasUnreadMessages,
          scrollPosition,
          messages,
          currentUserIsModerator: amIModerator,
          timeWindowsValues,
          dispatch,
          count,
          syncing,
          syncedPercent,
          lastTimeWindowValuesBuild,
          userSentMessage,
        }}
      />
      <MessageFormContainer
        {...{
          title,
        }}
        chatId={chatID}
        chatTitle={title}
        chatAreaId={ELEMENT_ID}
        disabled={isChatLocked || !isMeteorConnected}
        connected={isMeteorConnected}
        locked={isChatLocked}
        partnerIsLoggedOut={partnerIsLoggedOut}
      />
    </Styled.Chat>
  );
};

export default memo(withShortcutHelper(injectWbResizeEvent(injectIntl(Chat)), ['hidePrivateChat', 'closePrivateChat']));

const propTypes = {
  chatID: PropTypes.string.isRequired,
  title: PropTypes.string.isRequired,
  shortcuts: PropTypes.objectOf(PropTypes.string),
  partnerIsLoggedOut: PropTypes.bool.isRequired,
  isChatLocked: PropTypes.bool.isRequired,
  isMeteorConnected: PropTypes.bool.isRequired,
  actions: PropTypes.shape({
    handleClosePrivateChat: PropTypes.func.isRequired,
  }).isRequired,
  intl: PropTypes.shape({
    formatMessage: PropTypes.func.isRequired,
  }).isRequired,
};

const defaultProps = {
  shortcuts: [],
};

Chat.propTypes = propTypes;
Chat.defaultProps = defaultProps;<|MERGE_RESOLUTION|>--- conflicted
+++ resolved
@@ -63,15 +63,9 @@
   const isPublicChat = chatID === PUBLIC_CHAT_ID;
   ChatLogger.debug('ChatComponent::render', props);
   return (
-<<<<<<< HEAD
     <Styled.Chat
       isChrome={isChrome}
-      data-test={chatID !== PUBLIC_CHAT_ID ? 'privateChat' : 'publicChat'}
-=======
-    <div
       data-test={isPublicChat ? 'publicChat' : 'privateChat'}
-      className={styles.chat}
->>>>>>> b7d40b11
     >
       <Styled.Header>
         <Styled.Title data-test="chatTitle">
