import React from 'react';
import { Link } from 'react-router';
import { defineMessages, injectIntl } from 'react-intl';
import styles from './styles';
import MessageForm from './message-form/component';
import MessageList from './message-list/component';
import ChatDropdown from './chat-dropdown/component';
import Icon from '../icon/component';

const ELEMENT_ID = 'chat-messages';

const intlMessages = defineMessages({
  closeChatLabel: {
    id: 'app.chat.closeChatLabel',
    description: 'aria-label for closing chat button',
  },
  hideChatLabel: {
    id: 'app.chat.hideChatLabel',
    description: 'aria-label for hiding chat button',
  },
});

<<<<<<< HEAD
class Chat extends Component {
  constructor(props) {
    super(props);
  }

  componentDidMount() {
    //to let the whiteboard know that the presentation area's size has changed
    window.dispatchEvent(new Event('resize'));
  }

  componentWillUnmount() {
    //to let the whiteboard know that the presentation area's size has changed
    window.dispatchEvent(new Event('resize'));
  }

  render() {
    const {
      chatID,
      chatName,
      title,
      messages,
      scrollPosition,
      hasUnreadMessages,
      lastReadMessageTime,
      partnerIsLoggedOut,
      isChatLocked,
      minMessageLength,
      maxMessageLength,
      actions,
      intl,
    } = this.props;
=======
const Chat = (props) => {
  const {
    chatID,
    chatName,
    title,
    messages,
    scrollPosition,
    hasUnreadMessages,
    lastReadMessageTime,
    partnerIsLoggedOut,
    isChatLocked,
    minMessageLength,
    maxMessageLength,
    actions,
    intl,
    } = props;
>>>>>>> 8fe50ec5

  return (
    <div className={styles.chat}>
      <header className={styles.header}>
        <div className={styles.title}>
          <Link
            to="/users"
            role="button"
            aria-label={intl.formatMessage(intlMessages.hideChatLabel, { 0: title })}
          >
            <Icon iconName="left_arrow" /> {title}
          </Link>
        </div>
        {
          chatID !== 'public' ?
            <Link
              to="/users"
              role="button"
              className={styles.closeIcon}
              aria-label={intl.formatMessage(intlMessages.closeChatLabel, { 0: title })}
            >
              <Icon iconName="close" onClick={() => actions.handleClosePrivateChat(chatID)} />
            </Link> :
            <ChatDropdown />
        }
      </header>
      <MessageList
        chatId={chatID}
        messages={messages}
        id={ELEMENT_ID}
        scrollPosition={scrollPosition}
        hasUnreadMessages={hasUnreadMessages}
        handleScrollUpdate={actions.handleScrollUpdate}
        handleReadMessage={actions.handleReadMessage}
        lastReadMessageTime={lastReadMessageTime}
        partnerIsLoggedOut={partnerIsLoggedOut}
      />
      <MessageForm
        disabled={isChatLocked}
        chatAreaId={ELEMENT_ID}
        chatTitle={title}
        chatName={chatName}
        minMessageLength={minMessageLength}
        maxMessageLength={maxMessageLength}
        handleSendMessage={actions.handleSendMessage}
      />
    </div>
  );
};

export default injectIntl(Chat);<|MERGE_RESOLUTION|>--- conflicted
+++ resolved
@@ -1,4 +1,4 @@
-import React from 'react';
+import React, { Component } from 'react';
 import { Link } from 'react-router';
 import { defineMessages, injectIntl } from 'react-intl';
 import styles from './styles';
@@ -20,7 +20,6 @@
   },
 });
 
-<<<<<<< HEAD
 class Chat extends Component {
   constructor(props) {
     super(props);
@@ -52,72 +51,55 @@
       actions,
       intl,
     } = this.props;
-=======
-const Chat = (props) => {
-  const {
-    chatID,
-    chatName,
-    title,
-    messages,
-    scrollPosition,
-    hasUnreadMessages,
-    lastReadMessageTime,
-    partnerIsLoggedOut,
-    isChatLocked,
-    minMessageLength,
-    maxMessageLength,
-    actions,
-    intl,
-    } = props;
->>>>>>> 8fe50ec5
 
-  return (
-    <div className={styles.chat}>
-      <header className={styles.header}>
-        <div className={styles.title}>
-          <Link
-            to="/users"
-            role="button"
-            aria-label={intl.formatMessage(intlMessages.hideChatLabel, { 0: title })}
-          >
-            <Icon iconName="left_arrow" /> {title}
-          </Link>
-        </div>
-        {
-          chatID !== 'public' ?
+    return (
+      <div className={styles.chat}>
+        <header className={styles.header}>
+          <div className={styles.title}>
             <Link
               to="/users"
               role="button"
-              className={styles.closeIcon}
-              aria-label={intl.formatMessage(intlMessages.closeChatLabel, { 0: title })}
+              aria-label={intl.formatMessage(intlMessages.hideChatLabel, { 0: title })}
             >
-              <Icon iconName="close" onClick={() => actions.handleClosePrivateChat(chatID)} />
-            </Link> :
-            <ChatDropdown />
-        }
-      </header>
-      <MessageList
-        chatId={chatID}
-        messages={messages}
-        id={ELEMENT_ID}
-        scrollPosition={scrollPosition}
-        hasUnreadMessages={hasUnreadMessages}
-        handleScrollUpdate={actions.handleScrollUpdate}
-        handleReadMessage={actions.handleReadMessage}
-        lastReadMessageTime={lastReadMessageTime}
-        partnerIsLoggedOut={partnerIsLoggedOut}
-      />
-      <MessageForm
-        disabled={isChatLocked}
-        chatAreaId={ELEMENT_ID}
-        chatTitle={title}
-        chatName={chatName}
-        minMessageLength={minMessageLength}
-        maxMessageLength={maxMessageLength}
-        handleSendMessage={actions.handleSendMessage}
-      />
-    </div>
-  );
+              <Icon iconName="left_arrow" /> {title}
+            </Link>
+          </div>
+          {
+            chatID !== 'public' ?
+              <Link
+                to="/users"
+                role="button"
+                className={styles.closeIcon}
+                aria-label={intl.formatMessage(intlMessages.closeChatLabel, { 0: title })}
+              >
+                <Icon iconName="close" onClick={() => actions.handleClosePrivateChat(chatID)} />
+              </Link> :
+              <ChatDropdown />
+          }
+        </header>
+        <MessageList
+          chatId={chatID}
+          messages={messages}
+          id={ELEMENT_ID}
+          scrollPosition={scrollPosition}
+          hasUnreadMessages={hasUnreadMessages}
+          handleScrollUpdate={actions.handleScrollUpdate}
+          handleReadMessage={actions.handleReadMessage}
+          lastReadMessageTime={lastReadMessageTime}
+          partnerIsLoggedOut={partnerIsLoggedOut}
+        />
+        <MessageForm
+          disabled={isChatLocked}
+          chatAreaId={ELEMENT_ID}
+          chatTitle={title}
+          chatName={chatName}
+          minMessageLength={minMessageLength}
+          maxMessageLength={maxMessageLength}
+          handleSendMessage={actions.handleSendMessage}
+        />
+      </div>
+    );
+  }
 };
 
 export default injectIntl(Chat);