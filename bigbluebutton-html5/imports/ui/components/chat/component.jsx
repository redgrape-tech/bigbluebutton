--- conflicted
+++ resolved
@@ -15,13 +15,9 @@
 import browserInfo from '/imports/utils/browserInfo';
 import Header from '/imports/ui/components/common/control-header/component';
 import { CLOSE_PRIVATE_CHAT_MUTATION } from '../user-list/user-list-content/user-messages/chat-list/queries';
-<<<<<<< HEAD
-import { useMutation } from '@apollo/client';
 import ChatPopup from './chat-graphql/chat-popup/component';
-=======
 import { useMutation, gql } from '@apollo/client';
 import ChatHeader from './chat-graphql/chat-header/component';
->>>>>>> 9fb13c65
 
 const CHAT_CONFIG = Meteor.settings.public.chat;
 const PUBLIC_CHAT_ID = CHAT_CONFIG.public_id;
@@ -87,62 +83,7 @@
       isChrome={isChrome}
       data-test={isPublicChat ? 'publicChat' : 'privateChat'}
     >
-<<<<<<< HEAD
-      <Header
-        data-test="chatTitle"
-        leftButtonProps={{
-          accessKey: chatID !== 'public' ? HIDE_CHAT_AK : null,
-          'aria-label': intl.formatMessage(intlMessages.hideChatLabel, { 0: title }),
-          'data-test': isPublicChat ? 'hidePublicChat' : 'hidePrivateChat',
-          label: title,
-          onClick: () => {
-            layoutContextDispatch({
-              type: ACTIONS.SET_SIDEBAR_CONTENT_IS_OPEN,
-              value: false,
-            });
-            layoutContextDispatch({
-              type: ACTIONS.SET_ID_CHAT_OPEN,
-              value: '',
-            });
-            layoutContextDispatch({
-              type: ACTIONS.SET_SIDEBAR_CONTENT_PANEL,
-              value: PANELS.NONE,
-            });
-          },
-        }}
-        rightButtonProps={{
-          accessKey: CLOSE_CHAT_AK,
-          'aria-label': intl.formatMessage(intlMessages.closeChatLabel, { 0: title }),
-          'data-test': "closePrivateChat",
-          icon: "close",
-          label: intl.formatMessage(intlMessages.closeChatLabel, { 0: title }),
-          onClick: () => {
-            handleClosePrivateChat();
-            layoutContextDispatch({
-              type: ACTIONS.SET_SIDEBAR_CONTENT_IS_OPEN,
-              value: false,
-            });
-            layoutContextDispatch({
-              type: ACTIONS.SET_ID_CHAT_OPEN,
-              value: '',
-            });
-            layoutContextDispatch({
-              type: ACTIONS.SET_SIDEBAR_CONTENT_PANEL,
-              value: PANELS.NONE,
-            });
-          },
-        }}
-        customRightButton={isPublicChat && (
-          <ChatDropdownContainer {...{
-            meetingIsBreakout, isMeteorConnected, amIModerator, timeWindowsValues,
-          }}
-          />
-        )}
-      />
-      <ChatPopup />
-=======
       <ChatHeader />
->>>>>>> 9fb13c65
       <TimeWindowList
         id={ELEMENT_ID}
         chatId={chatID}
