import React, { Component } from 'react';
import { Link } from 'react-router';
import styles from './styles';

import MessageForm from './message-form/component';
import MessageList from './message-list/component';
import Icon from '../icon/component';
import ChatService from './service';

const ELEMENT_ID = 'chat-messages';

export default class Chat extends Component {
  constructor(props) {
    super(props);
    this.closeChat = this.closeChat.bind(this);
  }

  render() {
    const {
      chatID,
      chatName,
      title,
      messages,
      scrollPosition,
      hasUnreadMessages,
      lastReadMessageTime,
      isChatLocked,
      actions,
    } = this.props;

    return (
      <section className={styles.chat}>

        <header className={styles.header}>
<<<<<<< HEAD
          <Link to="/users">
            <Icon iconName="left-arrow"/> {title}
=======
          <Link className={styles.closeChat} to="/users">
            <Icon iconName="left_arrow" /> {title}
>>>>>>> 59d6f12f
          </Link>

          {
            ((this.props.chatID == 'public') ?
              null :
              <Link to="/users">
                <Icon iconName="close" onClick={this.closeChat} className={styles.closeIcon}/>
              </Link>)
          }
        </header>

        <MessageList
          chatId={chatID}
          messages={messages}
          id={ELEMENT_ID}
          scrollPosition={scrollPosition}
          hasUnreadMessages={hasUnreadMessages}
          handleScrollUpdate={actions.handleScrollUpdate}
          handleReadMessage={actions.handleReadMessage}
          lastReadMessageTime={lastReadMessageTime}
        />
        <MessageForm
          disabled={isChatLocked}
          chatAreaId={ELEMENT_ID}
          chatTitle={title}
          chatName={chatName}
          handleSendMessage={actions.handleSendMessage}
        />
      </section>
    );
  }

  closeChat() {
    ChatService.createClosedChatSession(this.props.chatID);
  }
}<|MERGE_RESOLUTION|>--- conflicted
+++ resolved
@@ -32,22 +32,20 @@
       <section className={styles.chat}>
 
         <header className={styles.header}>
-<<<<<<< HEAD
-          <Link to="/users">
-            <Icon iconName="left-arrow"/> {title}
-=======
-          <Link className={styles.closeChat} to="/users">
-            <Icon iconName="left_arrow" /> {title}
->>>>>>> 59d6f12f
-          </Link>
-
-          {
-            ((this.props.chatID == 'public') ?
-              null :
-              <Link to="/users">
-                <Icon iconName="close" onClick={this.closeChat} className={styles.closeIcon}/>
-              </Link>)
-          }
+          <div className={styles.title}>
+            <Link to="/users">
+              <Icon iconName="left_arrow"/> {title}
+            </Link>
+          </div>
+          <div className={styles.closeIcon}>
+            {
+              ((this.props.chatID == 'public') ?
+                null :
+                <Link to="/users">
+                  <Icon iconName="close" onClick={this.closeChat}/>
+                </Link>)
+            }
+          </div>
         </header>
 
         <MessageList
