--- conflicted
+++ resolved
@@ -24,83 +24,6 @@
   },
 });
 
-<<<<<<< HEAD
-=======
-const Chat = (props) => {
-  const {
-    chatID,
-    chatName,
-    title,
-    messages,
-    scrollPosition,
-    hasUnreadMessages,
-    lastReadMessageTime,
-    partnerIsLoggedOut,
-    isChatLocked,
-    minMessageLength,
-    maxMessageLength,
-    actions,
-    intl,
-  } = props;
-
-  return (
-    <div className={styles.chat}>
-      <header className={styles.header}>
-        <div className={styles.title}>
-          <Link
-            to="/users"
-            role="button"
-            aria-label={intl.formatMessage(intlMessages.hideChatLabel, { 0: title })}
-          >
-            <Icon iconName="left_arrow" /> {title}
-          </Link>
-        </div>
-        {
-          chatID !== 'public' ?
-            <Link
-              to="/users"
-              role="button"
-              tabIndex={-1}
-            >
-              <Button
-                className={styles.closeBtn}
-                icon="close"
-                size="md"
-                hideLabel
-                onClick={() => actions.handleClosePrivateChat(chatID)}
-                aria-label={intl.formatMessage(intlMessages.closeChatLabel, { 0: title })}
-              />
-            </Link> :
-            <ChatDropdown />
-        }
-      </header>
-      <MessageList
-        chatId={chatID}
-        messages={messages}
-        id={ELEMENT_ID}
-        scrollPosition={scrollPosition}
-        hasUnreadMessages={hasUnreadMessages}
-        handleScrollUpdate={actions.handleScrollUpdate}
-        handleReadMessage={actions.handleReadMessage}
-        lastReadMessageTime={lastReadMessageTime}
-        partnerIsLoggedOut={partnerIsLoggedOut}
-      />
-      <MessageForm
-        disabled={isChatLocked}
-        chatAreaId={ELEMENT_ID}
-        chatTitle={title}
-        chatName={chatName}
-        minMessageLength={minMessageLength}
-        maxMessageLength={maxMessageLength}
-        handleSendMessage={actions.handleSendMessage}
-      />
-    </div>
-  );
-};
-
-export default injectWbResizeEvent(injectIntl(Chat));
-
->>>>>>> d6aa4ed4
 const propTypes = {
   chatID: PropTypes.string.isRequired,
   chatName: PropTypes.string.isRequired,
@@ -170,15 +93,21 @@
           </div>
           {
             chatID !== 'public' ?
-              <Link
-                to="/users"
-                role="button"
-                className={styles.closeIcon}
+            <Link
+              to="/users"
+              role="button"
+              tabIndex={-1}
+            >
+              <Button
+                className={styles.closeBtn}
+                icon="close"
+                size="md"
+                hideLabel
+                onClick={() => actions.handleClosePrivateChat(chatID)}
                 aria-label={intl.formatMessage(intlMessages.closeChatLabel, { 0: title })}
-              >
-                <Icon iconName="close" onClick={() => actions.handleClosePrivateChat(chatID)} />
-              </Link> :
-              <ChatDropdown />
+              />
+            </Link> :
+            <ChatDropdown />
           }
         </header>
         <MessageList
