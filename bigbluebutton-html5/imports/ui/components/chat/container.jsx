import React, { Component } from 'react';
import PropTypes from 'prop-types';
import { defineMessages, injectIntl } from 'react-intl';
import { createContainer } from 'meteor/react-meteor-data';

const CHAT_CONFIG = Meteor.settings.public.chat;
const PUBLIC_CHAT_KEY = CHAT_CONFIG.public_id;

import Chat from './component';
import ChatService from './service';

const intlMessages = defineMessages({
  titlePublic: {
    id: 'app.chat.titlePublic',
    description: 'Public chat title',
  },
  titlePrivate: {
    id: 'app.chat.titlePrivate',
    description: 'Private chat title',
  },
  partnerDisconnected: {
    id: 'app.chat.partnerDisconnected',
    description: 'System chat message when the private chat partnet disconnect from the meeting',
  },
});

class ChatContainer extends Component {
  constructor(props) {
    super(props);
  }

  render() {
    return (
      <Chat {...this.props}>
        {this.props.children}
      </Chat>
    );
  }
}

export default injectIntl(createContainer(({ params, intl }) => {
  const chatID = params.chatID || PUBLIC_CHAT_KEY;

  let messages = [];
  let isChatLocked = ChatService.isChatLocked(chatID);
  let title = intl.formatMessage(intlMessages.titlePublic);
  let chatName = title;

  if (chatID === PUBLIC_CHAT_KEY) {
    messages = ChatService.getPublicMessages();
  } else {
    messages = ChatService.getPrivateMessages(chatID);
  }

  const user = ChatService.getUser(chatID, '{{NAME}}');

  let partnerIsLoggedOut = false;

  if (user) {
    partnerIsLoggedOut = !user.isOnline;

    if (messages && chatID !== PUBLIC_CHAT_KEY) {
      const userMessage = messages.find(m => m.sender !== null);
      const user = ChatService.getUser(chatID, '{{NAME}}');

      title = intl.formatMessage(intlMessages.titlePrivate, { 0: user.name });
      chatName = user.name;

      if (!user.isOnline) {
        const time = Date.now();
        const id = `partner-disconnected-${time}`;
        const messagePartnerLoggedOut = {
          id,
          content: [{
            id,
            text: intl.formatMessage(intlMessages.partnerDisconnected, { 0: user.name }),
            time,
          }],
          time,
          sender: null,
        };

        messages.push(messagePartnerLoggedOut);
        isChatLocked = true;
      }
    }
  }

  const scrollPosition = ChatService.getScrollPosition(chatID);
  const hasUnreadMessages = ChatService.hasUnreadMessages(chatID);
  const lastReadMessageTime = ChatService.lastReadMessageTime(chatID);

  return {
    chatID,
    chatName,
    title,
    messages,
    lastReadMessageTime,
    hasUnreadMessages,
    partnerIsLoggedOut,
    isChatLocked,
    scrollPosition,
    minMessageLength: CHAT_CONFIG.min_message_length,
    maxMessageLength: CHAT_CONFIG.max_message_length,
    actions: {
      handleClosePrivateChat: chatID => ChatService.closePrivateChat(chatID),

      handleSendMessage: (message) => {
        ChatService.updateScrollPosition(chatID, null);
<<<<<<< HEAD
        const sentMessage = ChatService.sendMessage(chatID, message);
=======
        return ChatService.sendMessage(chatID, message);
>>>>>>> d229762e
      },

      handleScrollUpdate: position => ChatService.updateScrollPosition(chatID, position),

      handleReadMessage: timestamp => ChatService.updateUnreadMessage(chatID, timestamp),
    },
  };
}, ChatContainer));<|MERGE_RESOLUTION|>--- conflicted
+++ resolved
@@ -107,11 +107,7 @@
 
       handleSendMessage: (message) => {
         ChatService.updateScrollPosition(chatID, null);
-<<<<<<< HEAD
-        const sentMessage = ChatService.sendMessage(chatID, message);
-=======
         return ChatService.sendMessage(chatID, message);
->>>>>>> d229762e
       },
 
       handleScrollUpdate: position => ChatService.updateScrollPosition(chatID, position),
