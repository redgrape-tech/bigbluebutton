--- conflicted
+++ resolved
@@ -65,11 +65,7 @@
     title = intl.formatMessage(intlMessages.titlePrivate, { name: user.name });
     chatName = user.name;
 
-<<<<<<< HEAD
-    if (!user.isOnline) {
-=======
-    if (partnerIsLoggedOut) {
->>>>>>> 5d75b793
+    if (partnerIsLoggedOut && !user.isOnline) {
       let time = Date.now();
       let id = `partner-disconnected-${time}`;
       let messagePartnerLoggedOut = {
