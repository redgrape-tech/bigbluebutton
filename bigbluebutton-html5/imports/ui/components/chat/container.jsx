import React, { useEffect, useContext, useState } from 'react';
import { defineMessages, injectIntl } from 'react-intl';
import { withTracker } from 'meteor/react-meteor-data';
import _ from 'lodash';
import Auth from '/imports/ui/services/auth';
import Storage from '/imports/ui/services/storage/session';
import { meetingIsBreakout } from '/imports/ui/components/app/service';
import { ChatContext, getLoginTime } from '../components-data/chat-context/context';
import { GroupChatContext } from '../components-data/group-chat-context/context';
import { UsersContext } from '../components-data/users-context/context';
import ChatLogger from '/imports/ui/components/chat/chat-logger/ChatLogger';
import lockContextContainer from '/imports/ui/components/lock-viewers/context/container';
<<<<<<< HEAD
import Chat from './component';
=======
import Chat from '/imports/ui/components/chat/component';
>>>>>>> f64429cb
import ChatService from './service';
import { layoutSelect, layoutDispatch } from '../layout/context';

const CHAT_CONFIG = Meteor.settings.public.chat;
const PUBLIC_CHAT_KEY = CHAT_CONFIG.public_id;
const PUBLIC_GROUP_CHAT_KEY = CHAT_CONFIG.public_group_id;
const CHAT_CLEAR = CHAT_CONFIG.system_messages_keys.chat_clear;
const SYSTEM_CHAT_TYPE = CHAT_CONFIG.type_system;
const ROLE_MODERATOR = Meteor.settings.public.user.role_moderator;
const DEBOUNCE_TIME = 1000;

const sysMessagesIds = {
  welcomeId: `${SYSTEM_CHAT_TYPE}-welcome-msg`,
  moderatorId: `${SYSTEM_CHAT_TYPE}-moderator-msg`,
  syncId: `${SYSTEM_CHAT_TYPE}-sync-msg`,
};

const intlMessages = defineMessages({
  [CHAT_CLEAR]: {
    id: 'app.chat.clearPublicChatMessage',
    description: 'message of when clear the public chat',
  },
  titlePublic: {
    id: 'app.chat.titlePublic',
    description: 'Public chat title',
  },
  titlePrivate: {
    id: 'app.chat.titlePrivate',
    description: 'Private chat title',
  },
  partnerDisconnected: {
    id: 'app.chat.partnerDisconnected',
    description: 'System chat message when the private chat partnet disconnect from the meeting',
  },
  loading: {
    id: 'app.chat.loading',
    description: 'loading message',
  },
});

let previousChatId = null;
let prevSync = false;
let prevPartnerIsLoggedOut = false;

let globalAppplyStateToProps = () => { };

const throttledFunc = _.throttle(() => {
  globalAppplyStateToProps();
}, DEBOUNCE_TIME, { trailing: true, leading: true });

const ChatContainer = (props) => {
  const {
    children,
    loginTime,
    intl,
    userLocks,
    lockSettings,
    isChatLockedPublic,
    isChatLockedPrivate,
    users: propUsers,
    ...restProps
  } = props;

  const idChatOpen = layoutSelect((i) => i.idChatOpen);
  const layoutContextDispatch = layoutDispatch();

  const isPublicChat = idChatOpen === PUBLIC_CHAT_KEY;

  const chatID = idChatOpen;

  if (!chatID) return null;

  useEffect(() => {
    ChatService.removeFromClosedChatsSession();
  }, []);

  const modOnlyMessage = Storage.getItem('ModeratorOnlyMessage');
  const { welcomeProp } = ChatService.getWelcomeProp();

<<<<<<< HEAD
  const {
    children,
    unmounting,
    chatID,
    loginTime,
    intl,
    userLocks,
    lockSettings,
    isChatLockedPublic,
    isChatLockedPrivate,
    users: propUsers,
    ...restProps
  } = props;
=======
>>>>>>> f64429cb
  ChatLogger.debug('ChatContainer::render::props', props);

  const systemMessages = {
    [sysMessagesIds.welcomeId]: {
      id: sysMessagesIds.welcomeId,
      content: [{
        id: sysMessagesIds.welcomeId,
        text: welcomeProp.welcomeMsg,
        time: loginTime,
      }],
      key: sysMessagesIds.welcomeId,
      time: loginTime,
      sender: null,
    },
    [sysMessagesIds.moderatorId]: {
      id: sysMessagesIds.moderatorId,
      content: [{
        id: sysMessagesIds.moderatorId,
        text: modOnlyMessage,
        time: loginTime + 1,
      }],
      key: sysMessagesIds.moderatorId,
      time: loginTime + 1,
      sender: null,
    },
  };
  const usingUsersContext = useContext(UsersContext);
  const { users } = usingUsersContext;
  const currentUser = users[Auth.meetingID][Auth.userID];
  const amIModerator = currentUser.role === ROLE_MODERATOR;
<<<<<<< HEAD
  const systemMessagesIds = [sysMessagesIds.welcomeId, amIModerator && modOnlyMessage && sysMessagesIds.moderatorId].filter((i) => i);
=======
  const systemMessagesIds = [
    sysMessagesIds.welcomeId,
    amIModerator && modOnlyMessage && sysMessagesIds.moderatorId,
  ].filter((i) => i);
>>>>>>> f64429cb

  const usingChatContext = useContext(ChatContext);
  const usingGroupChatContext = useContext(GroupChatContext);
  const [stateLastMsg, setLastMsg] = useState(null);

  const [
    stateTimeWindows, setTimeWindows,
  ] = useState(isPublicChat ? [...systemMessagesIds.map((item) => systemMessages[item])] : []);
  const [lastTimeWindowValuesBuild, setLastTimeWindowValuesBuild] = useState(0);

  const { groupChat } = usingGroupChatContext;
  const participants = groupChat[idChatOpen]?.participants;
  const chatName = participants?.filter((user) => user.id !== Auth.userID)[0]?.name;
<<<<<<< HEAD
  const title = chatName ? intl.formatMessage(intlMessages.titlePrivate, { 0: chatName }) : intl.formatMessage(intlMessages.titlePublic);

  let partnerIsLoggedOut = false;

  let isChatLocked;
  if (!isPublicChat) {
    const idUser = participants?.filter((user) => user.id !== Auth.userID)[0]?.id;
    partnerIsLoggedOut = !!((users[Auth.meetingID][idUser]?.loggedOut || users[Auth.meetingID][idUser]?.ejected));
    isChatLocked = isChatLockedPrivate && !(users[Auth.meetingID][idUser]?.role === ROLE_MODERATOR);
  } else {
    isChatLocked = isChatLockedPublic;
  }
=======
  const title = chatName
    ? intl.formatMessage(intlMessages.titlePrivate, { 0: chatName })
    : intl.formatMessage(intlMessages.titlePublic);
>>>>>>> f64429cb

  let partnerIsLoggedOut = false;

  let isChatLocked;
  if (!isPublicChat) {
    const idUser = participants?.filter((user) => user.id !== Auth.userID)[0]?.id;
    partnerIsLoggedOut = !!(users[Auth.meetingID][idUser]?.loggedOut
      || users[Auth.meetingID][idUser]?.ejected);
    isChatLocked = isChatLockedPrivate && !(users[Auth.meetingID][idUser]?.role === ROLE_MODERATOR);
  } else {
    isChatLocked = isChatLockedPublic;
  }

  const contextChat = usingChatContext?.chats[isPublicChat ? PUBLIC_GROUP_CHAT_KEY : chatID];
  const lastTimeWindow = contextChat?.lastTimewindow;
  const lastMsg = contextChat && (isPublicChat
    ? contextChat?.preJoinMessages[lastTimeWindow] || contextChat?.posJoinMessages[lastTimeWindow]
    : contextChat?.messageGroups[lastTimeWindow]);
  ChatLogger.debug('ChatContainer::render::chatData', contextChat);
<<<<<<< HEAD
  applyPropsToState = () => {
=======
  const applyPropsToState = () => {
>>>>>>> f64429cb
    ChatLogger.debug('ChatContainer::applyPropsToState::chatData', lastMsg, stateLastMsg, contextChat?.syncing);
    if (
      (lastMsg?.lastTimestamp !== stateLastMsg?.lastTimestamp)
      || (previousChatId !== idChatOpen)
      || (prevSync !== contextChat?.syncing)
      || (prevPartnerIsLoggedOut !== partnerIsLoggedOut)
    ) {
      prevSync = contextChat?.syncing;
      prevPartnerIsLoggedOut = partnerIsLoggedOut;

      const timeWindowsValues = isPublicChat
        ? [
          ...(
            !contextChat?.syncing ? Object.values(contextChat?.preJoinMessages || {}) : [
              {
                id: sysMessagesIds.syncId,
                content: [{
                  id: 'synced',
                  text: intl.formatMessage(intlMessages.loading, { 0: contextChat?.syncedPercent }),
                  time: loginTime + 1,
                }],
                key: sysMessagesIds.syncId,
                time: loginTime + 1,
                sender: null,
              },
            ]
<<<<<<< HEAD
          ),
          ...systemMessagesIds.map((item) => systemMessages[item]),
=======
          ), ...systemMessagesIds.map((item) => systemMessages[item]),
>>>>>>> f64429cb
          ...Object.values(contextChat?.posJoinMessages || {})]
        : [...Object.values(contextChat?.messageGroups || {})];
      if (previousChatId !== idChatOpen) {
        previousChatId = idChatOpen;
      }

      if (partnerIsLoggedOut) {
        const time = Date.now();
        const id = `partner-disconnected-${time}`;
        const messagePartnerLoggedOut = {
          id,
          content: [{
            id,
            text: intl.formatMessage(intlMessages.partnerDisconnected, { 0: chatName }),
            time,
          }],
          time,
          sender: null,
        };

        timeWindowsValues.push(messagePartnerLoggedOut);
      }

      if (partnerIsLoggedOut) {
        const time = Date.now();
        const id = `partner-disconnected-${time}`;
        const messagePartnerLoggedOut = {
          id,
          content: [{
            id,
            text: intl.formatMessage(intlMessages.partnerDisconnected, { 0: chatName }),
            time,
          }],
          time,
          sender: null,
        };

        timeWindowsValues.push(messagePartnerLoggedOut);
      }

      setLastMsg(lastMsg ? { ...lastMsg } : lastMsg);
      setTimeWindows(timeWindowsValues);
      setLastTimeWindowValuesBuild(Date.now());
    }
  };
  globalAppplyStateToProps = applyPropsToState;
  throttledFunc();

  ChatService.removePackagedClassAttribute(
    ['ReactVirtualized__Grid', 'ReactVirtualized__Grid__innerScrollContainer'],
    'role',
  );

  return (
    <Chat {...{
<<<<<<< HEAD
      ...restProps,
      isChatLocked,
=======
      idChatOpen,
      isChatLocked,
      ...restProps,
>>>>>>> f64429cb
      chatID,
      amIModerator,
      count: (contextChat?.unreadTimeWindows.size || 0),
      timeWindowsValues: stateTimeWindows,
      dispatch: usingChatContext?.dispatch,
      title,
      syncing: contextChat?.syncing,
      syncedPercent: contextChat?.syncedPercent,
      chatName,
<<<<<<< HEAD
=======
      contextChat,
      layoutContextDispatch,
>>>>>>> f64429cb
      lastTimeWindowValuesBuild,
      partnerIsLoggedOut,
    }}
    >
      {children}
    </Chat>
  );
};

export default lockContextContainer(injectIntl(withTracker(({ intl, userLocks }) => {
<<<<<<< HEAD
  const chatID = Session.get('idChatOpen');
  if (!chatID) {
    // No chatID is set so the panel is closed, about to close, or wasn't opened correctly
    return {
      unmounting: true,
    };
  }

=======
>>>>>>> f64429cb
  const isChatLockedPublic = userLocks.userPublicChat;
  const isChatLockedPrivate = userLocks.userPrivateChat;

  const { connected: isMeteorConnected } = Meteor.status();

  return {
    intl,
    isChatLockedPublic,
    isChatLockedPrivate,
    isMeteorConnected,
    meetingIsBreakout: meetingIsBreakout(),
    loginTime: getLoginTime(),
    actions: {
      handleClosePrivateChat: ChatService.closePrivateChat,
    },
  };
})(ChatContainer)));<|MERGE_RESOLUTION|>--- conflicted
+++ resolved
@@ -10,11 +10,7 @@
 import { UsersContext } from '../components-data/users-context/context';
 import ChatLogger from '/imports/ui/components/chat/chat-logger/ChatLogger';
 import lockContextContainer from '/imports/ui/components/lock-viewers/context/container';
-<<<<<<< HEAD
-import Chat from './component';
-=======
 import Chat from '/imports/ui/components/chat/component';
->>>>>>> f64429cb
 import ChatService from './service';
 import { layoutSelect, layoutDispatch } from '../layout/context';
 
@@ -94,22 +90,6 @@
   const modOnlyMessage = Storage.getItem('ModeratorOnlyMessage');
   const { welcomeProp } = ChatService.getWelcomeProp();
 
-<<<<<<< HEAD
-  const {
-    children,
-    unmounting,
-    chatID,
-    loginTime,
-    intl,
-    userLocks,
-    lockSettings,
-    isChatLockedPublic,
-    isChatLockedPrivate,
-    users: propUsers,
-    ...restProps
-  } = props;
-=======
->>>>>>> f64429cb
   ChatLogger.debug('ChatContainer::render::props', props);
 
   const systemMessages = {
@@ -140,14 +120,10 @@
   const { users } = usingUsersContext;
   const currentUser = users[Auth.meetingID][Auth.userID];
   const amIModerator = currentUser.role === ROLE_MODERATOR;
-<<<<<<< HEAD
-  const systemMessagesIds = [sysMessagesIds.welcomeId, amIModerator && modOnlyMessage && sysMessagesIds.moderatorId].filter((i) => i);
-=======
   const systemMessagesIds = [
     sysMessagesIds.welcomeId,
     amIModerator && modOnlyMessage && sysMessagesIds.moderatorId,
   ].filter((i) => i);
->>>>>>> f64429cb
 
   const usingChatContext = useContext(ChatContext);
   const usingGroupChatContext = useContext(GroupChatContext);
@@ -161,24 +137,9 @@
   const { groupChat } = usingGroupChatContext;
   const participants = groupChat[idChatOpen]?.participants;
   const chatName = participants?.filter((user) => user.id !== Auth.userID)[0]?.name;
-<<<<<<< HEAD
-  const title = chatName ? intl.formatMessage(intlMessages.titlePrivate, { 0: chatName }) : intl.formatMessage(intlMessages.titlePublic);
-
-  let partnerIsLoggedOut = false;
-
-  let isChatLocked;
-  if (!isPublicChat) {
-    const idUser = participants?.filter((user) => user.id !== Auth.userID)[0]?.id;
-    partnerIsLoggedOut = !!((users[Auth.meetingID][idUser]?.loggedOut || users[Auth.meetingID][idUser]?.ejected));
-    isChatLocked = isChatLockedPrivate && !(users[Auth.meetingID][idUser]?.role === ROLE_MODERATOR);
-  } else {
-    isChatLocked = isChatLockedPublic;
-  }
-=======
   const title = chatName
     ? intl.formatMessage(intlMessages.titlePrivate, { 0: chatName })
     : intl.formatMessage(intlMessages.titlePublic);
->>>>>>> f64429cb
 
   let partnerIsLoggedOut = false;
 
@@ -198,11 +159,7 @@
     ? contextChat?.preJoinMessages[lastTimeWindow] || contextChat?.posJoinMessages[lastTimeWindow]
     : contextChat?.messageGroups[lastTimeWindow]);
   ChatLogger.debug('ChatContainer::render::chatData', contextChat);
-<<<<<<< HEAD
-  applyPropsToState = () => {
-=======
   const applyPropsToState = () => {
->>>>>>> f64429cb
     ChatLogger.debug('ChatContainer::applyPropsToState::chatData', lastMsg, stateLastMsg, contextChat?.syncing);
     if (
       (lastMsg?.lastTimestamp !== stateLastMsg?.lastTimestamp)
@@ -229,12 +186,7 @@
                 sender: null,
               },
             ]
-<<<<<<< HEAD
-          ),
-          ...systemMessagesIds.map((item) => systemMessages[item]),
-=======
           ), ...systemMessagesIds.map((item) => systemMessages[item]),
->>>>>>> f64429cb
           ...Object.values(contextChat?.posJoinMessages || {})]
         : [...Object.values(contextChat?.messageGroups || {})];
       if (previousChatId !== idChatOpen) {
@@ -290,14 +242,9 @@
 
   return (
     <Chat {...{
-<<<<<<< HEAD
-      ...restProps,
-      isChatLocked,
-=======
       idChatOpen,
       isChatLocked,
       ...restProps,
->>>>>>> f64429cb
       chatID,
       amIModerator,
       count: (contextChat?.unreadTimeWindows.size || 0),
@@ -307,11 +254,8 @@
       syncing: contextChat?.syncing,
       syncedPercent: contextChat?.syncedPercent,
       chatName,
-<<<<<<< HEAD
-=======
       contextChat,
       layoutContextDispatch,
->>>>>>> f64429cb
       lastTimeWindowValuesBuild,
       partnerIsLoggedOut,
     }}
@@ -322,17 +266,6 @@
 };
 
 export default lockContextContainer(injectIntl(withTracker(({ intl, userLocks }) => {
-<<<<<<< HEAD
-  const chatID = Session.get('idChatOpen');
-  if (!chatID) {
-    // No chatID is set so the panel is closed, about to close, or wasn't opened correctly
-    return {
-      unmounting: true,
-    };
-  }
-
-=======
->>>>>>> f64429cb
   const isChatLockedPublic = userLocks.userPublicChat;
   const isChatLockedPrivate = userLocks.userPrivateChat;
 
