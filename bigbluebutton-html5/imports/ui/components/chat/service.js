--- conflicted
+++ resolved
@@ -49,42 +49,15 @@
     sender: null,
   };
 
-<<<<<<< HEAD
   if (message.sender && message.sender.id !== SYSTEM_CHAT_TYPE) {
-    const sender = Users.findOne({ userId: message.sender.id }, { fields: { role: 1 } });
+    const sender = Users.findOne({ userId: message.sender.id }, { fields: { avatar: 1, role: 1 } });
 
     const mappedSender = {
+      avatar: sender?.avatar,
       color: message.color,
       isModerator: sender?.role === ROLE_MODERATOR,
       name: message.sender.name,
       isOnline: !!sender,
-=======
-  if (message.sender && message.sender !== SYSTEM_CHAT_TYPE) {
-    const sender = Users.findOne({ userId: message.sender },
-      {
-        fields: {
-          color: 1,
-          role: 1,
-          name: 1,
-          avatar: 1,
-          connectionStatus: 1,
-        },
-      });
-    const {
-      color,
-      role,
-      name,
-      avatar,
-      connectionStatus,
-    } = sender;
-
-    const mappedSender = {
-      color,
-      isModerator: role === ROLE_MODERATOR,
-      name,
-      avatar,
-      isOnline: connectionStatus === CONNECTION_STATUS_ONLINE,
->>>>>>> 6f60324a
     };
 
     mappedMessage.sender = mappedSender;
