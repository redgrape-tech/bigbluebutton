import Users from '/imports/api/users';
import Meetings from '/imports/api/meetings';
import GroupChat from '/imports/api/group-chat';
import Auth from '/imports/ui/services/auth';
import UnreadMessages from '/imports/ui/services/unread-messages';
import Storage from '/imports/ui/services/storage/session';
import { makeCall } from '/imports/ui/services/api';
import _ from 'lodash';
import { meetingIsBreakout } from '/imports/ui/components/app/service';
import { defineMessages } from 'react-intl';
<<<<<<< HEAD
=======
import PollService from '/imports/ui/components/poll/service';
>>>>>>> f64429cb

const CHAT_CONFIG = Meteor.settings.public.chat;
const GROUPING_MESSAGES_WINDOW = CHAT_CONFIG.grouping_messages_window;

const SYSTEM_CHAT_TYPE = CHAT_CONFIG.type_system;

const PUBLIC_CHAT_ID = CHAT_CONFIG.public_id;
const PUBLIC_GROUP_CHAT_ID = CHAT_CONFIG.public_group_id;

const PUBLIC_CHAT_CLEAR = CHAT_CONFIG.chat_clear;
const CHAT_POLL_RESULTS_MESSAGE = CHAT_CONFIG.system_messages_keys.chat_poll_result;

<<<<<<< HEAD
=======
const ROLE_MODERATOR = Meteor.settings.public.user.role_moderator;

>>>>>>> f64429cb
const ScrollCollection = new Mongo.Collection(null);

const UnsentMessagesCollection = new Mongo.Collection(null);

export const UserSentMessageCollection = new Mongo.Collection(null);

// session for closed chat list
const CLOSED_CHAT_LIST_KEY = 'closedChatList';

const intlMessages = defineMessages({
  publicChatClear: {
    id: 'app.chat.clearPublicChatMessage',
    description: 'message of when clear the public chat',
  },
  pollResult: {
    id: 'app.chat.pollResult',
    description: 'used in place of user name who published poll to chat',
  },
});

const intlMessages = defineMessages({
  publicChatClear: {
    id: 'app.chat.clearPublicChatMessage',
    description: 'message of when clear the public chat',
  },
});

const setUserSentMessage = (bool) => {
  UserSentMessageCollection.upsert(
    { userId: Auth.userID },
    { $set: { sent: bool } },
  );
};

const getUser = (userId) => Users.findOne({ userId });

const getPrivateChatByUsers = (userId) => GroupChat
  .findOne({ users: { $all: [userId, Auth.userID] } });

const getWelcomeProp = () => Meetings.findOne({ meetingId: Auth.meetingID },
  { fields: { welcomeProp: 1 } });

const mapGroupMessage = (message) => {
  const mappedMessage = {
    id: message._id || message.id,
    content: message.content,
    time: message.timestamp || message.time,
    sender: null,
    key: message.key,
<<<<<<< HEAD
  };

  if (message.sender && message.sender !== SYSTEM_CHAT_TYPE) {
    const sender = Users.findOne({ userId: message.sender }, { fields: { avatar: 1, role: 1, name: 1 } });
=======
    chatId: message.chatId
  };

  if (message.sender && message.sender !== SYSTEM_CHAT_TYPE) {
    const sender = Users.findOne(
      { userId: message.sender },
      {
        fields: { avatar: 1, role: 1, name: 1 },
      },
    );
>>>>>>> f64429cb

    const mappedSender = {
      avatar: sender?.avatar,
      color: message.color,
      isModerator: sender?.role === ROLE_MODERATOR,
      name: sender.name,
      isOnline: !!sender,
    };

    mappedMessage.sender = mappedSender;
  }

  return mappedMessage;
};

const reduceGroupMessages = (previous, current) => {
  const lastMessage = previous[previous.length - 1];
  const currentMessage = current;
  currentMessage.content = [{
    id: current.id,
    text: current.message,
    time: current.timestamp,
    color: current.color,
  }];
  if (!lastMessage) {
    return previous.concat(currentMessage);
  }
  // Check if the last message is from the same user and time discrepancy
  // between the two messages exceeds window and then group current
  // message with the last one
  const timeOfLastMessage = lastMessage.content[lastMessage.content.length - 1].time;
  const isOrWasPoll = currentMessage.id.includes(CHAT_POLL_RESULTS_MESSAGE)
    || lastMessage.id.includes(CHAT_POLL_RESULTS_MESSAGE);
  const groupingWindow = isOrWasPoll ? 0 : GROUPING_MESSAGES_WINDOW;

  if (lastMessage.sender.id === currentMessage.sender.id
    && (currentMessage.timestamp - timeOfLastMessage) <= groupingWindow) {
    lastMessage.content.push(currentMessage.content.pop());
    return previous;
  }

  return previous.concat(currentMessage);
};

const reduceAndMapGroupMessages = (messages) => (messages
  .reduce(reduceGroupMessages, []).map(mapGroupMessage));

const reduceAndDontMapGroupMessages = (messages) => (messages
  .reduce(reduceGroupMessages, []));

const isChatLocked = (receiverID) => {
  const isPublic = receiverID === PUBLIC_CHAT_ID;
  const meeting = Meetings.findOne({ meetingId: Auth.meetingID },
    { fields: { 'lockSettingsProps.disablePublicChat': 1, 'lockSettingsProps.disablePrivateChat': 1 } });
  const user = Users.findOne({ meetingId: Auth.meetingID, userId: Auth.userID },
    { fields: { locked: 1, role: 1 } });
  const receiver = Users.findOne({ meetingId: Auth.meetingID, userId: receiverID },
    { fields: { role: 1 } });
  const isReceiverModerator = receiver && receiver.role === ROLE_MODERATOR;

  // disable private chat in breakouts
  if (meetingIsBreakout()) {
    return !isPublic;
  }

  if (meeting.lockSettingsProps !== undefined) {
    if (user.locked && user.role !== ROLE_MODERATOR) {
      if (isPublic) {
        return meeting.lockSettingsProps.disablePublicChat;
      }
      return !isReceiverModerator
        && meeting.lockSettingsProps.disablePrivateChat;
    }
  }

  return false;
};

const lastReadMessageTime = (receiverID) => {
  const isPublic = receiverID === PUBLIC_CHAT_ID;
  const chatType = isPublic ? PUBLIC_GROUP_CHAT_ID : receiverID;

  return UnreadMessages.get(chatType);
};

<<<<<<< HEAD
const sendGroupMessage = (message) => {
  // TODO: Refactor to use chatId directly
  const chatIdToSent = Session.get('idChatOpen') === PUBLIC_CHAT_ID ? PUBLIC_GROUP_CHAT_ID : Session.get('idChatOpen');
  const chat = GroupChat.findOne({ chatId: chatIdToSent },
    { fields: { users: 1 } });
  const chatID = Session.get('idChatOpen') === PUBLIC_CHAT_ID ? PUBLIC_GROUP_CHAT_ID : chat.users.filter((id) => id !== Auth.userID)[0];
=======
const sendGroupMessage = (message, idChatOpen) => {
  const chatIdToSent = idChatOpen === PUBLIC_CHAT_ID ? PUBLIC_GROUP_CHAT_ID : idChatOpen;
  const chat = GroupChat.findOne({ chatId: chatIdToSent },
    { fields: { users: 1 } });
  const chatID = idChatOpen === PUBLIC_CHAT_ID
    ? PUBLIC_GROUP_CHAT_ID
    : chat.users.filter((id) => id !== Auth.userID)[0];
>>>>>>> f64429cb
  const isPublicChat = chatID === PUBLIC_CHAT_ID;

  let destinationChatId = PUBLIC_GROUP_CHAT_ID;

  const { fullname: senderName, userID: senderUserId } = Auth;
  const receiverId = { id: chatID };

  if (!isPublicChat) {
    const privateChat = GroupChat.findOne({ users: { $all: [chatID, senderUserId] } },
      { fields: { chatId: 1 } });

    if (privateChat) {
      const { chatId: privateChatId } = privateChat;

      destinationChatId = privateChatId;
    }
  }

  const userAvatarColor = Users.findOne({ userId: senderUserId }, { fields: { color: 1 } });

  const payload = {
    color: userAvatarColor?.color || '0',
    correlationId: `${senderUserId}-${Date.now()}`,
    sender: {
      id: senderUserId,
      name: senderName,
    },
    message,
  };

  const currentClosedChats = Storage.getItem(CLOSED_CHAT_LIST_KEY);

  // Remove the chat that user send messages from the session.
  if (_.indexOf(currentClosedChats, receiverId.id) > -1) {
    Storage.setItem(CLOSED_CHAT_LIST_KEY, _.without(currentClosedChats, receiverId.id));
  }

  return makeCall('sendGroupChatMsg', destinationChatId, payload);
};

const getScrollPosition = (receiverID) => {
  const scroll = ScrollCollection.findOne({ receiver: receiverID },
    { fields: { position: 1 } }) || { position: null };
  return scroll.position;
};

<<<<<<< HEAD
const updateScrollPosition = (position) => ScrollCollection.upsert(
  { receiver: Session.get('idChatOpen') },
=======
const updateScrollPosition = (position, idChatOpen) => ScrollCollection.upsert(
  { receiver: idChatOpen },
>>>>>>> f64429cb
  { $set: { position } },
);

const updateUnreadMessage = (timestamp, idChatOpen) => {
  const chatID = idChatOpen;
  const isPublic = chatID === PUBLIC_CHAT_ID;
  const chatType = isPublic ? PUBLIC_GROUP_CHAT_ID : chatID;
  return UnreadMessages.update(chatType, timestamp);
};

const clearPublicChatHistory = () => (makeCall('clearPublicChatHistory'));

const closePrivateChat = (chatId) => {
  const currentClosedChats = Storage.getItem(CLOSED_CHAT_LIST_KEY) || [];

  if (_.indexOf(currentClosedChats, chatId) < 0) {
    currentClosedChats.push(chatId);

    Storage.setItem(CLOSED_CHAT_LIST_KEY, currentClosedChats);
  }
};

// if this private chat has been added to the list of closed ones, remove it
const removeFromClosedChatsSession = (idChatOpen) => {
  const chatID = idChatOpen;
  const currentClosedChats = Storage.getItem(CLOSED_CHAT_LIST_KEY);
  if (_.indexOf(currentClosedChats, chatID) > -1) {
    Storage.setItem(CLOSED_CHAT_LIST_KEY, _.without(currentClosedChats, chatID));
  }
};

// We decode to prevent HTML5 escaped characters.
const htmlDecode = (input) => {
  const e = document.createElement('div');
  e.innerHTML = input;
  const messages = Array.from(e.childNodes);
  const message = messages.map((chatMessage) => chatMessage.textContent);
  return message.join('');
};

// Export the chat as [Hour:Min] user: message
const exportChat = (timeWindowList, users, intl) => {
  const messageList = timeWindowList.reduce((acc, timeWindow) => {
    const msgs = timeWindow.content.map((message) => {
      const date = new Date(message.time);
      const hour = date.getHours().toString().padStart(2, 0);
      const min = date.getMinutes().toString().padStart(2, 0);
      const hourMin = `[${hour}:${min}]`;
<<<<<<< HEAD
      const userName = message.id.startsWith('SYSTEM_MESSAGE')
        ? ''
        : `${users[timeWindow.sender].name}: `;
      const messageText = (message.text === 'PUBLIC_CHAT_CLEAR') ? intl.formatMessage(intlMessages.publicChatClear) : message.text;
=======

      // Skip the reduce aggregation for the sync messages because they aren't localized, causing an error in line 268
      // Also they're temporary (preliminary) messages, so it doesn't make sense export them
      if (['SYSTEM_MESSAGE-sync-msg', 'synced'].includes(message.id)) return acc;

      let userName = message.id.startsWith(SYSTEM_CHAT_TYPE)
        ? ''
        : `${users[timeWindow.sender].name}: `;
      let messageText = '';
      if (message.text === PUBLIC_CHAT_CLEAR) {
        message.text = intl.formatMessage(intlMessages.publicChatClear);
      } else if (message.id.includes(CHAT_POLL_RESULTS_MESSAGE)) {
        userName = `${intl.formatMessage(intlMessages.pollResult)}:\n`;
        const { pollResultData } = timeWindow.extra;
        const pollText = htmlDecode(PollService.getPollResultString(pollResultData, intl).split('<br/>').join('\n'));
        // remove last \n to avoid empty line
        messageText = pollText.slice(0, -1);
      } else {
        messageText = message.text;
      }
>>>>>>> f64429cb
      return `${hourMin} ${userName}${htmlDecode(messageText)}`;
    });

    return [...acc, ...msgs];
  }, []);

  return messageList.join('\n');
};

const getAllMessages = (chatID, messages) => {
  if (!messages[chatID]) {
    return [];
  }

  return (chatID === PUBLIC_GROUP_CHAT_ID)
    ? Object.values(messages[chatID].posJoinMessages)
    : Object.values(messages[chatID].messageGroups);
};

const maxTimestampReducer = (max, el) => ((el.timestamp > max) ? el.timestamp : max);

const maxNumberReducer = (max, el) => ((el > max) ? el : max);

const getLastMessageTimestampFromChatList = (activeChats, messages) => activeChats
  .map((chat) => ((chat.userId === 'public') ? 'MAIN-PUBLIC-GROUP-CHAT' : chat.chatId))
  .map((chatId) => getAllMessages(chatId, messages).reduce(maxTimestampReducer, 0))
  .reduce(maxNumberReducer, 0);

const removePackagedClassAttribute = (classnames, attribute) => {
<<<<<<< HEAD
  classnames.map((c) => {
    const elements = document.getElementsByClassName(c);
    if (elements) {
=======
  classnames.forEach((c) => {
    const elements = document.getElementsByClassName(c);
    if (elements) {
      // eslint-disable-next-line
>>>>>>> f64429cb
      for (const [, v] of Object.entries(elements)) {
        v.removeAttribute(attribute);
      }
    }
  });
};

export default {
  setUserSentMessage,
  mapGroupMessage,
  reduceAndMapGroupMessages,
  reduceAndDontMapGroupMessages,
  getUser,
  getPrivateChatByUsers,
  getWelcomeProp,
  getScrollPosition,
  lastReadMessageTime,
  isChatLocked,
  updateScrollPosition,
  updateUnreadMessage,
  sendGroupMessage,
  closePrivateChat,
  removeFromClosedChatsSession,
  exportChat,
  clearPublicChatHistory,
  maxTimestampReducer,
  getLastMessageTimestampFromChatList,
  UnsentMessagesCollection,
  removePackagedClassAttribute,
};<|MERGE_RESOLUTION|>--- conflicted
+++ resolved
@@ -8,10 +8,7 @@
 import _ from 'lodash';
 import { meetingIsBreakout } from '/imports/ui/components/app/service';
 import { defineMessages } from 'react-intl';
-<<<<<<< HEAD
-=======
 import PollService from '/imports/ui/components/poll/service';
->>>>>>> f64429cb
 
 const CHAT_CONFIG = Meteor.settings.public.chat;
 const GROUPING_MESSAGES_WINDOW = CHAT_CONFIG.grouping_messages_window;
@@ -24,11 +21,8 @@
 const PUBLIC_CHAT_CLEAR = CHAT_CONFIG.chat_clear;
 const CHAT_POLL_RESULTS_MESSAGE = CHAT_CONFIG.system_messages_keys.chat_poll_result;
 
-<<<<<<< HEAD
-=======
 const ROLE_MODERATOR = Meteor.settings.public.user.role_moderator;
 
->>>>>>> f64429cb
 const ScrollCollection = new Mongo.Collection(null);
 
 const UnsentMessagesCollection = new Mongo.Collection(null);
@@ -49,13 +43,6 @@
   },
 });
 
-const intlMessages = defineMessages({
-  publicChatClear: {
-    id: 'app.chat.clearPublicChatMessage',
-    description: 'message of when clear the public chat',
-  },
-});
-
 const setUserSentMessage = (bool) => {
   UserSentMessageCollection.upsert(
     { userId: Auth.userID },
@@ -78,12 +65,6 @@
     time: message.timestamp || message.time,
     sender: null,
     key: message.key,
-<<<<<<< HEAD
-  };
-
-  if (message.sender && message.sender !== SYSTEM_CHAT_TYPE) {
-    const sender = Users.findOne({ userId: message.sender }, { fields: { avatar: 1, role: 1, name: 1 } });
-=======
     chatId: message.chatId
   };
 
@@ -94,7 +75,6 @@
         fields: { avatar: 1, role: 1, name: 1 },
       },
     );
->>>>>>> f64429cb
 
     const mappedSender = {
       avatar: sender?.avatar,
@@ -180,14 +160,6 @@
   return UnreadMessages.get(chatType);
 };
 
-<<<<<<< HEAD
-const sendGroupMessage = (message) => {
-  // TODO: Refactor to use chatId directly
-  const chatIdToSent = Session.get('idChatOpen') === PUBLIC_CHAT_ID ? PUBLIC_GROUP_CHAT_ID : Session.get('idChatOpen');
-  const chat = GroupChat.findOne({ chatId: chatIdToSent },
-    { fields: { users: 1 } });
-  const chatID = Session.get('idChatOpen') === PUBLIC_CHAT_ID ? PUBLIC_GROUP_CHAT_ID : chat.users.filter((id) => id !== Auth.userID)[0];
-=======
 const sendGroupMessage = (message, idChatOpen) => {
   const chatIdToSent = idChatOpen === PUBLIC_CHAT_ID ? PUBLIC_GROUP_CHAT_ID : idChatOpen;
   const chat = GroupChat.findOne({ chatId: chatIdToSent },
@@ -195,7 +167,6 @@
   const chatID = idChatOpen === PUBLIC_CHAT_ID
     ? PUBLIC_GROUP_CHAT_ID
     : chat.users.filter((id) => id !== Auth.userID)[0];
->>>>>>> f64429cb
   const isPublicChat = chatID === PUBLIC_CHAT_ID;
 
   let destinationChatId = PUBLIC_GROUP_CHAT_ID;
@@ -242,13 +213,8 @@
   return scroll.position;
 };
 
-<<<<<<< HEAD
-const updateScrollPosition = (position) => ScrollCollection.upsert(
-  { receiver: Session.get('idChatOpen') },
-=======
 const updateScrollPosition = (position, idChatOpen) => ScrollCollection.upsert(
   { receiver: idChatOpen },
->>>>>>> f64429cb
   { $set: { position } },
 );
 
@@ -297,12 +263,6 @@
       const hour = date.getHours().toString().padStart(2, 0);
       const min = date.getMinutes().toString().padStart(2, 0);
       const hourMin = `[${hour}:${min}]`;
-<<<<<<< HEAD
-      const userName = message.id.startsWith('SYSTEM_MESSAGE')
-        ? ''
-        : `${users[timeWindow.sender].name}: `;
-      const messageText = (message.text === 'PUBLIC_CHAT_CLEAR') ? intl.formatMessage(intlMessages.publicChatClear) : message.text;
-=======
 
       // Skip the reduce aggregation for the sync messages because they aren't localized, causing an error in line 268
       // Also they're temporary (preliminary) messages, so it doesn't make sense export them
@@ -323,7 +283,6 @@
       } else {
         messageText = message.text;
       }
->>>>>>> f64429cb
       return `${hourMin} ${userName}${htmlDecode(messageText)}`;
     });
 
@@ -353,16 +312,10 @@
   .reduce(maxNumberReducer, 0);
 
 const removePackagedClassAttribute = (classnames, attribute) => {
-<<<<<<< HEAD
-  classnames.map((c) => {
-    const elements = document.getElementsByClassName(c);
-    if (elements) {
-=======
   classnames.forEach((c) => {
     const elements = document.getElementsByClassName(c);
     if (elements) {
       // eslint-disable-next-line
->>>>>>> f64429cb
       for (const [, v] of Object.entries(elements)) {
         v.removeAttribute(attribute);
       }
