<<<<<<< HEAD
import React, { Component } from 'react';
// import PropTypes from 'prop-types';
=======
import React from 'react';
>>>>>>> 090906e9
import { createContainer } from 'meteor/react-meteor-data';
import UserListService from '/imports/ui/components/user-list/service';
import Settings from '/imports/ui/services/settings';
import ChatNotification from './component';

<<<<<<< HEAD
class ChatNotificationContainer extends Component {
  constructor(props) {
    super(props);

    this.audio = new Audio('/html5client/resources/sounds/notify.mp3');
  }

  componentDidUpdate(prevProps) {
    if (this.props.unreadMessagesCount < prevProps.unreadMessagesCount) return;

    this.playAudio();
  }

  playAudio() {
    if (this.props.disableAudio) return;

    _.debounce(() => this.audio.play(), this.audio.duration * 1000)();
  }

  render() {
    return null;
  }
}

export default createContainer(() => {
  const AppSettings = Settings.application;

  const unreadMessagesCount = UserListService.getOpenChats()
    .map(chat => chat.unreadCounter)
    .filter(userID => userID !== Auth.userID)
    .reduce((a, b) => a + b, 0);
=======
const ChatNotificationContainer = props => (
  <ChatNotification {...props} />
);

export default createContainer(() => {
  const AppSettings = Settings.application;
  const openChats = UserListService.getOpenChats();
>>>>>>> 090906e9

  return {
    disableAudio: !AppSettings.chatAudioNotifications,
    disableNotify: !AppSettings.chatPushNotifications,
    openChats,
  };
}, ChatNotificationContainer);<|MERGE_RESOLUTION|>--- conflicted
+++ resolved
@@ -1,47 +1,9 @@
-<<<<<<< HEAD
-import React, { Component } from 'react';
-// import PropTypes from 'prop-types';
-=======
 import React from 'react';
->>>>>>> 090906e9
 import { createContainer } from 'meteor/react-meteor-data';
 import UserListService from '/imports/ui/components/user-list/service';
 import Settings from '/imports/ui/services/settings';
 import ChatNotification from './component';
 
-<<<<<<< HEAD
-class ChatNotificationContainer extends Component {
-  constructor(props) {
-    super(props);
-
-    this.audio = new Audio('/html5client/resources/sounds/notify.mp3');
-  }
-
-  componentDidUpdate(prevProps) {
-    if (this.props.unreadMessagesCount < prevProps.unreadMessagesCount) return;
-
-    this.playAudio();
-  }
-
-  playAudio() {
-    if (this.props.disableAudio) return;
-
-    _.debounce(() => this.audio.play(), this.audio.duration * 1000)();
-  }
-
-  render() {
-    return null;
-  }
-}
-
-export default createContainer(() => {
-  const AppSettings = Settings.application;
-
-  const unreadMessagesCount = UserListService.getOpenChats()
-    .map(chat => chat.unreadCounter)
-    .filter(userID => userID !== Auth.userID)
-    .reduce((a, b) => a + b, 0);
-=======
 const ChatNotificationContainer = props => (
   <ChatNotification {...props} />
 );
@@ -49,7 +11,6 @@
 export default createContainer(() => {
   const AppSettings = Settings.application;
   const openChats = UserListService.getOpenChats();
->>>>>>> 090906e9
 
   return {
     disableAudio: !AppSettings.chatAudioNotifications,
