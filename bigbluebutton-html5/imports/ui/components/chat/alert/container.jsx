<<<<<<< HEAD
import React, { memo, useContext } from 'react';
import { withTracker } from 'meteor/react-meteor-data';
import Settings from '/imports/ui/services/settings';
import ChatAlert from './component';
import Auth from '/imports/ui/services/auth';
=======
import React, { useContext } from 'react';
import PropTypes from 'prop-types';
import ChatAlert from './component';
import { layoutSelect, layoutSelectInput, layoutDispatch } from '../../layout/context';
import { PANELS } from '../../layout/enums';
>>>>>>> f64429cb
import { UsersContext } from '/imports/ui/components/components-data/users-context/context';
import { ChatContext } from '/imports/ui/components/components-data/chat-context/context';
import { GroupChatContext } from '/imports/ui/components/components-data/group-chat-context/context';
import userListService from '/imports/ui/components/user-list/service';
<<<<<<< HEAD

const ChatAlertContainer = (props) => {
=======
import UnreadMessages from '/imports/ui/services/unread-messages';

const PUBLIC_CHAT_ID = Meteor.settings.public.chat.public_group_id;

const propTypes = {
  audioAlertEnabled: PropTypes.bool.isRequired,
  pushAlertEnabled: PropTypes.bool.isRequired,
};

const ChatAlertContainer = (props) => {
  const idChatOpen = layoutSelect((i) => i.idChatOpen);
  const sidebarContent = layoutSelectInput((i) => i.sidebarContent);
  const { sidebarContentPanel } = sidebarContent;
  const layoutContextDispatch = layoutDispatch();

  const { audioAlertEnabled, pushAlertEnabled } = props;

  let idChat = idChatOpen;
  if (sidebarContentPanel !== PANELS.CHAT) idChat = '';

>>>>>>> f64429cb
  const usingUsersContext = useContext(UsersContext);
  const usingChatContext = useContext(ChatContext);
  const usingGroupChatContext = useContext(GroupChatContext);

  const { users } = usingUsersContext;
<<<<<<< HEAD
  const currentUser = users[Auth.meetingID][Auth.userID];
  const { authTokenValidatedTime } = currentUser;
=======
>>>>>>> f64429cb
  const { chats: groupChatsMessages } = usingChatContext;
  const { groupChat: groupChats } = usingGroupChatContext;

  const activeChats = userListService.getActiveChats({ groupChatsMessages, groupChats, users });

<<<<<<< HEAD
  return (
    <ChatAlert {...props} activeChats={activeChats} messages={groupChatsMessages} joinTimestamp={authTokenValidatedTime} />
  );
};

export default withTracker(() => {
  const AppSettings = Settings.application;

  const openPanel = Session.get('openPanel');
  let idChatOpen = Session.get('idChatOpen');

  // Currently the panel can switch from the chat panel to something else and the idChatOpen won't
  // always reset. A better solution would be to make the openPanel Session variable an
  // Object { panelType: <String>, panelOptions: <Object> } and then get rid of idChatOpen
  if (openPanel !== 'chat') {
    idChatOpen = '';
  }

  return {
    audioAlertDisabled: !AppSettings.chatAudioAlerts,
    pushAlertDisabled: !AppSettings.chatPushAlerts,
    publicChatId: Meteor.settings.public.chat.public_group_id,
    idChatOpen,
  };
})(memo(ChatAlertContainer));
=======
  // audio alerts
  const unreadMessagesCountByChat = audioAlertEnabled
    ? activeChats.map((chat) => ({
      chatId: chat.chatId, unreadCounter: chat.unreadCounter,
    }))
    : null;

  // push alerts
  const unreadMessagesByChat = pushAlertEnabled
    ? activeChats.filter(
      (chat) => chat.unreadCounter > 0 && chat.chatId !== idChat,
    ).map((chat) => {
      const chatId = (chat.chatId === 'public') ? PUBLIC_CHAT_ID : chat.chatId;
      return UnreadMessages.getUnreadMessages(chatId, groupChatsMessages);
    })
    : null;

  return (
    <ChatAlert
      {...props}
      layoutContextDispatch={layoutContextDispatch}
      unreadMessagesCountByChat={unreadMessagesCountByChat}
      unreadMessagesByChat={unreadMessagesByChat}
      idChatOpen={idChat}
    />
  );
};

ChatAlertContainer.propTypes = propTypes;

export default ChatAlertContainer;
>>>>>>> f64429cb
<|MERGE_RESOLUTION|>--- conflicted
+++ resolved
@@ -1,24 +1,12 @@
-<<<<<<< HEAD
-import React, { memo, useContext } from 'react';
-import { withTracker } from 'meteor/react-meteor-data';
-import Settings from '/imports/ui/services/settings';
-import ChatAlert from './component';
-import Auth from '/imports/ui/services/auth';
-=======
 import React, { useContext } from 'react';
 import PropTypes from 'prop-types';
 import ChatAlert from './component';
 import { layoutSelect, layoutSelectInput, layoutDispatch } from '../../layout/context';
 import { PANELS } from '../../layout/enums';
->>>>>>> f64429cb
 import { UsersContext } from '/imports/ui/components/components-data/users-context/context';
 import { ChatContext } from '/imports/ui/components/components-data/chat-context/context';
 import { GroupChatContext } from '/imports/ui/components/components-data/group-chat-context/context';
 import userListService from '/imports/ui/components/user-list/service';
-<<<<<<< HEAD
-
-const ChatAlertContainer = (props) => {
-=======
 import UnreadMessages from '/imports/ui/services/unread-messages';
 
 const PUBLIC_CHAT_ID = Meteor.settings.public.chat.public_group_id;
@@ -39,49 +27,16 @@
   let idChat = idChatOpen;
   if (sidebarContentPanel !== PANELS.CHAT) idChat = '';
 
->>>>>>> f64429cb
   const usingUsersContext = useContext(UsersContext);
   const usingChatContext = useContext(ChatContext);
   const usingGroupChatContext = useContext(GroupChatContext);
 
   const { users } = usingUsersContext;
-<<<<<<< HEAD
-  const currentUser = users[Auth.meetingID][Auth.userID];
-  const { authTokenValidatedTime } = currentUser;
-=======
->>>>>>> f64429cb
   const { chats: groupChatsMessages } = usingChatContext;
   const { groupChat: groupChats } = usingGroupChatContext;
 
   const activeChats = userListService.getActiveChats({ groupChatsMessages, groupChats, users });
 
-<<<<<<< HEAD
-  return (
-    <ChatAlert {...props} activeChats={activeChats} messages={groupChatsMessages} joinTimestamp={authTokenValidatedTime} />
-  );
-};
-
-export default withTracker(() => {
-  const AppSettings = Settings.application;
-
-  const openPanel = Session.get('openPanel');
-  let idChatOpen = Session.get('idChatOpen');
-
-  // Currently the panel can switch from the chat panel to something else and the idChatOpen won't
-  // always reset. A better solution would be to make the openPanel Session variable an
-  // Object { panelType: <String>, panelOptions: <Object> } and then get rid of idChatOpen
-  if (openPanel !== 'chat') {
-    idChatOpen = '';
-  }
-
-  return {
-    audioAlertDisabled: !AppSettings.chatAudioAlerts,
-    pushAlertDisabled: !AppSettings.chatPushAlerts,
-    publicChatId: Meteor.settings.public.chat.public_group_id,
-    idChatOpen,
-  };
-})(memo(ChatAlertContainer));
-=======
   // audio alerts
   const unreadMessagesCountByChat = audioAlertEnabled
     ? activeChats.map((chat) => ({
@@ -112,5 +67,4 @@
 
 ChatAlertContainer.propTypes = propTypes;
 
-export default ChatAlertContainer;
->>>>>>> f64429cb
+export default ChatAlertContainer;