import React, { useState, useEffect } from 'react';
import PropTypes from 'prop-types';
import { Meteor } from 'meteor/meteor';
import { defineMessages, injectIntl } from 'react-intl';
import _ from 'lodash';
import AudioService from '/imports/ui/components/audio/service';
import ChatPushAlert from './push-alert/component';
import Service from '../service';
import { styles } from '../styles';

const CHAT_CONFIG = Meteor.settings.public.chat;
const PUBLIC_CHAT_CLEAR = CHAT_CONFIG.chat_clear;
const PUBLIC_CHAT_ID = CHAT_CONFIG.public_id;

const propTypes = {
  pushAlertEnabled: PropTypes.bool.isRequired,
  audioAlertEnabled: PropTypes.bool.isRequired,
  unreadMessagesCountByChat: PropTypes.arrayOf(PropTypes.object),
  unreadMessagesByChat: PropTypes.arrayOf(PropTypes.array),
  idChatOpen: PropTypes.string.isRequired,
<<<<<<< HEAD
  publicChatId: PropTypes.string.isRequired,
  intl: PropTypes.shape({
    formatMessage: PropTypes.func.isRequired,
  }).isRequired,
=======
  intl: PropTypes.shape({
    formatMessage: PropTypes.func.isRequired,
  }).isRequired,
};

const defaultProps = {
  unreadMessagesCountByChat: null,
  unreadMessagesByChat: null,
>>>>>>> f64429cb
};

const intlMessages = defineMessages({
  appToastChatPublic: {
    id: 'app.toast.chat.public',
    description: 'when entry various message',
  },
  appToastChatPrivate: {
    id: 'app.toast.chat.private',
    description: 'when entry various message',
  },
  appToastChatSystem: {
    id: 'app.toast.chat.system',
    description: 'system for use',
  },
  publicChatClear: {
    id: 'app.chat.clearPublicChatMessage',
    description: 'message of when clear the public chat',
  },
});

const ALERT_INTERVAL = 5000; // 5 seconds
const ALERT_DURATION = 4000; // 4 seconds

<<<<<<< HEAD
class ChatAlert extends PureComponent {
  constructor(props) {
    super(props);

    const { joinTimestamp } = props;

    this.state = {
      alertEnabledTimestamp: joinTimestamp,
      lastAlertTimestampByChat: {},
      pendingNotificationsByChat: {},
    };
  }

  componentDidUpdate(prevProps) {
    const {
      activeChats,
      idChatOpen,
      joinTimestamp,
      pushAlertDisabled,
      messages,
      publicChatId,
    } = this.props;

    const {
      alertEnabledTimestamp,
      lastAlertTimestampByChat,
      pendingNotificationsByChat,
    } = this.state;

    // Avoid alerting messages received before enabling alerts
    if (prevProps.pushAlertDisabled && !pushAlertDisabled) {
      const newAlertEnabledTimestamp = Service.getLastMessageTimestampFromChatList(activeChats, messages);
      this.setAlertEnabledTimestamp(newAlertEnabledTimestamp);
      return;
=======
const ChatAlert = (props) => {
  const {
    audioAlertEnabled,
    pushAlertEnabled,
    idChatOpen,
    unreadMessagesCountByChat,
    unreadMessagesByChat,
    intl,
    layoutContextDispatch,
  } = props;

  const [unreadMessagesCount, setUnreadMessagesCount] = useState(0);
  const [unreadMessages, setUnreadMessages] = useState([]);
  const [lastAlertTimestampByChat, setLastAlertTimestampByChat] = useState({});
  const [alertEnabledTimestamp, setAlertEnabledTimestamp] = useState(null);

  // audio alerts
  useEffect(() => {
    if (audioAlertEnabled) {
      const unreadObject = unreadMessagesCountByChat;

      const unreadCount = document.hidden
        ? unreadObject.reduce((a, b) => a + b.unreadCounter, 0)
        : unreadObject.filter((chat) => chat.chatId !== idChatOpen)
          .reduce((a, b) => a + b.unreadCounter, 0);

      if (unreadCount > unreadMessagesCount) {
        AudioService.playAlertSound(`${Meteor.settings.public.app.cdn
          + Meteor.settings.public.app.basename
          + Meteor.settings.public.app.instanceId}`
          + '/resources/sounds/notify.mp3');
      }

      setUnreadMessagesCount(unreadCount);
>>>>>>> f64429cb
    }
  }, [unreadMessagesCountByChat]);

<<<<<<< HEAD
    // Keep track of messages that was not alerted yet
    const unalertedMessagesByChatId = {};

    activeChats
      .filter((chat) => chat.userId !== idChatOpen)
      .filter((chat) => chat.unreadCounter > 0)
      .forEach((chat) => {
        const chatId = (chat.userId === 'public') ? publicChatId : chat.chatId;
        const thisChatUnreadMessages = UnreadMessages.getUnreadMessages(chatId, messages);

        unalertedMessagesByChatId[chatId] = thisChatUnreadMessages.filter((msg) => {
          const retorno = (msg
            && msg.timestamp > alertEnabledTimestamp
            && msg.timestamp > joinTimestamp
            && msg.timestamp > (lastAlertTimestampByChat[chatId] || 0)
            && !pushAlertDisabled
          );
          return retorno;
        });

        if (!unalertedMessagesByChatId[chatId].length) delete unalertedMessagesByChatId[chatId];
      });

    const lastUnalertedMessageTimestampByChat = {};
    Object.keys(unalertedMessagesByChatId).forEach((chatId) => {
      lastUnalertedMessageTimestampByChat[chatId] = unalertedMessagesByChatId[chatId]
        .reduce(Service.maxTimestampReducer, 0);
    });

    // Keep track of chats that need to be alerted now (considering alert interval)
    const chatsWithPendingAlerts = Object.keys(lastUnalertedMessageTimestampByChat)
      .filter((chatId) => lastUnalertedMessageTimestampByChat[chatId]
        > ((lastAlertTimestampByChat[chatId] || 0) + ALERT_INTERVAL)
        && !(chatId in pendingNotificationsByChat));

    if (idChatOpen !== prevProps.idChatOpen) {
      this.setChatMessagesState({}, { ...lastAlertTimestampByChat });
=======
  // push alerts
  useEffect(() => {
    if (pushAlertEnabled) {
      setAlertEnabledTimestamp(new Date().getTime());
>>>>>>> f64429cb
    }
  }, [pushAlertEnabled]);

  useEffect(() => {
    if (pushAlertEnabled) {
      const alertsObject = unreadMessagesByChat;

<<<<<<< HEAD
    const newPendingNotificationsByChat = Object.assign({},
      ...chatsWithPendingAlerts.map((chatId) => ({ [chatId]: unalertedMessagesByChatId[chatId] })));
=======
      let timewindowsToAlert = [];
      let filteredTimewindows = [];
>>>>>>> f64429cb

      alertsObject.forEach((chat) => {
        filteredTimewindows = filteredTimewindows.concat(
          chat.filter((timeWindow) => timeWindow.timestamp > alertEnabledTimestamp),
        );
      });

      filteredTimewindows.forEach((timeWindow) => {
        const durationDiff = ALERT_DURATION - (new Date().getTime() - timeWindow.timestamp);

        if ((timeWindow.lastTimestamp > timeWindow.timestamp && durationDiff > 0
          && timeWindow.lastTimestamp > (lastAlertTimestampByChat[timeWindow.chatId] || 0))
          || timeWindow.timestamp
          > (lastAlertTimestampByChat[timeWindow.chatId] || 0) + ALERT_INTERVAL) {
          timewindowsToAlert = timewindowsToAlert
            .filter((item) => item.chatId !== timeWindow.chatId);
          const newTimeWindow = { ...timeWindow };
          newTimeWindow.durationDiff = durationDiff;
          timewindowsToAlert.push(newTimeWindow);

          const newLastAlertTimestampByChat = { ...lastAlertTimestampByChat };
          if (timeWindow.timestamp > (lastAlertTimestampByChat[timeWindow.chatId] || 0)) {
            newLastAlertTimestampByChat[timeWindow.chatId] = timeWindow.timestamp;
            setLastAlertTimestampByChat(newLastAlertTimestampByChat);
          }
        }
      });
      setUnreadMessages(timewindowsToAlert);
    }
  }, [unreadMessagesByChat]);

<<<<<<< HEAD
  setChatMessagesState(pendingNotificationsByChat, lastAlertTimestampByChat) {
    this.setState({ pendingNotificationsByChat, lastAlertTimestampByChat });
  }

  mapContentText(message) {
    const {
      intl,
    } = this.props;
=======
  const mapContentText = (message) => {
>>>>>>> f64429cb
    const contentMessage = message
      .map((content) => {
        if (content.text === PUBLIC_CHAT_CLEAR) {
          return intl.formatMessage(intlMessages.publicChatClear);
        }
        /* this code is to remove html tags that come in the server's messages */
        const tempDiv = document.createElement('div');
        tempDiv.innerHTML = content.text;
        const textWithoutTag = tempDiv.innerText;
        return textWithoutTag;
      });

    return contentMessage;
  };

<<<<<<< HEAD
    const notCurrentTabOrMinimized = document.hidden;
    const hasPendingNotifications = Object.keys(pendingNotificationsByChat).length > 0;

    const shouldPlayChatAlert = notCurrentTabOrMinimized
      || (hasPendingNotifications && !idChatOpen);

    return (
      <>
        {
          !audioAlertDisabled || (!audioAlertDisabled && notCurrentTabOrMinimized)
            ? <ChatAudioAlert play={shouldPlayChatAlert} />
            : null
        }
        {
          !pushAlertDisabled
            ? Object.keys(pendingNotificationsByChat)
              .map((chatId) => {
                // Only display the latest group of messages (up to 5 messages)
                const reducedMessage = Service
                  .reduceAndMapGroupMessages(pendingNotificationsByChat[chatId].slice(-5)).pop();

                if (!reducedMessage || !reducedMessage.sender) return null;

                const content = this
                  .createMessage(reducedMessage.sender.name, reducedMessage.content);

                return (
                  <ChatPushAlert
                    key={chatId}
                    chatId={chatId}
                    content={content}
                    title={
                      (chatId === 'MAIN-PUBLIC-GROUP-CHAT')
                        ? <span>{intl.formatMessage(intlMessages.appToastChatPublic)}</span>
                        : <span>{intl.formatMessage(intlMessages.appToastChatPrivate)}</span>
                    }
                    onOpen={
                      () => {
                        let pendingNotifications = pendingNotificationsByChat;
                        delete pendingNotifications[chatId];
                        pendingNotifications = { ...pendingNotifications };
                        this.setState({ pendingNotificationsByChat: pendingNotifications });
                      }
}
                    alertDuration={ALERT_DURATION}
                  />
                );
              })
            : null
        }
      </>
    );
  }
}
=======
  const createMessage = (name, message) => (
    <div className={styles.pushMessageContent}>
      <h3 className={styles.userNameMessage}>{name}</h3>
      <div className={styles.contentMessage}>
        {
          mapContentText(message)
            .reduce((acc, text) => [...acc, (<br key={_.uniqueId('br_')} />), text], [])
        }
      </div>
    </div>
  );

  return pushAlertEnabled
    ? unreadMessages.map((timeWindow) => {
      const mappedMessage = Service.mapGroupMessage(timeWindow);
      const content = mappedMessage
        ? createMessage(mappedMessage.sender.name, mappedMessage.content.slice(-5))
        : null;

      const messageChatId = mappedMessage.chatId === 'MAIN-PUBLIC-GROUP-CHAT' ? PUBLIC_CHAT_ID : mappedMessage.chatId;

      const newUnreadMessages = unreadMessages
        .filter((message) => message.key !== mappedMessage.key);

      return content
        ? (
          <ChatPushAlert
            key={messageChatId}
            chatId={messageChatId}
            content={content}
            title={
              (mappedMessage.chatId === 'MAIN-PUBLIC-GROUP-CHAT')
                ? <span>{intl.formatMessage(intlMessages.appToastChatPublic)}</span>
                : <span>{intl.formatMessage(intlMessages.appToastChatPrivate)}</span>
            }
            onOpen={
              () => setUnreadMessages(newUnreadMessages)
            }
            onClose={
              () => setUnreadMessages(newUnreadMessages)
            }
            alertDuration={timeWindow.durationDiff}
            layoutContextDispatch={layoutContextDispatch}
          />
        ) : null;
    })
    : null;
};
>>>>>>> f64429cb
ChatAlert.propTypes = propTypes;
ChatAlert.defaultProps = defaultProps;

export default injectIntl(ChatAlert);<|MERGE_RESOLUTION|>--- conflicted
+++ resolved
@@ -18,12 +18,6 @@
   unreadMessagesCountByChat: PropTypes.arrayOf(PropTypes.object),
   unreadMessagesByChat: PropTypes.arrayOf(PropTypes.array),
   idChatOpen: PropTypes.string.isRequired,
-<<<<<<< HEAD
-  publicChatId: PropTypes.string.isRequired,
-  intl: PropTypes.shape({
-    formatMessage: PropTypes.func.isRequired,
-  }).isRequired,
-=======
   intl: PropTypes.shape({
     formatMessage: PropTypes.func.isRequired,
   }).isRequired,
@@ -32,7 +26,6 @@
 const defaultProps = {
   unreadMessagesCountByChat: null,
   unreadMessagesByChat: null,
->>>>>>> f64429cb
 };
 
 const intlMessages = defineMessages({
@@ -57,42 +50,6 @@
 const ALERT_INTERVAL = 5000; // 5 seconds
 const ALERT_DURATION = 4000; // 4 seconds
 
-<<<<<<< HEAD
-class ChatAlert extends PureComponent {
-  constructor(props) {
-    super(props);
-
-    const { joinTimestamp } = props;
-
-    this.state = {
-      alertEnabledTimestamp: joinTimestamp,
-      lastAlertTimestampByChat: {},
-      pendingNotificationsByChat: {},
-    };
-  }
-
-  componentDidUpdate(prevProps) {
-    const {
-      activeChats,
-      idChatOpen,
-      joinTimestamp,
-      pushAlertDisabled,
-      messages,
-      publicChatId,
-    } = this.props;
-
-    const {
-      alertEnabledTimestamp,
-      lastAlertTimestampByChat,
-      pendingNotificationsByChat,
-    } = this.state;
-
-    // Avoid alerting messages received before enabling alerts
-    if (prevProps.pushAlertDisabled && !pushAlertDisabled) {
-      const newAlertEnabledTimestamp = Service.getLastMessageTimestampFromChatList(activeChats, messages);
-      this.setAlertEnabledTimestamp(newAlertEnabledTimestamp);
-      return;
-=======
 const ChatAlert = (props) => {
   const {
     audioAlertEnabled,
@@ -127,54 +84,13 @@
       }
 
       setUnreadMessagesCount(unreadCount);
->>>>>>> f64429cb
     }
   }, [unreadMessagesCountByChat]);
 
-<<<<<<< HEAD
-    // Keep track of messages that was not alerted yet
-    const unalertedMessagesByChatId = {};
-
-    activeChats
-      .filter((chat) => chat.userId !== idChatOpen)
-      .filter((chat) => chat.unreadCounter > 0)
-      .forEach((chat) => {
-        const chatId = (chat.userId === 'public') ? publicChatId : chat.chatId;
-        const thisChatUnreadMessages = UnreadMessages.getUnreadMessages(chatId, messages);
-
-        unalertedMessagesByChatId[chatId] = thisChatUnreadMessages.filter((msg) => {
-          const retorno = (msg
-            && msg.timestamp > alertEnabledTimestamp
-            && msg.timestamp > joinTimestamp
-            && msg.timestamp > (lastAlertTimestampByChat[chatId] || 0)
-            && !pushAlertDisabled
-          );
-          return retorno;
-        });
-
-        if (!unalertedMessagesByChatId[chatId].length) delete unalertedMessagesByChatId[chatId];
-      });
-
-    const lastUnalertedMessageTimestampByChat = {};
-    Object.keys(unalertedMessagesByChatId).forEach((chatId) => {
-      lastUnalertedMessageTimestampByChat[chatId] = unalertedMessagesByChatId[chatId]
-        .reduce(Service.maxTimestampReducer, 0);
-    });
-
-    // Keep track of chats that need to be alerted now (considering alert interval)
-    const chatsWithPendingAlerts = Object.keys(lastUnalertedMessageTimestampByChat)
-      .filter((chatId) => lastUnalertedMessageTimestampByChat[chatId]
-        > ((lastAlertTimestampByChat[chatId] || 0) + ALERT_INTERVAL)
-        && !(chatId in pendingNotificationsByChat));
-
-    if (idChatOpen !== prevProps.idChatOpen) {
-      this.setChatMessagesState({}, { ...lastAlertTimestampByChat });
-=======
   // push alerts
   useEffect(() => {
     if (pushAlertEnabled) {
       setAlertEnabledTimestamp(new Date().getTime());
->>>>>>> f64429cb
     }
   }, [pushAlertEnabled]);
 
@@ -182,13 +98,8 @@
     if (pushAlertEnabled) {
       const alertsObject = unreadMessagesByChat;
 
-<<<<<<< HEAD
-    const newPendingNotificationsByChat = Object.assign({},
-      ...chatsWithPendingAlerts.map((chatId) => ({ [chatId]: unalertedMessagesByChatId[chatId] })));
-=======
       let timewindowsToAlert = [];
       let filteredTimewindows = [];
->>>>>>> f64429cb
 
       alertsObject.forEach((chat) => {
         filteredTimewindows = filteredTimewindows.concat(
@@ -220,18 +131,7 @@
     }
   }, [unreadMessagesByChat]);
 
-<<<<<<< HEAD
-  setChatMessagesState(pendingNotificationsByChat, lastAlertTimestampByChat) {
-    this.setState({ pendingNotificationsByChat, lastAlertTimestampByChat });
-  }
-
-  mapContentText(message) {
-    const {
-      intl,
-    } = this.props;
-=======
   const mapContentText = (message) => {
->>>>>>> f64429cb
     const contentMessage = message
       .map((content) => {
         if (content.text === PUBLIC_CHAT_CLEAR) {
@@ -247,62 +147,6 @@
     return contentMessage;
   };
 
-<<<<<<< HEAD
-    const notCurrentTabOrMinimized = document.hidden;
-    const hasPendingNotifications = Object.keys(pendingNotificationsByChat).length > 0;
-
-    const shouldPlayChatAlert = notCurrentTabOrMinimized
-      || (hasPendingNotifications && !idChatOpen);
-
-    return (
-      <>
-        {
-          !audioAlertDisabled || (!audioAlertDisabled && notCurrentTabOrMinimized)
-            ? <ChatAudioAlert play={shouldPlayChatAlert} />
-            : null
-        }
-        {
-          !pushAlertDisabled
-            ? Object.keys(pendingNotificationsByChat)
-              .map((chatId) => {
-                // Only display the latest group of messages (up to 5 messages)
-                const reducedMessage = Service
-                  .reduceAndMapGroupMessages(pendingNotificationsByChat[chatId].slice(-5)).pop();
-
-                if (!reducedMessage || !reducedMessage.sender) return null;
-
-                const content = this
-                  .createMessage(reducedMessage.sender.name, reducedMessage.content);
-
-                return (
-                  <ChatPushAlert
-                    key={chatId}
-                    chatId={chatId}
-                    content={content}
-                    title={
-                      (chatId === 'MAIN-PUBLIC-GROUP-CHAT')
-                        ? <span>{intl.formatMessage(intlMessages.appToastChatPublic)}</span>
-                        : <span>{intl.formatMessage(intlMessages.appToastChatPrivate)}</span>
-                    }
-                    onOpen={
-                      () => {
-                        let pendingNotifications = pendingNotificationsByChat;
-                        delete pendingNotifications[chatId];
-                        pendingNotifications = { ...pendingNotifications };
-                        this.setState({ pendingNotificationsByChat: pendingNotifications });
-                      }
-}
-                    alertDuration={ALERT_DURATION}
-                  />
-                );
-              })
-            : null
-        }
-      </>
-    );
-  }
-}
-=======
   const createMessage = (name, message) => (
     <div className={styles.pushMessageContent}>
       <h3 className={styles.userNameMessage}>{name}</h3>
@@ -351,7 +195,6 @@
     })
     : null;
 };
->>>>>>> f64429cb
 ChatAlert.propTypes = propTypes;
 ChatAlert.defaultProps = defaultProps;
 
