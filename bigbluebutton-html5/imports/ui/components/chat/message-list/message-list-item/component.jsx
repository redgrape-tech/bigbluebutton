--- conflicted
+++ resolved
@@ -37,7 +37,6 @@
   constructor(props) {
     super(props);
 
-<<<<<<< HEAD
     this.state = {
       pendingChanges: false,
       preventRender: true,
@@ -86,8 +85,6 @@
 
   shouldComponentUpdate(nextProps, nextState) {
     return !nextState.preventRender && nextState.pendingChanges;
-=======
->>>>>>> ab9c0851
   }
 
   render() {
@@ -104,32 +101,16 @@
     }
 
     return (
-<<<<<<< HEAD
       <div  className={styles.item}>
         <div className={styles.wrapper} ref="item">
           <div className={styles.avatar}>
             <UserAvatar user={user} />
-=======
-      <div className={styles.item}>
-        <div className={styles.avatar}>
-          <UserAvatar user={user} />
-        </div>
-        <div className={styles.content}>
-          <div className={styles.meta}>
-            <div className={user.isOnline ? styles.name : styles.logout} aria-label={user.name}>
-              <span>{user.name}</span>
-              {user.isOnline ? null : <span className={styles.offline}>(offline)</span>}
-            </div>
-            <time className={styles.time} dateTime={dateTime}>
-              <FormattedTime value={dateTime}/>
-            </time>
->>>>>>> ab9c0851
           </div>
           <div className={styles.content}>
             <div className={styles.meta}>
-              <div className={!user.isLoggedOut ? styles.name : styles.logout}>
+              <div className={!user.isOnline ? styles.name : styles.logout}>
                 <span>{user.name}</span>
-                {user.isLoggedOut ? <span className={styles.offline}>(offline)</span> : null}
+                {user.isOnline ? null : <span className={styles.offline}>(offline)</span>}
               </div>
               <time className={styles.time} dateTime={dateTime}>
                 <FormattedTime value={dateTime}/>
