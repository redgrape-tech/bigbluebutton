import React, { Component } from 'react';
import PropTypes from 'prop-types';
import { FormattedTime, defineMessages, injectIntl } from 'react-intl';
import _ from 'lodash';
import Icon from '/imports/ui/components/icon/component';
import UserAvatar from '/imports/ui/components/user-avatar/component';
import Message from './message/component';

import { styles } from './styles';

const propTypes = {
  user: PropTypes.shape({
    color: PropTypes.string,
    isModerator: PropTypes.bool,
    isOnline: PropTypes.bool,
    name: PropTypes.string,
  }),
  messages: PropTypes.arrayOf(Object).isRequired,
  time: PropTypes.number.isRequired,
  intl: PropTypes.shape({
    formatMessage: PropTypes.func.isRequired,
  }).isRequired,
  scrollArea: PropTypes.instanceOf(Element),
  chatAreaId: PropTypes.string.isRequired,
  handleReadMessage: PropTypes.func.isRequired,
  lastReadMessageTime: PropTypes.number,
};

const defaultProps = {
  user: null,
  scrollArea: null,
  lastReadMessageTime: 0,
};

const intlMessages = defineMessages({
  offline: {
    id: 'app.chat.offline',
    description: 'Offline',
  },
  pollResult: {
    id: 'app.chat.pollResult',
    description: 'used in place of user name who published poll to chat',
  },
});

class MessageListItem extends Component {
  shouldComponentUpdate(nextProps) {
    const {
      scrollArea,
      messages,
      user,
      messageId,
    } = this.props;

    const {
      scrollArea: nextScrollArea,
      messages: nextMessages,
      user: nextUser,
      messageId: nextMessageId,
    } = nextProps;

    if (!scrollArea && nextScrollArea) return true;

    const hasNewMessage = messages.length !== nextMessages.length;
    const hasIdChanged = messageId !== nextMessageId;
    const hasUserChanged = user && nextUser
      && (user.isModerator !== nextUser.isModerator || user.isOnline !== nextUser.isOnline);

    return hasNewMessage || hasIdChanged || hasUserChanged;
  }

  renderSystemMessage() {
    const {
      messages,
      chatAreaId,
      handleReadMessage,
    } = this.props;

    return (
      <div className={styles.item}>
        <div className={styles.messages}>
          {messages.map(message => (
            message.text !== ''
              ? (
                <Message
                  className={(message.id ? styles.systemMessage : styles.systemMessageNoBorder)}
                  key={message.id ? message.id : _.uniqueId('id-')}
                  text={message.text}
                  time={message.time}
                  chatAreaId={chatAreaId}
                  handleReadMessage={handleReadMessage}
                />
              ) : null
          ))}
        </div>
      </div>
    );
  }

  renderMessageItem(messages) {
    const {
      user,
      time,
      chatAreaId,
      lastReadMessageTime,
      handleReadMessage,
      scrollArea,
      intl,
    } = this.props;

    const dateTime = new Date(time);

    const regEx = /<a[^>]+>/i;

    return (
<<<<<<< HEAD
      <div className={styles.item} key={_.uniqueId('message-list-item-')}>
        <div className={styles.wrapper} ref={(ref) => { this.item = ref; }}>
=======
      <div className={styles.item}>
        <div className={styles.wrapper}>
>>>>>>> ecacd176
          <div className={styles.avatarWrapper}>
            <UserAvatar
              className={styles.avatar}
              color={user.color}
              moderator={user.isModerator}
            >
              {user.name.toLowerCase().slice(0, 2)}
            </UserAvatar>
          </div>
          <div className={styles.content}>
            <div className={styles.meta}>
              <div className={user.isOnline ? styles.name : styles.logout}>
                <span>{user.name}</span>
                {user.isOnline
                  ? null
                  : (
                    <span className={styles.offline}>
                      {`(${intl.formatMessage(intlMessages.offline)})`}
                    </span>
                  )}
              </div>
              <time className={styles.time} dateTime={dateTime}>
                <FormattedTime value={dateTime} />
              </time>
            </div>
            <div className={styles.messages}>
              {messages.map(message => (
                <Message
                  className={(regEx.test(message.text) ? styles.hyperlink : styles.message)}
                  key={message.id}
                  text={message.text}
                  time={message.time}
                  chatAreaId={chatAreaId}
                  lastReadMessageTime={lastReadMessageTime}
                  handleReadMessage={handleReadMessage}
                  scrollArea={scrollArea}
                />
              ))}
            </div>
          </div>
        </div>
      </div>
    );
  }

  renderPollItem(pollMessage) {
    const {
      user,
      time,
      intl,
    } = this.props;

    const dateTime = new Date(time);

    let pollText = [];
    const pollElement = [];

    pollMessage.forEach((msg) => {
      pollText = msg.text.split('<br/>');
      pollElement.push(pollText.map(o => <div key={_.uniqueId('chat-poll-result-')}>{o}</div>));

      if (pollMessage.length > 1) {
        pollElement.push(
          <div key={_.uniqueId('chat-poll-separator-')} className={styles.divider} />,
        );
      }
    });

    return pollMessage ? (
      <div className={styles.item} key={_.uniqueId('message-poll-item-')}>
        <div className={styles.wrapper} ref={(ref) => { this.item = ref; }}>
          <div className={styles.avatarWrapper}>
            <UserAvatar
              className={styles.avatar}
              color={user.color}
              moderator={user.isModerator}
            >
              {<Icon className={styles.isPoll} iconName="polling" />}
            </UserAvatar>
          </div>
          <div className={styles.content}>
            <div className={styles.meta}>
              <div className={styles.name}>
                <span>{intl.formatMessage(intlMessages.pollResult)}</span>
              </div>
              <time className={styles.time} dateTime={dateTime}>
                <FormattedTime value={dateTime} />
              </time>
            </div>
            <div className={styles.messages}>
              {pollMessage[0] ? (
                <div>
                  {
                  pollElement
                }
                </div>
              ) : null}
            </div>
          </div>
        </div>
      </div>
    ) : null;
  }

  render() {
    const {
      user,
      messages,
    } = this.props;

    if (!user) {
      return this.renderSystemMessage();
    }

    const chatMessages = [];
    const pollMessage = [];

    if (messages.length > 0) {
      messages.forEach((message) => {
        if (message.text.includes('<br/>')) {
          pollMessage.push(message);
        } else {
          chatMessages.push(message);
        }
      });
    }

    const hasPublishedPoll = pollMessage.length > 0;

    return (
      <div className={styles.item}>
        {[
          hasPublishedPoll ? this.renderPollItem(pollMessage) : null,
          chatMessages.length > 0 ? this.renderMessageItem(chatMessages) : null,
        ]}
      </div>
    );
  }
}

MessageListItem.propTypes = propTypes;
MessageListItem.defaultProps = defaultProps;

export default injectIntl(MessageListItem);<|MERGE_RESOLUTION|>--- conflicted
+++ resolved
@@ -113,13 +113,8 @@
     const regEx = /<a[^>]+>/i;
 
     return (
-<<<<<<< HEAD
       <div className={styles.item} key={_.uniqueId('message-list-item-')}>
-        <div className={styles.wrapper} ref={(ref) => { this.item = ref; }}>
-=======
-      <div className={styles.item}>
         <div className={styles.wrapper}>
->>>>>>> ecacd176
           <div className={styles.avatarWrapper}>
             <UserAvatar
               className={styles.avatar}
