--- conflicted
+++ resolved
@@ -16,14 +16,9 @@
 }
 
 .systemMessage {
-<<<<<<< HEAD
-  padding: $line-height-computed 0;
+  padding: var(--line-height-computed) 0;
   padding-top: 0px;
-  border-bottom: 1px solid $color-gray-lighter;
-=======
-  padding: var(--line-height-computed) 0;
   border-bottom: 1px solid var(--color-gray-lighter);
->>>>>>> 41cfdaaf
 
   .item:not(&) + & {
     border-top: 1px solid var(--color-gray-lighter);
