--- conflicted
+++ resolved
@@ -6,9 +6,8 @@
 .btn {
   flex: 0 0;
   margin-top: auto;
-<<<<<<< HEAD
+
   cursor: pointer;
-=======
 
   span {
     width: $square-side-length;
@@ -19,7 +18,7 @@
     color: $color-gray-dark !important;
     top: $icon-offset;
     left: $icon-offset;
-  }   
+  }
 
   &:hover,
   &:focus {
@@ -27,5 +26,5 @@
       background-color: transparent !important;
     }
   }
->>>>>>> d4c20b23
+
 }