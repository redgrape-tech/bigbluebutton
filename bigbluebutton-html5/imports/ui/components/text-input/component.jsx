--- conflicted
+++ resolved
@@ -64,12 +64,8 @@
         <TextareaAutosize
           className={styles.textarea}
           maxLength={maxLength}
-<<<<<<< HEAD
-          onChange={e => this.handleOnChange(e)}
-=======
           onChange={(e) => this.handleOnChange(e)}
           onKeyDown={(e) => this.handleOnKeyDown(e)}
->>>>>>> f64429cb
           placeholder={placeholder}
           value={message}
         />
