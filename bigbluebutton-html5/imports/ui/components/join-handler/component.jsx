--- conflicted
+++ resolved
@@ -111,17 +111,12 @@
       .then(setAuth)
       .then(setLogoURL)
       .then(logUserInfo)
-<<<<<<< HEAD
       .then(() => {
         Session.set('openPanel', deviceInfo.type().isPhone ? '' : 'userlist');
         Session.set('idChatOpen', '');
       })
-      .finally(() => this.changeToJoin(true));
-=======
-      .then(() => Session.set('isUserListOpen', deviceInfo.type().isPhone))
       .then(() => this.changeToJoin(true))
       .catch(() => this.changeToJoin(true));
->>>>>>> 37a34490
   }
 
   render() {
