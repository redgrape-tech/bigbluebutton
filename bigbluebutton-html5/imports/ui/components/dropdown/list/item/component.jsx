import React, { Component } from 'react';
import PropTypes from 'prop-types';
import _ from 'lodash';
import cx from 'classnames';
import Icon from '/imports/ui/components/icon/component';
import styles from '../styles';

const propTypes = {
  icon: PropTypes.string,
  label: PropTypes.string,
  description: PropTypes.string,
};

const defaultProps = {
  icon: '',
  label: '',
  description: '',
};

export default class DropdownListItem extends Component {
  constructor(props) {
    super(props);
    this.labelID = _.uniqueId('dropdown-item-label-');
    this.descID = _.uniqueId('dropdown-item-desc-');
  }

  renderDefault() {
    const { icon, label } = this.props;

    return [
      (icon ? <Icon iconName={icon} key="icon" className={styles.itemIcon} /> : null),
      (<span className={styles.itemLabel} key="label">{label}</span>),
    ];
  }

  render() {
<<<<<<< HEAD
    const { label, description, children, injectRef, tabIndex, onClick, onKeyDown,
      className, style, separator, intl } = this.props;
=======
    const { id, label, description, children, injectRef, tabIndex, onClick, onKeyDown,
      className, style } = this.props;
>>>>>>> 8fe50ec5

    return (
      <li
        id={id}
        ref={injectRef}
        onClick={onClick}
        onKeyDown={onKeyDown}
        tabIndex={tabIndex}
        aria-labelledby={this.labelID}
        aria-describedby={this.descID}
        className={cx(styles.item, className)}
        style={style}
        role="menuitem"
      >
        {
          children || this.renderDefault()
        }
        {
          label ?
            (<span id={this.labelID} key="labelledby" hidden>{label}</span>)
            : null
        }
        <span id={this.descID} key="describedby" hidden>{description}</span>
      </li>
    );
  }
}

DropdownListItem.propTypes = propTypes;
DropdownListItem.defaultProps = defaultProps;<|MERGE_RESOLUTION|>--- conflicted
+++ resolved
@@ -34,13 +34,8 @@
   }
 
   render() {
-<<<<<<< HEAD
-    const { label, description, children, injectRef, tabIndex, onClick, onKeyDown,
-      className, style, separator, intl } = this.props;
-=======
     const { id, label, description, children, injectRef, tabIndex, onClick, onKeyDown,
       className, style } = this.props;
->>>>>>> 8fe50ec5
 
     return (
       <li
