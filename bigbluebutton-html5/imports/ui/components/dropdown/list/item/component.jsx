import React, { Component } from 'react';
import PropTypes from 'prop-types';
import styles from '../styles';
import _ from 'lodash';
import cx from 'classnames';
import Icon from '/imports/ui/components/icon/component';

const propTypes = {
  icon: PropTypes.string,
  label: PropTypes.string,
  description: PropTypes.string,
};

const defaultProps = {
};

export default class DropdownListItem extends Component {
  constructor(props) {
    super(props);
    this.labelID = _.uniqueId('dropdown-item-label-');
    this.descID = _.uniqueId('dropdown-item-desc-');
  }

  renderDefault() {
    const children = [];
    const { icon, label } = this.props;

    return [
      (icon ? <Icon iconName={icon} key="icon" className={styles.itemIcon} /> : null),
      (<span className={styles.itemLabel} key="label">{label}</span>),
    ];
  }

  render() {
    const { label, description, children, injectRef, tabIndex, onClick, onKeyDown,
<<<<<<< HEAD
      className, style, separator, intl, } = this.props;
=======
      className, style, separator, intl, placeInTabOrder } = this.props;

    const index = (placeInTabOrder) ? 0 : -1;
>>>>>>> 76beca55

    return (
      <li
        ref={injectRef}
        onClick={onClick}
        onKeyDown={onKeyDown}
        tabIndex={tabIndex}
        aria-labelledby={this.labelID}
        aria-describedby={this.descID}
        className={cx(styles.item, className)}
        style={style}
        role="menuitem"
      >
        {
          children || this.renderDefault()
        }
        {
          label ?
          (<span id={this.labelID} key="labelledby" hidden>{label}</span>)
          : null
        }
        {
          description ?
          (<span id={this.descID} key="describedby" hidden>{description}</span>)
          : null
        }
      </li>
    );
  }
}

DropdownListItem.propTypes = propTypes;
DropdownListItem.defaultProps = defaultProps;<|MERGE_RESOLUTION|>--- conflicted
+++ resolved
@@ -33,13 +33,7 @@
 
   render() {
     const { label, description, children, injectRef, tabIndex, onClick, onKeyDown,
-<<<<<<< HEAD
       className, style, separator, intl, } = this.props;
-=======
-      className, style, separator, intl, placeInTabOrder } = this.props;
-
-    const index = (placeInTabOrder) ? 0 : -1;
->>>>>>> 76beca55
 
     return (
       <li
