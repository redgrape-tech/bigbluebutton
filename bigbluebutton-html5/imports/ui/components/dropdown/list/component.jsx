--- conflicted
+++ resolved
@@ -32,42 +32,21 @@
     this.handleItemClick = this.handleItemClick.bind(this);
   }
 
-<<<<<<< HEAD
-  componentDidMount() {
-    this._menu.addEventListener('keydown', event => this.handleItemKeyDown(event));
-  }
-
-=======
->>>>>>> 7c5683c8
   componentWillMount() {
     this.setState({
       focusedIndex: 0,
     });
   }
-<<<<<<< HEAD
-
-  componentDidUpdate(prevProps, prevState) {
-    const { focusedIndex } = this.state;
-=======
->>>>>>> 7c5683c8
 
   componentDidMount() {
     this._menu.addEventListener('keydown', event => this.handleItemKeyDown(event));
   }
 
-<<<<<<< HEAD
-    for (let i = 0; i < (this._menu.children.length); i++) {
-      if (this._menu.children[i].getAttribute('role') === 'menuitem') {
-        this.menuRefs.push(this._menu.children[i]);
-      }
-    }
-=======
   componentDidUpdate() {
     const { focusedIndex } = this.state;
 
     const children = [].slice.call(this._menu.children);
     this.menuRefs = children.filter(child => child.getAttribute('role') === 'menuitem');
->>>>>>> 7c5683c8
 
     const activeRef = this.menuRefs[focusedIndex];
 
@@ -77,11 +56,7 @@
   }
 
   handleItemKeyDown(event, callback) {
-<<<<<<< HEAD
-    const { onActionsHide, getDropdownMenuParent } = this.props;
-=======
     const { getDropdownMenuParent } = this.props;
->>>>>>> 7c5683c8
     let nextFocusedIndex = this.state.focusedIndex;
 
     if (KEY_CODES.ARROW_UP === event.which) {
@@ -131,12 +106,7 @@
   }
 
   handleItemClick(event, callback) {
-<<<<<<< HEAD
-    const { getDropdownMenuParent, onActionsHide } = this.props;
-    const { dropdownHide } = this.props;
-=======
     const { getDropdownMenuParent, onActionsHide, dropdownHide } = this.props;
->>>>>>> 7c5683c8
 
     if (getDropdownMenuParent) {
       onActionsHide();
@@ -185,14 +155,10 @@
         style={style}
         className={cx(styles.list, className)}
         role="menu"
-<<<<<<< HEAD
-        ref={r => this._menu = r}
-=======
         ref={(menu) => {
           this._menu = menu;
           return menu;
         }}
->>>>>>> 7c5683c8
       >
         {boundChildren}
       </ul>
