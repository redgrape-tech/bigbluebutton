import React, { Component, Fragment } from 'react';
import PropTypes from 'prop-types';
import { findDOMNode } from 'react-dom';
import { isMobile } from 'react-device-detect';
import TetherComponent from 'react-tether';
import cx from 'classnames';
import { defineMessages, injectIntl } from 'react-intl';
import Button from '/imports/ui/components/button/component';
import screenreaderTrap from 'makeup-screenreader-trap';
import { styles } from './styles';
import DropdownTrigger from './trigger/component';
import DropdownContent from './content/component';

const intlMessages = defineMessages({
  close: {
    id: 'app.dropdown.close',
    description: 'Close button label',
  },
});

const noop = () => { };

const propTypes = {
  /**
   * The dropdown needs a trigger and a content component as children
   */
  children: (props, propName, componentName) => {
    const children = props[propName];

    if (!children || children.length < 2) {
      return new Error(`Invalid prop \`${propName}\` supplied to`
        + ` \`${componentName}\`. Validation failed.`);
    }

    const trigger = children.find(x => x.type === DropdownTrigger);
    const content = children.find(x => x.type === DropdownContent);

    if (!trigger) {
      return new Error(`Invalid prop \`${propName}\` supplied to`
        + ` \`${componentName}\`. Missing \`DropdownTrigger\`. Validation failed.`);
    }

    if (!content) {
      return new Error(`Invalid prop \`${propName}\` supplied to`
        + ` \`${componentName}\`. Missing \`DropdownContent\`. Validation failed.`);
    }

    return null;
  },
  isOpen: PropTypes.bool,
  keepOpen: PropTypes.bool,
  onHide: PropTypes.func,
  onShow: PropTypes.func,
  autoFocus: PropTypes.bool,
<<<<<<< HEAD
  intl: PropTypes.object.isRequired,
=======
  intl: intlShape.isRequired,
  tethered: PropTypes.bool,
>>>>>>> dc0fc459
};

const defaultProps = {
  children: null,
  onShow: noop,
  onHide: noop,
  autoFocus: false,
  isOpen: false,
  keepOpen: null,
  getContent: () => {},
};

const attachments = {
  'right-bottom': 'bottom left',
  'right-top': 'bottom left',
};
const targetAttachments = {
  'right-bottom': 'bottom right',
  'right-top': 'top right',
};

class Dropdown extends Component {
  constructor(props) {
    super(props);
    this.state = { isOpen: false };
    this.handleShow = this.handleShow.bind(this);
    this.handleHide = this.handleHide.bind(this);
    this.handleToggle = this.handleToggle.bind(this);
    this.handleWindowClick = this.handleWindowClick.bind(this);
  }

  componentWillUpdate(nextProps, nextState) {
    return nextState.isOpen ? screenreaderTrap.trap(this.dropdown) : screenreaderTrap.untrap();
  }

  componentDidUpdate(prevProps, prevState) {
    const {
      onShow,
      onHide,
      keepOpen,
    } = this.props;

    const { isOpen } = this.state;


    if (isOpen && !prevState.isOpen) { onShow(); }

    if (!isOpen && prevState.isOpen) { onHide(); }

    if (prevProps.keepOpen && !keepOpen) onHide();
  }

  handleShow() {
    Session.set('dropdownOpen', true);
    const {
      onShow,
    } = this.props;
    this.setState({ isOpen: true }, () => {
      const { addEventListener } = window;
      onShow();
      addEventListener('click', this.handleWindowClick, true);
    });
  }

  handleHide() {
    Session.set('dropdownOpen', false);
    const { onHide } = this.props;
    this.setState({ isOpen: false }, () => {
      const { removeEventListener } = window;
      onHide();
      removeEventListener('click', this.handleWindowClick, true);
    });
  }

  handleWindowClick(event) {
    const { keepOpen, onHide } = this.props;
    const { isOpen } = this.state;
    const triggerElement = findDOMNode(this.trigger);
    const contentElement = findDOMNode(this.content);
    if (!(triggerElement && contentElement)) return;
    if (triggerElement && triggerElement.contains(event.target)) {
      if (keepOpen) {
        onHide();
        return;
      }
      if (isOpen) {
        this.handleHide();
        return;
      }
    }

    if (keepOpen && isOpen && !contentElement.contains(event.target)) {
      if (triggerElement) {
        const { parentElement } = triggerElement;
        if (parentElement) parentElement.focus();
      }
      onHide();
      this.handleHide();
      return;
    }

    if (keepOpen && triggerElement) {
      const { parentElement } = triggerElement;
      if (parentElement) parentElement.focus();
    }

    if (keepOpen !== null) return;
    this.handleHide();
  }

  handleToggle() {
    const { isOpen } = this.state;
    return isOpen ? this.handleHide() : this.handleShow();
  }

  render() {
    const {
      children,
      className,
      intl,
      keepOpen,
      tethered,
      placement,
      getContent,
      ...otherProps
    } = this.props;

    const { isOpen } = this.state;
    
    const placements = placement && placement.replace(' ', '-');
    const test = isMobile ? {
      width: '100%',
      height: '100%',
      transform: 'translateY(0)',
    } : {
      width: '',
      height: '',
      transform: '',
    };

    let trigger = children.find(x => x.type === DropdownTrigger);
    let content = children.find(x => x.type === DropdownContent);

    trigger = React.cloneElement(trigger, {
      ref: (ref) => { this.trigger = ref; },
      dropdownIsOpen: isOpen,
      dropdownToggle: this.handleToggle,
      dropdownShow: this.handleShow,
      dropdownHide: this.handleHide,
      keepOpen,
    });

    content = React.cloneElement(content, {
      ref: (ref) => {
        getContent(ref);
        this.content = ref;
      },
      'aria-expanded': isOpen,
      dropdownIsOpen: isOpen,
      dropdownToggle: this.handleToggle,
      dropdownShow: this.handleShow,
      dropdownHide: this.handleHide,
      keepOpen,
    });

    const showCloseBtn = (isOpen && keepOpen) || (isOpen && keepOpen === null);

    return (
      <div
        className={cx(styles.dropdown, className)}
        aria-live={otherProps['aria-live']}
        aria-relevant={otherProps['aria-relevant']}
        aria-haspopup={otherProps['aria-haspopup']}
        aria-label={otherProps['aria-label']}
        ref={(node) => { this.dropdown = node; }}
        tabIndex={-1}
      >
        {
          tethered ?
            (
              <TetherComponent
                style={{
                  zIndex: isOpen ? 15 : '',
                  ...test,
                }}
                attachment={
                  isMobile ? 'middle bottom'
                    : attachments[placements]
                }
                targetAttachment={
                  isMobile ? ''
                    : targetAttachments[placements]
                }
                constraints={[
                  {
                    to: 'scrollParent',
                  },
                ]}
                renderTarget={ref => (
                  <span ref={ref}>
                    {trigger}
                  </span>)}
                renderElement={ref => (
                  <div
                    ref={ref}
                  >
                    {content}
                    {showCloseBtn
                      ? (
                        <Button
                          className={styles.close}
                          label={intl.formatMessage(intlMessages.close)}
                          size="lg"
                          color="default"
                          onClick={this.handleHide}
                        />
                      ) : null}
                  </div>
                )
                }
              />)
            : (
              <Fragment>
                {trigger}
                {content}
                {showCloseBtn
                  ? (
                    <Button
                      className={styles.close}
                      label={intl.formatMessage(intlMessages.close)}
                      size="lg"
                      color="default"
                      onClick={this.handleHide}
                    />
                  ) : null}
              </Fragment>
            )
        }
      </div>
    );
  }
}

Dropdown.propTypes = propTypes;
Dropdown.defaultProps = defaultProps;
export default injectIntl(Dropdown, { forwardRef: true });<|MERGE_RESOLUTION|>--- conflicted
+++ resolved
@@ -52,12 +52,8 @@
   onHide: PropTypes.func,
   onShow: PropTypes.func,
   autoFocus: PropTypes.bool,
-<<<<<<< HEAD
   intl: PropTypes.object.isRequired,
-=======
-  intl: intlShape.isRequired,
   tethered: PropTypes.bool,
->>>>>>> dc0fc459
 };
 
 const defaultProps = {
