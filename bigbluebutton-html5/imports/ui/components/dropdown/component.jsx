--- conflicted
+++ resolved
@@ -110,11 +110,6 @@
 
     const { isOpen } = this.state;
 
-<<<<<<< HEAD
-    const openPanel = Session.get('openPanel');
-    const panelRef = document.getElementById(`${openPanel}Panel`);
-=======
->>>>>>> f64429cb
     const enableSRTrap = isOpen && !tethered;
 
     if (enableSRTrap) {
