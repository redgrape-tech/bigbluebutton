@import "../../stylesheets/variables/_all";

$dropdown-bg: $color-white;
$dropdown-color: $color-text;

$dropdown-caret-width: 12px;
$dropdown-caret-height: 8px;

.dropdown {
  position: relative;
}

.content {
  position: absolute;
  background: $dropdown-bg;
  border-radius: $border-radius;
  box-shadow: 0 6px 12px rgba(0, 0, 0, .175);
  border: 1px solid rgba(0, 0, 0, .15);
  padding: $line-height-computed / 2;
  // min-width: 150px;
  z-index: 1000;

  &:after {
    content: '';
    position: absolute;
    width: 0;
    height: 0;
  }

  &[aria-expanded="false"] {
    display: none;
  }

  &[aria-expanded="true"] {
    display: block;
  }
}

.trigger {}


/* Placements
 * ==========
 */

%down-caret {
  bottom: 100%;
  left: 50%;
  transform: translateX(-50%);
  margin-bottom: $dropdown-caret-height * 1.25;

  &:after {
    border-left: $dropdown-caret-width solid transparent;
    border-right: $dropdown-caret-width solid transparent;
    border-top: $dropdown-caret-height solid $dropdown-bg;
    bottom: 0;
    margin-bottom: -($dropdown-caret-height);
  }
}

<<<<<<< HEAD
.settingBtn {
  -ms-transform: rotate( 90deg ); /* IE 9 */
  -webkit-transform: rotate( 90deg ); /* Safari */
  transform: rotate( 90deg );
  color: #ffffff;
  span {
    border: 0px solid;
    box-shadow: none;
    color: red;
=======
%up-caret {
  top: 100%;
  left: 50%;
  transform: translateX(-50%);
  margin-top: $dropdown-caret-height * 1.25;

  &:after {
    border-left: $dropdown-caret-width solid transparent;
    border-right: $dropdown-caret-width solid transparent;
    border-bottom: $dropdown-caret-height solid $dropdown-bg;
    margin-top: -($dropdown-caret-height);
    top: 0;
>>>>>>> d5652a81
  }
}

%right-caret {
  top: 50%;
  transform: translateX(-100%) translateY(-50%);
  left: -($dropdown-caret-height * 1.25);

  &:after {
    border-top: $dropdown-caret-width solid transparent;
    border-bottom: $dropdown-caret-width solid transparent;
    border-left: $dropdown-caret-height solid $dropdown-bg;
    margin-right: -($dropdown-caret-height);
    top: 50%;
    right: 0;
  }
}

<<<<<<< HEAD
.dropdown {
  position: static;
=======
%left-caret {
  top: 50%;
  transform: translateX(100%) translateY(-50%);
  right: -($dropdown-caret-height * 1.25);

  &:after {
    border-top: $dropdown-caret-width solid transparent;
    border-bottom: $dropdown-caret-width solid transparent;
    border-right: $dropdown-caret-height solid $dropdown-bg;
    margin-left: -($dropdown-caret-height);
    top: 50%;
    left: 0;
  }
>>>>>>> d5652a81
}

%horz-center-caret {
  &:after {
    margin-left: -($dropdown-caret-width);
  }
}

%horz-left-caret {
  transform: translateX(-100%);
  left: 100%;

  &:after {
    right: $dropdown-caret-width / 2;
  }
}

%horz-right-caret {
  transform: translateX(100%);
  right: 100%;
  left: auto;

  &:after {
    left: $dropdown-caret-width / 2;
  }
}

%vert-center-caret {
  &:after {
    margin-top: -($dropdown-caret-width);
  }
}

%vert-top-caret {
  top: 0;

  &:after {
    top: 0;
    margin-top: $dropdown-caret-width / 2;
  }
}

%vert-bottom-caret {
  top: auto;
  bottom: 0;

  &:after {
    top: auto;
    bottom: $dropdown-caret-width / 2;
  }
}

.top {
  @extend %down-caret;
  @extend %horz-center-caret;
}

.top-left {
  @extend %down-caret;
  @extend %horz-right-caret;
}

.top-right {
  @extend %down-caret;
  @extend %horz-left-caret;
}

.bottom {
  @extend %up-caret;
  @extend %horz-center-caret;
}

.bottom-left {
  @extend %up-caret;
  @extend %horz-right-caret;
}

.bottom-right {
  @extend %up-caret;
  @extend %horz-left-caret;
}

.left {
  @extend %right-caret;
  @extend %vert-center-caret;
}

.left-top {
  @extend %right-caret;
  @extend %vert-top-caret;
  transform: translateX(-100%) translateY(0);
}

.left-bottom {
  @extend %right-caret;
  @extend %vert-bottom-caret;
  transform: translateX(-100%) translateY(0);
}

.right {
  @extend %left-caret;
  @extend %vert-center-caret;
}

.right-top {
  @extend %left-caret;
  @extend %vert-top-caret;
  transform: translateX(100%) translateY(0);
}

.right-bottom {
  @extend %left-caret;
  @extend %vert-bottom-caret;
  transform: translateX(100%) translateY(0);
}<|MERGE_RESOLUTION|>--- conflicted
+++ resolved
@@ -58,17 +58,6 @@
   }
 }
 
-<<<<<<< HEAD
-.settingBtn {
-  -ms-transform: rotate( 90deg ); /* IE 9 */
-  -webkit-transform: rotate( 90deg ); /* Safari */
-  transform: rotate( 90deg );
-  color: #ffffff;
-  span {
-    border: 0px solid;
-    box-shadow: none;
-    color: red;
-=======
 %up-caret {
   top: 100%;
   left: 50%;
@@ -81,7 +70,6 @@
     border-bottom: $dropdown-caret-height solid $dropdown-bg;
     margin-top: -($dropdown-caret-height);
     top: 0;
->>>>>>> d5652a81
   }
 }
 
@@ -100,10 +88,6 @@
   }
 }
 
-<<<<<<< HEAD
-.dropdown {
-  position: static;
-=======
 %left-caret {
   top: 50%;
   transform: translateX(100%) translateY(-50%);
@@ -117,7 +101,6 @@
     top: 50%;
     left: 0;
   }
->>>>>>> d5652a81
 }
 
 %horz-center-caret {
