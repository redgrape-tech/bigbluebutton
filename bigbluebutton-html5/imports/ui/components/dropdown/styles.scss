@import "/imports/ui/stylesheets/variables/_all";
@import "/imports/ui/stylesheets/mixins/_scrollable";
@import "/imports/ui/stylesheets/mixins/_indicators";

:root {
  --dropdown-bg: var(--color-white);
  --dropdown-color: var(--color-text);
  --caret-shadow-color: var(--color-gray);

  --dropdown-caret-width: 12px;
  --dropdown-caret-height: 8px;
}

.dropdown {
  position: relative;

  &:focus {
    outline: none;
  }
}

.content {
<<<<<<< HEAD
  @include highContrastOutline();
  outline-style: solid;
=======
  z-index: 9999;
>>>>>>> 5d90789a
  position: absolute;
  background: var(--dropdown-bg);
  border-radius: var(--border-radius);
  box-shadow: 0 6px 12px rgba(0, 0, 0, .175);
  border: 0;
  padding: calc(var(--line-height-computed) / 2);

  &:after,
  &:before {
    content: '';
    position: absolute;
    width: 0;
    height: 0;
  }

  &[aria-expanded="false"] {
    display: none;
  }

  &[aria-expanded="true"] {
    display: block;
  }

  @include mq($small-only) {
    z-index: 1015;
    border-radius: 0;
    background-color: #fff;
    box-shadow: none;
    position: fixed;
    top: 0 !important;
    left: 0 !important;
    right: 0 !important;
    bottom: 0 !important;
    border: 0 !important;
    padding: 0 !important;
    margin: 0 0 calc(var(--line-height-computed) * 5.25) 0 !important;
    transform: translateX(0) translateY(0) !important;

    &:after,
    &:before {
      display: none !important;
    }
  }
}

.scrollable {
  @include mq($small-only) {
    @include scrollbox-vertical();
    position: absolute;
    top: 0;
    left: 0;
    right: 0;
    bottom: 0;
  }
}

.trigger {
}

.close {
  display: none;
  position: fixed;
  bottom: 0.8rem;
  border-radius: 0;
  z-index: 1011;
  font-size: calc(var(--font-size-large) * 1.1);
  width: calc(100% - (var(--line-height-computed) * 2));
  left: var(--line-height-computed);
  box-shadow: 0 0 0 2rem var(--color-white) !important;
  border: var(--color-white) !important;

  @include mq($small-only) {
    display: block;
  }
}

/* Placements
 * ==========
 */

%down-caret {
  bottom: 100%;
  left: 50%;
  transform: translateX(-50%);
  margin-bottom: calc(var(--dropdown-caret-height) * 1.25);

  &:before,
  &:after {
    border-left: var(--dropdown-caret-width) solid transparent;
    border-right: var(--dropdown-caret-width) solid transparent;
    border-top: var(--dropdown-caret-height) solid var(--dropdown-bg);
    bottom: 0;
    margin-bottom: calc(var(--dropdown-caret-height) * -1);
  }

  &:before {
    border-top: var(--dropdown-caret-height) solid var(--caret-shadow-color);
  }
}

%up-caret {
  top: 100%;
  left: 50%;
  transform: translateX(-50%);
  margin-top: calc(var(--dropdown-caret-height) * 1.25);

  &:before,
  &:after {
    border-left: var(--dropdown-caret-width) solid transparent;
    border-right: var(--dropdown-caret-width) solid transparent;
    border-bottom: var(--dropdown-caret-height) solid var(--dropdown-bg);
    margin-top: calc(var(--dropdown-caret-height) * -1);
    top: 0;
  }

  &:before {
    border-bottom: var(--dropdown-caret-height) solid var(--caret-shadow-color);
  }
}

%right-caret {
  top: 50%;
  transform: translateX(-100%) translateY(-50%);
  left: calc(var(--dropdown-caret-height) * -1.25);

  &:before,
  &:after {
    border-top: var(--dropdown-caret-width) solid transparent;
    border-bottom: var(--dropdown-caret-width) solid transparent;
    border-left: var(--dropdown-caret-height) solid var(--dropdown-bg);
    margin-right: calc(var(--dropdown-caret-height) * -1);
    top: 50%;
    right: 0;
  }

  &:before {
    border-left: var(--dropdown-caret-height) solid var(--caret-shadow-color);
  }
}

%left-caret {
  top: 50%;
  transform: translateX(100%) translateY(-50%);
  right: calc(var(--dropdown-caret-height) * -1.25);

  &:before,
  &:after {
    border-top: var(--dropdown-caret-width) solid transparent;
    border-bottom: var(--dropdown-caret-width) solid transparent;
    border-right: var(--dropdown-caret-height) solid var(--dropdown-bg);
    margin-left: calc(var(--dropdown-caret-height) * -1);
    top: 50%;
    left: 0;
  }

  &:before {
    border-right: var(--dropdown-caret-height) solid var(--caret-shadow-color);
  }
}

%horz-center-caret {
  &:after,
  &:before {
    left: 50%;
    margin-left: calc(var(--dropdown-caret-width) * -1);
  }
}

%horz-left-caret {
  transform: translateX(-100%);
  left: 100%;

  &:after,
  &:before {
    right: calc(var(--dropdown-caret-width) / 2);
  }
}

%horz-right-caret {
  transform: translateX(100%);
  right: 100%;
  left: auto;

  &:after,
  &:before {
    left: var(--dropdown-caret-width);
  }
}

%vert-center-caret {
  &:after,
  &:before {
    margin-top: calc(var(--dropdown-caret-width) * -1);
  }
}

%vert-top-caret {
  top: 0;

  &:after,
  &:before {
    top: 0;
    margin-top: calc(var(--dropdown-caret-width) / 2);
  }
}

%vert-bottom-caret {
  top: auto;
  bottom: 0;

  &:after,
  &:before {
    top: auto;
    bottom: calc(var(--dropdown-caret-width) / 2);
  }
}

.top {
  @extend %down-caret;
  @extend %horz-center-caret;
}

.top-left {
  @extend %down-caret;
  @extend %horz-right-caret;
  min-width: 11.5rem;

  @include mq($small-only) {
    width: auto;
  }
}

.top-right {
  @extend %down-caret;
  @extend %horz-left-caret;
}

.bottom {
  @extend %up-caret;
  @extend %horz-center-caret;
}

.bottom-left {
  @extend %up-caret;
  @extend %horz-right-caret;
}

.bottom-right {
  @extend %up-caret;
  @extend %horz-left-caret;
  min-width: 9rem;

  @include mq($small-only) {
    width: auto;
  }
}

.left {
  @extend %right-caret;
  @extend %vert-center-caret;
}

.left-top {
  @extend %right-caret;
  @extend %vert-top-caret;
  transform: translateX(-100%) translateY(0);
}

.left-bottom {
  @extend %right-caret;
  @extend %vert-bottom-caret;
  transform: translateX(-100%) translateY(0);
}

.right {
  @extend %left-caret;
  @extend %vert-center-caret;
}

.right-top {
  @extend %left-caret;
  @extend %vert-top-caret;
  transform: translateX(100%) translateY(0);
}

.right-bottom {
  @extend %left-caret;
  @extend %vert-bottom-caret;
  transform: translateX(100%) translateY(0);
}<|MERGE_RESOLUTION|>--- conflicted
+++ resolved
@@ -20,12 +20,9 @@
 }
 
 .content {
-<<<<<<< HEAD
   @include highContrastOutline();
   outline-style: solid;
-=======
   z-index: 9999;
->>>>>>> 5d90789a
   position: absolute;
   background: var(--dropdown-bg);
   border-radius: var(--border-radius);
