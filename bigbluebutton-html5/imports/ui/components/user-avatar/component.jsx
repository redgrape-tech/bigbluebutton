import React, { Component, PropTypes } from 'react';
import Icon from '/imports/ui/components/icon/component';
import styles from './styles.scss';
import cx from 'classnames';
import generateColor from './color-generator';

const propTypes = {
  user: React.PropTypes.shape({
    name: React.PropTypes.string.isRequired,
    isPresenter: React.PropTypes.bool.isRequired,
    isVoiceUser: React.PropTypes.bool.isRequired,
    isModerator: React.PropTypes.bool.isRequired,
    isOnline: React.PropTypes.bool.isRequired,
    image: React.PropTypes.string,
  }).isRequired,
};

const defaultProps = {
};

export default class UserAvatar extends Component {
  render() {
    const {
      user,
    } = this.props;

    const avatarColor = user.isOnline ? generateColor(user.name) : '#fff';

    let avatarStyles = {
      backgroundColor: avatarColor,
      boxShadow: user.isTalking ? `0 0 .5rem ${avatarColor}` : 'none',
    };

    return (
<<<<<<< HEAD
      <div className={!user.isLoggedOut ? styles.userAvatar : styles.userLogout}
           style={avatarStyles}>
        <div>{this.renderAvatarContent()}</div>
=======
      <div className={user.isOnline ? styles.userAvatar : styles.userLogout}
           style={avatarStyles} aria-hidden="true">
        <span>
          {this.renderAvatarContent()}
        </span>
>>>>>>> d45263ca
        {this.renderUserStatus()}
        {this.renderUserMediaStatus()}
      </div>
    );
  }

  renderAvatarContent() {
    const user = this.props.user;

    let content = <span aria-hidden="true">{user.name.slice(0, 2)}</span>;

    if (user.emoji.status !== 'none') {
      let iconEmoji = undefined;

      switch (user.emoji.status) {
        case 'thumbsUp':
          iconEmoji = 'thumbs_up';
          break;
        case 'thumbsDown':
          iconEmoji = 'thumbs_down';
          break;
        case 'raiseHand':
          iconEmoji = 'hand';
          break;
        case 'away':
          iconEmoji = 'time';
          break;
        case 'neutral':
          iconEmoji = 'undecided';
          break;
        default:
          iconEmoji = user.emoji.status;
      }
      content = <span aria-label={user.emoji.status}><Icon iconName={iconEmoji}/></span>;
    }

    return content;
  }

  renderUserStatus() {
    const user = this.props.user;
    let userStatus;

    let userStatusClasses = {};
    userStatusClasses[styles.moderator] = user.isModerator;
    userStatusClasses[styles.presenter] = user.isPresenter;

    if (user.isModerator || user.isPresenter) {
      userStatus = (
        <span className={cx(styles.userStatus, userStatusClasses)}>
        </span>
      );
    }

    return userStatus;
  }

  renderUserMediaStatus() {
    const user = this.props.user;
    let userMediaStatus;

    let userMediaClasses = {};
    userMediaClasses[styles.voiceOnly] = user.isListenOnly;
    userMediaClasses[styles.microphone] = user.isVoiceUser;

    if (user.isListenOnly || user.isVoiceUser) {
      userMediaStatus = (
        <span className={cx(styles.userMediaStatus, userMediaClasses)}>
          {user.isMuted ? <div className={styles.microphoneMuted}/> : null}
        </span>
      );
    }

    return userMediaStatus;
  }
}

UserAvatar.propTypes = propTypes;
UserAvatar.defaultProps = defaultProps;<|MERGE_RESOLUTION|>--- conflicted
+++ resolved
@@ -32,17 +32,11 @@
     };
 
     return (
-<<<<<<< HEAD
       <div className={!user.isLoggedOut ? styles.userAvatar : styles.userLogout}
            style={avatarStyles}>
-        <div>{this.renderAvatarContent()}</div>
-=======
-      <div className={user.isOnline ? styles.userAvatar : styles.userLogout}
-           style={avatarStyles} aria-hidden="true">
-        <span>
+        <div>
           {this.renderAvatarContent()}
-        </span>
->>>>>>> d45263ca
+        </div>
         {this.renderUserStatus()}
         {this.renderUserMediaStatus()}
       </div>
