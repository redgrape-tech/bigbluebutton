--- conflicted
+++ resolved
@@ -32,17 +32,11 @@
     };
 
     return (
-<<<<<<< HEAD
       <div className={user.isOnline ? styles.userAvatar : styles.userLogout}
-           style={avatarStyles}>
+           style={avatarStyles} aria-hidden="true">
         <span>
           {this.renderAvatarContent()}
         </span>
-=======
-      <div className={!user.isLoggedOut ? styles.userAvatar : styles.userLogout}
-           style={avatarStyles} aria-hidden="true">
-        {this.renderAvatarContent()}
->>>>>>> 5d75b793
         {this.renderUserStatus()}
         {this.renderUserMediaStatus()}
       </div>
