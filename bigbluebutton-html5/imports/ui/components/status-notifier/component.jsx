--- conflicted
+++ resolved
@@ -114,12 +114,8 @@
         break;
     }
 
-<<<<<<< HEAD
-    const raisedHandMessageString = length === 1 ? messages.raisedHandDescOneUser : messages.raisedHandDesc;
-=======
     const raisedHandMessageString
         = length === 1 ? messages.raisedHandDescOneUser : messages.raisedHandDesc;
->>>>>>> f64429cb
     return intl.formatMessage(raisedHandMessageString, { 0: formattedNames });
   }
 
