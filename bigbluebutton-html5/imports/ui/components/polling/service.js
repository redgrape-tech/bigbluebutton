import { makeCall } from '/imports/ui/services/api';
import Polls from '/imports/api/polls';
import { debounce } from 'lodash';

const MAX_CHAR_LENGTH = 5;

const handleVote = (pollId, answerIds) => {
  makeCall('publishVote', pollId, answerIds);
};

const handleTypedVote = (pollId, answer) => {
  makeCall('publishTypedVote', pollId, answer);
};

const mapPolls = () => {
  const poll = Polls.findOne({});
  if (!poll) {
    return { pollExists: false };
  }

  const { answers } = poll;
  let stackOptions = false;

  answers.map((obj) => {
    if (stackOptions) return obj;
    if (obj.key.length > MAX_CHAR_LENGTH) {
      stackOptions = true;
    }
    return obj;
  });

  const amIRequester = poll.requester !== 'userId';

  return {
    poll: {
      answers: poll.answers,
      pollId: poll.id,
<<<<<<< HEAD
      isMultipleResponse: poll.isMultipleResponse,
=======
      pollType: poll.pollType,
>>>>>>> 7625910e
      stackOptions,
      question: poll.question,
    },
    pollExists: true,
    amIRequester,
    handleVote: debounce(handleVote, 500, { leading: true, trailing: false }),
    handleTypedVote: debounce(handleTypedVote, 500, { leading: true, trailing: false }),
  };
};

export default { mapPolls };<|MERGE_RESOLUTION|>--- conflicted
+++ resolved
@@ -35,11 +35,8 @@
     poll: {
       answers: poll.answers,
       pollId: poll.id,
-<<<<<<< HEAD
       isMultipleResponse: poll.isMultipleResponse,
-=======
       pollType: poll.pollType,
->>>>>>> 7625910e
       stackOptions,
       question: poll.question,
     },
