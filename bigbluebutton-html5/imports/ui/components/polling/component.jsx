import React, { Component } from 'react';
import PropTypes from 'prop-types';
import Button from '/imports/ui/components/button/component';
import injectWbResizeEvent from '/imports/ui/components/presentation/resize-wrapper/component';
import { defineMessages, injectIntl } from 'react-intl';
import cx from 'classnames';
import { styles } from './styles.scss';
import AudioService from '/imports/ui/components/audio/service';

const MAX_INPUT_CHARS = 45;

const intlMessages = defineMessages({
  pollingTitleLabel: {
    id: 'app.polling.pollingTitle',
  },
  pollAnswerLabel: {
    id: 'app.polling.pollAnswerLabel',
  },
  pollAnswerDesc: {
    id: 'app.polling.pollAnswerDesc',
  },
  pollQestionTitle: {
    id: 'app.polling.pollQestionTitle',
  },
  submitLabel: {
    id: 'app.polling.submitLabel',
  },
  submitAriaLabel: {
    id: 'app.polling.submitAriaLabel',
  },
  responsePlaceholder: {
    id: 'app.polling.responsePlaceholder',
  },
});

const validateInput = (i) => {
  let _input = i;
  if (/^\s/.test(_input)) _input = '';
  return _input;
};

class Polling extends Component {
  constructor(props) {
    super(props);

    this.state = {
      typedAns: '',
    };

    this.play = this.play.bind(this);
    this.handleUpdateResponseInput = this.handleUpdateResponseInput.bind(this);
  }

  componentDidMount() {
    this.play();
  }

  play() {
    AudioService.playAlertSound(`${Meteor.settings.public.app.cdn
      + Meteor.settings.public.app.basename}`
      + '/resources/sounds/Poll.mp3');
  }

  handleUpdateResponseInput(e) {
    this.responseInput.value = validateInput(e.target.value);
    this.setState({ typedAns: this.responseInput.value });
  }

  render() {
    const {
      isMeteorConnected,
      intl,
      poll,
      handleVote,
      handleTypedVote,
      pollAnswerIds,
    } = this.props;

<<<<<<< HEAD
    const {
      typedAns,
    } = this.state;

    const { stackOptions, answers, question } = poll;
=======
    if (!poll) return null;

    const { stackOptions, answers } = poll;
>>>>>>> ee5ad177
    const pollAnswerStyles = {
      [styles.pollingAnswers]: true,
      [styles.removeColumns]: answers.length === 1,
      [styles.stacked]: stackOptions,
    };

    return (
      <div className={styles.overlay}>
        <div
          className={cx({
            [styles.pollingContainer]: true,
            [styles.autoWidth]: stackOptions,
          })}
          role="alert"
        >
          {question.length > 0 && (
            <span className={styles.qHeader}>
              <div className={styles.qTitle}>{intl.formatMessage(intlMessages.pollQestionTitle)}</div>
              <div className={styles.qText}>{question}</div>
            </span>)
          }
          { poll.pollType !== 'RP' && (
            <span>
              {question.length === 0
                && (
                <div className={styles.pollingTitle}>
                  {intl.formatMessage(intlMessages.pollingTitleLabel)}
                </div>
                )
              }

              <div className={cx(pollAnswerStyles)}>
                {poll.answers.map((pollAnswer) => {
                  const formattedMessageIndex = pollAnswer.key.toLowerCase();
                  let label = pollAnswer.key;
                  if (pollAnswerIds[formattedMessageIndex]) {
                    label = intl.formatMessage(pollAnswerIds[formattedMessageIndex]);
                  }

                  return (
                    <div
                      key={pollAnswer.id}
                      className={styles.pollButtonWrapper}
                    >
                      <Button
                        disabled={!isMeteorConnected}
                        className={styles.pollingButton}
                        color="primary"
                        size="md"
                        label={label}
                        key={pollAnswer.key}
                        onClick={() => handleVote(poll.pollId, pollAnswer)}
                        aria-labelledby={`pollAnswerLabel${pollAnswer.key}`}
                        aria-describedby={`pollAnswerDesc${pollAnswer.key}`}
                      />
                      <div
                        className={styles.hidden}
                        id={`pollAnswerLabel${pollAnswer.key}`}
                      >
                        {intl.formatMessage(intlMessages.pollAnswerLabel, { 0: label })}
                      </div>
                      <div
                        className={styles.hidden}
                        id={`pollAnswerDesc${pollAnswer.key}`}
                      >
                        {intl.formatMessage(intlMessages.pollAnswerDesc, { 0: label })}
                      </div>
                    </div>
                  );
                })}
              </div>
            </span>
          )
          }
          { poll.pollType === 'RP'
            && (
            <div className={styles.typedResponseWrapper}>
              <input
                onChange={(e) => {
                  this.handleUpdateResponseInput(e);
                }}
                type="text"
                className={styles.typedResponseInput}
                placeholder={intl.formatMessage(intlMessages.responsePlaceholder)}
                maxLength={MAX_INPUT_CHARS}
                ref={(r) => { this.responseInput = r; }}
              />
              <Button
                className={styles.submitVoteBtn}
                disabled={typedAns.length === 0}
                color="primary"
                size="sm"
                label={intl.formatMessage(intlMessages.submitLabel)}
                aria-label={intl.formatMessage(intlMessages.submitAriaLabel)}
                onClick={() => {
                  handleTypedVote(poll.pollId, typedAns);
                }}
              />
            </div>
            )
          }
        </div>
      </div>);
  }
}

export default injectIntl(injectWbResizeEvent(Polling));

Polling.propTypes = {
  intl: PropTypes.shape({
    formatMessage: PropTypes.func.isRequired,
  }).isRequired,
  handleVote: PropTypes.func.isRequired,
  poll: PropTypes.shape({
    pollId: PropTypes.string.isRequired,
    answers: PropTypes.arrayOf(PropTypes.shape({
      id: PropTypes.number.isRequired,
      key: PropTypes.string.isRequired,
    }).isRequired).isRequired,
  }).isRequired,
};<|MERGE_RESOLUTION|>--- conflicted
+++ resolved
@@ -76,17 +76,14 @@
       pollAnswerIds,
     } = this.props;
 
-<<<<<<< HEAD
     const {
       typedAns,
     } = this.state;
 
+    if (!poll) return null;
+
     const { stackOptions, answers, question } = poll;
-=======
-    if (!poll) return null;
-
-    const { stackOptions, answers } = poll;
->>>>>>> ee5ad177
+
     const pollAnswerStyles = {
       [styles.pollingAnswers]: true,
       [styles.removeColumns]: answers.length === 1,
