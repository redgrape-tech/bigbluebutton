import React, { Component } from 'react';
import PropTypes from 'prop-types';
import Button from '/imports/ui/components/button/component';
import injectWbResizeEvent from '/imports/ui/components/presentation/resize-wrapper/component';
import { defineMessages, injectIntl } from 'react-intl';
import Tooltip from '/imports/ui/components/tooltip/component';
import { styles } from './styles.scss';

const intlMessages = defineMessages({
  pollingTitleLabel: {
    id: 'app.polling.pollingTitle',
  },
  pollAnswerLabel: {
    id: 'app.polling.pollAnswerLabel',
  },
  pollAnswerDesc: {
    id: 'app.polling.pollAnswerDesc',
  },
});

<<<<<<< HEAD
const Polling = ({ intl, poll, handleVote }) => {
  this.alert = new Audio(`${Meteor.settings.public.app.basename}/resources/sounds/Poll.mp3`);
  this.alert.play();

  return (
    <div className={styles.pollingContainer} role="alert">
      <div className={styles.pollingTitle}>
        {intl.formatMessage(intlMessages.pollingTitleLabel)}
      </div>
      <div className={styles.pollingAnswers}>
        {poll.answers.map(pollAnswer => (
          <div
            key={pollAnswer.id}
            className={styles.pollButtonWrapper}
          >
            <Tooltip
              key={pollAnswer.id}
              title={pollAnswer.key}
            >
              <Button
                className={styles.pollingButton}
                color="primary"
                size="md"
                label={pollAnswer.key}
                key={pollAnswer.key}
                onClick={() => handleVote(poll.pollId, pollAnswer)}
                aria-labelledby={`pollAnswerLabel${pollAnswer.key}`}
                aria-describedby={`pollAnswerDesc${pollAnswer.key}`}
              />
            </Tooltip>
            <div
              className={styles.hidden}
              id={`pollAnswerLabel${pollAnswer.key}`}
            >
              {intl.formatMessage(intlMessages.pollAnswerLabel, { 0: pollAnswer.key })}
            </div>
            <div
              className={styles.hidden}
              id={`pollAnswerDesc${pollAnswer.key}`}
            >
              {intl.formatMessage(intlMessages.pollAnswerDesc, { 0: pollAnswer.key })}
            </div>
          </div>
      ))}
      </div>
    </div>);
};
=======
class Polling extends Component {
  constructor(props) {
    super(props);

    this.play = this.play.bind(this);
  }

  componentDidMount() {
    this.play();
  }

  play() {
    this.alert = new Audio(`${Meteor.settings.public.app.basename}/resources/sounds/Poll.mp3`);
    this.alert.play();
  }

  render() {
    const { intl, poll, handleVote } = this.props;

    return (
      <div className={styles.overlay}>
        <div className={styles.pollingContainer} role="alert">
          <div className={styles.pollingTitle}>
            {intl.formatMessage(intlMessages.pollingTitleLabel)}
          </div>
          <div className={styles.pollingAnswers}>
            {poll.answers.map(pollAnswer => (
              <div
                key={pollAnswer.id}
                className={styles.pollButtonWrapper}
              >
                <Tooltip
                  key={pollAnswer.id}
                  title={pollAnswer.key}
                >
                  <Button
                    className={styles.pollingButton}
                    color="primary"
                    size="md"
                    label={pollAnswer.key}
                    key={pollAnswer.key}
                    onClick={() => handleVote(poll.pollId, pollAnswer)}
                    aria-labelledby={`pollAnswerLabel${pollAnswer.key}`}
                    aria-describedby={`pollAnswerDesc${pollAnswer.key}`}
                  />
                </Tooltip>
                <div
                  className={styles.hidden}
                  id={`pollAnswerLabel${pollAnswer.key}`}
                >
                  {intl.formatMessage(intlMessages.pollAnswerLabel, { 0: pollAnswer.key })}
                </div>
                <div
                  className={styles.hidden}
                  id={`pollAnswerDesc${pollAnswer.key}`}
                >
                  {intl.formatMessage(intlMessages.pollAnswerDesc, { 0: pollAnswer.key })}
                </div>
              </div>
        ))}
          </div>
        </div>
      </div>);
  }
}
>>>>>>> ec5af5b8

export default injectIntl(injectWbResizeEvent(Polling));

Polling.propTypes = {
  intl: PropTypes.shape({
    formatMessage: PropTypes.func.isRequired,
  }).isRequired,
  handleVote: PropTypes.func.isRequired,
  poll: PropTypes.shape({
    pollId: PropTypes.string.isRequired,
    answers: PropTypes.arrayOf(PropTypes.shape({
      id: PropTypes.number.isRequired,
      key: PropTypes.string.isRequired,
    }).isRequired).isRequired,
  }).isRequired,
};<|MERGE_RESOLUTION|>--- conflicted
+++ resolved
@@ -18,55 +18,6 @@
   },
 });
 
-<<<<<<< HEAD
-const Polling = ({ intl, poll, handleVote }) => {
-  this.alert = new Audio(`${Meteor.settings.public.app.basename}/resources/sounds/Poll.mp3`);
-  this.alert.play();
-
-  return (
-    <div className={styles.pollingContainer} role="alert">
-      <div className={styles.pollingTitle}>
-        {intl.formatMessage(intlMessages.pollingTitleLabel)}
-      </div>
-      <div className={styles.pollingAnswers}>
-        {poll.answers.map(pollAnswer => (
-          <div
-            key={pollAnswer.id}
-            className={styles.pollButtonWrapper}
-          >
-            <Tooltip
-              key={pollAnswer.id}
-              title={pollAnswer.key}
-            >
-              <Button
-                className={styles.pollingButton}
-                color="primary"
-                size="md"
-                label={pollAnswer.key}
-                key={pollAnswer.key}
-                onClick={() => handleVote(poll.pollId, pollAnswer)}
-                aria-labelledby={`pollAnswerLabel${pollAnswer.key}`}
-                aria-describedby={`pollAnswerDesc${pollAnswer.key}`}
-              />
-            </Tooltip>
-            <div
-              className={styles.hidden}
-              id={`pollAnswerLabel${pollAnswer.key}`}
-            >
-              {intl.formatMessage(intlMessages.pollAnswerLabel, { 0: pollAnswer.key })}
-            </div>
-            <div
-              className={styles.hidden}
-              id={`pollAnswerDesc${pollAnswer.key}`}
-            >
-              {intl.formatMessage(intlMessages.pollAnswerDesc, { 0: pollAnswer.key })}
-            </div>
-          </div>
-      ))}
-      </div>
-    </div>);
-};
-=======
 class Polling extends Component {
   constructor(props) {
     super(props);
@@ -132,7 +83,6 @@
       </div>);
   }
 }
->>>>>>> ec5af5b8
 
 export default injectIntl(injectWbResizeEvent(Polling));
 
