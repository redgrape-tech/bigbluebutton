--- conflicted
+++ resolved
@@ -52,14 +52,11 @@
 
     this.play = this.play.bind(this);
     this.handleUpdateResponseInput = this.handleUpdateResponseInput.bind(this);
-<<<<<<< HEAD
     this.renderButtonAnswers = this.renderButtonAnswers.bind(this);
     this.handleCheckboxChange = this.handleCheckboxChange.bind(this);
     this.handleSubmit = this.handleSubmit.bind(this);
     this.renderCheckboxAnswers = this.renderCheckboxAnswers.bind(this);
-=======
     this.handleMessageKeyDown = this.handleMessageKeyDown.bind(this);
->>>>>>> 50036fb3
   }
 
   componentDidMount() {
@@ -78,7 +75,6 @@
     this.setState({ typedAns: this.responseInput.value });
   }
 
-<<<<<<< HEAD
   handleSubmit(pollId) {
     const { handleVote } = this.props;
     const { checkedAnswers } = this.state;
@@ -96,8 +92,6 @@
     this.setState({ checkedAnswers });
   }
 
-  renderButtonAnswers(pollAnswerStyles) {
-=======
   handleMessageKeyDown(e) {
     const {
       poll,
@@ -113,8 +107,8 @@
     }
   }
 
-  render() {
->>>>>>> 50036fb3
+
+  renderButtonAnswers(pollAnswerStyles) {
     const {
       isMeteorConnected,
       intl,
@@ -189,6 +183,9 @@
             <input
               onChange={(e) => {
                 this.handleUpdateResponseInput(e);
+              }}
+              onKeyDown={(e) => {
+                this.handleMessageKeyDown(e);
               }}
               type="text"
               className={styles.typedResponseInput}
@@ -318,93 +315,7 @@
               <div className={styles.qText}>{question}</div>
             </span>)
           }
-<<<<<<< HEAD
           {poll.isMultipleResponse ? this.renderCheckboxAnswers(pollAnswerStyles) : this.renderButtonAnswers(pollAnswerStyles)}
-=======
-          { poll.pollType !== 'RP' && (
-            <span>
-              {question.length === 0
-                && (
-                <div className={styles.pollingTitle}>
-                  {intl.formatMessage(intlMessages.pollingTitleLabel)}
-                </div>
-                )
-              }
-
-              <div className={cx(pollAnswerStyles)}>
-                {poll.answers.map((pollAnswer) => {
-                  const formattedMessageIndex = pollAnswer.key.toLowerCase();
-                  let label = pollAnswer.key;
-                  if (pollAnswerIds[formattedMessageIndex]) {
-                    label = intl.formatMessage(pollAnswerIds[formattedMessageIndex]);
-                  }
-
-                  return (
-                    <div
-                      key={pollAnswer.id}
-                      className={styles.pollButtonWrapper}
-                    >
-                      <Button
-                        disabled={!isMeteorConnected}
-                        className={styles.pollingButton}
-                        color="primary"
-                        size="md"
-                        label={label}
-                        key={pollAnswer.key}
-                        onClick={() => handleVote(poll.pollId, pollAnswer)}
-                        aria-labelledby={`pollAnswerLabel${pollAnswer.key}`}
-                        aria-describedby={`pollAnswerDesc${pollAnswer.key}`}
-                      />
-                      <div
-                        className={styles.hidden}
-                        id={`pollAnswerLabel${pollAnswer.key}`}
-                      >
-                        {intl.formatMessage(intlMessages.pollAnswerLabel, { 0: label })}
-                      </div>
-                      <div
-                        className={styles.hidden}
-                        id={`pollAnswerDesc${pollAnswer.key}`}
-                      >
-                        {intl.formatMessage(intlMessages.pollAnswerDesc, { 0: label })}
-                      </div>
-                    </div>
-                  );
-                })}
-              </div>
-            </span>
-          )
-          }
-          { poll.pollType === 'RP'
-            && (
-            <div className={styles.typedResponseWrapper}>
-              <input
-                onChange={(e) => {
-                  this.handleUpdateResponseInput(e);
-                }}
-                onKeyDown={(e) => {
-                  this.handleMessageKeyDown(e);
-                }}
-                type="text"
-                className={styles.typedResponseInput}
-                placeholder={intl.formatMessage(intlMessages.responsePlaceholder)}
-                maxLength={MAX_INPUT_CHARS}
-                ref={(r) => { this.responseInput = r; }}
-              />
-              <Button
-                className={styles.submitVoteBtn}
-                disabled={typedAns.length === 0}
-                color="primary"
-                size="sm"
-                label={intl.formatMessage(intlMessages.submitLabel)}
-                aria-label={intl.formatMessage(intlMessages.submitAriaLabel)}
-                onClick={() => {
-                  handleTypedVote(poll.pollId, typedAns);
-                }}
-              />
-            </div>
-            )
-          }
->>>>>>> 50036fb3
         </div>
       </div>);
   }
