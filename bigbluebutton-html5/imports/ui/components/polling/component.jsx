import React, { Component } from 'react';
import PropTypes from 'prop-types';
import Button from '/imports/ui/components/button/component';
import injectWbResizeEvent from '/imports/ui/components/presentation/resize-wrapper/component';
import { defineMessages, injectIntl } from 'react-intl';
import cx from 'classnames';
import { Meteor } from 'meteor/meteor';
import { styles } from './styles.scss';
import AudioService from '/imports/ui/components/audio/service';
<<<<<<< HEAD
import Checkbox from '/imports/ui/components/checkbox/component';
=======
>>>>>>> 70ef985f

const MAX_INPUT_CHARS = 45;

const intlMessages = defineMessages({
  pollingTitleLabel: {
    id: 'app.polling.pollingTitle',
  },
  pollAnswerLabel: {
    id: 'app.polling.pollAnswerLabel',
  },
  pollAnswerDesc: {
    id: 'app.polling.pollAnswerDesc',
  },
  pollQestionTitle: {
    id: 'app.polling.pollQuestionTitle',
  },
  submitLabel: {
    id: 'app.polling.submitLabel',
  },
  submitAriaLabel: {
    id: 'app.polling.submitAriaLabel',
  },
  responsePlaceholder: {
    id: 'app.polling.responsePlaceholder',
  },
});

const validateInput = (i) => {
  let _input = i;
  if (/^\s/.test(_input)) _input = '';
  return _input;
};

class Polling extends Component {
  constructor(props) {
    super(props);

    this.state = {
      typedAns: '',
      checkedAnswers: [],
    };

    this.play = this.play.bind(this);
    this.handleUpdateResponseInput = this.handleUpdateResponseInput.bind(this);
    this.renderButtonAnswers = this.renderButtonAnswers.bind(this);
    this.handleCheckboxChange = this.handleCheckboxChange.bind(this);
    this.handleSubmit = this.handleSubmit.bind(this);
    this.renderCheckboxAnswers = this.renderCheckboxAnswers.bind(this);
    this.handleMessageKeyDown = this.handleMessageKeyDown.bind(this);
  }

  componentDidMount() {
    this.play();
  }

  play() {
    AudioService.playAlertSound(`${Meteor.settings.public.app.cdn
      + Meteor.settings.public.app.basename
      + Meteor.settings.public.app.instanceId}`
      + '/resources/sounds/Poll.mp3');
  }

  handleUpdateResponseInput(e) {
    this.responseInput.value = validateInput(e.target.value);
    this.setState({ typedAns: this.responseInput.value });
  }

  handleSubmit(pollId) {
    const { handleVote } = this.props;
    const { checkedAnswers } = this.state;
    handleVote(pollId, checkedAnswers);
  }

  handleCheckboxChange(pollId, answerId) {
    const { checkedAnswers } = this.state;
    if (checkedAnswers.includes(answerId)) {
      checkedAnswers.splice(checkedAnswers.indexOf(answerId), 1);
    } else {
      checkedAnswers.push(answerId);
    }
    checkedAnswers.sort();
    this.setState({ checkedAnswers });
  }

  handleMessageKeyDown(e) {
    const {
      poll,
      handleTypedVote,
    } = this.props;

    const {
      typedAns,
    } = this.state;

    if (e.keyCode === 13 && typedAns.length > 0) {
      handleTypedVote(poll.pollId, typedAns);
    }
  }


  renderButtonAnswers(pollAnswerStyles) {
    const {
      isMeteorConnected,
      intl,
      poll,
      handleVote,
      handleTypedVote,
      pollAnswerIds,
    } = this.props;

    const { question } = poll;

    const { typedAns } = this.state;

    return (
      <div>
        { poll.pollType !== 'RP' && (
        <span>
          {question.length === 0
              && (
              <div className={styles.pollingTitle}>
                {intl.formatMessage(intlMessages.pollingTitleLabel)}
              </div>
              )
            }

          <div className={cx(pollAnswerStyles)}>
            {poll.answers.map((pollAnswer) => {
              const formattedMessageIndex = pollAnswer.key.toLowerCase();
              let label = pollAnswer.key;
              if (pollAnswerIds[formattedMessageIndex]) {
                label = intl.formatMessage(pollAnswerIds[formattedMessageIndex]);
              }

              return (
                <div
                  key={pollAnswer.id}
                  className={styles.pollButtonWrapper}
                >
                  <Button
                    disabled={!isMeteorConnected}
                    className={styles.pollingButton}
                    color="primary"
                    size="md"
                    label={label}
                    key={pollAnswer.key}
                    onClick={() => handleVote(poll.pollId, [pollAnswer.id])}
                    aria-labelledby={`pollAnswerLabel${pollAnswer.key}`}
                    aria-describedby={`pollAnswerDesc${pollAnswer.key}`}
                  />
                  <div
                    className={styles.hidden}
                    id={`pollAnswerLabel${pollAnswer.key}`}
                  >
                    {intl.formatMessage(intlMessages.pollAnswerLabel, { 0: label })}
                  </div>
                  <div
                    className={styles.hidden}
                    id={`pollAnswerDesc${pollAnswer.key}`}
                  >
                    {intl.formatMessage(intlMessages.pollAnswerDesc, { 0: label })}
                  </div>
                </div>
              );
            })}
          </div>
        </span>
        )
        }
        { poll.pollType === 'RP'
          && (
          <div className={styles.typedResponseWrapper}>
            <input
              onChange={(e) => {
                this.handleUpdateResponseInput(e);
              }}
              onKeyDown={(e) => {
                this.handleMessageKeyDown(e);
              }}
              type="text"
              className={styles.typedResponseInput}
              placeholder={intl.formatMessage(intlMessages.responsePlaceholder)}
              maxLength={MAX_INPUT_CHARS}
              ref={(r) => { this.responseInput = r; }}
            />
            <Button
              className={styles.submitVoteBtn}
              disabled={typedAns.length === 0}
              color="primary"
              size="sm"
              label={intl.formatMessage(intlMessages.submitLabel)}
              aria-label={intl.formatMessage(intlMessages.submitAriaLabel)}
              onClick={() => {
                handleTypedVote(poll.pollId, typedAns);
              }}
            />
          </div>
          )
        }
      </div>
    );
  }

  renderCheckboxAnswers(pollAnswerStyles) {
    const {
      isMeteorConnected,
      intl,
      poll,
      pollAnswerIds,
    } = this.props;
    const { checkedAnswers } = this.state;
    const { question } = poll;
    return (
      <div>
        {question.length === 0
          && (
          <div className={styles.pollingTitle}>
            {intl.formatMessage(intlMessages.pollingTitleLabel)}
          </div>
          )
        }
        {/* <div className={cx(pollAnswerStyles)}> */}
        <table className={styles.multipleResponseAnswersTable}>
          {poll.answers.map((pollAnswer) => {
            const formattedMessageIndex = pollAnswer.key.toLowerCase();
            let label = pollAnswer.key;
            if (pollAnswerIds[formattedMessageIndex]) {
              label = intl.formatMessage(pollAnswerIds[formattedMessageIndex]);
            }

            return (
              <tr
                key={pollAnswer.id}
                className={styles.checkboxContainer}
              >
                <td>
                  <Checkbox
                    disabled={!isMeteorConnected}
                    id={`answerInput${pollAnswer.key}`}
                    onChange={() => this.handleCheckboxChange(poll.pollId, pollAnswer.id)}
                    checked={checkedAnswers.includes(pollAnswer.id)}
                    className={styles.checkbox}
                    ariaLabelledBy={`pollAnswerLabel${pollAnswer.key}`}
                    ariaDescribedBy={`pollAnswerDesc${pollAnswer.key}`}
                  />
                </td>
                <td className={styles.multipleResponseAnswersTableAnswerText}>
                  <label id={`pollAnswerLabel${pollAnswer.key}`}>
                    {label}
                  </label>
                  <div
                    className={styles.hidden}
                    id={`pollAnswerDesc${pollAnswer.key}`}
                  >
                    {intl.formatMessage(intlMessages.pollAnswerDesc, { 0: label })}
                  </div>
                </td>
              </tr>
            );
          })}
        </table>
        {/* </div> */}
        <div>
          <Button
            className={styles.submitVoteBtn}
            disabled={!isMeteorConnected || checkedAnswers.length === 0}
            color="primary"
            size="sm"
            label={intl.formatMessage(intlMessages.submitLabel)}
            aria-label={intl.formatMessage(intlMessages.submitAriaLabel)}
            onClick={() => this.handleSubmit(poll.pollId)}
          />
        </div>
      </div>
    );
  }

  render() {
    const {
      intl,
      poll,
    } = this.props;

    if (!poll) return null;

    const { stackOptions, answers, question } = poll;
    const pollAnswerStyles = {
      [styles.pollingAnswers]: true,
      [styles.removeColumns]: answers.length === 1,
      [styles.stacked]: stackOptions,
    };

    return (
      <div className={styles.overlay}>
        <div
          data-test="pollingContainer"
          className={cx({
            [styles.pollingContainer]: true,
            [styles.autoWidth]: stackOptions,
          })}
          role="alert"
        >
          {question.length > 0 && (
            <span className={styles.qHeader}>
              <div className={styles.qTitle}>{intl.formatMessage(intlMessages.pollQestionTitle)}</div>
              <div data-test="pollQuestion" className={styles.qText}>{question}</div>
            </span>)
          }
<<<<<<< HEAD
          {poll.isMultipleResponse ? this.renderCheckboxAnswers(pollAnswerStyles) : this.renderButtonAnswers(pollAnswerStyles)}
=======
          { poll.pollType !== 'RP' && (
            <span>
              {question.length === 0
                && (
                <div className={styles.pollingTitle}>
                  {intl.formatMessage(intlMessages.pollingTitleLabel)}
                </div>
                )
              }

              <div className={cx(pollAnswerStyles)}>
                {poll.answers.map((pollAnswer) => {
                  const formattedMessageIndex = pollAnswer.key.toLowerCase();
                  let label = pollAnswer.key;
                  if (pollAnswerIds[formattedMessageIndex]) {
                    label = intl.formatMessage(pollAnswerIds[formattedMessageIndex]);
                  }

                  return (
                    <div
                      key={pollAnswer.id}
                      className={styles.pollButtonWrapper}
                    >
                      <Button
                        disabled={!isMeteorConnected}
                        className={styles.pollingButton}
                        color="primary"
                        size="md"
                        label={label}
                        key={pollAnswer.key}
                        onClick={() => handleVote(poll.pollId, pollAnswer)}
                        aria-labelledby={`pollAnswerLabel${pollAnswer.key}`}
                        aria-describedby={`pollAnswerDesc${pollAnswer.key}`}
                        data-test="pollAnswerOption"
                      />
                      <div
                        className={styles.hidden}
                        id={`pollAnswerLabel${pollAnswer.key}`}
                      >
                        {intl.formatMessage(intlMessages.pollAnswerLabel, { 0: label })}
                      </div>
                      <div
                        className={styles.hidden}
                        id={`pollAnswerDesc${pollAnswer.key}`}
                      >
                        {intl.formatMessage(intlMessages.pollAnswerDesc, { 0: label })}
                      </div>
                    </div>
                  );
                })}
              </div>
            </span>
          )
          }
          { poll.pollType === 'RP'
            && (
            <div className={styles.typedResponseWrapper}>
              <input
                data-test="pollAnswerOption"
                onChange={(e) => {
                  this.handleUpdateResponseInput(e);
                }}
                onKeyDown={(e) => {
                  this.handleMessageKeyDown(e);
                }}
                type="text"
                className={styles.typedResponseInput}
                placeholder={intl.formatMessage(intlMessages.responsePlaceholder)}
                maxLength={MAX_INPUT_CHARS}
                ref={(r) => { this.responseInput = r; }}
              />
              <Button
                data-test="submitAnswer"
                className={styles.submitVoteBtn}
                disabled={typedAns.length === 0}
                color="primary"
                size="sm"
                label={intl.formatMessage(intlMessages.submitLabel)}
                aria-label={intl.formatMessage(intlMessages.submitAriaLabel)}
                onClick={() => {
                  handleTypedVote(poll.pollId, typedAns);
                }}
              />
            </div>
            )
          }
>>>>>>> 70ef985f
        </div>
      </div>);
  }
}

export default injectIntl(injectWbResizeEvent(Polling));

Polling.propTypes = {
  intl: PropTypes.shape({
    formatMessage: PropTypes.func.isRequired,
  }).isRequired,
  handleVote: PropTypes.func.isRequired,
  handleTypedVote: PropTypes.func.isRequired,
  poll: PropTypes.shape({
    pollId: PropTypes.string.isRequired,
    answers: PropTypes.arrayOf(PropTypes.shape({
      id: PropTypes.number.isRequired,
      key: PropTypes.string.isRequired,
    }).isRequired).isRequired,
  }).isRequired,
};<|MERGE_RESOLUTION|>--- conflicted
+++ resolved
@@ -7,10 +7,7 @@
 import { Meteor } from 'meteor/meteor';
 import { styles } from './styles.scss';
 import AudioService from '/imports/ui/components/audio/service';
-<<<<<<< HEAD
 import Checkbox from '/imports/ui/components/checkbox/component';
-=======
->>>>>>> 70ef985f
 
 const MAX_INPUT_CHARS = 45;
 
@@ -128,201 +125,6 @@
     return (
       <div>
         { poll.pollType !== 'RP' && (
-        <span>
-          {question.length === 0
-              && (
-              <div className={styles.pollingTitle}>
-                {intl.formatMessage(intlMessages.pollingTitleLabel)}
-              </div>
-              )
-            }
-
-          <div className={cx(pollAnswerStyles)}>
-            {poll.answers.map((pollAnswer) => {
-              const formattedMessageIndex = pollAnswer.key.toLowerCase();
-              let label = pollAnswer.key;
-              if (pollAnswerIds[formattedMessageIndex]) {
-                label = intl.formatMessage(pollAnswerIds[formattedMessageIndex]);
-              }
-
-              return (
-                <div
-                  key={pollAnswer.id}
-                  className={styles.pollButtonWrapper}
-                >
-                  <Button
-                    disabled={!isMeteorConnected}
-                    className={styles.pollingButton}
-                    color="primary"
-                    size="md"
-                    label={label}
-                    key={pollAnswer.key}
-                    onClick={() => handleVote(poll.pollId, [pollAnswer.id])}
-                    aria-labelledby={`pollAnswerLabel${pollAnswer.key}`}
-                    aria-describedby={`pollAnswerDesc${pollAnswer.key}`}
-                  />
-                  <div
-                    className={styles.hidden}
-                    id={`pollAnswerLabel${pollAnswer.key}`}
-                  >
-                    {intl.formatMessage(intlMessages.pollAnswerLabel, { 0: label })}
-                  </div>
-                  <div
-                    className={styles.hidden}
-                    id={`pollAnswerDesc${pollAnswer.key}`}
-                  >
-                    {intl.formatMessage(intlMessages.pollAnswerDesc, { 0: label })}
-                  </div>
-                </div>
-              );
-            })}
-          </div>
-        </span>
-        )
-        }
-        { poll.pollType === 'RP'
-          && (
-          <div className={styles.typedResponseWrapper}>
-            <input
-              onChange={(e) => {
-                this.handleUpdateResponseInput(e);
-              }}
-              onKeyDown={(e) => {
-                this.handleMessageKeyDown(e);
-              }}
-              type="text"
-              className={styles.typedResponseInput}
-              placeholder={intl.formatMessage(intlMessages.responsePlaceholder)}
-              maxLength={MAX_INPUT_CHARS}
-              ref={(r) => { this.responseInput = r; }}
-            />
-            <Button
-              className={styles.submitVoteBtn}
-              disabled={typedAns.length === 0}
-              color="primary"
-              size="sm"
-              label={intl.formatMessage(intlMessages.submitLabel)}
-              aria-label={intl.formatMessage(intlMessages.submitAriaLabel)}
-              onClick={() => {
-                handleTypedVote(poll.pollId, typedAns);
-              }}
-            />
-          </div>
-          )
-        }
-      </div>
-    );
-  }
-
-  renderCheckboxAnswers(pollAnswerStyles) {
-    const {
-      isMeteorConnected,
-      intl,
-      poll,
-      pollAnswerIds,
-    } = this.props;
-    const { checkedAnswers } = this.state;
-    const { question } = poll;
-    return (
-      <div>
-        {question.length === 0
-          && (
-          <div className={styles.pollingTitle}>
-            {intl.formatMessage(intlMessages.pollingTitleLabel)}
-          </div>
-          )
-        }
-        {/* <div className={cx(pollAnswerStyles)}> */}
-        <table className={styles.multipleResponseAnswersTable}>
-          {poll.answers.map((pollAnswer) => {
-            const formattedMessageIndex = pollAnswer.key.toLowerCase();
-            let label = pollAnswer.key;
-            if (pollAnswerIds[formattedMessageIndex]) {
-              label = intl.formatMessage(pollAnswerIds[formattedMessageIndex]);
-            }
-
-            return (
-              <tr
-                key={pollAnswer.id}
-                className={styles.checkboxContainer}
-              >
-                <td>
-                  <Checkbox
-                    disabled={!isMeteorConnected}
-                    id={`answerInput${pollAnswer.key}`}
-                    onChange={() => this.handleCheckboxChange(poll.pollId, pollAnswer.id)}
-                    checked={checkedAnswers.includes(pollAnswer.id)}
-                    className={styles.checkbox}
-                    ariaLabelledBy={`pollAnswerLabel${pollAnswer.key}`}
-                    ariaDescribedBy={`pollAnswerDesc${pollAnswer.key}`}
-                  />
-                </td>
-                <td className={styles.multipleResponseAnswersTableAnswerText}>
-                  <label id={`pollAnswerLabel${pollAnswer.key}`}>
-                    {label}
-                  </label>
-                  <div
-                    className={styles.hidden}
-                    id={`pollAnswerDesc${pollAnswer.key}`}
-                  >
-                    {intl.formatMessage(intlMessages.pollAnswerDesc, { 0: label })}
-                  </div>
-                </td>
-              </tr>
-            );
-          })}
-        </table>
-        {/* </div> */}
-        <div>
-          <Button
-            className={styles.submitVoteBtn}
-            disabled={!isMeteorConnected || checkedAnswers.length === 0}
-            color="primary"
-            size="sm"
-            label={intl.formatMessage(intlMessages.submitLabel)}
-            aria-label={intl.formatMessage(intlMessages.submitAriaLabel)}
-            onClick={() => this.handleSubmit(poll.pollId)}
-          />
-        </div>
-      </div>
-    );
-  }
-
-  render() {
-    const {
-      intl,
-      poll,
-    } = this.props;
-
-    if (!poll) return null;
-
-    const { stackOptions, answers, question } = poll;
-    const pollAnswerStyles = {
-      [styles.pollingAnswers]: true,
-      [styles.removeColumns]: answers.length === 1,
-      [styles.stacked]: stackOptions,
-    };
-
-    return (
-      <div className={styles.overlay}>
-        <div
-          data-test="pollingContainer"
-          className={cx({
-            [styles.pollingContainer]: true,
-            [styles.autoWidth]: stackOptions,
-          })}
-          role="alert"
-        >
-          {question.length > 0 && (
-            <span className={styles.qHeader}>
-              <div className={styles.qTitle}>{intl.formatMessage(intlMessages.pollQestionTitle)}</div>
-              <div data-test="pollQuestion" className={styles.qText}>{question}</div>
-            </span>)
-          }
-<<<<<<< HEAD
-          {poll.isMultipleResponse ? this.renderCheckboxAnswers(pollAnswerStyles) : this.renderButtonAnswers(pollAnswerStyles)}
-=======
-          { poll.pollType !== 'RP' && (
             <span>
               {question.length === 0
                 && (
@@ -352,7 +154,7 @@
                         size="md"
                         label={label}
                         key={pollAnswer.key}
-                        onClick={() => handleVote(poll.pollId, pollAnswer)}
+                        onClick={() => handleVote(poll.pollId, [pollAnswer.id])}
                         aria-labelledby={`pollAnswerLabel${pollAnswer.key}`}
                         aria-describedby={`pollAnswerDesc${pollAnswer.key}`}
                         data-test="pollAnswerOption"
@@ -408,7 +210,116 @@
             </div>
             )
           }
->>>>>>> 70ef985f
+      </div>
+    );
+  }
+
+  renderCheckboxAnswers(pollAnswerStyles) {
+    const {
+      isMeteorConnected,
+      intl,
+      poll,
+      pollAnswerIds,
+    } = this.props;
+    const { checkedAnswers } = this.state;
+    const { question } = poll;
+    return (
+      <div>
+        {question.length === 0
+          && (
+          <div className={styles.pollingTitle}>
+            {intl.formatMessage(intlMessages.pollingTitleLabel)}
+          </div>
+          )
+        }
+        {/* <div className={cx(pollAnswerStyles)}> */}
+        <table className={styles.multipleResponseAnswersTable}>
+          {poll.answers.map((pollAnswer) => {
+            const formattedMessageIndex = pollAnswer.key.toLowerCase();
+            let label = pollAnswer.key;
+            if (pollAnswerIds[formattedMessageIndex]) {
+              label = intl.formatMessage(pollAnswerIds[formattedMessageIndex]);
+            }
+
+            return (
+              <tr
+                key={pollAnswer.id}
+                className={styles.checkboxContainer}
+              >
+                <td>
+                  <Checkbox
+                    disabled={!isMeteorConnected}
+                    id={`answerInput${pollAnswer.key}`}
+                    onChange={() => this.handleCheckboxChange(poll.pollId, pollAnswer.id)}
+                    checked={checkedAnswers.includes(pollAnswer.id)}
+                    className={styles.checkbox}
+                    ariaLabelledBy={`pollAnswerLabel${pollAnswer.key}`}
+                    ariaDescribedBy={`pollAnswerDesc${pollAnswer.key}`}
+                  />
+                </td>
+                <td className={styles.multipleResponseAnswersTableAnswerText}>
+                  <label id={`pollAnswerLabel${pollAnswer.key}`}>
+                    {label}
+                  </label>
+                  <div
+                    className={styles.hidden}
+                    id={`pollAnswerDesc${pollAnswer.key}`}
+                  >
+                    {intl.formatMessage(intlMessages.pollAnswerDesc, { 0: label })}
+                  </div>
+                </td>
+              </tr>
+            );
+          })}
+        </table>
+        {/* </div> */}
+        <div>
+          <Button
+            className={styles.submitVoteBtn}
+            disabled={!isMeteorConnected || checkedAnswers.length === 0}
+            color="primary"
+            size="sm"
+            label={intl.formatMessage(intlMessages.submitLabel)}
+            aria-label={intl.formatMessage(intlMessages.submitAriaLabel)}
+            onClick={() => this.handleSubmit(poll.pollId)}
+          />
+        </div>
+      </div>
+    );
+  }
+
+  render() {
+    const {
+      intl,
+      poll,
+    } = this.props;
+
+    if (!poll) return null;
+
+    const { stackOptions, answers, question } = poll;
+    const pollAnswerStyles = {
+      [styles.pollingAnswers]: true,
+      [styles.removeColumns]: answers.length === 1,
+      [styles.stacked]: stackOptions,
+    };
+
+    return (
+      <div className={styles.overlay}>
+        <div
+          data-test="pollingContainer"
+          className={cx({
+            [styles.pollingContainer]: true,
+            [styles.autoWidth]: stackOptions,
+          })}
+          role="alert"
+        >
+          {question.length > 0 && (
+            <span className={styles.qHeader}>
+              <div className={styles.qTitle}>{intl.formatMessage(intlMessages.pollQestionTitle)}</div>
+              <div data-test="pollQuestion" className={styles.qText}>{question}</div>
+            </span>)
+          }
+          {poll.isMultipleResponse ? this.renderCheckboxAnswers(pollAnswerStyles) : this.renderButtonAnswers(pollAnswerStyles)}
         </div>
       </div>);
   }
