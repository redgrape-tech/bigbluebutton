--- conflicted
+++ resolved
@@ -128,7 +128,6 @@
   display: none;
 }
 
-<<<<<<< HEAD
 .checkbox {
   display: inline-block;
   margin-right: var(--poll-sm-margin);
@@ -136,10 +135,11 @@
 
 .checkboxContainer {
   margin-bottom: var(--poll-sm-margin);
-=======
+}
+
 .qHeader {
   text-align: left;
-  position: relative; 
+  position: relative;
   left: var(--sm-padding-y);
 }
 
@@ -175,5 +175,4 @@
   border: 1px solid var(--color-gray-lighter);
   box-shadow: 0 0 0 1px var(--color-gray-lighter);
   margin-bottom: 1rem;
->>>>>>> 7625910e
 }