--- conflicted
+++ resolved
@@ -29,7 +29,6 @@
     );
   }
 
-<<<<<<< HEAD
   componentDidMount() {
     //to let the whiteboard know that the presentation area's size has changed
     window.dispatchEvent(new Event('resize'));
@@ -40,8 +39,6 @@
     window.dispatchEvent(new Event('resize'));
   }
 
-=======
->>>>>>> 18d9fb94
   componentWillUpdate() {
     const { ccScrollArea } = this.refs;
 
