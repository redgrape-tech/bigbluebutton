@import "../../stylesheets/variables/_all";

.container {
  position: relative;
  display: flex;
  flex: 2;
<<<<<<< HEAD
  align-items: center;
  justify-content: center;
  overflow: auto;
=======
  overflow: hidden;
  order: 1;
>>>>>>> 18d9fb94
}

%ratio {
  position: relative;
  display: block;
  height: 0;
  padding: 0;
  padding-bottom: calc(100% * 9 / 16);
}

%ratio-item {
  position: absolute;
  top: 0;
  bottom: 0;
  left: 0;
  width: 100%;
  height: 100%;
  border: 0;
}

.overlayWrapper {
  position: absolute;
  width: 30%;
  right: 2%;
  bottom: 2%;

  @include mq($large-up) {
    flex-basis: 15%;
  }
}

.overlayRatio {
  @extend %ratio;
}

.overlay {
  @extend %ratio-item;
}<|MERGE_RESOLUTION|>--- conflicted
+++ resolved
@@ -4,14 +4,10 @@
   position: relative;
   display: flex;
   flex: 2;
-<<<<<<< HEAD
   align-items: center;
   justify-content: center;
   overflow: auto;
-=======
-  overflow: hidden;
   order: 1;
->>>>>>> 18d9fb94
 }
 
 %ratio {
