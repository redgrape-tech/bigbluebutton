import React, { Component, Fragment } from 'react';
import Draggable from 'react-draggable';
import cx from 'classnames';
import _ from 'lodash';
import browser from 'browser-detect';
<<<<<<< HEAD
import Resizable from 're-resizable';
=======
import PropTypes from 'prop-types';
>>>>>>> 6439b627
import { withDraggableContext } from './context';
import VideoProviderContainer from '/imports/ui/components/video-provider/container';
import { styles } from '../styles.scss';
import Storage from '../../../services/storage/session';

const { webcamsDefaultPlacement } = Meteor.settings.public.layout;
const BROWSER_ISMOBILE = browser().mobile;

<<<<<<< HEAD
const dispatchResizeEvent = () => window.dispatchEvent(new Event('resize'));
=======
const propTypes = {
  swapLayout: PropTypes.bool,
  singleWebcam: PropTypes.bool,
  hideOverlay: PropTypes.bool,
  disableVideo: PropTypes.bool,
  audioModalIsOpen: PropTypes.bool,
  webcamDraggableState: PropTypes.objectOf(Object).isRequired,
  webcamDraggableDispatch: PropTypes.func.isRequired,
  refMediaContainer: PropTypes.shape({ current: PropTypes.instanceOf(Element) }),
};

const defaultProps = {
  swapLayout: false,
  singleWebcam: true,
  hideOverlay: false,
  disableVideo: false,
  audioModalIsOpen: false,
  refMediaContainer: null,
};
>>>>>>> 6439b627

class WebcamDraggable extends Component {
  constructor(props) {
    super(props);

    this.handleWebcamDragStart = this.handleWebcamDragStart.bind(this);
    this.handleWebcamDragStop = this.handleWebcamDragStop.bind(this);
    this.onFullscreenChange = this.onFullscreenChange.bind(this);
    this.debouncedOnResize = _.debounce(this.onResize.bind(this), 500);
  }

  componentDidMount() {
    window.addEventListener('resize', this.debouncedOnResize);
    document.addEventListener('fullscreenchange', this.onFullscreenChange);
  }

  componentDidUpdate(prevProps) {
    const { swapLayout } = this.props;
    if (prevProps.swapLayout === true && swapLayout === false) {
      setTimeout(() => this.forceUpdate(), 500);
    }
  }

  componentWillUnmount() {
    window.removeEventListener('resize', this.debouncedOnResize);
    document.removeEventListener('fullscreenchange', this.onFullscreenChange);
  }

  onFullscreenChange() {
    this.forceUpdate();
  }

  onResize() {
    const { webcamDraggableState, webcamDraggableDispatch } = this.props;
    const { mediaSize } = webcamDraggableState;
    const { width: stateWidth, height: stateHeight } = mediaSize;
    const { width, height } = this.getMediaBounds();

    if (stateWidth !== width || stateHeight !== height) {
      webcamDraggableDispatch(
        {
          type: 'setMediaSize',
          value: {
            width,
            height,
          },
        },
      );
    }
  }

  getMediaBounds() {
    const { refMediaContainer, webcamDraggableState, webcamDraggableDispatch } = this.props;
    const { mediaSize: mediaState } = webcamDraggableState;
    const { current: mediaContainer } = refMediaContainer;
    if (mediaContainer) {
      const mediaContainerRect = mediaContainer.getBoundingClientRect();
      const {
        top, left, width, height,
      } = mediaContainerRect;

      if (mediaState.width === 0 || mediaState.height === 0) {
        webcamDraggableDispatch(
          {
            type: 'setMediaSize',
            value: {
              width,
              height,
            },
          },
        );
      }

      return {
        top,
        left,
        width,
        height,
      };
    }
    return false;
  }

  getWebcamsListBounds() {
    const { webcamDraggableState, singleWebcam } = this.props;
    const { videoListRef } = webcamDraggableState;
    if (videoListRef) {
      const videoListRefRect = videoListRef.getBoundingClientRect();
      const {
        top, left, width, height,
      } = videoListRefRect;
      return {
        top: top - 10, // 10 = margin
        left: left - (singleWebcam ? 10 : 0), // 10 = margin
        width: width + (singleWebcam ? 20 : 0), // 20 = margin
        height: height + 20, // 20 = margin
      };
    }
    return false;
  }

  calculatePosition() {
    const { top: mediaTop, left: mediaLeft } = this.getMediaBounds();
    const { top: webcamsListTop, left: webcamsListLeft } = this.getWebcamsListBounds();
    const x = webcamsListLeft - mediaLeft;
    const y = webcamsListTop - mediaTop;
    return {
      x,
      y,
    };
  }

  async handleWebcamDragStart() {
    const { webcamDraggableDispatch, singleWebcam } = this.props;
    const { x, y } = await this.calculatePosition();

    webcamDraggableDispatch({ type: 'dragStart' });

    webcamDraggableDispatch(
      {
        type: 'setTempPosition',
        value: {
          x: singleWebcam ? x : 0,
          y,
        },
      },
    );
  }

  handleWebcamDragStop(e, position) {
    const { webcamDraggableDispatch, singleWebcam } = this.props;
    const targetClassname = e.target.className;
    const { x, y } = position;

    if (targetClassname.includes('Top')) {
      webcamDraggableDispatch({ type: 'setplacementToTop' });
    } else if (targetClassname.includes('Bottom')) {
      webcamDraggableDispatch({ type: 'setplacementToBottom' });
    } else if (singleWebcam) {
      webcamDraggableDispatch(
        {
          type: 'setLastPosition',
          value: {
            x,
            y,
          },
        },
      );
      webcamDraggableDispatch({ type: 'setplacementToFloating' });
    }
    webcamDraggableDispatch({ type: 'dragEnd' });
    window.dispatchEvent(new Event('resize'));
  }

  render() {
    const {
      webcamDraggableState,
      singleWebcam,
      swapLayout,
      hideOverlay,
      disableVideo,
      audioModalIsOpen,
    } = this.props;

    const { dragging, isCameraFullscreen } = webcamDraggableState;
    let placement = Storage.getItem('webcamPlacement');
    const lastPosition = Storage.getItem('webcamLastPosition') || { x: 0, y: 0 };
    let position = lastPosition;
    if (!placement) {
      placement = webcamsDefaultPlacement;
    }

    if (dragging) {
      position = webcamDraggableState.tempPosition;
    } else if (!dragging && placement === 'floating' && singleWebcam) {
      position = webcamDraggableState.lastPosition;
    } else {
      position = {
        x: 0,
        y: 0,
      };
    }

    if (swapLayout || isCameraFullscreen || BROWSER_ISMOBILE) {
      position = {
        x: 0,
        y: 0,
      };
    }

    const {
      width: mediaWidth,
      height: mediaHeight,
    } = this.getMediaBounds();

    const {
      width: webcamsWidth,
      height: webcamsHeight,
    } = this.getWebcamsListBounds();

    const isOverflowWidth = (lastPosition.x + webcamsWidth) > mediaWidth;
    const isOverflowHeight = (lastPosition.y + webcamsHeight) > mediaHeight;

    position = {
      x: isOverflowWidth
        && !dragging && !swapLayout && singleWebcam && placement === 'floating' ? mediaWidth - webcamsWidth : position.x,
      y: isOverflowHeight
        && !dragging && !swapLayout && singleWebcam && placement === 'floating' ? mediaHeight - (webcamsHeight + 1) : position.y,
    };

    const contentClassName = cx({
      [styles.content]: true,
    });

    const overlayClassName = cx({
      [styles.overlay]: true,
      [styles.hideOverlay]: hideOverlay,
      [styles.floatingOverlay]: (singleWebcam && placement === 'floating') || dragging,
      [styles.fit]: singleWebcam && (placement === 'floating' || dragging),
      [styles.full]: (singleWebcam && (placement === 'top' || placement === 'bottom')
        && !dragging)
        || !singleWebcam,
      [styles.overlayToTop]: (placement === 'floating' && !singleWebcam)
        || (placement === 'top' && !dragging),
      [styles.overlayToBottom]: placement === 'bottom' && !dragging,
      [styles.dragging]: dragging,
    });

    const dropZoneTopClassName = cx({
      [styles.dropZoneTop]: true,
      [styles.show]: dragging,
      [styles.hide]: !dragging,
      [styles.cursorGrabbing]: dragging && !isCameraFullscreen,
    });

    const dropZoneBottomClassName = cx({
      [styles.dropZoneBottom]: true,
      [styles.show]: dragging,
      [styles.hide]: !dragging,
      [styles.cursorGrabbing]: dragging && !isCameraFullscreen,
    });

    const dropZoneBgTopClassName = cx({
      [styles.dropZoneBgTop]: true,
    });

    const dropZoneBgBottomClassName = cx({
      [styles.dropZoneBgBottom]: true,
    });

    return (
      <Fragment>
        <div
          className={dropZoneTopClassName}
          style={{ height: !singleWebcam ? '50%' : '20%' }}
        >
          <div
            className={dropZoneBgTopClassName}
          />
        </div>

        <Draggable
          handle="video"
          bounds="#container"
          onStart={this.handleWebcamDragStart}
          onStop={this.handleWebcamDragStop}
          onMouseDown={e => e.preventDefault()}
          disabled={swapLayout || isCameraFullscreen || BROWSER_ISMOBILE}
          position={position}
        >
          <Resizable
            onResize={dispatchResizeEvent}
            enable={{
              top: !singleWebcam && placement === 'bottom',
              right: false,
              bottom: !singleWebcam && placement === 'top',
              left: false,
              topRight: false,
              bottomRight: false,
              bottomLeft: false,
              topLeft: false,
            }}
            className={
              !swapLayout
                ? overlayClassName
                : contentClassName}
            style={{
              marginLeft: singleWebcam
                && !(placement === 'bottom' || placement === 'top')
                ? 10
                : 0,
              marginRight: singleWebcam
                && !(placement === 'bottom' || placement === 'top')
                ? 10
                : 0,
            }}
          >
            {
              !disableVideo
                && !audioModalIsOpen
                ? (
                  <VideoProviderContainer
                    swapLayout={swapLayout}
                  />
                )
                : null
            }
          </Resizable>
        </Draggable>

        <div
          className={dropZoneBottomClassName}
          style={{ height: !singleWebcam ? '50%' : '20%' }}
        >
          <div
            className={dropZoneBgBottomClassName}
          />
        </div>
      </Fragment>
    );
  }
}

WebcamDraggable.propTypes = propTypes;
WebcamDraggable.defaultProps = defaultProps;

export default withDraggableContext(WebcamDraggable);<|MERGE_RESOLUTION|>--- conflicted
+++ resolved
@@ -3,11 +3,8 @@
 import cx from 'classnames';
 import _ from 'lodash';
 import browser from 'browser-detect';
-<<<<<<< HEAD
 import Resizable from 're-resizable';
-=======
 import PropTypes from 'prop-types';
->>>>>>> 6439b627
 import { withDraggableContext } from './context';
 import VideoProviderContainer from '/imports/ui/components/video-provider/container';
 import { styles } from '../styles.scss';
@@ -16,9 +13,6 @@
 const { webcamsDefaultPlacement } = Meteor.settings.public.layout;
 const BROWSER_ISMOBILE = browser().mobile;
 
-<<<<<<< HEAD
-const dispatchResizeEvent = () => window.dispatchEvent(new Event('resize'));
-=======
 const propTypes = {
   swapLayout: PropTypes.bool,
   singleWebcam: PropTypes.bool,
@@ -38,7 +32,8 @@
   audioModalIsOpen: false,
   refMediaContainer: null,
 };
->>>>>>> 6439b627
+
+const dispatchResizeEvent = () => window.dispatchEvent(new Event('resize'));
 
 class WebcamDraggable extends Component {
   constructor(props) {
