--- conflicted
+++ resolved
@@ -37,55 +37,13 @@
   return getFromUserSettings('bbb_enable_video', KURENTO_CONFIG.enableVideo);
 }
 
-<<<<<<< HEAD
-const swapLayout = {
-  value: getFromUserSettings('bbb_auto_swap_layout', LAYOUT_CONFIG.autoSwapLayout),
-  tracker: new Tracker.Dependency(),
-};
-
-const setSwapLayout = (layoutContextDispatch) => {
-  const hidePresentation = getFromUserSettings('bbb_hide_presentation', LAYOUT_CONFIG.hidePresentation);
-
-  swapLayout.value = getFromUserSettings('bbb_auto_swap_layout', LAYOUT_CONFIG.autoSwapLayout) || hidePresentation;
-  swapLayout.tracker.changed();
-
-  if (!hidePresentation) {
-    layoutContextDispatch({
-      type: ACTIONS.SET_PRESENTATION_IS_OPEN,
-      value: !swapLayout.value,
-    });
-  }
-};
-
-const toggleSwapLayout = (layoutContextDispatch) => {
-  window.dispatchEvent(new Event('togglePresentationHide'));
-  swapLayout.value = !swapLayout.value;
-  swapLayout.tracker.changed();
-
-=======
 const setPresentationIsOpen = (layoutContextDispatch, value) => {
->>>>>>> 4621c3ff
   layoutContextDispatch({
     type: ACTIONS.SET_PRESENTATION_IS_OPEN,
     value,
   });
 };
 
-<<<<<<< HEAD
-export const shouldEnableSwapLayout = () => {
-  if (!PRESENTATION_CONFIG.oldMinimizeButton) {
-    return true;
-  }
-  return !shouldShowScreenshare() && !shouldShowExternalVideo();
-};
-
-export const getSwapLayout = () => {
-  swapLayout.tracker.depend();
-  return swapLayout.value;
-};
-
-=======
->>>>>>> 4621c3ff
 export default {
   getPresentationInfo,
   shouldShowWhiteboard,
