--- conflicted
+++ resolved
@@ -6,21 +6,8 @@
 import { notify } from '/imports/ui/services/notification';
 import VideoService from '/imports/ui/components/video-provider/service';
 import Media from './component';
-<<<<<<< HEAD
-import MediaService from './service';
+import MediaService, { getSwapLayout } from './service';
 import PresentationPodsContainer from '../presentation-pod/container';
-import VideoDockContainer from '../video-dock/container';
-import ScreenshareContainer from '../screenshare/container';
-import DefaultContent from '../presentation/default-content/component';
-
-const defaultProps = {
-  overlay: <VideoDockContainer />,
-  content: <PresentationPodsContainer />,
-  defaultContent: <DefaultContent />,
-};
-=======
-import MediaService, { getSwapLayout } from './service';
-import PresentationAreaContainer from '../presentation/container';
 import ScreenshareContainer from '../screenshare/container';
 import DefaultContent from '../presentation/default-content/component';
 
@@ -46,7 +33,6 @@
     description: 'Error message for Chrome Extension not installed',
   },
 });
->>>>>>> aef2fe57
 
 class MediaContainer extends Component {
   componentWillMount() {
@@ -94,7 +80,7 @@
   safariScreenshareNotSupported() {
     const { intl } = this.props;
     notify(intl.formatMessage(intlMessages.screenshareSafariNotSupportedError), 'error', 'desktop');
-  }  
+  }
 
   render() {
     return <Media {...this.props} />;
@@ -110,14 +96,9 @@
     children: <DefaultContent />,
   };
 
-<<<<<<< HEAD
-  if (MediaService.shouldShowWhiteboard()) {
-    data.content = <PresentationPodsContainer />;
-=======
   if (MediaService.shouldShowWhiteboard() && !hidePresentation) {
     data.currentPresentation = MediaService.getPresentationInfo();
-    data.children = <PresentationAreaContainer />;
->>>>>>> aef2fe57
+    data.children = <PresentationPodsContainer />;
   }
 
   if (MediaService.shouldShowScreenshare() && (viewScreenshare || MediaService.isUserPresenter())) {
