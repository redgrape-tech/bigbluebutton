--- conflicted
+++ resolved
@@ -73,19 +73,14 @@
         <div className={!swapLayout ? contentClassName : overlayClassName}>
           {children}
         </div>
-<<<<<<< HEAD
         <WebcamDraggableOverlay
           refMediaContainer={this.refContainer}
           swapLayout={swapLayout}
           floatingOverlay={floatingOverlay}
           hideOverlay={hideOverlay}
           disableVideo={disableVideo}
+          audioModalIsOpen={audioModalIsOpen}
         />
-=======
-        <div className={!swapLayout ? overlayClassName : contentClassName}>
-          { !disableVideo && !audioModalIsOpen ? <VideoProviderContainer /> : null }
-        </div>
->>>>>>> 19483f77
       </div>
     );
   }
