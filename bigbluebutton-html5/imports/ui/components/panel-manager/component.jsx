import React, { Component } from 'react';
import PropTypes from 'prop-types';
import BreakoutRoomContainer from '/imports/ui/components/breakout-room/container';
import UserListContainer from '/imports/ui/components/user-list/container';
import ChatContainer from '/imports/ui/components/chat/container';
import NoteContainer from '/imports/ui/components/note/container';
import PollContainer from '/imports/ui/components/poll/container';
import WaitingUsersPanel from '/imports/ui/components/waiting-users/container';
import { defineMessages, injectIntl } from 'react-intl';
import Resizable from 're-resizable';
import { styles } from '/imports/ui/components/app/styles';
import _ from 'lodash';

const intlMessages = defineMessages({
  chatLabel: {
    id: 'app.chat.label',
    description: 'Aria-label for Chat Section',
  },
  noteLabel: {
    id: 'app.note.label',
    description: 'Aria-label for Note Section',
  },
  userListLabel: {
    id: 'app.userList.label',
    description: 'Aria-label for Userlist Nav',
  },
});

const propTypes = {
  intl: PropTypes.shape({
    formatMessage: PropTypes.func.isRequired,
  }).isRequired,
  enableResize: PropTypes.bool.isRequired,
  openPanel: PropTypes.string.isRequired,
};


const DEFAULT_PANEL_WIDTH = 340;

// Variables for resizing user-list.
const USERLIST_MIN_WIDTH_PX = 150;
const USERLIST_MAX_WIDTH_PX = 240;

// Variables for resizing chat.
const CHAT_MIN_WIDTH = 150;
const CHAT_MAX_WIDTH = 350;

// Variables for resizing poll.
const POLL_MIN_WIDTH = 320;
const POLL_MAX_WIDTH = 400;

// Variables for resizing shared notes.
const NOTE_MIN_WIDTH = DEFAULT_PANEL_WIDTH;
const NOTE_MAX_WIDTH = 800;

// Variables for resizing waiting users.
const WAITING_MIN_WIDTH = 340;
const WAITING_MAX_WIDTH = 800;

const dispatchResizeEvent = () => window.dispatchEvent(new Event('resize'));

class PanelManager extends Component {
  constructor() {
    super();

    this.padKey = _.uniqueId('resize-pad-');
    this.userlistKey = _.uniqueId('userlist-');
    this.breakoutroomKey = _.uniqueId('breakoutroom-');
    this.chatKey = _.uniqueId('chat-');
    this.pollKey = _.uniqueId('poll-');
    this.noteKey = _.uniqueId('note-');
    this.waitingUsers = _.uniqueId('waitingUsers-');

    this.state = {
      chatWidth: DEFAULT_PANEL_WIDTH,
      pollWidth: DEFAULT_PANEL_WIDTH,
      userlistWidth: 180,
<<<<<<< HEAD
      noteWidth: NOTE_MIN_WIDTH,
      waitingWidth: WAITING_MIN_WIDTH,
=======
      noteWidth: DEFAULT_PANEL_WIDTH,
>>>>>>> 51c6c656
    };
  }

  renderUserList() {
    const {
      intl,
      enableResize,
    } = this.props;

    return (
      <div
        className={styles.userList}
        aria-label={intl.formatMessage(intlMessages.userListLabel)}
        key={enableResize ? null : this.userlistKey}
      >
        <UserListContainer />
      </div>
    );
  }

  renderUserListResizable() {
    const { userlistWidth } = this.state;

    const resizableEnableOptions = {
      top: false,
      right: true,
      bottom: false,
      left: false,
      topRight: false,
      bottomRight: false,
      bottomLeft: false,
      topLeft: false,
    };

    return (
      <Resizable
        minWidth={USERLIST_MIN_WIDTH_PX}
        maxWidth={USERLIST_MAX_WIDTH_PX}
        ref={(node) => { this.resizableUserList = node; }}
        enable={resizableEnableOptions}
        key={this.userlistKey}
        size={{ width: userlistWidth }}
        onResize={dispatchResizeEvent}
        onResizeStop={(e, direction, ref, d) => {
          this.setState({
            userlistWidth: userlistWidth + d.width,
          });
        }}
      >
        {this.renderUserList()}
      </Resizable>
    );
  }

  renderChat() {
    const { intl, enableResize } = this.props;

    return (
      <section
        className={styles.chat}
        aria-label={intl.formatMessage(intlMessages.chatLabel)}
        key={enableResize ? null : this.chatKey}
      >
        <ChatContainer />
      </section>
    );
  }

  renderChatResizable() {
    const { chatWidth } = this.state;

    const resizableEnableOptions = {
      top: false,
      right: true,
      bottom: false,
      left: false,
      topRight: false,
      bottomRight: false,
      bottomLeft: false,
      topLeft: false,
    };

    return (
      <Resizable
        minWidth={CHAT_MIN_WIDTH}
        maxWidth={CHAT_MAX_WIDTH}
        ref={(node) => { this.resizableChat = node; }}
        enable={resizableEnableOptions}
        key={this.chatKey}
        size={{ width: chatWidth }}
        onResize={dispatchResizeEvent}
        onResizeStop={(e, direction, ref, d) => {
          this.setState({
            chatWidth: chatWidth + d.width,
          });
        }}
      >
        {this.renderChat()}
      </Resizable>
    );
  }

  renderNote() {
    const { intl, enableResize } = this.props;

    return (
      <section
        className={styles.note}
        aria-label={intl.formatMessage(intlMessages.noteLabel)}
        key={enableResize ? null : this.noteKey}
      >
        <NoteContainer />
      </section>
    );
  }

  renderNoteResizable() {
    const { noteWidth } = this.state;

    const resizableEnableOptions = {
      top: false,
      right: true,
      bottom: false,
      left: false,
      topRight: false,
      bottomRight: false,
      bottomLeft: false,
      topLeft: false,
    };

    return (
      <Resizable
        minWidth={NOTE_MIN_WIDTH}
        maxWidth={NOTE_MAX_WIDTH}
        ref={(node) => { this.resizableNote = node; }}
        enable={resizableEnableOptions}
        key={this.noteKey}
        size={{ width: noteWidth }}
        onResize={dispatchResizeEvent}
        onResizeStop={(e, direction, ref, d) => {
          this.setState({
            noteWidth: noteWidth + d.width,
          });
        }}
      >
        {this.renderNote()}
      </Resizable>
    );
  }

  renderWaitingUsersPanel() {
    const { intl, enableResize } = this.props;

    return (
      <section
        className={styles.note}
        aria-label={intl.formatMessage(intlMessages.noteLabel)}
        key={enableResize ? null : this.waitingUsers}
      >
        <WaitingUsersPanel />
      </section>
    );
  }

  renderWaitingUsersPanelResizable() {
    const { waitingWidth } = this.state;

    const resizableEnableOptions = {
      top: false,
      right: true,
      bottom: false,
      left: false,
      topRight: false,
      bottomRight: false,
      bottomLeft: false,
      topLeft: false,
    };

    return (
      <Resizable
        minWidth={WAITING_MIN_WIDTH}
        maxWidth={WAITING_MAX_WIDTH}
        ref={(node) => { this.resizableWaitingUsersPanel = node; }}
        enable={resizableEnableOptions}
        key={this.waitingUsers}
        size={{ width: waitingWidth }}
        onResize={dispatchResizeEvent}
        onResizeStop={(e, direction, ref, d) => {
          this.setState({
            waitingWidth: waitingWidth + d.width,
          });
        }}
      >
        {this.renderWaitingUsersPanel()}
      </Resizable>
    );
  }

  renderBreakoutRoom() {
    return (
      <div className={styles.breakoutRoom} key={this.breakoutroomKey}>
        <BreakoutRoomContainer />
      </div>
    );
  }

  renderPoll() {
    return (
      <div className={styles.poll} key={this.pollKey}>
        <PollContainer />
      </div>
    );
  }

  renderPollResizable() {
    const { pollWidth } = this.state;

    const resizableEnableOptions = {
      top: false,
      right: true,
      bottom: false,
      left: false,
      topRight: false,
      bottomRight: false,
      bottomLeft: false,
      topLeft: false,
    };

    return (
      <Resizable
        minWidth={POLL_MIN_WIDTH}
        maxWidth={POLL_MAX_WIDTH}
        ref={(node) => { this.resizablePoll = node; }}
        enable={resizableEnableOptions}
        key={this.pollKey}
        size={{ width: pollWidth }}
        onResizeStop={(e, direction, ref, d) => {
          window.dispatchEvent(new Event('resize'));
          this.setState({
            pollWidth: pollWidth + d.width,
          });
        }}
      >
        {this.renderPoll()}
      </Resizable>
    );
  }

  render() {
    const { enableResize, openPanel } = this.props;
    if (openPanel === '') return null;

    const panels = [this.renderUserList()];
    const resizablePanels = [
      this.renderUserListResizable(),
      <div className={styles.userlistPad} key={this.padKey} />,
    ];

    if (openPanel === 'chat') {
      if (enableResize) {
        resizablePanels.push(this.renderChatResizable());
      } else {
        panels.push(this.renderChat());
      }
    }

    if (openPanel === 'note') {
      if (enableResize) {
        resizablePanels.push(this.renderNoteResizable());
      } else {
        panels.push(this.renderNote());
      }
    }

    if (openPanel === 'poll') {
      if (enableResize) {
        resizablePanels.push(this.renderPollResizable());
      } else {
        panels.push(this.renderPoll());
      }
    }

    if (openPanel === 'breakoutroom') {
      if (enableResize) {
        resizablePanels.push(this.renderBreakoutRoom());
      } else {
        panels.push(this.renderBreakoutRoom());
      }
    }

    if (openPanel === 'waitingUsersPanel') {
      if (enableResize) {
        resizablePanels.push(this.renderWaitingUsersPanelResizable());
      } else {
        panels.push(this.renderWaitingUsersPanel());
      }
    }

    return enableResize
      ? resizablePanels
      : panels;
  }
}

export default injectIntl(PanelManager);

PanelManager.propTypes = propTypes;<|MERGE_RESOLUTION|>--- conflicted
+++ resolved
@@ -54,7 +54,7 @@
 const NOTE_MAX_WIDTH = 800;
 
 // Variables for resizing waiting users.
-const WAITING_MIN_WIDTH = 340;
+const WAITING_MIN_WIDTH = DEFAULT_PANEL_WIDTH;
 const WAITING_MAX_WIDTH = 800;
 
 const dispatchResizeEvent = () => window.dispatchEvent(new Event('resize'));
@@ -75,12 +75,8 @@
       chatWidth: DEFAULT_PANEL_WIDTH,
       pollWidth: DEFAULT_PANEL_WIDTH,
       userlistWidth: 180,
-<<<<<<< HEAD
-      noteWidth: NOTE_MIN_WIDTH,
-      waitingWidth: WAITING_MIN_WIDTH,
-=======
       noteWidth: DEFAULT_PANEL_WIDTH,
->>>>>>> 51c6c656
+      waitingWidth: DEFAULT_PANEL_WIDTH,
     };
   }
 
