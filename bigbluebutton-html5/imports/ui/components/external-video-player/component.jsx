import React, { Component } from 'react';
import PropTypes from 'prop-types';
import injectWbResizeEvent from '/imports/ui/components/presentation/resize-wrapper/component';
import { defineMessages, injectIntl } from 'react-intl';
import _ from 'lodash';
import {
  sendMessage,
  onMessage,
  removeAllListeners,
  getPlayingState,
} from './service';
import deviceInfo from '/imports/utils/deviceInfo';

import logger from '/imports/startup/client/logger';

import Subtitles from './subtitles/component';
import VolumeSlider from './volume-slider/component';
import ReloadButton from '/imports/ui/components/reload-button/component';
import FullscreenButtonContainer from '/imports/ui/components/common/fullscreen-button/container';

import ArcPlayer from '/imports/ui/components/external-video-player/custom-players/arc-player';
import PeerTubePlayer from '/imports/ui/components/external-video-player/custom-players/peertube';
import { ACTIONS } from '/imports/ui/components/layout/enums';

import Styled from './styles';

const intlMessages = defineMessages({
  autoPlayWarning: {
    id: 'app.externalVideo.autoPlayWarning',
    description: 'Shown when user needs to interact with player to make it work',
  },
  refreshLabel: {
    id: 'app.externalVideo.refreshLabel',
  },
  fullscreenLabel: {
    id: 'app.externalVideo.fullscreenLabel',
  },
  subtitlesOn: {
    id: 'app.externalVideo.subtitlesOn',
  },
  subtitlesOff: {
    id: 'app.externalVideo.subtitlesOff',
  },
});

const SYNC_INTERVAL_SECONDS = 5;
const THROTTLE_INTERVAL_SECONDS = 0.5;
const AUTO_PLAY_BLOCK_DETECTION_TIMEOUT_SECONDS = 5;
const ALLOW_FULLSCREEN = Meteor.settings.public.app.allowFullscreen;

Styled.VideoPlayer.addCustomPlayer(PeerTubePlayer);
Styled.VideoPlayer.addCustomPlayer(ArcPlayer);

class VideoPlayer extends Component {
  static clearVideoListeners() {
    removeAllListeners('play');
    removeAllListeners('stop');
    removeAllListeners('playerUpdate');
    removeAllListeners('presenterReady');
  }

  constructor(props) {
    super(props);

    const { isPresenter } = props;

    this.player = null;
    this.syncInterval = null;
    this.autoPlayTimeout = null;
    this.hasPlayedBefore = false;
    this.playerIsReady = false;

    this.lastMessage = null;
    this.lastMessageTimestamp = Date.now();

    this.throttleTimeout = null;

    this.state = {
      subtitlesOn: false,
      muted: false,
      playing: false,
      autoPlayBlocked: false,
      volume: 1,
      playbackRate: 1,
      key: 0,
      played:0,
      loaded:0,
    };

    this.hideVolume = {
      Vimeo: true,
      Facebook: true,
      ArcPlayer: true,
      //YouTube: true,
    };

    this.opts = {
      // default option for all players, can be overwritten
      playerOptions: {
        autoplay: true,
        playsinline: true,
        controls: isPresenter,
      },
      file: {
        attributes: {
          controls: isPresenter ? 'controls' : '',
          autoplay: 'autoplay',
          playsinline: 'playsinline',
        },
      },
      facebook: {
        controls: isPresenter,
      },
      dailymotion: {
        params: {
          controls: isPresenter,
        },
      },
      youtube: {
        playerVars: {
          autoplay: 1,
          modestbranding: 1,
          autohide: 1,
          rel: 0,
          ecver: 2,
          controls: isPresenter ? 1 : 0,
          cc_lang_pref: document.getElementsByTagName('html')[0].lang.substring(0, 2),
        },
      },
      peertube: {
        isPresenter,
      },
      twitch: {
        options: {
          controls: isPresenter,
        },
        playerId: 'externalVideoPlayerTwitch',
      },
      preload: true,
      showHoverToolBar: false,
    };

    this.registerVideoListeners = this.registerVideoListeners.bind(this);
    this.autoPlayBlockDetected = this.autoPlayBlockDetected.bind(this);
    this.handleFirstPlay = this.handleFirstPlay.bind(this);
    this.handleReload = this.handleReload.bind(this);
    this.handleOnProgress = this.handleOnProgress.bind(this);
    this.handleOnReady = this.handleOnReady.bind(this);
    this.handleOnPlay = this.handleOnPlay.bind(this);
    this.handleOnPause = this.handleOnPause.bind(this);
    this.handleVolumeChanged = this.handleVolumeChanged.bind(this);
    this.handleOnMuted = this.handleOnMuted.bind(this);
    this.sendSyncMessage = this.sendSyncMessage.bind(this);
    this.getCurrentPlaybackRate = this.getCurrentPlaybackRate.bind(this);
    this.getCurrentTime = this.getCurrentTime.bind(this);
    this.getCurrentVolume = this.getCurrentVolume.bind(this);
    this.getMuted = this.getMuted.bind(this);
    this.setPlaybackRate = this.setPlaybackRate.bind(this);
    this.onBeforeUnload = this.onBeforeUnload.bind(this);
    this.toggleSubtitle = this.toggleSubtitle.bind(this);

    this.mobileHoverSetTimeout = null;
  }

  componentDidMount() {
    const {
      getSwapLayout,
      toggleSwapLayout,
      layoutContextDispatch,
      hidePresentation,
    } = this.props;

    window.addEventListener('beforeunload', this.onBeforeUnload);

    clearInterval(this.syncInterval);
    clearTimeout(this.autoPlayTimeout);

    VideoPlayer.clearVideoListeners();
    this.registerVideoListeners();

    if (getSwapLayout()) toggleSwapLayout(layoutContextDispatch);

    if (hidePresentation) {
      layoutContextDispatch({
        type: ACTIONS.SET_PRESENTATION_IS_OPEN,
        value: true,
      });
    }

    layoutContextDispatch({
      type: ACTIONS.SET_HAS_EXTERNAL_VIDEO,
      value: true,
    });
  }

  shouldComponentUpdate(nextProps, nextState) {
    const { isPresenter } = this.props;
    const { playing } = this.state;

    // If user is presenter we don't re-render playing state changes
    // Because he's in control of the play/pause status
    if (nextProps.isPresenter && isPresenter && nextState.playing !== playing) {
      return false;
    }

    return true;
  }

  componentDidUpdate(prevProp) {
    // Detect presenter change and redo the sync and listeners to reassign video to the new one
    const { isPresenter } = this.props;
    if (isPresenter !== prevProp.isPresenter) {
      VideoPlayer.clearVideoListeners();

      clearInterval(this.syncInterval);
      clearTimeout(this.autoPlayTimeout);

      this.registerVideoListeners();
    }
  }

  componentWillUnmount() {
    const {
      layoutContextDispatch,
      hidePresentation,
    } = this.props;

    window.removeEventListener('beforeunload', this.onBeforeUnload);

    VideoPlayer.clearVideoListeners();

    clearInterval(this.syncInterval);
    clearTimeout(this.autoPlayTimeout);

    this.player = null;

    layoutContextDispatch({
      type: ACTIONS.SET_HAS_EXTERNAL_VIDEO,
      value: false,
    });

    if (hidePresentation) {
      layoutContextDispatch({
        type: ACTIONS.SET_PRESENTATION_IS_OPEN,
        value: false,
      });
    }
  }

  toggleSubtitle() {
    this.setState((state) => {
      return { subtitlesOn: !state.subtitlesOn };
    }, () => {
      const { subtitlesOn } = this.state;
      const { isPresenter } = this.props;
      if (!isPresenter && subtitlesOn) {
        this?.player?.getInternalPlayer()?.setOption('captions', 'reload', true);
      } else {
        this?.player?.getInternalPlayer()?.unloadModule('captions');
      }
    });
  }

  handleOnReady() {
    const { hasPlayedBefore, playerIsReady } = this;

    if (hasPlayedBefore || playerIsReady) {
      return;
    }

    this.playerIsReady = true;

    this.autoPlayTimeout = setTimeout(
      this.autoPlayBlockDetected,
      AUTO_PLAY_BLOCK_DETECTION_TIMEOUT_SECONDS * 1000,
    );
  }

  handleFirstPlay() {
    const { isPresenter } = this.props;
    const { hasPlayedBefore } = this;

    if (!hasPlayedBefore) {
      this.hasPlayedBefore = true;
      this.setState({ autoPlayBlocked: false });

      clearTimeout(this.autoPlayTimeout);

      if (isPresenter) {
        this.sendSyncMessage('presenterReady');
      }
    }
  }

  handleOnPlay() {
    const { isPresenter } = this.props;
    const { playing } = this.state;

    const curTime = this.getCurrentTime();

    if (isPresenter && !playing) {
      this.sendSyncMessage('play', { time: curTime });
    }
    this.setState({ playing: true });

    this.handleFirstPlay();

    if (!isPresenter && !playing) {
      this.setState({ playing: false });
    }
  }

  handleOnPause() {
    const { isPresenter } = this.props;
    const { playing } = this.state;

    const curTime = this.getCurrentTime();

    if (isPresenter && playing) {
      this.sendSyncMessage('stop', { time: curTime });
    }
    this.setState({ playing: false });

    this.handleFirstPlay();

    if (!isPresenter && playing) {
      this.setState({ playing: true });
    }
  }

  handleOnProgress(data) {
    const { mutedByEchoTest } = this.state;

    const volume = this.getCurrentVolume();
    const muted = this.getMuted();

    const { played, loaded } = data;

    this.setState({played, loaded});

    if (!mutedByEchoTest) {
      this.setState({ volume, muted });
    }
  }

  handleVolumeChanged(volume) {
    this.setState({ volume });
  }

  handleOnMuted(muted) {
    const { mutedByEchoTest } = this.state;

    if (!mutedByEchoTest) {
      this.setState({ muted });
    }
  }

  handleReload() {
    const { key } = this.state;
    // increment key and force a re-render of the video component
    this.setState({ key: key + 1 });
  }

  onBeforeUnload() {
    const { isPresenter } = this.props;

    if (isPresenter) {
      this.sendSyncMessage('stop');
    }
  }

  static getDerivedStateFromProps(props) {
    const { inEchoTest } = props;

    return { mutedByEchoTest: inEchoTest };
  }

  getCurrentTime() {
    if (this.player && this.player.getCurrentTime) {
      return Math.round(this.player.getCurrentTime());
    }
    return 0;
  }

  getCurrentPlaybackRate() {
    const intPlayer = this.player && this.player.getInternalPlayer();
    const rate = (intPlayer && intPlayer.getPlaybackRate && intPlayer.getPlaybackRate());

    return typeof (rate) === 'number' ? rate : 1;
  }

  setPlaybackRate(rate) {
    const intPlayer = this.player && this.player.getInternalPlayer();
    const currentRate = this.getCurrentPlaybackRate();

    if (currentRate === rate) {
      return;
    }

    this.setState({ playbackRate: rate });
    if (intPlayer && intPlayer.setPlaybackRate) {
      intPlayer.setPlaybackRate(rate);
    }
  }

  getCurrentVolume() {
    const { volume } = this.state;
    const intPlayer = this.player && this.player.getInternalPlayer();

    return (intPlayer && intPlayer.getVolume && intPlayer.getVolume() / 100.0) || volume;
  }

  getMuted() {
    const { mutedByEchoTest, muted } = this.state;
    const intPlayer = this.player && this.player.getInternalPlayer();

    return (intPlayer && intPlayer.isMuted && intPlayer.isMuted?.() && !mutedByEchoTest) || muted;
  }

  autoPlayBlockDetected() {
    this.setState({ autoPlayBlocked: true });
  }

  sendSyncMessage(msg, params) {
    const timestamp = Date.now();

    // If message is just a quick pause/un-pause just send nothing
    const sinceLastMessage = (timestamp - this.lastMessageTimestamp) / 1000;
    if ((
      (msg === 'play' && this.lastMessage === 'stop')
      || (msg === 'stop' && this.lastMessage === 'play'))
         && sinceLastMessage < THROTTLE_INTERVAL_SECONDS) {
      return clearTimeout(this.throttleTimeout);
    }

    // Ignore repeat presenter ready messages
    if (this.lastMessage === msg && msg === 'presenterReady') {
      logger.debug('Ignoring a repeated presenterReady message');
    } else {
      // Play/pause messages are sent with a delay, to permit cancelling it in case of
      // quick sucessive play/pauses
      const messageDelay = (msg === 'play' || msg === 'stop') ? THROTTLE_INTERVAL_SECONDS : 0;

      this.throttleTimeout = setTimeout(() => {
        sendMessage(msg, { ...params });
      }, messageDelay * 1000);

      this.lastMessage = msg;
      this.lastMessageTimestamp = timestamp;
    }
    return true;
  }

  registerVideoListeners() {
    const { isPresenter } = this.props;

    if (isPresenter) {
      this.syncInterval = setInterval(() => {
        const { playing } = this.state;
        const curTime = this.getCurrentTime();
        const rate = this.getCurrentPlaybackRate();

        // Always pause video if presenter is has not started sharing, e.g., blocked by autoplay
        const playingState = this.hasPlayedBefore ? playing : false;

        this.sendSyncMessage('playerUpdate', { rate, time: curTime, state: playingState });
      }, SYNC_INTERVAL_SECONDS * 1000);
    } else {
      onMessage('play', ({ time }) => {
        const { hasPlayedBefore, player } = this;

        if (!player || !hasPlayedBefore) {
          return;
        }
        this.seekTo(time);
        this.setState({ playing: true });

        logger.debug({ logCode: 'external_video_client_play' }, 'Play external video');
      });

      onMessage('stop', ({ time }) => {
        const { hasPlayedBefore, player } = this;

        if (!player || !hasPlayedBefore) {
          return;
        }
        this.seekTo(time);
        this.setState({ playing: false });

        logger.debug({ logCode: 'external_video_client_stop' }, 'Stop external video');
      });

      onMessage('presenterReady', () => {
        const { hasPlayedBefore } = this;

        logger.debug({ logCode: 'external_video_presenter_ready' }, 'Presenter is ready to sync');

        if (!hasPlayedBefore) {
          this.setState({ playing: true });
        }
      });

      onMessage('playerUpdate', (data) => {
        const { hasPlayedBefore, player } = this;
        const { playing } = this.state;
        const { time, rate, state } = data;

        if (!player || !hasPlayedBefore) {
          return;
        }

        if (rate !== this.getCurrentPlaybackRate()) {
          this.setPlaybackRate(rate);
          logger.debug({
            logCode: 'external_video_client_update_rate',
            extraInfo: {
              newRate: rate,
            },
          }, 'Change external video playback rate.');
        }

        this.seekTo(time);

        const playingState = getPlayingState(state);
        if (playing !== playingState) {
          this.setState({ playing: playingState });
        }
      });
    }
  }

  seekTo(time) {
    const { player } = this;

    if (!player) {
      return logger.error('No player on seek');
    }

    // Seek if viewer has drifted too far away from presenter
    if (Math.abs(this.getCurrentTime() - time) > SYNC_INTERVAL_SECONDS * 0.75) {
      player.seekTo(time, true);
      logger.debug({
        logCode: 'external_video_client_update_seek',
        extraInfo: { time },
      }, `Seek external video to: ${time}`);
    }
    return true;
  }

  renderFullscreenButton() {
    const { intl, fullscreenElementId, fullscreenContext } = this.props;

    if (!ALLOW_FULLSCREEN) return null;

    return (
      <FullscreenButtonContainer
        key={_.uniqueId('fullscreenButton-')}
        elementName={intl.formatMessage(intlMessages.fullscreenLabel)}
        fullscreenRef={this.playerParent}
        elementId={fullscreenElementId}
        isFullscreen={fullscreenContext}
        dark
      />
    );
  }

  render() {
    const {
      videoUrl,
      isPresenter,
      intl,
      top,
      left,
      right,
      height,
      width,
      fullscreenContext,
      isResizing,
    } = this.props;

    const {
      playing, playbackRate, mutedByEchoTest, autoPlayBlocked,
      volume, muted, key, showHoverToolBar, played, loaded, subtitlesOn
    } = this.state;

    // This looks weird, but I need to get this nested player
    const playerName = this.player && this.player.player
      && this.player.player.player && this.player.player.player.constructor.name;

    let toolbarStyle = 'hoverToolbar';

    if (deviceInfo.isMobile && !showHoverToolBar) {
      toolbarStyle = 'dontShowMobileHoverToolbar';
    }

    if (deviceInfo.isMobile && showHoverToolBar) {
      toolbarStyle = 'showMobileHoverToolbar';
    }
    const isMinimized = width === 0 && height === 0;

    return (
      <span
        style={{
          position: 'absolute',
          top,
          left,
          right,
          height,
          width,
          pointerEvents: isResizing ? 'none' : 'inherit',
          display: isMinimized && 'none',
          background: 'var(--color-black)',
        }}
      >
        <Styled.VideoPlayerWrapper
          id="video-player"
          data-test="videoPlayer"
          fullscreen={fullscreenContext}
          ref={(ref) => { this.playerParent = ref; }}
        >
          {
            autoPlayBlocked
              ? (
                <Styled.AutoPlayWarning>
                  {intl.formatMessage(intlMessages.autoPlayWarning)}
                </Styled.AutoPlayWarning>
              )
              : ''
          }

          <Styled.VideoPlayer
            url={videoUrl}
            config={this.opts}
            volume={(muted || mutedByEchoTest) ? 0 : volume}
            muted={muted || mutedByEchoTest}
            playing={playing}
            playbackRate={playbackRate}
            onProgress={this.handleOnProgress}
            onReady={this.handleOnReady}
            onPlay={this.handleOnPlay}
            onPause={this.handleOnPause}
            controls={isPresenter}
            key={`react-player${key}`}
            ref={(ref) => { this.player = ref; }}
            height="100%"
            width="100%"
          />
          {
            !isPresenter
              ? [
                (
<<<<<<< HEAD
                  <Styled.ProgressBar>
                    <Styled.Loaded
                      style={{ width: loaded * 100 + '%' }}
                      >
                      <Styled.Played
                        style={{ width: played * 100 / loaded + '%'}}
                      >
                      </Styled.Played>
                    </Styled.Loaded>
                  </Styled.ProgressBar>
                ),
                (
                  <Styled.HoverToolbar key="hover-toolbar-external-video">
=======
                  <div className={hoverToolbarStyle} key="hover-toolbar-external-video">
>>>>>>> 15599f7b
                    <VolumeSlider
                      hideVolume={this.hideVolume[playerName]}
                      volume={volume}
                      muted={muted || mutedByEchoTest}
                      onMuted={this.handleOnMuted}
                      onVolumeChanged={this.handleVolumeChanged}
                    />
                    <Styled.ButtonsWrapper>
                      <ReloadButton
                        handleReload={this.handleReload}
                        label={intl.formatMessage(intlMessages.refreshLabel)}
                      />
                      {playerName === 'YouTube' && (
                        <Subtitles
                          toggleSubtitle={this.toggleSubtitle}
                          label={subtitlesOn
                            ? intl.formatMessage(intlMessages.subtitlesOn)
                            : intl.formatMessage(intlMessages.subtitlesOff)
                          }
                        />
                      )}
                    </Styled.ButtonsWrapper>
                    {this.renderFullscreenButton()}
<<<<<<< HEAD
                  </Styled.HoverToolbar>
=======

                    <div className={styles.progressBar}>
                      <div 
                        className={styles.loaded}
                        style={{ width: loaded * 100 + '%' }}
                      >
                        <div
                          className={styles.played}
                          style={{ width: played * 100 / loaded + '%'}}
                        />
                      </div>
                    </div>
                  </div>
>>>>>>> 15599f7b
                ),
                (deviceInfo.isMobile && playing) && (
                  <Styled.MobileControlsOverlay
                    key="mobile-overlay-external-video"
                    ref={(ref) => { this.overlay = ref; }}
                    onTouchStart={() => {
                      clearTimeout(this.mobileHoverSetTimeout);
                      this.setState({ showHoverToolBar: true });
                    }}
                    onTouchEnd={() => {
                      this.mobileHoverSetTimeout = setTimeout(
                        () => this.setState({ showHoverToolBar: false }),
                        5000,
                      );
                    }}
                  />
                ),
              ]
              : null
          }
        </Styled.VideoPlayerWrapper>
      </span>
    );
  }
}

VideoPlayer.propTypes = {
  intl: PropTypes.shape({
    formatMessage: PropTypes.func.isRequired,
  }).isRequired,
  fullscreenElementId: PropTypes.string.isRequired,
  fullscreenContext: PropTypes.bool.isRequired,
};

export default injectIntl(injectWbResizeEvent(VideoPlayer));<|MERGE_RESOLUTION|>--- conflicted
+++ resolved
@@ -649,23 +649,7 @@
             !isPresenter
               ? [
                 (
-<<<<<<< HEAD
-                  <Styled.ProgressBar>
-                    <Styled.Loaded
-                      style={{ width: loaded * 100 + '%' }}
-                      >
-                      <Styled.Played
-                        style={{ width: played * 100 / loaded + '%'}}
-                      >
-                      </Styled.Played>
-                    </Styled.Loaded>
-                  </Styled.ProgressBar>
-                ),
-                (
                   <Styled.HoverToolbar key="hover-toolbar-external-video">
-=======
-                  <div className={hoverToolbarStyle} key="hover-toolbar-external-video">
->>>>>>> 15599f7b
                     <VolumeSlider
                       hideVolume={this.hideVolume[playerName]}
                       volume={volume}
@@ -689,23 +673,17 @@
                       )}
                     </Styled.ButtonsWrapper>
                     {this.renderFullscreenButton()}
-<<<<<<< HEAD
-                  </Styled.HoverToolbar>
-=======
-
-                    <div className={styles.progressBar}>
-                      <div 
-                        className={styles.loaded}
+
+                    <Styled.ProgressBar>
+                      <Styled.Loaded
                         style={{ width: loaded * 100 + '%' }}
                       >
-                        <div
-                          className={styles.played}
+                        <Styled.Played
                           style={{ width: played * 100 / loaded + '%'}}
                         />
-                      </div>
-                    </div>
-                  </div>
->>>>>>> 15599f7b
+                      </Styled.Loaded>
+                    </Styled.ProgressBar>
+                  </Styled.HoverToolbar>
                 ),
                 (deviceInfo.isMobile && playing) && (
                   <Styled.MobileControlsOverlay
