--- conflicted
+++ resolved
@@ -540,18 +540,14 @@
 
     let toolbarStyle = 'hoverToolbar';
 
-    if (this.isMobile && !showHoverToolBar) {
+    if (deviceInfo.isMobile && !showHoverToolBar) {
       toolbarStyle = 'dontShowMobileHoverToolbar';
     }
 
-<<<<<<< HEAD
-    if (this.isMobile && showHoverToolBar) {
+    if (deviceInfo.isMobile && showHoverToolBar) {
       toolbarStyle = 'showMobileHoverToolbar';
     }
-=======
-    const hoverToolbarStyle = deviceInfo.isMobile ? mobileHoverToolBarStyle : desktopHoverToolBarStyle;
     const isMinimized = width === 0 && height === 0;
->>>>>>> 9f9a7249
 
     return (
       <span
@@ -622,14 +618,8 @@
                     {this.renderFullscreenButton()}
                   </Styled.HoverToolbar>
                 ),
-<<<<<<< HEAD
-                (this.isMobile && playing) && (
+                (deviceInfo.isMobile && playing) && (
                   <Styled.MobileControlsOverlay
-=======
-                (deviceInfo.isMobile && playing) && (
-                  <span
-                    className={styles.mobileControlsOverlay}
->>>>>>> 9f9a7249
                     key="mobile-overlay-external-video"
                     ref={(ref) => { this.overlay = ref; }}
                     onTouchStart={() => {
