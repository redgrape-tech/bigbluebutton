--- conflicted
+++ resolved
@@ -65,15 +65,9 @@
       },
       file: {
         attributes: {
-<<<<<<< HEAD
-          controls: true,
-          autoPlay: true,
-          playsInline: true,
-=======
           controls: isPresenter ? 'controls' : '',
           autoplay: 'autoplay',
           playsinline: 'playsinline',
->>>>>>> 89793662
         },
       },
       dailymotion: {
