<<<<<<< HEAD
=======
@import "/imports/ui/stylesheets/mixins/focus";
@import "/imports/ui/stylesheets/variables/_all";

.hoverToolbar {
  display: none;

  :hover > & {
    display: flex;
  }
}

.videoPlayerWrapper {
  position: relative;
}

>>>>>>> 89793662
.videoPlayer iframe {
  display: flex;
  flex-flow: column;
  flex-grow: 1;
  flex-shrink: 1;
  position: relative;
  overflow-x: hidden;
  overflow-y: auto;
  border-style: none;
  border-bottom: none;
}

.autoPlayWarning {
  position: absolute;
  z-index: 100;
  font-size: x-large;
  color: white;
  width: 100%;
  background-color: rgba(6,23,42,0.5);
  bottom: 20%;
  vertical-align: middle;
  text-align: center;
  pointer-events: none;
}<|MERGE_RESOLUTION|>--- conflicted
+++ resolved
@@ -1,5 +1,3 @@
-<<<<<<< HEAD
-=======
 @import "/imports/ui/stylesheets/mixins/focus";
 @import "/imports/ui/stylesheets/variables/_all";
 
@@ -15,7 +13,6 @@
   position: relative;
 }
 
->>>>>>> 89793662
 .videoPlayer iframe {
   display: flex;
   flex-flow: column;
