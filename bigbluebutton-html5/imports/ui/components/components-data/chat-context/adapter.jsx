--- conflicted
+++ resolved
@@ -16,10 +16,7 @@
 const ITENS_PER_PAGE = CHAT_CONFIG.itemsPerPage;
 const TIME_BETWEEN_FETCHS = CHAT_CONFIG.timeBetweenFetchs;
 const EVENT_NAME = 'bbb-group-chat-messages-subscription-has-stoppped';
-<<<<<<< HEAD
-=======
 const EVENT_NAME_SUBSCRIPTION_READY = 'bbb-group-chat-messages-subscriptions-ready';
->>>>>>> f64429cb
 
 const getMessagesBeforeJoinCounter = async () => {
   const counter = await makeCall('chatMessageBeforeJoinCounter');
@@ -28,12 +25,8 @@
 
 const startSyncMessagesbeforeJoin = async (dispatch) => {
   const chatsMessagesCount = await getMessagesBeforeJoinCounter();
-<<<<<<< HEAD
-  const pagesPerChat = chatsMessagesCount.map((chat) => ({ ...chat, pages: Math.ceil(chat.count / ITENS_PER_PAGE), syncedPages: 0 }));
-=======
   const pagesPerChat = chatsMessagesCount
     .map((chat) => ({ ...chat, pages: Math.ceil(chat.count / ITENS_PER_PAGE), syncedPages: 0 }));
->>>>>>> f64429cb
 
   const syncRoutine = async (chatsToSync) => {
     if (!chatsToSync.length) return;
@@ -70,24 +63,8 @@
   const usingUsersContext = useContext(UsersContext);
   const { users } = usingUsersContext;
   const [syncStarted, setSync] = useState(true);
-<<<<<<< HEAD
-  ChatLogger.trace('chatAdapter::body::users', users[Auth.meetingID]);
-
-  useEffect(() => {
-    window.addEventListener(EVENT_NAME, () => {
-      /* needed to prevent an issue with dupĺicated messages when user role is changed
-      more info: https://github.com/bigbluebutton/bigbluebutton/issues/11842 */
-      if (prevUserData.role && prevUserData?.role !== currentUserData?.role) {
-        dispatch({
-          type: ACTIONS.CLEAR_STREAM_MESSAGES,
-        });
-      }
-    });
-  }, []);
-=======
   const [subscriptionReady, setSubscriptionReady] = useState(false);
   ChatLogger.trace('chatAdapter::body::users', users[Auth.meetingID]);
->>>>>>> f64429cb
 
   useEffect(() => {
     window.addEventListener(EVENT_NAME, () => {
@@ -105,8 +82,6 @@
     });
   }, []);
 
-<<<<<<< HEAD
-=======
   useEffect(() => {
     const connectionStatus = Meteor.status();
     if (connectionStatus.connected && !syncStarted && Auth.userID && subscriptionReady) {
@@ -117,7 +92,6 @@
     }
   }, [Meteor.status().connected, syncStarted, Auth.userID, subscriptionReady]);
 
->>>>>>> f64429cb
   /* needed to prevent an issue with dupĺicated messages when user role is changed
   more info: https://github.com/bigbluebutton/bigbluebutton/issues/11842 */
   useEffect(() => {
@@ -150,11 +124,7 @@
         const parsedMsg = JSON.parse(msg.data);
         if (parsedMsg.msg === 'added') {
           const { fields } = parsedMsg;
-<<<<<<< HEAD
-          if (fields.id === 'SYSTEM_MESSAGE-PUBLIC_CHAT_CLEAR') {
-=======
           if (fields.id === `${SYSTEM_CHAT_TYPE}-${CHAT_CLEAR_MESSAGE}`) {
->>>>>>> f64429cb
             messageQueue = [];
             dispatch({
               type: ACTIONS.REMOVED,
