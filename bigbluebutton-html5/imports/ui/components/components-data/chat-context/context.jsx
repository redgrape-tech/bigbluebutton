--- conflicted
+++ resolved
@@ -29,11 +29,7 @@
 };
 
 export const MESSAGE_TYPES = {
-<<<<<<< HEAD
-  // messages before user login, synced via makecall
-=======
   //messages before user login, synced via makecall
->>>>>>> f64429cb
   HISTORY: 'history',
   // messages after user login, synced via subscription
   STREAM: 'stream',
@@ -56,10 +52,7 @@
 const removedMessagesReadState = {};
 
 const generateStateWithNewMessage = (msg, state, msgType = MESSAGE_TYPES.HISTORY) => {
-<<<<<<< HEAD
-=======
   
->>>>>>> f64429cb
   const timeWindow = generateTimeWindow(msg.timestamp);
   const userId = msg.sender;
   const keyName = `${userId}-${timeWindow}`;
@@ -122,13 +115,8 @@
   const forPrivateChat = stateMessages.messageGroups;
   const messageGroups = msg.chatId === getGroupChatId() ? forPublicChat : forPrivateChat;
   const timewindowIndex = stateMessages.chatIndexes[keyName];
-<<<<<<< HEAD
-  const groupMessage = messageGroups[`${keyName}-${timewindowIndex}`];
-
-=======
   const groupMessage = messageGroups[keyName + '-' + timewindowIndex];
   
->>>>>>> f64429cb
   if (!groupMessage || (groupMessage && groupMessage.sender !== stateMessages.lastSender) || msg.id.startsWith(SYSTEM_CHAT_TYPE)) {
     const [tempGroupMessage, sender, newIndex] = msgBuilder(msg, stateMessages);
     stateMessages.lastSender = sender;
@@ -330,19 +318,11 @@
       const chatIds = Object.keys(newState);
       chatIds.forEach((chatId) => {
         const chat = newState[chatId];
-<<<<<<< HEAD
-        ['posJoinMessages', 'messageGroups'].forEach((group) => {
-          const messages = chat[group];
-          if (messages) {
-            const timeWindowIds = Object.keys(messages);
-            timeWindowIds.forEach((timeWindowId) => {
-=======
         ['posJoinMessages','messageGroups'].forEach((group)=> {
           const messages = chat[group];
           if (messages) {
             const timeWindowIds = Object.keys(messages);
             timeWindowIds.forEach((timeWindowId)=> {
->>>>>>> f64429cb
               const timeWindow = messages[timeWindowId];
               if (timeWindow.messageType === MESSAGE_TYPES.STREAM) {
                 chat.unreadTimeWindows.delete(timeWindowId);
@@ -351,11 +331,7 @@
               }
             });
           }
-<<<<<<< HEAD
-        });
-=======
         })
->>>>>>> f64429cb
       });
 
       return newState;
