--- conflicted
+++ resolved
@@ -3,12 +3,7 @@
 import { clearModal } from '/imports/ui/components/app/service';
 import styles from '../styles.scss';
 
-<<<<<<< HEAD
 import DeviceSelector from '/imports/ui/components/audio/device-selector/component';
-=======
-import StreamVolume from '/imports/ui/components/stream-volume/component';
-import SpeakerSource from '/imports/ui/components/speaker-source/component';
->>>>>>> 10c4bd2f
 import AudioTestContainer from '/imports/ui/components/audio-test/container';
 import EnterAudioContainer from '/imports/ui/components/enter-audio/container';
 
@@ -17,29 +12,25 @@
     super(props);
 
     this.chooseAudio = this.chooseAudio.bind(this);
-<<<<<<< HEAD
     this.handleOutputChange = this.handleOutputChange.bind(this);
+    this.handleClose = this.handleClose.bind(this);
 
     this.state = {
       inputDeviceId: undefined,
     };
-=======
-    this.handleClose = this.handleClose.bind(this);
->>>>>>> 10c4bd2f
   }
 
   chooseAudio() {
     this.props.changeMenu(this.props.JOIN_AUDIO);
   }
 
-<<<<<<< HEAD
   handleOutputChange(deviceId) {
     console.log(`OUTPUT DEVICE CHANGED: ${deviceId}`);
-=======
+  }
+
   handleClose() {
     this.setState({ isOpen: false });
     clearModal();
->>>>>>> 10c4bd2f
   }
 
   render() {
