--- conflicted
+++ resolved
@@ -3,7 +3,6 @@
 import classNames from 'classnames';
 import ReactDOM from 'react-dom';
 import styles from '../styles.scss';
-
 import StreamVolume from '/imports/ui/components/stream-volume/component';
 import SpeakerSource from '/imports/ui/components/speaker-source/component';
 import AudioTestContainer from '/imports/ui/components/audio-test/container';
@@ -20,14 +19,6 @@
     this.props.changeMenu(this.props.JOIN_AUDIO);
   }
 
-<<<<<<< HEAD
-  joinListen() {
-    clearModal();
-    joinListenOnly();
-  }
-
-=======
->>>>>>> cc721887
   render() {
     return (
       <div>
@@ -45,16 +36,6 @@
           </div>
         </div>
         <div>
-<<<<<<< HEAD
-          Speaker Test/Play Sound<br /><br />
-          Volume Slider Here
-          <Button className={styles.enterBtn}
-            label={'Enter Session'}
-            size={'md'}
-            color={'primary'}
-            onClick={this.joinListen}
-          />
-=======
           <div className={styles.containerLeftHalfContent}>
             <StreamVolume />
             <SpeakerSource />
@@ -63,7 +44,6 @@
           <div className={styles.containerRightHalfContent}>
             <EnterAudioContainer isFullAudio={false}/>
           </div>
->>>>>>> cc721887
         </div>
       </div>
     );
