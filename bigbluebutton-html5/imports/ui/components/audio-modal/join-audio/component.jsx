import React from 'react';
import styles from '../styles.scss';
import Button from '/imports/ui/components/button/component';
<<<<<<< HEAD
import { withModalMounter } from '/imports/ui/components/modal/service';
import { defineMessages, injectIntl, FormattedMessage } from 'react-intl';
=======
import { clearModal } from '/imports/ui/components/app/service';
import { defineMessages, injectIntl } from 'react-intl';
>>>>>>> a5c78684

const intlMessages = defineMessages({
  microphoneLabel: {
    id: 'app.audioModal.microphoneLabel',
    description: 'Join mic audio button label',
  },
  listenOnlyLabel: {
    id: 'app.audioModal.listenOnlyLabel',
    description: 'Join listen only audio button label',
  },
  closeLabel: {
    id: 'app.audioModal.closeLabel',
<<<<<<< HEAD
=======
    description: 'close audio modal button label',
  },
  audioChoiceLabel: {
    id: 'app.audioModal.audioChoiceLabel',
    description: 'Join audio modal title',
>>>>>>> a5c78684
  },
});

class JoinAudio extends React.Component {
  constructor(props) {
    super(props);

    this.handleClose = this.handleClose.bind(this);
    this.openAudio = this.openAudio.bind(this);
    this.openListen = this.openListen.bind(this);
  }

  handleClose() {
    /* TODO: Refactor this to the outer component (audio-modal/container) */
    this.props.mountModal(null);
  }

  openAudio() {
    this.props.changeMenu(this.props.AUDIO_SETTINGS);
  }

  openListen() {
    this.handleClose();
    this.props.handleJoinListenOnly();
  }

  render() {
    const { intl } = this.props;
    return (
      <div>
        <div className={styles.closeBtn}>
          <Button className={styles.closeBtn}
            label={intl.formatMessage(intlMessages.closeLabel)}
            icon={'close'}
            size={'lg'}
            hideLabel={true}
            onClick={this.handleClose}
          />
        </div>

        <div className={styles.title}>
          {intl.formatMessage(intlMessages.audioChoiceLabel)}
        </div>
        <div className={styles.center}>
          <Button className={styles.audioBtn}
            label={intl.formatMessage(intlMessages.microphoneLabel)}
            icon={'unmute'}
            circle={true}
            size={'jumbo'}
            onClick={this.openAudio}
          />

          <span className={styles.verticalLine}>
          </span>
          <Button className={styles.audioBtn}
            label={intl.formatMessage(intlMessages.listenOnlyLabel)}
            icon={'listen'}
            circle={true}
            size={'jumbo'}
            onClick={this.openListen}
          />
        </div>
      </div>
    );
  }
};

export default withModalMounter(injectIntl(JoinAudio));<|MERGE_RESOLUTION|>--- conflicted
+++ resolved
@@ -1,13 +1,8 @@
 import React from 'react';
 import styles from '../styles.scss';
 import Button from '/imports/ui/components/button/component';
-<<<<<<< HEAD
 import { withModalMounter } from '/imports/ui/components/modal/service';
-import { defineMessages, injectIntl, FormattedMessage } from 'react-intl';
-=======
-import { clearModal } from '/imports/ui/components/app/service';
 import { defineMessages, injectIntl } from 'react-intl';
->>>>>>> a5c78684
 
 const intlMessages = defineMessages({
   microphoneLabel: {
@@ -20,14 +15,11 @@
   },
   closeLabel: {
     id: 'app.audioModal.closeLabel',
-<<<<<<< HEAD
-=======
     description: 'close audio modal button label',
   },
   audioChoiceLabel: {
     id: 'app.audioModal.audioChoiceLabel',
     description: 'Join audio modal title',
->>>>>>> a5c78684
   },
 });
 
