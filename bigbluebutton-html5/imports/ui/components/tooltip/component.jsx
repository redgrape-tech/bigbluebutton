import React, { Component } from 'react';
import PropTypes from 'prop-types';
import Tippy from 'tippy.js';
import _ from 'lodash';
import cx from 'classnames';
import { ESCAPE } from '/imports/utils/keyCodes';
import Settings from '/imports/ui/services/settings';

const DEFAULT_ANIMATION = 'shift-away';
const ANIMATION_NONE = 'none';
const ANIMATION_DURATION = 350;
const ANIMATION_DELAY = [150, 50];

const propTypes = {
  title: PropTypes.string.isRequired,
  position: PropTypes.oneOf(['bottom']),
  children: PropTypes.element.isRequired,
  className: PropTypes.string,
};

const defaultProps = {
  position: 'bottom',
  className: null,
};

class Tooltip extends Component {
  static wait(tip, event) {
    const tooltipTarget = event.target;
    const expandedEl = tooltipTarget.parentElement.querySelector('[aria-expanded="true"]');
    const isTarget = expandedEl === tooltipTarget;
    if (expandedEl && !isTarget) return;
    tip.set({ content: tooltipTarget.lastChild.innerText });
    tip.show();
  }

  constructor(props) {
    super(props);

    this.tippySelectorId = _.uniqueId('tippy-');
    this.onShow = this.onShow.bind(this);
    this.onHide = this.onHide.bind(this);
    this.handleEscapeHide = this.handleEscapeHide.bind(this);

    this.state = {
      enableAnimation: Settings.application.animations,
    };
  }

  componentDidMount() {
    const {
      position,
      title,
    } = this.props;
    const { enableAnimation } = this.state;
    const options = {
      placement: position,
      performance: true,
      content: title,
      delay: enableAnimation ? ANIMATION_DELAY : [ANIMATION_DELAY[0], 0],
      duration: enableAnimation ? ANIMATION_DURATION : 0,
      onShow: this.onShow,
      onHide: this.onHide,
      wait: Tooltip.wait,
      touchHold: true,
      size: 'regular',
      distance: enableAnimation ? 10 : 20,
      arrow: true,
      arrowType: 'sharp',
<<<<<<< HEAD
      aria: null,
=======
      animation: enableAnimation ? DEFAULT_ANIMATION : ANIMATION_NONE,
>>>>>>> 2223f3de
    };
    this.tooltip = Tippy(`#${this.tippySelectorId}`, options);
  }

  componentDidUpdate() {
    const { enableAnimation } = this.state;
    const { animations } = Settings.application;

    if (animations !== enableAnimation) {
      const elements = document.querySelectorAll('[id^="tippy-"]');
      Array.from(elements).filter((e) => {
        const instance = e._tippy;

        if (!instance) return false;

        const animation = animations ? DEFAULT_ANIMATION : ANIMATION_NONE;

        if (animation === instance.props.animation) return false;

        return true;
      }).forEach((e) => {
        const instance = e._tippy;
        instance.set({
          animation: animations
            ? DEFAULT_ANIMATION : ANIMATION_NONE,
          distance: animations ? 10 : 20,
          delay: animations ? ANIMATION_DELAY : [ANIMATION_DELAY[0], 0],
          duration: animations ? ANIMATION_DURATION : 0,
        });
      });

      this.setEnableAnimation(animations);
    }
  }

  onShow() {
    document.addEventListener('keyup', this.handleEscapeHide);
  }

  onHide() {
    document.removeEventListener('keyup', this.handleEscapeHide);
  }

  setEnableAnimation(enableAnimation) {
    this.setState({ enableAnimation });
  }

  handleEscapeHide(e) {
    if (e.keyCode !== ESCAPE) return;
    this.tooltip.tooltips[0].hide();
  }

  render() {
    const {
      children,
      className,
      title,
      ...restProps
    } = this.props;

    const WrappedComponent = React.Children.only(children);

    const WrappedComponentBound = React.cloneElement(WrappedComponent, {
      ...restProps,
      id: this.tippySelectorId,
      className: cx(children.props.className, className),
    });

    return WrappedComponentBound;
  }
}

export default Tooltip;

Tooltip.defaultProps = defaultProps;
Tooltip.propTypes = propTypes;<|MERGE_RESOLUTION|>--- conflicted
+++ resolved
@@ -66,11 +66,8 @@
       distance: enableAnimation ? 10 : 20,
       arrow: true,
       arrowType: 'sharp',
-<<<<<<< HEAD
       aria: null,
-=======
       animation: enableAnimation ? DEFAULT_ANIMATION : ANIMATION_NONE,
->>>>>>> 2223f3de
     };
     this.tooltip = Tippy(`#${this.tippySelectorId}`, options);
   }
