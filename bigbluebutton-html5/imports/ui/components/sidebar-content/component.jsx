--- conflicted
+++ resolved
@@ -8,13 +8,9 @@
 import CaptionsContainer from '/imports/ui/components/captions/container';
 import BreakoutRoomContainer from '/imports/ui/components/breakout-room/container';
 import WaitingUsersPanel from '/imports/ui/components/waiting-users/container';
-<<<<<<< HEAD
 import Styled from './styles';
-=======
 import ErrorBoundary from '/imports/ui/components/error-boundary/component';
 import FallbackView from '/imports/ui/components/fallback-errors/fallback-view/component';
-import { styles } from '/imports/ui/components/app/styles';
->>>>>>> 2e72946b
 
 const propTypes = {
   top: PropTypes.number.isRequired,
@@ -128,10 +124,6 @@
         height,
       }}
     >
-<<<<<<< HEAD
-      {sidebarContentPanel === PANELS.CHAT && <ChatContainer />}
-      {sidebarContentPanel === PANELS.SHARED_NOTES && <NotesContainer />}
-=======
       {sidebarContentPanel === PANELS.CHAT
       && (
       <ErrorBoundary
@@ -140,8 +132,7 @@
         <ChatContainer />
       </ErrorBoundary>
       )}
-      {sidebarContentPanel === PANELS.SHARED_NOTES && <NoteContainer />}
->>>>>>> 2e72946b
+      {sidebarContentPanel === PANELS.SHARED_NOTES && <NotesContainer />}
       {sidebarContentPanel === PANELS.CAPTIONS && <CaptionsContainer />}
       {sidebarContentPanel === PANELS.BREAKOUT && <BreakoutRoomContainer />}
       {sidebarContentPanel === PANELS.WAITING_USERS && <WaitingUsersPanel />}
