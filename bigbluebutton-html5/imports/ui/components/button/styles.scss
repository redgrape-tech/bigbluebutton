--- conflicted
+++ resolved
@@ -93,7 +93,6 @@
   vertical-align: middle;
   background: none;
   padding: 0 !important;
-<<<<<<< HEAD
 
   &:active {
     &:focus {
@@ -109,8 +108,6 @@
     box-shadow: none;
     pointer-events: none;
   }
-=======
->>>>>>> a850d1c9
 }
 
 .label {
