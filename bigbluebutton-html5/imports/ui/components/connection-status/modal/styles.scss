--- conflicted
+++ resolved
@@ -130,8 +130,6 @@
       width: 2.05rem;
       height: 2.05rem;
     }
-<<<<<<< HEAD
-=======
   }
 }
 
@@ -164,7 +162,6 @@
   [dir="rtl"] & {
     margin-left: var(--sm-padding-x);
     float: left;
->>>>>>> f64429cb
   }
 }
 
