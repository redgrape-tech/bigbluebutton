--- conflicted
+++ resolved
@@ -30,13 +30,11 @@
   smallOnly,
 } from '/imports/ui/stylesheets/styled-components/breakpoints';
 import {
-<<<<<<< HEAD
   ScrollboxVertical,
 } from '/imports/ui/stylesheets/styled-components/scrollable';
-=======
+import {
   Tab, Tabs, TabList, TabPanel,
 } from 'react-tabs';
->>>>>>> 416a8e01
 
 const Item = styled.div`
   display: flex;
@@ -184,10 +182,10 @@
   height: 100%;
   padding-bottom: 1.5rem;
   display: flex;
-<<<<<<< HEAD
   flex-wrap: nowrap;
   overflow: auto;
   scroll-snap-type: x mandatory;
+  padding-bottom: 1.25rem;
 
   &:focus {
     outline: none;
@@ -195,12 +193,10 @@
     &::-webkit-scrollbar-thumb {
       background: rgba(0,0,0,.5);
     }
-=======
-  padding-bottom: 1.25rem;
-  
+  }
+
   @media ${mediumDown} {
     justify-content: space-between;
->>>>>>> 416a8e01
   }
 `;
 
@@ -311,16 +307,7 @@
   flex-direction: column;
   justify-content: center;
   align-items: center;
-<<<<<<< HEAD
-=======
   padding: .5rem;
-
-  @media ${mediumDown} {
-    ${({ page }) => (page === '1'
-    ? 'display: flex;'
-    : 'display: none;')}
-  }
->>>>>>> 416a8e01
 `;
 
 const NetworkDataContent = styled.div`
@@ -330,15 +317,9 @@
   flex-grow: 1;
 
   @media ${mediumDown} {
-<<<<<<< HEAD
     flex: none;
     width: 100%;
     scroll-snap-align: start;
-=======
-    ${({ page }) => (page === '2'
-    ? 'display: flex;'
-    : 'display: none;')}
->>>>>>> 416a8e01
   }
 `;
 
@@ -349,134 +330,6 @@
 
   @media ${hasPhoneWidth} {
     flex-grow: 1;
-  }
-`;
-
-const Main = styled.div`
-  height: 19.5rem;
-  display: flex;
-  flex-direction: column;
-`;
-
-const Body = styled.div`
-  padding-top: ${jumboPaddingY};
-  margin: 0;
-  flex-grow: 1;
-  overflow: auto;
-  position: relative;
-`;
-
-<<<<<<< HEAD
-const Navigation = styled.div`
-  display: flex;
-  border: none;
-  border-bottom: 1px solid ${colorOffWhite};
-  user-select: none;
-  overflow-y: auto;
-  scrollbar-width: none;
-
-  &::-webkit-scrollbar {
-    display: none;
-  }
-
-  & :not(:last-child) {
-    margin: 0;
-    margin-right: ${lgPaddingX};
-  }
-
-  .activeConnectionStatusTab {
-    border: none;
-    border-bottom: 2px solid ${colorPrimary};
-    color: ${colorPrimary};
-  }
-
-  & * {
-    cursor: pointer;
-    white-space: nowrap;
-  }
-
-  [dir="rtl"] & {
-    & :not(:last-child) {
-      margin: 0;
-      margin-left: ${lgPaddingX};
-=======
-const Prev = styled.div`
-  display: none;
-  margin: 0 .5rem 0 .25rem;
-
-  @media ${mediumDown} {
-    display: flex;
-    flex-direction: column;
-    justify-content: center;
-  }
-
-  @media ${hasPhoneWidth} {
-    margin: 0;
-  }
-`;
-
-const Next = styled(Prev)`
-  margin: 0 .25rem 0 .5rem;
-
-  @media ${hasPhoneWidth} {
-    margin: 0;
-  }
-`;
-
-const Button = styled.button`
-  flex: 0;
-  margin: 0;
-  padding: 0;
-  border: none;
-  background: none;
-  color: inherit;
-  border-radius: 50%;
-  cursor: pointer;
-
-  &:disabled {
-    cursor: not-allowed;
-    opacity: .5;
-  }
-
-  &:hover {
-    opacity: .75;
-  }
-
-  &:hover,
-  &:focus {
-    outline: 2px solid ${colorPrimary};
-  }
-
-  @media ${hasPhoneWidth} {
-    position: absolute;
-    bottom: 0;
-    padding: .25rem;
-  }
-`;
-
-const ButtonLeft = styled(Button)`
-  left: calc(50% - 2rem);
-
-  [dir="rtl"] & {
-    left: calc(50%);
-  }
-`;
-
-const ButtonRight = styled(Button)`
-  right: calc(50% - 2rem);
-
-  [dir="rtl"] & {
-    right: calc(50%);
-  }
-`;
-
-const Chevron = styled.svg`
-  display: flex;
-  width: 1rem;
-  height: 1rem;
-
-  [dir="rtl"] & {
-    transform: rotate(180deg);
   }
 `;
 
@@ -576,7 +429,6 @@
 
     span {
       border-bottom: 2px solid ${colorPrimary};
->>>>>>> 416a8e01
     }
   }
 `;
@@ -611,21 +463,11 @@
   Copy,
   Helper,
   NetworkDataContent,
-  Main,
-  Body,
   FullName,
   DataColumn,
-<<<<<<< HEAD
   HelperWrapper,
-=======
-  Prev,
-  Next,
-  ButtonLeft,
-  ButtonRight,
-  Chevron,
   ConnectionTabs,
   ConnectionTabList,
   ConnectionTabSelector,
   ConnectionTabPanel,
->>>>>>> 416a8e01
 };