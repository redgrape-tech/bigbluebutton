import React, { PureComponent } from 'react';
import { FormattedTime, defineMessages, injectIntl } from 'react-intl';
import PropTypes from 'prop-types';
import cx from 'classnames';
import UserAvatar from '/imports/ui/components/user-avatar/component';
import SlowConnection from '/imports/ui/components/slow-connection/component';
import Switch from '/imports/ui/components/switch/component';
import Service from '../service';
import Modal from '/imports/ui/components/modal/simple/component';
import { styles } from './styles';

const intlMessages = defineMessages({
  ariaTitle: {
    id: 'app.connection-status.ariaTitle',
    description: 'Connection status aria title',
  },
  title: {
    id: 'app.connection-status.title',
    description: 'Connection status title',
  },
  description: {
    id: 'app.connection-status.description',
    description: 'Connection status description',
  },
  empty: {
    id: 'app.connection-status.empty',
    description: 'Connection status empty',
  },
  more: {
    id: 'app.connection-status.more',
    description: 'More about conectivity issues',
  },
  dataSaving: {
    id: 'app.settings.dataSavingTab.description',
    description: 'Description of data saving',
  },
  webcam: {
    id: 'app.settings.dataSavingTab.webcam',
    description: 'Webcam data saving switch',
  },
  screenshare: {
    id: 'app.settings.dataSavingTab.screenShare',
    description: 'Screenshare data saving switch',
  },
});

const propTypes = {
  closeModal: PropTypes.func.isRequired,
  intl: PropTypes.shape({
    formatMessage: PropTypes.func.isRequired,
  }).isRequired,
};

const isConnectionStatusEmpty = (connectionStatus) => {
  // Check if it's defined
  if (!connectionStatus) return true;

  // Check if it's an array
  if (!Array.isArray(connectionStatus)) return true;

  // Check if is empty
  if (connectionStatus.length === 0) return true;

  return false;
};

class ConnectionStatusComponent extends PureComponent {
  constructor(props) {
    super(props);

    this.help = Service.getHelp();
    this.state = { dataSaving: props.dataSaving };
  }

  handleDataSavingChange(key) {
    const { dataSaving } = this.state;
    dataSaving[key] = !dataSaving[key];
    this.setState(dataSaving);
  }

  renderEmpty() {
    const { intl } = this.props;

    return (
      <div className={styles.item}>
        <div className={styles.left}>
          <div className={styles.name}>
            <div className={styles.text}>
              {intl.formatMessage(intlMessages.empty)}
            </div>
          </div>
        </div>
      </div>
    );
  }

  renderConnections() {
    const {
      connectionStatus,
      intl,
    } = this.props;

    if (isConnectionStatusEmpty(connectionStatus)) return this.renderEmpty();

    return connectionStatus.map((conn, index) => {
      const dateTime = new Date(conn.timestamp);
      const itemStyle = {};
      itemStyle[styles.even] = (index + 1) % 2 === 0;

      return (
        <div
          key={index}
          className={cx(styles.item, itemStyle)}
        >
          <div className={styles.left}>
            <div className={styles.avatar}>
              <UserAvatar
                className={cx({ [styles.initials]: conn.avatar.length === 0 })}
                you={conn.you}
                avatar={conn.avatar}
                moderator={conn.moderator}
                color={conn.color}
              >
                {conn.name.toLowerCase().slice(0, 2)}
              </UserAvatar>
            </div>

            <div className={styles.name}>
              <div className={styles.text}>
                {conn.name}
              </div>
            </div>
            <div className={styles.status}>
              <SlowConnection effectiveConnectionType={conn.level} />
            </div>
          </div>
          <div className={styles.right}>
            <div className={styles.time}>
              <time dateTime={dateTime}>
                <FormattedTime value={dateTime} />
              </time>
            </div>
          </div>
        </div>
      );
    });
  }

  renderDataSaving() {
    const {
      intl,
      dataSaving,
    } = this.props;

    const {
      viewParticipantsWebcams,
      viewScreenshare,
    } = dataSaving;

    return (
      <div className={styles.dataSaving}>
        <div className={styles.description}>
          {intl.formatMessage(intlMessages.dataSaving)}
        </div>
        <div className={styles.saving}>
          <label className={styles.label}>
            {intl.formatMessage(intlMessages.webcam)}
          </label>
          <Switch
            icons={false}
            defaultChecked={viewParticipantsWebcams}
            onChange={() => this.handleDataSavingChange('viewParticipantsWebcams')}
            ariaLabelledBy="webcam"
            ariaLabel={intl.formatMessage(intlMessages.webcam)}
          />
        </div>
        <div className={styles.saving}>
          <label className={styles.label}>
            {intl.formatMessage(intlMessages.screenshare)}
          </label>
          <Switch
            icons={false}
            defaultChecked={viewScreenshare}
            onChange={() => this.handleDataSavingChange('viewScreenshare')}
            ariaLabelledBy="screenshare"
            ariaLabel={intl.formatMessage(intlMessages.screenshare)}
          />
        </div>
      </div>
    );
  }

  render() {
    const {
      closeModal,
      intl,
    } = this.props;

    const { dataSaving } = this.state;

    return (
      <Modal
        overlayClassName={styles.overlay}
        className={styles.modal}
        onRequestClose={() => closeModal(dataSaving, intl)}
        hideBorder
        contentLabel={intl.formatMessage(intlMessages.ariaTitle)}
      >
        <div className={styles.container}>
          <div className={styles.header}>
            <h2 className={styles.title}>
              {intl.formatMessage(intlMessages.title)}
            </h2>
          </div>
          <div className={styles.description}>
<<<<<<< HEAD
            {intl.formatMessage(intlMessages.description)}
            {' '}
            {isValidUrl
=======
            {intl.formatMessage(intlMessages.description)}{' '}
            {this.help
>>>>>>> b836e5f7
              && (
                <a href={this.help} target="_blank" rel="noopener noreferrer">
                  {`(${intl.formatMessage(intlMessages.more)})`}
                </a>
              )
            }
          </div>
          {this.renderDataSaving()}
          <div className={styles.content}>
            <div className={styles.wrapper}>
              {this.renderConnections()}
            </div>
          </div>
        </div>
      </Modal>
    );
  }
}

ConnectionStatusComponent.propTypes = propTypes;

export default injectIntl(ConnectionStatusComponent);<|MERGE_RESOLUTION|>--- conflicted
+++ resolved
@@ -213,14 +213,9 @@
             </h2>
           </div>
           <div className={styles.description}>
-<<<<<<< HEAD
             {intl.formatMessage(intlMessages.description)}
             {' '}
-            {isValidUrl
-=======
-            {intl.formatMessage(intlMessages.description)}{' '}
             {this.help
->>>>>>> b836e5f7
               && (
                 <a href={this.help} target="_blank" rel="noopener noreferrer">
                   {`(${intl.formatMessage(intlMessages.more)})`}
