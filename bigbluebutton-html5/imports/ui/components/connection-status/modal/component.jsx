--- conflicted
+++ resolved
@@ -507,31 +507,6 @@
     }
 
     return (
-<<<<<<< HEAD
-      <div className={styles.networkDataContainer} data-test="networkDataContainer">
-        <div className={styles.networkData}>
-          {`↑${audioLabel}: ${audioCurrentUploadRate} k`}
-        </div>
-        <div className={styles.networkData}>
-          {`↓${audioLabel}: ${audioCurrentDownloadRate} k`}
-        </div>
-        <div className={styles.networkData}>
-          {`↑${videoLabel}: ${videoCurrentUploadRate} k`}
-        </div>
-        <div className={styles.networkData}>
-          {`↓${videoLabel}: ${videoCurrentDownloadRate} k`}
-        </div>
-        <div className={styles.networkData}>
-          {`${intl.formatMessage(intlMessages.jitter)}: ${jitter} ms`}
-        </div>
-        <div className={styles.networkData}>
-          {`${intl.formatMessage(intlMessages.lostPackets)}: ${packetsLost}`}
-        </div>
-        <div className={styles.networkData}>
-          {`${intl.formatMessage(intlMessages.usingTurn)}: ${isUsingTurn}`}
-        </div>
-      </div>
-=======
       <Styled.NetworkDataContainer>
         <Styled.Prev>
           <Styled.ButtonLeft
@@ -620,7 +595,6 @@
           </Styled.ButtonRight>
         </Styled.Next>
       </Styled.NetworkDataContainer>
->>>>>>> 0ba4c1c8
     );
   }
 
@@ -722,7 +696,6 @@
         onRequestClose={() => closeModal(dataSaving, intl)}
         hideBorder
         contentLabel={intl.formatMessage(intlMessages.ariaTitle)}
-        data-test="connectionStatusModal"
       >
         <Styled.Container>
           <Styled.Header>
