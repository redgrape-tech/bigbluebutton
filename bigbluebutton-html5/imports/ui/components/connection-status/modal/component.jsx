import React, { PureComponent } from 'react';
import { FormattedTime, defineMessages, injectIntl } from 'react-intl';
import PropTypes from 'prop-types';
import UserAvatar from '/imports/ui/components/user-avatar/component';
import Icon from '/imports/ui/components/connection-status/icon/component';
import Switch from '/imports/ui/components/common/switch/component';
import Service from '../service';
import Styled from './styles';
import ConnectionStatusHelper from '../status-helper/container';

const NETWORK_MONITORING_INTERVAL_MS = 2000;
const MIN_TIMEOUT = 3000;

const intlMessages = defineMessages({
  ariaTitle: {
    id: 'app.connection-status.ariaTitle',
    description: 'Connection status aria title',
  },
  title: {
    id: 'app.connection-status.title',
    description: 'Connection status title',
  },
  description: {
    id: 'app.connection-status.description',
    description: 'Connection status description',
  },
  empty: {
    id: 'app.connection-status.empty',
    description: 'Connection status empty',
  },
  more: {
    id: 'app.connection-status.more',
    description: 'More about conectivity issues',
  },
  audioLabel: {
    id: 'app.settings.audioTab.label',
    description: 'Audio label',
  },
  videoLabel: {
    id: 'app.settings.videoTab.label',
    description: 'Video label',
  },
  copy: {
    id: 'app.connection-status.copy',
    description: 'Copy network data',
  },
  copied: {
    id: 'app.connection-status.copied',
    description: 'Copied network data',
  },
  offline: {
    id: 'app.connection-status.offline',
    description: 'Offline user',
  },
  dataSaving: {
    id: 'app.settings.dataSavingTab.description',
    description: 'Description of data saving',
  },
  webcam: {
    id: 'app.settings.dataSavingTab.webcam',
    description: 'Webcam data saving switch',
  },
  screenshare: {
    id: 'app.settings.dataSavingTab.screenShare',
    description: 'Screenshare data saving switch',
  },
  on: {
    id: 'app.switch.onLabel',
    description: 'label for toggle switch on state',
  },
  off: {
    id: 'app.switch.offLabel',
    description: 'label for toggle switch off state',
  },
  no: {
    id: 'app.connection-status.no',
    description: 'No to is using turn',
  },
  yes: {
    id: 'app.connection-status.yes',
    description: 'Yes to is using turn',
  },
  usingTurn: {
    id: 'app.connection-status.usingTurn',
    description: 'User is using turn server',
  },
  jitter: {
    id: 'app.connection-status.jitter',
    description: 'Jitter buffer in ms',
  },
  lostPackets: {
    id: 'app.connection-status.lostPackets',
    description: 'Number of lost packets',
  },
  audioUploadRate: {
    id: 'app.connection-status.audioUploadRate',
    description: 'Label for audio current upload rate',
  },
  audioDownloadRate: {
    id: 'app.connection-status.audioDownloadRate',
    description: 'Label for audio current download rate',
  },
  videoUploadRate: {
    id: 'app.connection-status.videoUploadRate',
    description: 'Label for video current upload rate',
  },
  videoDownloadRate: {
    id: 'app.connection-status.videoDownloadRate',
    description: 'Label for video current download rate',
  },
  connectionStats: {
    id: 'app.connection-status.connectionStats',
    description: 'Label for Connection Stats tab',
  },
  myLogs: {
    id: 'app.connection-status.myLogs',
    description: 'Label for My Logs tab',
  },
  sessionLogs: {
    id: 'app.connection-status.sessionLogs',
    description: 'Label for Session Logs tab',
  },
  next: {
    id: 'app.connection-status.next',
    description: 'Label for the next page of the connection stats tab',
  },
  prev: {
    id: 'app.connection-status.prev',
    description: 'Label for the previous page of the connection stats tab',
  },
  clientNotResponding: {
    id: 'app.connection-status.clientNotRespondingWarning',
    description: 'Text for Client not responding warning',
  },
});

const propTypes = {
  closeModal: PropTypes.func.isRequired,
  intl: PropTypes.shape({
    formatMessage: PropTypes.func.isRequired,
  }).isRequired,
};

const isConnectionStatusEmpty = (connectionStatus) => {
  // Check if it's defined
  if (!connectionStatus) return true;

  // Check if it's an array
  if (!Array.isArray(connectionStatus)) return true;

  // Check if is empty
  if (connectionStatus.length === 0) return true;

  return false;
};

class ConnectionStatusComponent extends PureComponent {
  constructor(props) {
    super(props);

    const { intl } = this.props;

    this.help = Service.getHelp();
    this.state = {
      selectedTab: 0,
      dataSaving: props.dataSaving,
      hasNetworkData: false,
      copyButtonText: intl.formatMessage(intlMessages.copy),
      networkData: {
        user: {

        },
        audio: {
          audioCurrentUploadRate: 0,
          audioCurrentDownloadRate: 0,
          jitter: 0,
          packetsLost: 0,
          transportStats: {},
        },
        video: {
          videoCurrentUploadRate: 0,
          videoCurrentDownloadRate: 0,
        },
      },
    };
    this.displaySettingsStatus = this.displaySettingsStatus.bind(this);
    this.setButtonMessage = this.setButtonMessage.bind(this);
    this.rateInterval = null;
    this.audioUploadLabel = intl.formatMessage(intlMessages.audioUploadRate);
    this.audioDownloadLabel = intl.formatMessage(intlMessages.audioDownloadRate);
    this.videoUploadLabel = intl.formatMessage(intlMessages.videoUploadRate);
    this.videoDownloadLabel = intl.formatMessage(intlMessages.videoDownloadRate);
    this.handleSelectTab = this.handleSelectTab.bind(this);
  }

  async componentDidMount() {
    this.startMonitoringNetwork();
  }

  componentWillUnmount() {
    Meteor.clearInterval(this.rateInterval);
  }

  handleSelectTab(tab) {
    this.setState({
      selectedTab: tab,
    });
  }

  handleDataSavingChange(key) {
    const { dataSaving } = this.state;
    dataSaving[key] = !dataSaving[key];
    this.setState(dataSaving);
  }

  setButtonMessage(msg) {
    this.setState({
      copyButtonText: msg,
    });
  }

  /**
   * Start monitoring the network data.
   * @return {Promise} A Promise that resolves when process started.
   */
  async startMonitoringNetwork() {
    let previousData = await Service.getNetworkData();
    this.rateInterval = Meteor.setInterval(async () => {
      const data = await Service.getNetworkData();

      const {
        outbound: audioCurrentUploadRate,
        inbound: audioCurrentDownloadRate,
      } = Service.calculateBitsPerSecond(data.audio, previousData.audio);

      const inboundRtp = Service.getDataType(data.audio, 'inbound-rtp')[0];

      const jitter = inboundRtp
        ? inboundRtp.jitterBufferAverage
        : 0;

      const packetsLost = inboundRtp
        ? inboundRtp.packetsLost
        : 0;

      const audio = {
        audioCurrentUploadRate,
        audioCurrentDownloadRate,
        jitter,
        packetsLost,
        transportStats: data.audio.transportStats,
      };

      const {
        outbound: videoCurrentUploadRate,
        inbound: videoCurrentDownloadRate,
      } = Service.calculateBitsPerSecondFromMultipleData(data.video,
        previousData.video);

      const video = {
        videoCurrentUploadRate,
        videoCurrentDownloadRate,
      };

      const { user } = data;

      const networkData = {
        user,
        audio,
        video,
      };

      previousData = data;
      this.setState({
        networkData,
        hasNetworkData: true,
      });
    }, NETWORK_MONITORING_INTERVAL_MS);
  }

  displaySettingsStatus(status) {
    const { intl } = this.props;

    return (
      <Styled.ToggleLabel>
        {status ? intl.formatMessage(intlMessages.on)
          : intl.formatMessage(intlMessages.off)}
      </Styled.ToggleLabel>
    );
  }

  /**
   * Copy network data to clipboard
   * @return {Promise}   A Promise that is resolved after data is copied.
   *
   *
   */
  async copyNetworkData() {
    const { intl } = this.props;
    const {
      networkData,
      hasNetworkData,
    } = this.state;

    if (!hasNetworkData) return;

    this.setButtonMessage(intl.formatMessage(intlMessages.copied));

    const data = JSON.stringify(networkData, null, 2);

    await navigator.clipboard.writeText(data);

    this.copyNetworkDataTimeout = setTimeout(() => {
      this.setButtonMessage(intl.formatMessage(intlMessages.copy));
    }, MIN_TIMEOUT);
  }

  renderEmpty() {
    const { intl } = this.props;

    return (
      <Styled.Item last data-test="connectionStatusItemEmpty">
        <Styled.Left>
          <Styled.FullName>
            <Styled.Text>
              {intl.formatMessage(intlMessages.empty)}
            </Styled.Text>
          </Styled.FullName>
        </Styled.Left>
      </Styled.Item>
    );
  }

  renderConnections() {
    const {
      connectionStatus,
      intl,
    } = this.props;

    const { selectedTab } = this.state;

    if (isConnectionStatusEmpty(connectionStatus)) return this.renderEmpty();

    let connections = connectionStatus;
<<<<<<< HEAD
    if (selectedTab === '2') {
      connections = connections.filter((conn) => conn.you);
=======
    if (selectedTab === 1) {
      connections = connections.filter(conn => conn.you);
>>>>>>> 69ee0120
      if (isConnectionStatusEmpty(connections)) return this.renderEmpty();
    }

    return connections.map((conn, index) => {
      const dateTime = new Date(conn.timestamp);
      return (
        <Styled.Item
          key={`${conn?.name}-${dateTime}`}
          last={(index + 1) === connections.length}
          data-test="connectionStatusItemUser"
        >
          <Styled.Left>
            <Styled.Avatar>
              <UserAvatar
                you={conn.you}
                avatar={conn.avatar}
                moderator={conn.moderator}
                color={conn.color}
              >
                {conn.name.toLowerCase().slice(0, 2)}
              </UserAvatar>
            </Styled.Avatar>

            <Styled.Name>
              <Styled.Text
                offline={conn.offline}
                data-test={conn.offline ? "offlineUser" : null}
              >
                {conn.name}
                {conn.offline ? ` (${intl.formatMessage(intlMessages.offline)})` : null}
              </Styled.Text>
            </Styled.Name>
            <Styled.Status aria-label={`${intl.formatMessage(intlMessages.title)} ${conn.status}`}>
              <Styled.Icon>
                <Icon level={conn.status} />
              </Styled.Icon>
            </Styled.Status>
            { conn.notResponding
              ? (
                <Styled.ClientNotRespondingText>
                  {intl.formatMessage(intlMessages.clientNotResponding)}
                </Styled.ClientNotRespondingText>
              ) : null }
          </Styled.Left>
          <Styled.Right>
            <Styled.Time>
              <time dateTime={dateTime}>
                <FormattedTime value={dateTime} />
              </time>
            </Styled.Time>
          </Styled.Right>
        </Styled.Item>
      );
    });
  }

  renderDataSaving() {
    const {
      intl,
      dataSaving,
    } = this.props;

    const {
      viewParticipantsWebcams,
      viewScreenshare,
    } = dataSaving;

    return (
      <Styled.DataSaving>
        <Styled.Description>
          {intl.formatMessage(intlMessages.dataSaving)}
        </Styled.Description>

        <Styled.Row>
          <Styled.Col aria-hidden="true">
            <Styled.FormElement>
              <Styled.Label>
                {intl.formatMessage(intlMessages.webcam)}
              </Styled.Label>
            </Styled.FormElement>
          </Styled.Col>
          <Styled.Col>
            <Styled.FormElementRight>
              {this.displaySettingsStatus(viewParticipantsWebcams)}
              <Switch
                icons={false}
                defaultChecked={viewParticipantsWebcams}
                onChange={() => this.handleDataSavingChange('viewParticipantsWebcams')}
                ariaLabelledBy="webcam"
                ariaLabel={intl.formatMessage(intlMessages.webcam)}
                data-test="dataSavingWebcams"
                showToggleLabel={false}
              />
            </Styled.FormElementRight>
          </Styled.Col>
        </Styled.Row>

        <Styled.Row>
          <Styled.Col aria-hidden="true">
            <Styled.FormElement>
              <Styled.Label>
                {intl.formatMessage(intlMessages.screenshare)}
              </Styled.Label>
            </Styled.FormElement>
          </Styled.Col>
          <Styled.Col>
            <Styled.FormElementRight>
              {this.displaySettingsStatus(viewScreenshare)}
              <Switch
                icons={false}
                defaultChecked={viewScreenshare}
                onChange={() => this.handleDataSavingChange('viewScreenshare')}
                ariaLabelledBy="screenshare"
                ariaLabel={intl.formatMessage(intlMessages.screenshare)}
                data-test="dataSavingScreenshare"
                showToggleLabel={false}
              />
            </Styled.FormElementRight>
          </Styled.Col>
        </Styled.Row>
      </Styled.DataSaving>
    );
  }

  /**
   * Render network data , containing information abount current upload and
   * download rates
   * @return {Object} The component to be renderized.
   */
  renderNetworkData() {
    const { enableNetworkStats } = Meteor.settings.public.app;

    if (!enableNetworkStats) {
      return null;
    }

    const {
      audioUploadLabel,
      audioDownloadLabel,
      videoUploadLabel,
      videoDownloadLabel,
    } = this;

    const { intl, closeModal } = this.props;

    const { networkData, dataSaving, dataPage } = this.state;

    const {
      audioCurrentUploadRate,
      audioCurrentDownloadRate,
      jitter,
      packetsLost,
      transportStats,
    } = networkData.audio;

    const {
      videoCurrentUploadRate,
      videoCurrentDownloadRate,
    } = networkData.video;

    let isUsingTurn = '--';

    if (transportStats) {
      switch (transportStats.isUsingTurn) {
        case true:
          isUsingTurn = intl.formatMessage(intlMessages.yes);
          break;
        case false:
          isUsingTurn = intl.formatMessage(intlMessages.no);
          break;
        default:
          break;
      }
    }

    return (
      <Styled.NetworkDataContainer
        data-test="networkDataContainer"
        tabIndex={0}
      >
        <Styled.HelperWrapper>
          <Styled.Helper>
            <ConnectionStatusHelper closeModal={() => closeModal(dataSaving, intl)} />
          </Styled.Helper>
        </Styled.HelperWrapper>
        <Styled.NetworkDataContent>
          <Styled.DataColumn>
            <Styled.NetworkData>
              <div>{`${audioUploadLabel}`}</div>
              <div>{`${audioCurrentUploadRate}k ↑`}</div>
            </Styled.NetworkData>
            <Styled.NetworkData>
              <div>{`${videoUploadLabel}`}</div>
              <div>{`${videoCurrentUploadRate}k ↑`}</div>
            </Styled.NetworkData>
            <Styled.NetworkData>
              <div>{`${intl.formatMessage(intlMessages.jitter)}`}</div>
              <div>{`${jitter} ms`}</div>
            </Styled.NetworkData>
            <Styled.NetworkData>
              <div>{`${intl.formatMessage(intlMessages.usingTurn)}`}</div>
              <div>{`${isUsingTurn}`}</div>
            </Styled.NetworkData>
          </Styled.DataColumn>

          <Styled.DataColumn>
            <Styled.NetworkData>
              <div>{`${audioDownloadLabel}`}</div>
              <div>{`${audioCurrentDownloadRate}k ↓`}</div>
            </Styled.NetworkData>
            <Styled.NetworkData>
              <div>{`${videoDownloadLabel}`}</div>
              <div>{`${videoCurrentDownloadRate}k ↓`}</div>
            </Styled.NetworkData>
            <Styled.NetworkData>
              <div>{`${intl.formatMessage(intlMessages.lostPackets)}`}</div>
              <div>{`${packetsLost}`}</div>
            </Styled.NetworkData>
            <Styled.NetworkData invisible>
              <div>Content Hidden</div>
              <div>0</div>
            </Styled.NetworkData>
          </Styled.DataColumn>
        </Styled.NetworkDataContent>
      </Styled.NetworkDataContainer>
    );
  }

  /**
   * Renders the clipboard's copy button, for network stats.
   * @return {Object} - The component to be renderized
   */
  renderCopyDataButton() {
    const { enableCopyNetworkStatsButton } = Meteor.settings.public.app;

    if (!enableCopyNetworkStatsButton) {
      return null;
    }

    const { hasNetworkData, copyButtonText } = this.state;
    return (
      <Styled.CopyContainer aria-live="polite">
        <Styled.Copy
          disabled={!hasNetworkData}
          role="button"
	        data-test="copyStats"
          onClick={this.copyNetworkData.bind(this)}
          onKeyPress={this.copyNetworkData.bind(this)}
          tabIndex={0}
        >
          {copyButtonText}
        </Styled.Copy>
      </Styled.CopyContainer>
    );
  }

  render() {
    const {
      closeModal,
      intl,
    } = this.props;

    const { dataSaving, selectedTab } = this.state;

    return (
      <Styled.ConnectionStatusModal
        onRequestClose={() => closeModal(dataSaving, intl)}
        hideBorder
        contentLabel={intl.formatMessage(intlMessages.ariaTitle)}
        data-test="connectionStatusModal"
      >
        <Styled.Container>
          <Styled.Header>
            <Styled.Title>
              {intl.formatMessage(intlMessages.title)}
            </Styled.Title>
          </Styled.Header>

          <Styled.ConnectionTabs
            onSelect={this.handleSelectTab}
            selectedIndex={selectedTab}
          >
            <Styled.ConnectionTabList>
              <Styled.ConnectionTabSelector selectedClassName="is-selected">
                <span id="connection-status-tab">{intl.formatMessage(intlMessages.title)}</span>
              </Styled.ConnectionTabSelector>
              <Styled.ConnectionTabSelector selectedClassName="is-selected">
                <span id="my-logs-tab">{intl.formatMessage(intlMessages.myLogs)}</span>
              </Styled.ConnectionTabSelector>
              {Service.isModerator()
                && (
                  <Styled.ConnectionTabSelector selectedClassName="is-selected">
                    <span id="session-logs-tab">{intl.formatMessage(intlMessages.sessionLogs)}</span>
                  </Styled.ConnectionTabSelector>
                )
              }
            </Styled.ConnectionTabList>
            <Styled.ConnectionTabPanel selectedClassName="is-selected">
              <div>
                {this.renderNetworkData()}
                {this.renderCopyDataButton()}
              </div>
            </Styled.ConnectionTabPanel>
            <Styled.ConnectionTabPanel selectedClassName="is-selected">
                <div>{this.renderConnections()}</div>
            </Styled.ConnectionTabPanel>
            {Service.isModerator()
              && (
                <Styled.ConnectionTabPanel selectedClassName="is-selected">
                  <div>{this.renderConnections()}</div>
                </Styled.ConnectionTabPanel>
              )
            }
          </Styled.ConnectionTabs>
        </Styled.Container>
      </Styled.ConnectionStatusModal>
    );
  }
}

ConnectionStatusComponent.propTypes = propTypes;

export default injectIntl(ConnectionStatusComponent);<|MERGE_RESOLUTION|>--- conflicted
+++ resolved
@@ -342,13 +342,8 @@
     if (isConnectionStatusEmpty(connectionStatus)) return this.renderEmpty();
 
     let connections = connectionStatus;
-<<<<<<< HEAD
-    if (selectedTab === '2') {
-      connections = connections.filter((conn) => conn.you);
-=======
     if (selectedTab === 1) {
       connections = connections.filter(conn => conn.you);
->>>>>>> 69ee0120
       if (isConnectionStatusEmpty(connections)) return this.renderEmpty();
     }
 
