--- conflicted
+++ resolved
@@ -2,13 +2,9 @@
 import { withModalMounter } from '/imports/ui/components/modal/service';
 import { withTracker } from 'meteor/react-meteor-data';
 import deviceInfo from '/imports/utils/deviceInfo';
-<<<<<<< HEAD
-=======
-import getFromUserSettings from '/imports/ui/services/users-settings';
 import Users from '/imports/api/users';
 import Meetings from '/imports/api/meetings';
 import Auth from '/imports/ui/services/auth';
->>>>>>> 54fe878a
 import Service from './service';
 import VideoPreview from './component';
 import VideoService from '../video-provider/service';
@@ -32,20 +28,17 @@
 };
 
 export default withModalMounter(withTracker(({ mountModal, fromInterface }) => ({
-  startSharing: deviceId => {
+  startSharing: (deviceId) => {
     mountModal(null);
     VideoService.joinVideo(deviceId);
   },
-  stopSharing: deviceId => {
+  stopSharing: (deviceId) => {
     mountModal(null);
     const stream = VideoService.getMyStream(deviceId);
     if (stream) VideoService.stopVideo(stream);
   },
-<<<<<<< HEAD
   sharedDevices: VideoService.getSharedDevices(),
-=======
   isCamLocked: isCamLocked(),
->>>>>>> 54fe878a
   closeModal: () => mountModal(null),
   changeWebcam: deviceId => Service.changeWebcam(deviceId),
   webcamDeviceId: Service.webcamDeviceId(),
