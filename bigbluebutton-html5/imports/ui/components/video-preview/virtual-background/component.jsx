--- conflicted
+++ resolved
@@ -10,6 +10,7 @@
   getVirtualBackgroundThumbnail,
   isVirtualBackgroundSupported,
 } from '/imports/ui/services/virtual-background/service';
+import { capitalizeFirstLetter } from '/imports/utils/string-utils';
 
 const propTypes = {
   intl: PropTypes.shape({
@@ -156,14 +157,8 @@
           <>
             <Styled.ThumbnailButton
               style={{ backgroundImage: `url('${getVirtualBackgroundThumbnail(BLUR_FILENAME)}')` }}
-<<<<<<< HEAD
-              className={thumbnailStyles.join(' ')}
-              aria-label={intl.formatMessage(intlMessages.blurLabel)}
-              label={intl.formatMessage(intlMessages.blurLabel))}
-=======
               aria-label={EFFECT_TYPES.BLUR_TYPE}
               label={capitalizeFirstLetter(EFFECT_TYPES.BLUR_TYPE)}
->>>>>>> 0ba4c1c8
               aria-describedby={`vr-cam-btn-blur`}
               tabIndex={disabled ? -1 : 0}
               hideLabel
