--- conflicted
+++ resolved
@@ -12,17 +12,14 @@
 } from '/imports/ui/services/virtual-background/service';
 import { CustomVirtualBackgroundsContext } from './context';
 import VirtualBgService from '/imports/ui/components/video-preview/virtual-background/service';
-<<<<<<< HEAD
 import logger from '/imports/startup/client/logger';
 import withFileReader from '/imports/ui/components/common/file-reader/component';
-
-const { MIME_TYPES_ALLOWED, MAX_FILE_SIZE } = VirtualBgService;
-=======
 import Skeleton, { SkeletonTheme } from 'react-loading-skeleton';
 import 'react-loading-skeleton/dist/skeleton.css';
 import Settings from '/imports/ui/services/settings';
 import { isCustomVirtualBackgroundsEnabled } from '/imports/ui/services/features';
->>>>>>> 01ba2a27
+
+const { MIME_TYPES_ALLOWED, MAX_FILE_SIZE } = VirtualBgService;
 
 const propTypes = {
   intl: PropTypes.shape({
@@ -214,11 +211,14 @@
   const handleCustomBgChange = (event) => {
     const file = event.target.files[0];
 
-<<<<<<< HEAD
     const onSuccess = (background) => {
       dispatch({
         type: 'new',
-        background,
+        background: {
+          ...background,
+          custom: true,
+          lastActivityDate: Date.now(),
+        },
       });
     };
 
@@ -234,25 +234,6 @@
 
     readFile(file, onSuccess, onError);
   };
-=======
-    readFile(
-      file,
-      (background) => {
-        dispatch({
-          type: 'new',
-          background: {
-            ...background,
-            custom: true,
-            lastActivityDate: Date.now(),
-          },
-        });
-      },
-      (error) => {
-        // Add some logging, notification, etc.
-      }
-    );
-  }
->>>>>>> 01ba2a27
 
   const renderThumbnailSelector = () => {
     const disabled = locked || !isVirtualBackgroundSupported();
