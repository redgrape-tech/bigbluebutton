import PropTypes from 'prop-types';
import React, { Component } from 'react';
import {
  defineMessages, injectIntl, FormattedMessage,
} from 'react-intl';
import Button from '/imports/ui/components/button/component';
import VirtualBgSelector from '/imports/ui/components/video-preview/virtual-background/component'
import logger from '/imports/startup/client/logger';
import Modal from '/imports/ui/components/modal/simple/component';
import browserInfo from '/imports/utils/browserInfo';
import cx from 'classnames';
import PreviewService from './service';
import VideoService from '../video-provider/service';
import { styles } from './styles';
import deviceInfo from '/imports/utils/deviceInfo';
import MediaStreamUtils from '/imports/utils/media-stream-utils';
import { notify } from '/imports/ui/services/notification';
import {
  EFFECT_TYPES,
  SHOW_THUMBNAILS,
  setSessionVirtualBackgroundInfo,
  isVirtualBackgroundEnabled,
  getSessionVirtualBackgroundInfo,
} from '/imports/ui/services/virtual-background/service'

const VIEW_STATES = {
  finding: 'finding',
  found: 'found',
  error: 'error',
};

const propTypes = {
  intl: PropTypes.object.isRequired,
  closeModal: PropTypes.func.isRequired,
  startSharing: PropTypes.func.isRequired,
  stopSharing: PropTypes.func.isRequired,
  resolve: PropTypes.func,
  hasVideoStream: PropTypes.bool.isRequired,
  webcamDeviceId: PropTypes.string,
  sharedDevices: PropTypes.arrayOf(PropTypes.string),
};

const defaultProps = {
  resolve: null,
  webcamDeviceId: null,
  sharedDevices: [],
};

const intlMessages = defineMessages({
  webcamSettingsTitle: {
    id: 'app.videoPreview.webcamSettingsTitle',
    description: 'Title for the video preview modal',
  },
  closeLabel: {
    id: 'app.videoPreview.closeLabel',
    description: 'Close button label',
  },
  webcamPreviewLabel: {
    id: 'app.videoPreview.webcamPreviewLabel',
    description: 'Webcam preview label',
  },
  cameraLabel: {
    id: 'app.videoPreview.cameraLabel',
    description: 'Camera dropdown label',
  },
  qualityLabel: {
    id: 'app.videoPreview.profileLabel',
    description: 'Quality dropdown label',
  },
  low: {
    id: 'app.videoPreview.quality.low',
    description: 'Low quality option label',
  },
  medium: {
    id: 'app.videoPreview.quality.medium',
    description: 'Medium quality option label',
  },
  high: {
    id: 'app.videoPreview.quality.high',
    description: 'High quality option label',
  },
  hd: {
    id: 'app.videoPreview.quality.hd',
    description: 'High definition option label',
  },
  cancelLabel: {
    id: 'app.videoPreview.cancelLabel',
    description: 'Cancel button label',
  },
  startSharingLabel: {
    id: 'app.videoPreview.startSharingLabel',
    description: 'Start sharing button label',
  },
  stopSharingLabel: {
    id: 'app.videoPreview.stopSharingLabel',
    description: 'Stop sharing button label',
  },
  stopSharingAllLabel: {
    id: 'app.videoPreview.stopSharingAllLabel',
    description: 'Stop sharing all button label',
  },
  sharedCameraLabel: {
    id: 'app.videoPreview.sharedCameraLabel',
    description: 'Already Shared camera label',
  },
  findingWebcamsLabel: {
    id: 'app.videoPreview.findingWebcamsLabel',
    description: 'Finding webcams label',
  },
  webcamOptionLabel: {
    id: 'app.videoPreview.webcamOptionLabel',
    description: 'Default webcam option label',
  },
  webcamNotFoundLabel: {
    id: 'app.videoPreview.webcamNotFoundLabel',
    description: 'Webcam not found label',
  },
  profileNotFoundLabel: {
    id: 'app.videoPreview.profileNotFoundLabel',
    description: 'Profile not found label',
  },
  permissionError: {
    id: 'app.video.permissionError',
    description: 'Error message for webcam permission',
  },
  AbortError: {
    id: 'app.video.abortError',
    description: 'Some problem occurred which prevented the device from being used',
  },
  OverconstrainedError: {
    id: 'app.video.overconstrainedError',
    description: 'No candidate devices which met the criteria requested',
  },
  SecurityError: {
    id: 'app.video.securityError',
    description: 'Media support is disabled on the Document',
  },
  TypeError: {
    id: 'app.video.typeError',
    description: 'List of constraints specified is empty, or has all constraints set to false',
  },
  NotFoundError: {
    id: 'app.video.notFoundError',
    description: 'error message when can not get webcam video',
  },
  NotAllowedError: {
    id: 'app.video.notAllowed',
    description: 'error message when webcam had permission denied',
  },
  NotSupportedError: {
    id: 'app.video.notSupportedError',
    description: 'error message when origin do not have ssl valid',
  },
  NotReadableError: {
    id: 'app.video.notReadableError',
    description: 'error message When the webcam is being used by other software',
  },
  TimeoutError: {
    id: 'app.video.timeoutError',
    description: 'error message when promise did not return',
  },
  iOSError: {
    id: 'app.audioModal.iOSBrowser',
    description: 'Audio/Video Not supported warning',
  },
  iOSErrorDescription: {
    id: 'app.audioModal.iOSErrorDescription',
    description: 'Audio/Video not supported description',
  },
  iOSErrorRecommendation: {
    id: 'app.audioModal.iOSErrorRecommendation',
    description: 'Audio/Video recommended action',
  },
  genericError: {
    id: 'app.video.genericError',
    description: 'error message for when the webcam sharing fails with unknown error',
  },
  virtualBgGenericError: {
    id: 'app.video.virtualBackground.genericError',
    description: 'Failed to apply camera effect',
  },
});

class VideoPreview extends Component {
  constructor(props) {
    super(props);

    const {
      webcamDeviceId,
    } = props;

    this.handleProceed = this.handleProceed.bind(this);
    this.handleStartSharing = this.handleStartSharing.bind(this);
    this.handleStopSharing = this.handleStopSharing.bind(this);
    this.handleStopSharingAll = this.handleStopSharingAll.bind(this);
    this.handleSelectWebcam = this.handleSelectWebcam.bind(this);
    this.handleSelectProfile = this.handleSelectProfile.bind(this);
    this.handleVirtualBgSelected = this.handleVirtualBgSelected.bind(this);

    this._isMounted = false;

    this.state = {
      webcamDeviceId,
      availableWebcams: null,
      selectedProfile: null,
      isStartSharingDisabled: true,
      viewState: VIEW_STATES.finding,
      deviceError: null,
      previewError: null,
    };
  }

  set currentVideoStream (bbbVideoStream) {
    this._currentVideoStream = bbbVideoStream;
  }

  get currentVideoStream () {
    return this._currentVideoStream;
  }

  componentDidMount() {
    const {
      webcamDeviceId,
    } = this.props;

    this._isMounted = true;

    if (deviceInfo.hasMediaDevices) {
      navigator.mediaDevices.enumerateDevices().then((devices) => {
        VideoService.updateNumberOfDevices(devices);
        // Video preview skip is activated, short circuit via a simpler procedure
        if (PreviewService.getSkipVideoPreview()) return this.skipVideoPreview();
        // Late enumerateDevices resolution, stop.
        if (!this._isMounted) return;

        let {
          webcams,
          areLabelled,
          areIdentified
        } = PreviewService.digestVideoDevices(devices, webcamDeviceId);

        logger.debug({
          logCode: 'video_preview_enumerate_devices',
          extraInfo: {
            devices,
            webcams,
          },
        }, `Enumerate devices came back. There are ${devices.length} devices and ${webcams.length} are video inputs`);

        if (webcams.length > 0) {
          this.getInitialCameraStream(webcams[0].deviceId)
            .then(async () => {
              // Late gUM resolve, stop.
              if (!this._isMounted) return;

<<<<<<< HEAD
              // set webcam
              devices.forEach((device) => {
                // Avoid duplicated devices
                const found = webcams.find((d) => d.deviceId === device.deviceId);
                if (device.kind === 'videoinput' && !found) {
                  webcams.push(device);
                  if (!initialDeviceId
                    || (webcamDeviceId && webcamDeviceId === device.deviceId)
                    || device.deviceId === firstAllowedDeviceId) {
                    initialDeviceId = device.deviceId;
                  }
                }
              });

              logger.debug({
                logCode: 'video_preview_enumerate_devices',
                extraInfo: {
                  devices,
                  webcams,
                },
              }, `Enumerate devices came back. There are ${devices.length} devices and ${webcams.length} are video inputs`);

              if (initialDeviceId) {
                this.setState({
                  availableWebcams: webcams,
                });
                this.displayInitialPreview(initialDeviceId);
=======
              if (!areLabelled || !areIdentified) {
                // If they aren't labelled or have nullish deviceIds, run
                // enumeration again and get their full versions
                // Why: fingerprinting countermeasures obfuscate those when
                // no permission was granted via gUM
                try {
                  const newDevices = await navigator.mediaDevices.enumerateDevices();
                  webcams = PreviewService.digestVideoDevices(newDevices, webcamDeviceId).webcams;
                } catch (error) {
                  // Not a critical error beucase it should only affect UI; log it
                  // and go ahead
                  logger.error({
                    logCode: 'video_preview_enumerate_relabel_failure',
                    extraInfo: {
                      errorName: error.name, errorMessage: error.message,
                    },
                  }, 'enumerateDevices for relabelling failed');
                }
>>>>>>> f64429cb
              }

              this.setState({
                availableWebcams: webcams,
                viewState: VIEW_STATES.found,
              });
              this.displayPreview();
            });
        } else {
          // There were no webcams coming from enumerateDevices. Throw an error.
          const noWebcamsError = new Error('NotFoundError');
          this.handleDeviceError('enumerate', noWebcamsError, ': no webcams found');
        }
      }).catch((error) => {
        // enumerateDevices failed
        this.handleDeviceError('enumerate', error, 'enumerating devices');
      });
    } else {
      // Top-level navigator.mediaDevices is not supported.
      // The session went through the version checking, but somehow ended here.
      // Nothing we can do.
      const error = new Error('NotSupportedError');
      this.handleDeviceError('mount', error, ': navigator.mediaDevices unavailable');
    }
  }

  componentWillUnmount() {
    const { webcamDeviceId } = this.state;
    PreviewService.terminateCameraStream(this.currentVideoStream, webcamDeviceId);
    this.cleanupStreamAndVideo();
    this._isMounted = false;
  }

<<<<<<< HEAD
  stopTracks() {
    // console.log("in stop tracks");
    if (this.deviceStream) {
      // console.log("stopping tracks");
      this.deviceStream.getTracks().forEach((track) => {
        // console.log("found track to stop");
        track.stop();
      });
=======
  handleSelectWebcam(event) {
    const webcamValue = event.target.value;

    this.getInitialCameraStream(webcamValue).then(() => {
      this.displayPreview();
    });
  }

  // Resolves into true if the background switch is successful, false otherwise
  handleVirtualBgSelected(type, name) {
    if (type !== EFFECT_TYPES.NONE_TYPE) {
      return this.startVirtualBackground(this.currentVideoStream, type, name);
    } else {
      this.stopVirtualBackground(this.currentVideoStream);
      return Promise.resolve(true);
>>>>>>> f64429cb
    }
  }

  stopVirtualBackground(bbbVideoStream) {
    if (bbbVideoStream) {
      bbbVideoStream.stopVirtualBackground();
      this.displayPreview();
    }
  }

  startVirtualBackground(bbbVideoStream, type, name) {
    this.setState({ isStartSharingDisabled: true });

    if (bbbVideoStream == null) return Promise.resolve(false);

    return bbbVideoStream.startVirtualBackground(type, name).then(() => {
      this.displayPreview();
      return true;
    }).catch(error => {
      this.handleVirtualBgError(error, type, name);
      return false;
    }).finally(() => {
      this.setState({ isStartSharingDisabled: false });
    });
  }

  handleSelectProfile(event) {
    const profileValue = event.target.value;
    const { webcamDeviceId } = this.state;

<<<<<<< HEAD
    const selectedProfile = CAMERA_PROFILES.find((profile) => profile.id === profileValue);

    this.displayPreview(webcamDeviceId, selectedProfile);
=======
    const selectedProfile = PreviewService.getCameraProfile(profileValue);
    this.getCameraStream(webcamDeviceId, selectedProfile).then(() => {
      this.displayPreview();
    });
>>>>>>> f64429cb
  }

  handleStartSharing() {
    const { resolve, startSharing } = this.props;
    const { webcamDeviceId } = this.state;
    // Only streams that will be shared should be stored in the service.  // If the store call returns false, we're duplicating stuff. So clean this one
    // up because it's an impostor.
    if(!PreviewService.storeStream(webcamDeviceId, this.currentVideoStream)) {
      this.currentVideoStream.stop();
    }

    // Update this session's virtual camera effect information if it's enabled
    setSessionVirtualBackgroundInfo(
      this.currentVideoStream.virtualBgType,
      this.currentVideoStream.virtualBgName,
    );
    this.cleanupStreamAndVideo();
    startSharing(webcamDeviceId);
    if (resolve) resolve();
  }

  handleStopSharing() {
    const { resolve, stopSharing } = this.props;
    const { webcamDeviceId } = this.state;
    PreviewService.deleteStream(webcamDeviceId);
    stopSharing(webcamDeviceId);
    this.cleanupStreamAndVideo();
    if (resolve) resolve();
  }

  handleStopSharingAll() {
    const { resolve, stopSharing } = this.props;
    stopSharing();
    if (resolve) resolve();
  }

  handleProceed() {
    const { resolve, closeModal } = this.props;
    const { webcamDeviceId } = this.state;

    PreviewService.terminateCameraStream(this.currentVideoStream, webcamDeviceId);
    closeModal();
    if (resolve) resolve();
  }

  handlePreviewError(logCode, error, description) {
    logger.warn({
      logCode: `video_preview_${logCode}_error`,
      extraInfo: {
        errorName: error.name,
        errorMessage: error.message,
      },
    }, `Error ${description}`);
    this.setState({
      previewError: this.handleGUMError(error),
    });
  }

  handleDeviceError(logCode, error, description) {
    logger.warn({
      logCode: `video_preview_${logCode}_error`,
      extraInfo: {
        errorName: error.name,
        errorMessage: error.message,
      },
    }, `Error ${description}`);
    this.setState({
      viewState: VIEW_STATES.error,
      deviceError: this.handleGUMError(error),
    });
  }

  handleGUMError(error) {
    const { intl } = this.props;

    logger.error({
      logCode: 'video_preview_gum_failure',
      extraInfo: {
        errorName: error.name, errorMessage: error.message,
      },
    }, 'getUserMedia failed in video-preview');

    const intlError = intlMessages[error.name] || intlMessages[error.message];
    if (intlError) {
      return intl.formatMessage(intlError);
    }

    return intl.formatMessage(intlMessages.genericError,
      { 0: `${error.name}: ${error.message}` });
  }

<<<<<<< HEAD
  displayInitialPreview(deviceId) {
    const { changeWebcam } = this.props;
    const availableProfiles = CAMERA_PROFILES.filter((p) => !p.hidden);
=======
  cleanupStreamAndVideo() {
    this.currentVideoStream = null;
    if (this.video) this.video.srcObject = null;
  }
>>>>>>> f64429cb

  handleVirtualBgError(error, type, name) {
    const { intl } = this.props;
    logger.error({
      logCode: `video_preview_virtualbg_error`,
      extraInfo: {
        errorName: error.name,
        errorMessage: error.message,
        virtualBgType: type,
        virtualBgName: name,
      },
    }, `Failed to toggle virtual background: ${error.message}`);

<<<<<<< HEAD
    if (availableProfiles.length > 0) {
      const defaultProfile = availableProfiles.find((profile) => profile.id === this.userParameterProfile)
        || availableProfiles.find((profile) => profile.default)
        || availableProfiles[0];
      this.displayPreview(deviceId, defaultProfile);
    }
=======
    notify(intl.formatMessage(intlMessages.virtualBgGenericError), 'error', 'video');
>>>>>>> f64429cb
  }

  updateDeviceId (deviceId) {
    let actualDeviceId = deviceId;

    if (!actualDeviceId && this.currentVideoStream) {
      actualDeviceId = MediaStreamUtils.extractVideoDeviceId(this.currentVideoStream.mediaStream);
    }

    this.setState({ webcamDeviceId: actualDeviceId, });
    PreviewService.changeWebcam(actualDeviceId);
  }

  getInitialCameraStream(deviceId) {
    const defaultProfile = PreviewService.getDefaultProfile();

    return this.getCameraStream(deviceId, defaultProfile).then(() => {
      this.updateDeviceId(deviceId);
    });
  }

  getCameraStream(deviceId, profile) {
    const { webcamDeviceId } = this.state;

    this.setState({
      selectedProfile: profile.id,
      isStartSharingDisabled: true,
      previewError: undefined,
    });

    PreviewService.changeProfile(profile.id);
    PreviewService.terminateCameraStream(this.currentVideoStream, webcamDeviceId);
    this.cleanupStreamAndVideo();

    // The return of doGUM is an instance of BBBVideoStream (a thin wrapper over a MediaStream)
    return PreviewService.doGUM(deviceId, profile).then((bbbVideoStream) => {
      // Late GUM resolve, clean up tracks, stop.
      if (!this._isMounted) return PreviewService.terminateCameraStream(bbbVideoStream, deviceId);

      this.currentVideoStream = bbbVideoStream;
      this.setState({
        isStartSharingDisabled: false,
      });
    }).catch((error) => {
      // When video preview is set to skip, we need some way to bubble errors
      // up to users; so re-throw the error
      if (!PreviewService.getSkipVideoPreview()) {
        this.handlePreviewError('do_gum_preview', error, 'displaying final selection');
      } else {
        throw error;
      }
    });
  }

  displayPreview() {
    if (this.currentVideoStream && this.video) {
      this.video.srcObject = this.currentVideoStream.mediaStream;
    }
  }

  skipVideoPreview() {
    this.getInitialCameraStream().then(() => {
      this.handleStartSharing();
    }).catch(error => {
      this.cleanupStreamAndVideo();
      notify(this.handleGUMError(error), 'error', 'video');
    });
  }

  supportWarning() {
    const { intl } = this.props;

    return (
      <div>
        <div className={styles.warning}>!</div>
        <h4 className={styles.main}>{intl.formatMessage(intlMessages.iOSError)}</h4>
        <div className={styles.text}>{intl.formatMessage(intlMessages.iOSErrorDescription)}</div>
        <div className={styles.text}>
          {intl.formatMessage(intlMessages.iOSErrorRecommendation)}
        </div>
      </div>
    );
  }

  getFallbackLabel(webcam, index) {
    const { intl } = this.props;
    return `${intl.formatMessage(intlMessages.cameraLabel)} ${index}`
  }

  renderDeviceSelectors() {
    const {
      intl,
      sharedDevices,
    } = this.props;

    const {
      webcamDeviceId,
      availableWebcams,
      selectedProfile,
    } = this.state;

    const shared = sharedDevices.includes(webcamDeviceId);

    return (
      <div className={styles.col}>
        <label className={styles.label} htmlFor="setCam">
          {intl.formatMessage(intlMessages.cameraLabel)}
        </label>
        { availableWebcams && availableWebcams.length > 0
          ? (
            <select
              id="setCam"
              value={webcamDeviceId || ''}
              className={styles.select}
              onChange={this.handleSelectWebcam}
            >
<<<<<<< HEAD
              {availableWebcams.map((webcam) => (
=======
              {availableWebcams.map((webcam, index) => (
>>>>>>> f64429cb
                <option key={webcam.deviceId} value={webcam.deviceId}>
                  {webcam.label || this.getFallbackLabel(webcam, index)}
                </option>
              ))}
            </select>
          )
          : (
            <span>
              {intl.formatMessage(intlMessages.webcamNotFoundLabel)}
            </span>
          )}
        { shared
          ? (
            <span className={styles.label}>
              {intl.formatMessage(intlMessages.sharedCameraLabel)}
            </span>
          )
          : (
            <>
              <label className={styles.label} htmlFor="setQuality">
                {intl.formatMessage(intlMessages.qualityLabel)}
              </label>
              {PreviewService.PREVIEW_CAMERA_PROFILES.length > 0
                ? (
                  <select
                    id="setQuality"
                    value={selectedProfile || ''}
                    className={styles.select}
                    onChange={this.handleSelectProfile}
                  >
                    {PreviewService.PREVIEW_CAMERA_PROFILES.map((profile) => {
                      const label = intlMessages[`${profile.id}`]
                        ? intl.formatMessage(intlMessages[`${profile.id}`])
                        : profile.name;

                      return (
                        <option key={profile.id} value={profile.id}>
                          {`${label}`}
                        </option>
                      );
                    })}
                  </select>
                )
                : (
                  <span>
                    {intl.formatMessage(intlMessages.profileNotFoundLabel)}
                  </span>
<<<<<<< HEAD
                )}
            </span>
          )}
=======
                )
              }
            </>
          )
        }
        {isVirtualBackgroundEnabled() && this.renderVirtualBgSelector()}
>>>>>>> f64429cb
      </div>
    );
  }

  renderVirtualBgSelector() {
    const { isStartSharingDisabled } = this.state;
    const initialVirtualBgState = this.currentVideoStream ? {
      type: this.currentVideoStream.virtualBgType,
      name: this.currentVideoStream.virtualBgName
    } : getSessionVirtualBackgroundInfo();

    return (
      <VirtualBgSelector
        handleVirtualBgSelected={this.handleVirtualBgSelected}
        locked={isStartSharingDisabled}
        showThumbnails={SHOW_THUMBNAILS}
        initialVirtualBgState={initialVirtualBgState}
      />
    );
  }

  renderContent() {
    const {
      intl,
    } = this.props;

    const {
      viewState,
      deviceError,
      previewError,
    } = this.state;

    switch (viewState) {
      case VIEW_STATES.finding:
        return (
          <div className={styles.content}>
            <div className={styles.videoCol}>
              <div>
                <span>{intl.formatMessage(intlMessages.findingWebcamsLabel)}</span>
                <span className={styles.fetchingAnimation} />
              </div>
            </div>
          </div>
        );
      case VIEW_STATES.error:
        return (
          <div className={styles.content}>
            <div className={styles.videoCol}><div>{deviceError}</div></div>
          </div>
        );
      case VIEW_STATES.found:
      default:
        return (
          <div className={styles.content}>
            <div className={styles.videoCol}>
              {
                previewError
                  ? (
                    <div>{previewError}</div>
                  )
                  : (
                    <video
                      id="preview"
                      data-test={VideoService.mirrorOwnWebcam() ? 'mirroredVideoPreview' : 'videoPreview'}
                      className={cx({
                        [styles.preview]: true,
                        [styles.mirroredVideo]: VideoService.mirrorOwnWebcam(),
                      })}
                      ref={(ref) => { this.video = ref; }}
                      autoPlay
                      playsInline
                      muted
                    />
                  )
              }
            </div>
            {this.renderDeviceSelectors()}
          </div>
        );
    }
  }

  renderModalContent() {
    const {
      intl,
      sharedDevices,
      hasVideoStream,
    } = this.props;

    const {
      isStartSharingDisabled,
      webcamDeviceId,
      deviceError,
      previewError,
    } = this.state;
    const shouldDisableButtons = PreviewService.getSkipVideoPreview() && !(deviceError || previewError);

    const shared = sharedDevices.includes(webcamDeviceId);

    const { isIe } = browserInfo;

    return (
      <div>
        {isIe ? (
          <p className={styles.browserWarning}>
            <FormattedMessage
              id="app.audioModal.unsupportedBrowserLabel"
              description="Warning when someone joins with a browser that isnt supported"
              values={{
                0: <a href="https://www.google.com/chrome/">Chrome</a>,
                1: <a href="https://getfirefox.com">Firefox</a>,
              }}
            />
          </p>
        ) : null}
        <div className={styles.title}>
          {intl.formatMessage(intlMessages.webcamSettingsTitle)}
        </div>

        {this.renderContent()}

        <div className={styles.footer}>
          {hasVideoStream
            ? (
              <div className={styles.extraActions}>
                <Button
                  color="danger"
                  label={intl.formatMessage(intlMessages.stopSharingAllLabel)}
                  onClick={this.handleStopSharingAll}
                  disabled={shouldDisableButtons}
                />
              </div>
            )
            : null}
          <div className={styles.actions}>
            <Button
              label={intl.formatMessage(intlMessages.cancelLabel)}
              onClick={this.handleProceed}
              disabled={shouldDisableButtons}
            />
            <Button
              data-test="startSharingWebcam"
              color={shared ? 'danger' : 'primary'}
              label={intl.formatMessage(shared ? intlMessages.stopSharingLabel : intlMessages.startSharingLabel)}
              onClick={shared ? this.handleStopSharing : this.handleStartSharing}
              disabled={isStartSharingDisabled || isStartSharingDisabled === null || shouldDisableButtons}
            />
          </div>
        </div>
      </div>
    );
  }

  render() {
    const {
      intl,
      isCamLocked,
    } = this.props;

    if (isCamLocked === true) {
      this.handleProceed();
      return null;
    }

    if (PreviewService.getSkipVideoPreview()) {
      return null;
    }

    const {
      deviceError,
      previewError,
    } = this.state;

    const allowCloseModal = !!(deviceError || previewError) || !PreviewService.getSkipVideoPreview();

    return (
      <Modal
        overlayClassName={styles.overlay}
        className={styles.modal}
        onRequestClose={this.handleProceed}
        hideBorder
        contentLabel={intl.formatMessage(intlMessages.webcamSettingsTitle)}
        shouldShowCloseButton={allowCloseModal}
        shouldCloseOnOverlayClick={allowCloseModal}
      >
        {deviceInfo.hasMediaDevices
          ? this.renderModalContent()
          : this.supportWarning()}
      </Modal>
    );
  }
}

VideoPreview.propTypes = propTypes;
VideoPreview.defaultProps = defaultProps;

export default injectIntl(VideoPreview);<|MERGE_RESOLUTION|>--- conflicted
+++ resolved
@@ -253,35 +253,6 @@
               // Late gUM resolve, stop.
               if (!this._isMounted) return;
 
-<<<<<<< HEAD
-              // set webcam
-              devices.forEach((device) => {
-                // Avoid duplicated devices
-                const found = webcams.find((d) => d.deviceId === device.deviceId);
-                if (device.kind === 'videoinput' && !found) {
-                  webcams.push(device);
-                  if (!initialDeviceId
-                    || (webcamDeviceId && webcamDeviceId === device.deviceId)
-                    || device.deviceId === firstAllowedDeviceId) {
-                    initialDeviceId = device.deviceId;
-                  }
-                }
-              });
-
-              logger.debug({
-                logCode: 'video_preview_enumerate_devices',
-                extraInfo: {
-                  devices,
-                  webcams,
-                },
-              }, `Enumerate devices came back. There are ${devices.length} devices and ${webcams.length} are video inputs`);
-
-              if (initialDeviceId) {
-                this.setState({
-                  availableWebcams: webcams,
-                });
-                this.displayInitialPreview(initialDeviceId);
-=======
               if (!areLabelled || !areIdentified) {
                 // If they aren't labelled or have nullish deviceIds, run
                 // enumeration again and get their full versions
@@ -300,7 +271,6 @@
                     },
                   }, 'enumerateDevices for relabelling failed');
                 }
->>>>>>> f64429cb
               }
 
               this.setState({
@@ -334,16 +304,6 @@
     this._isMounted = false;
   }
 
-<<<<<<< HEAD
-  stopTracks() {
-    // console.log("in stop tracks");
-    if (this.deviceStream) {
-      // console.log("stopping tracks");
-      this.deviceStream.getTracks().forEach((track) => {
-        // console.log("found track to stop");
-        track.stop();
-      });
-=======
   handleSelectWebcam(event) {
     const webcamValue = event.target.value;
 
@@ -359,7 +319,6 @@
     } else {
       this.stopVirtualBackground(this.currentVideoStream);
       return Promise.resolve(true);
->>>>>>> f64429cb
     }
   }
 
@@ -390,16 +349,10 @@
     const profileValue = event.target.value;
     const { webcamDeviceId } = this.state;
 
-<<<<<<< HEAD
-    const selectedProfile = CAMERA_PROFILES.find((profile) => profile.id === profileValue);
-
-    this.displayPreview(webcamDeviceId, selectedProfile);
-=======
     const selectedProfile = PreviewService.getCameraProfile(profileValue);
     this.getCameraStream(webcamDeviceId, selectedProfile).then(() => {
       this.displayPreview();
     });
->>>>>>> f64429cb
   }
 
   handleStartSharing() {
@@ -491,16 +444,10 @@
       { 0: `${error.name}: ${error.message}` });
   }
 
-<<<<<<< HEAD
-  displayInitialPreview(deviceId) {
-    const { changeWebcam } = this.props;
-    const availableProfiles = CAMERA_PROFILES.filter((p) => !p.hidden);
-=======
   cleanupStreamAndVideo() {
     this.currentVideoStream = null;
     if (this.video) this.video.srcObject = null;
   }
->>>>>>> f64429cb
 
   handleVirtualBgError(error, type, name) {
     const { intl } = this.props;
@@ -514,16 +461,7 @@
       },
     }, `Failed to toggle virtual background: ${error.message}`);
 
-<<<<<<< HEAD
-    if (availableProfiles.length > 0) {
-      const defaultProfile = availableProfiles.find((profile) => profile.id === this.userParameterProfile)
-        || availableProfiles.find((profile) => profile.default)
-        || availableProfiles[0];
-      this.displayPreview(deviceId, defaultProfile);
-    }
-=======
     notify(intl.formatMessage(intlMessages.virtualBgGenericError), 'error', 'video');
->>>>>>> f64429cb
   }
 
   updateDeviceId (deviceId) {
@@ -640,11 +578,7 @@
               className={styles.select}
               onChange={this.handleSelectWebcam}
             >
-<<<<<<< HEAD
-              {availableWebcams.map((webcam) => (
-=======
               {availableWebcams.map((webcam, index) => (
->>>>>>> f64429cb
                 <option key={webcam.deviceId} value={webcam.deviceId}>
                   {webcam.label || this.getFallbackLabel(webcam, index)}
                 </option>
@@ -692,18 +626,12 @@
                   <span>
                     {intl.formatMessage(intlMessages.profileNotFoundLabel)}
                   </span>
-<<<<<<< HEAD
-                )}
-            </span>
-          )}
-=======
                 )
               }
             </>
           )
         }
         {isVirtualBackgroundEnabled() && this.renderVirtualBgSelector()}
->>>>>>> f64429cb
       </div>
     );
   }
