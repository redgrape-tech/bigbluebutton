import PropTypes from 'prop-types';
import React, { Component } from 'react';
import {
  defineMessages, injectIntl, FormattedMessage,
} from 'react-intl';
import Button from '/imports/ui/components/common/button/component';
import VirtualBgSelector from '/imports/ui/components/video-preview/virtual-background/component'
import logger from '/imports/startup/client/logger';
import browserInfo from '/imports/utils/browserInfo';
import PreviewService from './service';
import VideoService from '../video-provider/service';
import Styled from './styles';
import deviceInfo from '/imports/utils/deviceInfo';
import MediaStreamUtils from '/imports/utils/media-stream-utils';
import { notify } from '/imports/ui/services/notification';
import {
  EFFECT_TYPES,
  SHOW_THUMBNAILS,
  setSessionVirtualBackgroundInfo,
  isVirtualBackgroundEnabled,
  getSessionVirtualBackgroundInfo,
} from '/imports/ui/services/virtual-background/service'
import Settings from '/imports/ui/services/settings';

const VIEW_STATES = {
  finding: 'finding',
  found: 'found',
  error: 'error',
};

const propTypes = {
  intl: PropTypes.object.isRequired,
  closeModal: PropTypes.func.isRequired,
  startSharing: PropTypes.func.isRequired,
  stopSharing: PropTypes.func.isRequired,
  resolve: PropTypes.func,
  camCapReached: PropTypes.bool,
  hasVideoStream: PropTypes.bool.isRequired,
  webcamDeviceId: PropTypes.string,
  sharedDevices: PropTypes.arrayOf(PropTypes.string),
};

const defaultProps = {
  resolve: null,
  camCapReached: true,
  webcamDeviceId: null,
  sharedDevices: [],
};

const intlMessages = defineMessages({
  webcamSettingsTitle: {
    id: 'app.videoPreview.webcamSettingsTitle',
    description: 'Title for the video preview modal',
  },
  closeLabel: {
    id: 'app.videoPreview.closeLabel',
    description: 'Close button label',
  },
  webcamPreviewLabel: {
    id: 'app.videoPreview.webcamPreviewLabel',
    description: 'Webcam preview label',
  },
  cameraLabel: {
    id: 'app.videoPreview.cameraLabel',
    description: 'Camera dropdown label',
  },
  qualityLabel: {
    id: 'app.videoPreview.profileLabel',
    description: 'Quality dropdown label',
  },
  low: {
    id: 'app.videoPreview.quality.low',
    description: 'Low quality option label',
  },
  medium: {
    id: 'app.videoPreview.quality.medium',
    description: 'Medium quality option label',
  },
  high: {
    id: 'app.videoPreview.quality.high',
    description: 'High quality option label',
  },
  hd: {
    id: 'app.videoPreview.quality.hd',
    description: 'High definition option label',
  },
  startSharingLabel: {
    id: 'app.videoPreview.startSharingLabel',
    description: 'Start sharing button label',
  },
  stopSharingLabel: {
    id: 'app.videoPreview.stopSharingLabel',
    description: 'Stop sharing button label',
  },
  stopSharingAllLabel: {
    id: 'app.videoPreview.stopSharingAllLabel',
    description: 'Stop sharing all button label',
  },
  sharedCameraLabel: {
    id: 'app.videoPreview.sharedCameraLabel',
    description: 'Already Shared camera label',
  },
  findingWebcamsLabel: {
    id: 'app.videoPreview.findingWebcamsLabel',
    description: 'Finding webcams label',
  },
  webcamOptionLabel: {
    id: 'app.videoPreview.webcamOptionLabel',
    description: 'Default webcam option label',
  },
  webcamNotFoundLabel: {
    id: 'app.videoPreview.webcamNotFoundLabel',
    description: 'Webcam not found label',
  },
  profileNotFoundLabel: {
    id: 'app.videoPreview.profileNotFoundLabel',
    description: 'Profile not found label',
  },
  permissionError: {
    id: 'app.video.permissionError',
    description: 'Error message for webcam permission',
  },
  AbortError: {
    id: 'app.video.abortError',
    description: 'Some problem occurred which prevented the device from being used',
  },
  OverconstrainedError: {
    id: 'app.video.overconstrainedError',
    description: 'No candidate devices which met the criteria requested',
  },
  SecurityError: {
    id: 'app.video.securityError',
    description: 'Media support is disabled on the Document',
  },
  TypeError: {
    id: 'app.video.typeError',
    description: 'List of constraints specified is empty, or has all constraints set to false',
  },
  NotFoundError: {
    id: 'app.video.notFoundError',
    description: 'error message when can not get webcam video',
  },
  NotAllowedError: {
    id: 'app.video.notAllowed',
    description: 'error message when webcam had permission denied',
  },
  NotSupportedError: {
    id: 'app.video.notSupportedError',
    description: 'error message when origin do not have ssl valid',
  },
  NotReadableError: {
    id: 'app.video.notReadableError',
    description: 'error message When the webcam is being used by other software',
  },
  TimeoutError: {
    id: 'app.video.timeoutError',
    description: 'error message when promise did not return',
  },
  iOSError: {
    id: 'app.audioModal.iOSBrowser',
    description: 'Audio/Video Not supported warning',
  },
  iOSErrorDescription: {
    id: 'app.audioModal.iOSErrorDescription',
    description: 'Audio/Video not supported description',
  },
  iOSErrorRecommendation: {
    id: 'app.audioModal.iOSErrorRecommendation',
    description: 'Audio/Video recommended action',
  },
  genericError: {
    id: 'app.video.genericError',
    description: 'error message for when the webcam sharing fails with unknown error',
  },
  camCapReached: {
    id: 'app.video.camCapReached',
    description: 'message for when the camera cap has been reached',
  },
  virtualBgGenericError: {
    id: 'app.video.virtualBackground.genericError',
    description: 'Failed to apply camera effect',
  },
});

class VideoPreview extends Component {
  constructor(props) {
    super(props);

    const {
      webcamDeviceId,
    } = props;

    this.handleProceed = this.handleProceed.bind(this);
    this.handleStartSharing = this.handleStartSharing.bind(this);
    this.handleStopSharing = this.handleStopSharing.bind(this);
    this.handleStopSharingAll = this.handleStopSharingAll.bind(this);
    this.handleSelectWebcam = this.handleSelectWebcam.bind(this);
    this.handleSelectProfile = this.handleSelectProfile.bind(this);
    this.handleVirtualBgSelected = this.handleVirtualBgSelected.bind(this);

    this._isMounted = false;

    this.state = {
      webcamDeviceId,
      availableWebcams: null,
      selectedProfile: null,
      isStartSharingDisabled: true,
      viewState: VIEW_STATES.finding,
      deviceError: null,
      previewError: null,
    };
  }

  set currentVideoStream (bbbVideoStream) {
    this._currentVideoStream = bbbVideoStream;
  }

  get currentVideoStream () {
    return this._currentVideoStream;
  }

  componentDidMount() {
    const {
      webcamDeviceId,
      forceOpen,
    } = this.props;

    this._isMounted = true;

    if (deviceInfo.hasMediaDevices) {
      navigator.mediaDevices.enumerateDevices().then((devices) => {
        VideoService.updateNumberOfDevices(devices);
        // Video preview skip is activated, short circuit via a simpler procedure
        if (PreviewService.getSkipVideoPreview() && !forceOpen) return this.skipVideoPreview();
        // Late enumerateDevices resolution, stop.
        if (!this._isMounted) return;

        let {
          webcams,
          areLabelled,
          areIdentified
        } = PreviewService.digestVideoDevices(devices, webcamDeviceId);

        logger.debug({
          logCode: 'video_preview_enumerate_devices',
          extraInfo: {
            devices,
            webcams,
          },
        }, `Enumerate devices came back. There are ${devices.length} devices and ${webcams.length} are video inputs`);

        if (webcams.length > 0) {
          this.getInitialCameraStream(webcams[0].deviceId)
            .then(async () => {
              // Late gUM resolve, stop.
              if (!this._isMounted) return;

              if (!areLabelled || !areIdentified) {
                // If they aren't labelled or have nullish deviceIds, run
                // enumeration again and get their full versions
                // Why: fingerprinting countermeasures obfuscate those when
                // no permission was granted via gUM
                try {
                  const newDevices = await navigator.mediaDevices.enumerateDevices();
                  webcams = PreviewService.digestVideoDevices(newDevices, webcamDeviceId).webcams;
                } catch (error) {
                  // Not a critical error beucase it should only affect UI; log it
                  // and go ahead
                  logger.error({
                    logCode: 'video_preview_enumerate_relabel_failure',
                    extraInfo: {
                      errorName: error.name, errorMessage: error.message,
                    },
                  }, 'enumerateDevices for relabelling failed');
                }
              }

              this.setState({
                availableWebcams: webcams,
                viewState: VIEW_STATES.found,
              });
              this.displayPreview();
            });
        } else {
          // There were no webcams coming from enumerateDevices. Throw an error.
          const noWebcamsError = new Error('NotFoundError');
          this.handleDeviceError('enumerate', noWebcamsError, ': no webcams found');
        }
      }).catch((error) => {
        // enumerateDevices failed
        this.handleDeviceError('enumerate', error, 'enumerating devices');
      });
    } else {
      // Top-level navigator.mediaDevices is not supported.
      // The session went through the version checking, but somehow ended here.
      // Nothing we can do.
      const error = new Error('NotSupportedError');
      this.handleDeviceError('mount', error, ': navigator.mediaDevices unavailable');
    }
  }

  componentWillUnmount() {
    const { webcamDeviceId } = this.state;
    PreviewService.terminateCameraStream(this.currentVideoStream, webcamDeviceId);
    this.cleanupStreamAndVideo();
    this._isMounted = false;
  }

  handleSelectWebcam(event) {
    const webcamValue = event.target.value;

    this.getInitialCameraStream(webcamValue).then(() => {
      this.displayPreview();
    });
  }

  // Resolves into true if the background switch is successful, false otherwise
  handleVirtualBgSelected(type, name) {
    if (type !== EFFECT_TYPES.NONE_TYPE) {
      return this.startVirtualBackground(this.currentVideoStream, type, name);
    } else {
      this.stopVirtualBackground(this.currentVideoStream);
      return Promise.resolve(true);
    }
  }

  stopVirtualBackground(bbbVideoStream) {
    if (bbbVideoStream) {
      bbbVideoStream.stopVirtualBackground();
      this.displayPreview();
    }
  }

  startVirtualBackground(bbbVideoStream, type, name) {
    this.setState({ isStartSharingDisabled: true });

    if (bbbVideoStream == null) return Promise.resolve(false);

    return bbbVideoStream.startVirtualBackground(type, name).then(() => {
      this.displayPreview();
      return true;
    }).catch(error => {
      this.handleVirtualBgError(error, type, name);
      return false;
    }).finally(() => {
      this.setState({ isStartSharingDisabled: false });
    });
  }

  handleSelectProfile(event) {
    const profileValue = event.target.value;
    const { webcamDeviceId } = this.state;

    const selectedProfile = PreviewService.getCameraProfile(profileValue);
    this.getCameraStream(webcamDeviceId, selectedProfile).then(() => {
      this.displayPreview();
    });
  }

  handleStartSharing() {
    const { resolve, startSharing } = this.props;
    const { webcamDeviceId } = this.state;
    // Only streams that will be shared should be stored in the service.  // If the store call returns false, we're duplicating stuff. So clean this one
    // up because it's an impostor.
    if(!PreviewService.storeStream(webcamDeviceId, this.currentVideoStream)) {
      this.currentVideoStream.stop();
    }

    // Update this session's virtual camera effect information if it's enabled
    setSessionVirtualBackgroundInfo(
      this.currentVideoStream.virtualBgType,
      this.currentVideoStream.virtualBgName,
      webcamDeviceId,
    );
    this.cleanupStreamAndVideo();
    startSharing(webcamDeviceId);
    if (resolve) resolve();
  }

  handleStopSharing() {
    const { resolve, stopSharing } = this.props;
    const { webcamDeviceId } = this.state;
    PreviewService.deleteStream(webcamDeviceId);
    stopSharing(webcamDeviceId);
    this.cleanupStreamAndVideo();
    if (resolve) resolve();
  }

  handleStopSharingAll() {
    const { resolve, stopSharing } = this.props;
    stopSharing();
    if (resolve) resolve();
  }

  handleProceed() {
    const { resolve, closeModal } = this.props;
    const { webcamDeviceId } = this.state;

    PreviewService.terminateCameraStream(this.currentVideoStream, webcamDeviceId);
    closeModal();
    if (resolve) resolve();
  }

  handlePreviewError(logCode, error, description) {
    logger.warn({
      logCode: `video_preview_${logCode}_error`,
      extraInfo: {
        errorName: error.name,
        errorMessage: error.message,
      },
    }, `Error ${description}`);
    this.setState({
      previewError: this.handleGUMError(error),
    });
  }

  handleDeviceError(logCode, error, description) {
    logger.warn({
      logCode: `video_preview_${logCode}_error`,
      extraInfo: {
        errorName: error.name,
        errorMessage: error.message,
      },
    }, `Error ${description}`);
    this.setState({
      viewState: VIEW_STATES.error,
      deviceError: this.handleGUMError(error),
    });
  }

  handleGUMError(error) {
    const { intl } = this.props;

    logger.error({
      logCode: 'video_preview_gum_failure',
      extraInfo: {
        errorName: error.name, errorMessage: error.message,
      },
    }, 'getUserMedia failed in video-preview');

    const intlError = intlMessages[error.name] || intlMessages[error.message];
    if (intlError) {
      return intl.formatMessage(intlError);
    }

    return intl.formatMessage(intlMessages.genericError,
      { 0: `${error.name}: ${error.message}` });
  }

  cleanupStreamAndVideo() {
    this.currentVideoStream = null;
    if (this.video) this.video.srcObject = null;
  }

  handleVirtualBgError(error, type, name) {
    const { intl } = this.props;
    logger.error({
      logCode: `video_preview_virtualbg_error`,
      extraInfo: {
        errorName: error.name,
        errorMessage: error.message,
        virtualBgType: type,
        virtualBgName: name,
      },
    }, `Failed to toggle virtual background: ${error.message}`);

    notify(intl.formatMessage(intlMessages.virtualBgGenericError), 'error', 'video');
  }

  updateDeviceId (deviceId) {
    let actualDeviceId = deviceId;

    if (!actualDeviceId && this.currentVideoStream) {
      actualDeviceId = MediaStreamUtils.extractVideoDeviceId(this.currentVideoStream.mediaStream);
    }

    this.setState({ webcamDeviceId: actualDeviceId, });
    PreviewService.changeWebcam(actualDeviceId);
  }

  getInitialCameraStream(deviceId) {
    const defaultProfile = PreviewService.getDefaultProfile();

    return this.getCameraStream(deviceId, defaultProfile).then(() => {
      this.updateDeviceId(deviceId);
    });
  }

  getCameraStream(deviceId, profile) {
    const { webcamDeviceId } = this.state;

    this.setState({
      selectedProfile: profile.id,
      isStartSharingDisabled: true,
      previewError: undefined,
    });

    PreviewService.changeProfile(profile.id);
    PreviewService.terminateCameraStream(this.currentVideoStream, webcamDeviceId);
    this.cleanupStreamAndVideo();

    // The return of doGUM is an instance of BBBVideoStream (a thin wrapper over a MediaStream)
    return PreviewService.doGUM(deviceId, profile).then((bbbVideoStream) => {
      // Late GUM resolve, clean up tracks, stop.
      if (!this._isMounted) return PreviewService.terminateCameraStream(bbbVideoStream, deviceId);

      this.currentVideoStream = bbbVideoStream;
      this.setState({
        isStartSharingDisabled: false,
      });
    }).catch((error) => {
      // When video preview is set to skip, we need some way to bubble errors
      // up to users; so re-throw the error
      if (!PreviewService.getSkipVideoPreview()) {
        this.handlePreviewError('do_gum_preview', error, 'displaying final selection');
      } else {
        throw error;
      }
    });
  }

  displayPreview() {
    if (this.currentVideoStream && this.video) {
      this.video.srcObject = this.currentVideoStream.mediaStream;
    }
  }

  skipVideoPreview() {
    this.getInitialCameraStream().then(() => {
      this.handleStartSharing();
    }).catch(error => {
      this.cleanupStreamAndVideo();
      notify(this.handleGUMError(error), 'error', 'video');
    });
  }

  supportWarning() {
    const { intl } = this.props;

    return (
      <div>
        <Styled.Warning>!</Styled.Warning>
        <Styled.Main>{intl.formatMessage(intlMessages.iOSError)}</Styled.Main>
        <Styled.Text>{intl.formatMessage(intlMessages.iOSErrorDescription)}</Styled.Text>
        <Styled.Text>
          {intl.formatMessage(intlMessages.iOSErrorRecommendation)}
        </Styled.Text>
      </div>
    );
  }

  getFallbackLabel(webcam, index) {
    const { intl } = this.props;
    return `${intl.formatMessage(intlMessages.cameraLabel)} ${index}`
  }

  renderDeviceSelectors() {
    const {
      intl,
      sharedDevices,
    } = this.props;

    const {
      webcamDeviceId,
      availableWebcams,
      selectedProfile,
    } = this.state;

    const shared = sharedDevices.includes(webcamDeviceId);

    return (
      <Styled.Col>
        <Styled.Label htmlFor="setCam">
          {intl.formatMessage(intlMessages.cameraLabel)}
        </Styled.Label>
        { availableWebcams && availableWebcams.length > 0
          ? (
            <Styled.Select
              id="setCam"
              value={webcamDeviceId || ''}
              onChange={this.handleSelectWebcam}
            >
              {availableWebcams.map((webcam, index) => (
                <option key={webcam.deviceId} value={webcam.deviceId}>
                  {webcam.label || this.getFallbackLabel(webcam, index)}
                </option>
              ))}
            </Styled.Select>
          )
          : (
            <span>
              {intl.formatMessage(intlMessages.webcamNotFoundLabel)}
            </span>
          )
        }
        { shared
          ? (
            <Styled.Label>
              {intl.formatMessage(intlMessages.sharedCameraLabel)}
            </Styled.Label>
          )
          : (
            <>
              <Styled.Label htmlFor="setQuality">
                {intl.formatMessage(intlMessages.qualityLabel)}
              </Styled.Label>
              {PreviewService.PREVIEW_CAMERA_PROFILES.length > 0
                ? (
                  <Styled.Select
                    id="setQuality"
                    value={selectedProfile || ''}
                    onChange={this.handleSelectProfile}
                  >
                    {PreviewService.PREVIEW_CAMERA_PROFILES.map((profile) => {
                      const label = intlMessages[`${profile.id}`]
                        ? intl.formatMessage(intlMessages[`${profile.id}`])
                        : profile.name;

                      return (
                        <option key={profile.id} value={profile.id}>
                          {`${label}`}
                        </option>
                      );
                    })}
                  </Styled.Select>
                )
                : (
                  <span>
                    {intl.formatMessage(intlMessages.profileNotFoundLabel)}
                  </span>
                )
              }
            </>
          )
        }
        {isVirtualBackgroundEnabled() && this.renderVirtualBgSelector()}
      </Styled.Col>
    );
  }

  renderVirtualBgSelector() {
    const { isStartSharingDisabled, webcamDeviceId } = this.state;
    const initialVirtualBgState = this.currentVideoStream ? {
      type: this.currentVideoStream.virtualBgType,
      name: this.currentVideoStream.virtualBgName
    } : getSessionVirtualBackgroundInfo(webcamDeviceId);

    return (
      <VirtualBgSelector
        handleVirtualBgSelected={this.handleVirtualBgSelected}
        locked={isStartSharingDisabled}
        showThumbnails={SHOW_THUMBNAILS}
        initialVirtualBgState={initialVirtualBgState}
      />
    );
  }

  renderContent() {
    const {
      intl,
    } = this.props;

    const {
      viewState,
      deviceError,
      previewError,
    } = this.state;

    const { animations } = Settings.application;

    switch (viewState) {
      case VIEW_STATES.finding:
        return (
          <Styled.Content>
            <Styled.VideoCol>
              <div>
                <span>{intl.formatMessage(intlMessages.findingWebcamsLabel)}</span>
                <Styled.FetchingAnimation animations={animations} />
              </div>
            </Styled.VideoCol>
          </Styled.Content>
        );
      case VIEW_STATES.error:
        return (
          <Styled.Content>
            <Styled.VideoCol><div>{deviceError}</div></Styled.VideoCol>
          </Styled.Content>
        );
      case VIEW_STATES.found:
      default:
        return (
          <Styled.Content>
            <Styled.VideoCol>
              {
                previewError
                  ? (
                    <div>{previewError}</div>
                  )
                  : (
                    <Styled.VideoPreview
                      mirroredVideo={VideoService.mirrorOwnWebcam()}
                      id="preview"
                      data-test={VideoService.mirrorOwnWebcam() ? 'mirroredVideoPreview' : 'videoPreview'}
                      ref={(ref) => { this.video = ref; }}
                      autoPlay
                      playsInline
                      muted
                    />
                  )
              }
            </Styled.VideoCol>
            {this.renderDeviceSelectors()}
          </Styled.Content>
        );
    }
  }

  renderModalContent() {
    const {
      intl,
      sharedDevices,
      hasVideoStream,
      forceOpen,
      camCapReached,
    } = this.props;

    const {
      isStartSharingDisabled,
      webcamDeviceId,
      deviceError,
      previewError,
    } = this.state;
    const shouldDisableButtons = PreviewService.getSkipVideoPreview()
    && !forceOpen
    && !(deviceError || previewError);

    const shared = sharedDevices.includes(webcamDeviceId);

    const { isIe } = browserInfo;

    return (
      <>
        {isIe ? (
          <Styled.BrowserWarning>
            <FormattedMessage
              id="app.audioModal.unsupportedBrowserLabel"
              description="Warning when someone joins with a browser that isnt supported"
              values={{
                0: <a href="https://www.google.com/chrome/">Chrome</a>,
                1: <a href="https://getfirefox.com">Firefox</a>,
              }}
            />
          </Styled.BrowserWarning>
        ) : null}
        <Styled.Title>
          {intl.formatMessage(intlMessages.webcamSettingsTitle)}
        </Styled.Title>

        {this.renderContent()}

        <Styled.Footer>
          {hasVideoStream && VideoService.isMultipleCamerasEnabled()
            ? (
              <Styled.ExtraActions>
                <Button
                  color="danger"
                  label={intl.formatMessage(intlMessages.stopSharingAllLabel)}
                  onClick={this.handleStopSharingAll}
                  disabled={shouldDisableButtons}
                />
              </Styled.ExtraActions>
            )
            : null
          }
<<<<<<< HEAD
          <Styled.Actions>
            <Button
              data-test="startSharingWebcam"
              color={shared ? 'danger' : 'primary'}
              label={intl.formatMessage(shared ? intlMessages.stopSharingLabel : intlMessages.startSharingLabel)}
              onClick={shared ? this.handleStopSharing : this.handleStartSharing}
              disabled={isStartSharingDisabled || isStartSharingDisabled === null || shouldDisableButtons}
            />
          </Styled.Actions>
        </Styled.Footer>
=======
          <div className={styles.actions}>
            {!shared && camCapReached ? (
              <span>{intl.formatMessage(intlMessages.camCapReached)}</span>
            ) : (
              <Button
                data-test="startSharingWebcam"
                color={shared ? 'danger' : 'primary'}
                label={intl.formatMessage(shared ? intlMessages.stopSharingLabel : intlMessages.startSharingLabel)}
                onClick={shared ? this.handleStopSharing : this.handleStartSharing}
                disabled={isStartSharingDisabled || isStartSharingDisabled === null || shouldDisableButtons}
              />
            )}
          </div>
        </div>
>>>>>>> d85f8572
      </>
    );
  }

  render() {
    const {
      intl,
      isCamLocked,
      forceOpen,
    } = this.props;

    if (isCamLocked === true) {
      this.handleProceed();
      return null;
    }

    if (PreviewService.getSkipVideoPreview() && !forceOpen) {
      return null;
    }

    const {
      deviceError,
      previewError,
    } = this.state;

    const allowCloseModal = !!(deviceError || previewError)
    || !PreviewService.getSkipVideoPreview()
    || forceOpen;

    return (
      <Styled.VideoPreviewModal
        onRequestClose={this.handleProceed}
        hideBorder
        contentLabel={intl.formatMessage(intlMessages.webcamSettingsTitle)}
        shouldShowCloseButton={allowCloseModal}
        shouldCloseOnOverlayClick={allowCloseModal}
        isPhone={deviceInfo.isPhone}
        data-test="webcamSettingsModal"
      >
        {deviceInfo.hasMediaDevices
          ? this.renderModalContent()
          : this.supportWarning()
        }
      </Styled.VideoPreviewModal>
    );
  }
}

VideoPreview.propTypes = propTypes;
VideoPreview.defaultProps = defaultProps;

export default injectIntl(VideoPreview);<|MERGE_RESOLUTION|>--- conflicted
+++ resolved
@@ -772,33 +772,18 @@
             )
             : null
           }
-<<<<<<< HEAD
           <Styled.Actions>
-            <Button
-              data-test="startSharingWebcam"
-              color={shared ? 'danger' : 'primary'}
-              label={intl.formatMessage(shared ? intlMessages.stopSharingLabel : intlMessages.startSharingLabel)}
-              onClick={shared ? this.handleStopSharing : this.handleStartSharing}
-              disabled={isStartSharingDisabled || isStartSharingDisabled === null || shouldDisableButtons}
-            />
+            {!shared && camCapReached ? (
+              <span>{intl.formatMessage(intlMessages.camCapReached)}</span>
+            ) : (<Button
+            data-test="startSharingWebcam"
+            color={shared ? 'danger' : 'primary'}
+            label={intl.formatMessage(shared ? intlMessages.stopSharingLabel : intlMessages.startSharingLabel)}
+            onClick={shared ? this.handleStopSharing : this.handleStartSharing}
+            disabled={isStartSharingDisabled || isStartSharingDisabled === null || shouldDisableButtons}
+          />)}
           </Styled.Actions>
         </Styled.Footer>
-=======
-          <div className={styles.actions}>
-            {!shared && camCapReached ? (
-              <span>{intl.formatMessage(intlMessages.camCapReached)}</span>
-            ) : (
-              <Button
-                data-test="startSharingWebcam"
-                color={shared ? 'danger' : 'primary'}
-                label={intl.formatMessage(shared ? intlMessages.stopSharingLabel : intlMessages.startSharingLabel)}
-                onClick={shared ? this.handleStopSharing : this.handleStartSharing}
-                disabled={isStartSharingDisabled || isStartSharingDisabled === null || shouldDisableButtons}
-              />
-            )}
-          </div>
-        </div>
->>>>>>> d85f8572
       </>
     );
   }
