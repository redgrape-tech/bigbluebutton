--- conflicted
+++ resolved
@@ -811,11 +811,7 @@
         contentLabel={intl.formatMessage(intlMessages.webcamSettingsTitle)}
         shouldShowCloseButton={allowCloseModal}
         shouldCloseOnOverlayClick={allowCloseModal}
-<<<<<<< HEAD
-        data-test="webcamSettingsModal"
-=======
         isPhone={deviceInfo.isPhone}
->>>>>>> 0ba4c1c8
       >
         {deviceInfo.hasMediaDevices
           ? this.renderModalContent()
