import PropTypes from 'prop-types';
import React, { Component } from 'react';
import {
  defineMessages, injectIntl, intlShape, FormattedMessage,
} from 'react-intl';
import Button from '/imports/ui/components/button/component';
// import { notify } from '/imports/ui/services/notification';
import logger from '/imports/startup/client/logger';
import Modal from '/imports/ui/components/modal/simple/component';
import browser from 'browser-detect';
import { styles } from './styles';

const CAMERA_PROFILES = Meteor.settings.public.kurento.cameraProfiles;

const propTypes = {
  intl: intlShape.isRequired,
  closeModal: PropTypes.func.isRequired,
  startSharing: PropTypes.func.isRequired,
  changeWebcam: PropTypes.func.isRequired,
  changeProfile: PropTypes.func.isRequired,
  joinVideo: PropTypes.func.isRequired,
  resolve: PropTypes.func.isRequired,
  hasMediaDevices: PropTypes.bool.isRequired,
  webcamDeviceId: PropTypes.string.isRequired,
};

const intlMessages = defineMessages({
  webcamSettingsTitle: {
    id: 'app.videoPreview.webcamSettingsTitle',
    description: 'Title for the video preview modal',
  },
  closeLabel: {
    id: 'app.videoPreview.closeLabel',
    description: 'Close button label',
  },
  webcamPreviewLabel: {
    id: 'app.videoPreview.webcamPreviewLabel',
    description: 'Webcam preview label',
  },
  cameraLabel: {
    id: 'app.videoPreview.cameraLabel',
    description: 'Camera dropdown label',
  },
  qualityLabel: {
    id: 'app.videoPreview.profileLabel',
    description: 'Quality dropdown label',
  },
  cancelLabel: {
    id: 'app.videoPreview.cancelLabel',
    description: 'Cancel button label',
  },
  startSharingLabel: {
    id: 'app.videoPreview.startSharingLabel',
    description: 'Start Sharing button label',
  },
  webcamOptionLabel: {
    id: 'app.videoPreview.webcamOptionLabel',
    description: 'Default webcam option label',
  },
  webcamNotFoundLabel: {
    id: 'app.videoPreview.webcamNotFoundLabel',
    description: 'Webcam not found label',
  },
  profileNotFoundLabel: {
    id: 'app.videoPreview.profileNotFoundLabel',
    description: 'Profile not found label',
  },
  permissionError: {
    id: 'app.video.permissionError',
    description: 'Error message for webcam permission',
  },
  NotFoundError: {
    id: 'app.video.notFoundError',
    description: 'error message when can not get webcam video',
  },
  NotAllowedError: {
    id: 'app.video.notAllowed',
    description: 'error message when webcam had permission denied',
  },
  NotSupportedError: {
    id: 'app.video.notSupportedError',
    description: 'error message when origin do not have ssl valid',
  },
  NotReadableError: {
    id: 'app.video.notReadableError',
    description: 'error message When the webcam is being used by other software',
  },
  iOSError: {
    id: 'app.audioModal.iOSBrowser',
    description: 'Audio/Video Not supported warning',
  },
  iOSErrorDescription: {
    id: 'app.audioModal.iOSErrorDescription',
    description: 'Audio/Video not supported description',
  },
  iOSErrorRecommendation: {
    id: 'app.audioModal.iOSErrorRecommendation',
    description: 'Audio/Video recommended action',
  },
});

const handleGUMError = (error) => {
  // logger.error(error);
  // logger.error(error.id);
  // logger.error(error.name);
  // console.log(error);

  let convertedError;

  switch (error.name) {
    case 'SourceUnavailableError':
    case 'NotReadableError':
      // hardware failure with the device
      break;
    case 'NotAllowedError':
      // media was disallowed
      convertedError = intlMessages.NotAllowedError;
      break;
    case 'AbortError':
      // generic error occured
      break;
    case 'NotFoundError':
      // no webcam found
      convertedError = intlMessages.NotFoundError;
      break;
    case 'SecurityError':
      // user media support is disabled on the document
      break;
    case 'TypeError':
      // issue with constraints or maybe Chrome with HTTP
      break;
    default:
      // default error message handling
      break;
  }
};

class VideoPreview extends Component {
  constructor(props) {
    super(props);

    const {
      webcamDeviceId,
    } = props;

    this.handleJoinVideo = this.handleJoinVideo.bind(this);
    this.handleProceed = this.handleProceed.bind(this);
    this.handleStartSharing = this.handleStartSharing.bind(this);
    // this.startPreview = this.startPreview.bind(this);
    this.scanProfiles = this.scanProfiles.bind(this);
    this.doGUM = this.doGUM.bind(this);
    this.displayPreview = this.displayPreview.bind(this);
    this.supportWarning = this.supportWarning.bind(this);
    this.renderModalContent = this.renderModalContent.bind(this);

    this.deviceStream = null;

    this._isMounted = false;

    this.state = {
      webcamDeviceId,
      availableWebcams: null,
      availableProfiles: {},
      selectedProfile: null,
      isStartSharingDisabled: true,
    };
  }

  componentDidMount() {
    const { webcamDeviceId, hasMediaDevices } = this.props;

    this._isMounted = true;

    // Have to request any device to get past checks before finding devices. If this is
    // skipped then we get devices with no labels
    if (hasMediaDevices) {
      try {
        navigator.mediaDevices.getUserMedia({ audio: false, video: true }).then(() => {
          if (!this._isMounted) return;

          navigator.mediaDevices.enumerateDevices().then(async (devices) => {
            const webcams = [];
            let initialDeviceId;

            if (!this._isMounted) return;

            // set webcam
            devices.forEach((device) => {
              if (device.kind === 'videoinput') {
                webcams.push(device);
                if (!initialDeviceId || (webcamDeviceId && webcamDeviceId === device.deviceId)) {
                  initialDeviceId = device.deviceId;
                }
              }
            });

            logger.debug(`Enumerate devices came back. There are ${devices.length} devices and ${webcams.length} are video inputs`);

            if (initialDeviceId) {
              this.setState({
                availableWebcams: webcams,
              });

              this.scanProfiles(initialDeviceId);
            }
          }).catch((error) => {
            // CHANGE THIS TO SOMETHING USEFUL
            logger.warning(`Error enumerating devices. name: [${error.name}] message: [${error.message}]`);
            handleGUMError(error);
          });
        });
      } catch (error) {
        // CHANGE THIS TO SOMETHING USEFUL
        logger.warning(`Error grabbing initial video stream. name: [${error.name}] message: [${error.message}]`);
        handleGUMError(error);
      }
    }
  }

  componentWillUnmount() {
    // console.log("unmounting video preview");
    this.stopTracks();
    this.deviceStream = null;
    if (this.video) {
      // console.log("clear video srcObject");
      this.video.srcObject = null;
    }

    this._isMounted = false;
  }


  stopTracks() {
    // console.log("in stop tracks");
    if (this.deviceStream) {
      // console.log("stopping tracks");
      this.deviceStream.getTracks().forEach((track) => {
        // console.log("found track to stop");
        track.stop();
      });
    }
  }

  handleSelectWebcam(event) {
    const webcamValue = event.target.value;

    this.scanProfiles(webcamValue);
  }

  handleSelectProfile(event) {
    const profileValue = event.target.value;
    const { webcamDeviceId } = this.state;

    const selectedProfile = CAMERA_PROFILES.find(profile => profile.id === profileValue);

    this.displayPreview(webcamDeviceId, selectedProfile);
  }

  handleStartSharing() {
    const { resolve, startSharing } = this.props;
    this.stopTracks();
    startSharing();
    if (resolve) resolve();
  }

  handleProceed() {
    const { resolve, closeModal } = this.props;
    this.stopTracks();
    closeModal();
    if (resolve) resolve();
  }

  scanProfiles(deviceId) {
    const { changeWebcam } = this.props;

    this.stopTracks();

    this.setState({ webcamDeviceId: deviceId });
    changeWebcam(deviceId);

    const availableProfiles = [];
    let currNum = 0;
    let previousWidth = 0;
    let previousHeight = 0;

    this.setState({
      scanning: true,
      isStartSharingDisabled: true,
    });

    // logger.debug('starting scan');

    const scanningCleanup = () => {
      this.video.onloadedmetadata = undefined;

<<<<<<< HEAD
      if (availableProfiles.length > 0) {
        const defaultProfile = availableProfiles.find(profile => profile.default)
          || availableProfiles[0];
        logger.debug(`Found default profile: ${JSON.stringify(defaultProfile)}`);
=======
        // webcam might no longer exist or be available
        logger.debug({
          logCode: 'video_preview_check_webcam',
          extraInfo: {
            camProfile: CAMERA_PROFILES[currNum],
            currNum,
          },
        }, 'Error with camera profile');
>>>>>>> 595d46f9

        this.displayPreview(deviceId, defaultProfile);
      }

      this.setState({
        scanning: false,
        availableProfiles,
      });
    };

    const nextProfile = () => {
      // logger.debug('next profile');
      if (currNum < CAMERA_PROFILES.length) {
        this.doGUM(deviceId, CAMERA_PROFILES[currNum]).then((stream) => {
          if (!this._isMounted) return;

          logger.debug({
            logCode: 'video_preview_next_profile',
            extraInfo: {
              camProfile: CAMERA_PROFILES[currNum],
              currNum,
            },
          }, 'Display preview came back');

          this.video.srcObject = stream;
          this.deviceStream = stream;
        }).catch((error) => {
          if (!this._isMounted) return;

<<<<<<< HEAD
          logger.debug(`Error with fetching profile {${CAMERA_PROFILES[currNum].name}} skipping to next profile. Error is {${error.name}}`);
          currNum += 1;
=======
          logger.debug({
            logCode: 'video_preview_next_profile',
            extraInfo: {
              camProfile: CAMERA_PROFILES[currNum],
              currNum,
              error,
            },
          }, 'Error with fetching profile, skipping to next');
          currNum++;
>>>>>>> 595d46f9
          nextProfile();
        });
      } else {
        // do clean up and select the starting profile
        scanningCleanup();
      }
    };

    const checkWebcamExists = () => {
      // logger.debug('initial webcam check');
      // we call gUM with no constraints so we know if any stream is available
      this.doGUM(deviceId, {}).then(() => {
        if (!this._isMounted) return;

        // We don't need to do anything with the returned stream
        nextProfile();
      }).catch((error) => {
        if (!this._isMounted) return;

        // webcam might no longer exist or be available
        logger.debug(`Error with profile: ${CAMERA_PROFILES[currNum].name}`);

        handleGUMError(error);

        scanningCleanup();
      });
    };

    const getVideoDimensions = () => {
      // logger.debug('loaded metadata');
      if (!this.video.videoWidth) {
        // logger.debug('no video width yet');
        setTimeout(getVideoDimensions, 250);
      }

      if (this.video.videoWidth !== previousWidth || this.video.videoHeight !== previousHeight) {
        previousWidth = this.video.videoWidth;
        previousHeight = this.video.videoHeight;
        logger.debug({
          logCode: 'video_preview_found_profile',
          extraInfo: {
            camProfile: CAMERA_PROFILES[currNum],
            currNum,
          },
        }, 'Found profile');
        availableProfiles.push(CAMERA_PROFILES[currNum]);
      } else {
        logger.debug({
          logCode: 'video_preview_not_including_profile',
          extraInfo: {
            camProfile: CAMERA_PROFILES[currNum],
            currNum,
          },
        }, 'Not including profile');
      }

      currNum += 1;
      nextProfile();
    };

<<<<<<< HEAD
=======
    const scanningCleanup = () => {
      this.video.onloadedmetadata = undefined;

      if (availableProfiles.length > 0) {
        const defaultProfile = availableProfiles.find(profile => profile.default)
          || availableProfiles[0];
        logger.debug({
          logCode: 'video_preview_found_default_profile',
          extraInfo: {
            defaultProfile,
          },
        }, 'Found default profile');

        this.displayPreview(deviceId, defaultProfile);
      }

      this.setState({
        scanning: false,
        availableProfiles,
      });
    };

>>>>>>> 595d46f9
    this.video.onloadedmetadata = getVideoDimensions;

    checkWebcamExists();
  }

  doGUM(deviceId, profile) {
    const constraints = {
      audio: false,
      video: { ...profile.constraints },
    };
    constraints.video.deviceId = { exact: deviceId };

    this.stopTracks();
    this.video.srcObject = null;
    this.deviceStream = null;

    return navigator.mediaDevices.getUserMedia(constraints);
  }

  displayPreview(deviceId, profile) {
    const { changeProfile } = this.props;

    this.setState({ selectedProfile: profile.id });
    changeProfile(profile.id);

    this.doGUM(deviceId, profile).then((stream) => {
      if (!this._isMounted) return;

      this.setState({
        isStartSharingDisabled: false,
      });
      this.video.srcObject = stream;
      this.deviceStream = stream;
    }).catch((error) => {
      logger.warn({
        logCode: 'video_preview_do_gum_preview_error',
        extraInfo: {
          error,
        },
      }, 'Error displaying final selection.');
    });
  }

<<<<<<< HEAD
=======
  componentDidMount() {
    const { webcamDeviceId } = this.props;

    this._isMounted = true;

    // Have to request any device to get past checks before finding devices. If this is
    // skipped then we get devices with no labels
    try {
      navigator.mediaDevices.getUserMedia({ audio: false, video: true }).then((stream) => {
        if (!this._isMounted) return;

        navigator.mediaDevices.enumerateDevices().then(async (devices) => {
          const webcams = [];
          let initialDeviceId;

          if (!this._isMounted) return;

          // set webcam
          devices.forEach((device) => {
            if (device.kind === 'videoinput') {
              webcams.push(device);
              if (!initialDeviceId || (webcamDeviceId && webcamDeviceId === device.deviceId)) {
                initialDeviceId = device.deviceId;
              }
            }
          });

          logger.debug({
            logCode: 'video_preview_enumerate_devices',
            extraInfo: {
              devices,
              webcams,
            },
          }, `Enumerate devices came back. There are ${devices.length} devices and ${webcams.length} are video inputs`);


          if (initialDeviceId) {
            this.setState({
              availableWebcams: webcams,
            });

            this.scanProfiles(initialDeviceId);
          }
        }).catch((error) => {
          // CHANGE THIS TO SOMETHING USEFUL
          logger.warn({
            logCode: 'video_preview_enumerate_error',
            extraInfo: {
              error,
            },
          }, 'Error enumerating devices');
          this.handleGUMError(error);
        });
      });
    } catch (error) {
      // CHANGE THIS TO SOMETHING USEFUL
      logger.warn({
        logCode: 'video_preview_grabbing_error',
        extraInfo: {
          error,
        },
      }, 'Error grabbing initial video stream');
      this.handleGUMError(error);
    }
  }

  componentWillUnmount() {
    // console.log("unmounting video preview");
    this.stopTracks();
    this.deviceStream = null;
    if (this.video) {
      // console.log("clear video srcObject");
      this.video.srcObject = null;
    }

    this._isMounted = false;
  }

>>>>>>> 595d46f9
  handleJoinVideo() {
    const {
      joinVideo,
    } = this.props;

    joinVideo();
  }

  supportWarning() {
    const { intl } = this.props;

    return (
      <div>
        <div className={styles.warning}>!</div>
        <h4 className={styles.main}>{intl.formatMessage(intlMessages.iOSError)}</h4>
        <div className={styles.text}>{intl.formatMessage(intlMessages.iOSErrorDescription)}</div>
        <div className={styles.text}>
          {intl.formatMessage(intlMessages.iOSErrorRecommendation)}
        </div>
      </div>
    );
  }

  renderModalContent() {
    const {
      intl,
    } = this.props;

    const {
      webcamDeviceId,
      availableWebcams,
      availableProfiles,
      selectedProfile,
      isStartSharingDisabled,
    } = this.state;

    return (
      <div>
        {browser().name === 'edge' || browser().name === 'ie' ? (
          <p className={styles.browserWarning}>
            <FormattedMessage
              id="app.audioModal.unsupportedBrowserLabel"
              description="Warning when someone joins with a browser that isnt supported"
              values={{
                0: <a href="https://www.google.com/chrome/">Chrome</a>,
                1: <a href="https://getfirefox.com">Firefox</a>,
              }}
            />
          </p>
        ) : null }
        <div className={styles.title}>
          {intl.formatMessage(intlMessages.webcamSettingsTitle)}
        </div>
        <div className={styles.content}>
          <div className={styles.col}>
            <video
              id="preview"
              className={styles.preview}
              ref={(ref) => { this.video = ref; }}
              autoPlay
              playsInline
            />
          </div>
          <div className={styles.col}>
            <label className={styles.label} htmlFor="setCam">
              {intl.formatMessage(intlMessages.cameraLabel)}
            </label>
            {availableWebcams && availableWebcams.length > 0 ? (
              <select
                id="setCam"
                value={webcamDeviceId}
                className={styles.select}
                onChange={this.handleSelectWebcam.bind(this)}
              >
                {availableWebcams.map(webcam => (
                  <option key={webcam.deviceId} value={webcam.deviceId}>
                    {webcam.label}
                  </option>
                ))}
              </select>
            )
              : (
                <span>
                  {intl.formatMessage(intlMessages.webcamNotFoundLabel)}
                </span>
              )}
            <label className={styles.label} htmlFor="setQuality">
              {intl.formatMessage(intlMessages.qualityLabel)}
            </label>
            {availableProfiles && availableProfiles.length > 0 ? (
              <select
                id="setQuality"
                value={selectedProfile}
                className={styles.select}
                onChange={this.handleSelectProfile.bind(this)}
              >
                {availableProfiles.map(profile => (
                  <option key={profile.id} value={profile.id}>
                    {profile.name}
                  </option>
                ))}
              </select>
            )
              : (
                <span>
                  {intl.formatMessage(intlMessages.profileNotFoundLabel)}
                </span>
              )}
          </div>
        </div>

        <div className={styles.footer}>
          <div className={styles.actions}>
            <Button
              label={intl.formatMessage(intlMessages.cancelLabel)}
              onClick={this.handleProceed}
            />
            <Button
              color="primary"
              label={intl.formatMessage(intlMessages.startSharingLabel)}
              onClick={() => this.handleStartSharing()}
              disabled={isStartSharingDisabled || isStartSharingDisabled === null}
            />
          </div>
        </div>
      </div>
    );
  }

  render() {
    const {
      intl,
      hasMediaDevices,
    } = this.props;

    return (
      <Modal
        overlayClassName={styles.overlay}
        className={styles.modal}
        onRequestClose={this.handleProceed}
        hideBorder
        contentLabel={intl.formatMessage(intlMessages.webcamSettingsTitle)}
      >
        { hasMediaDevices
          ? this.renderModalContent()
          : this.supportWarning()
      }
      </Modal>
    );
  }
}

VideoPreview.propTypes = propTypes;

export default injectIntl(VideoPreview);<|MERGE_RESOLUTION|>--- conflicted
+++ resolved
@@ -175,7 +175,7 @@
     // skipped then we get devices with no labels
     if (hasMediaDevices) {
       try {
-        navigator.mediaDevices.getUserMedia({ audio: false, video: true }).then(() => {
+        navigator.mediaDevices.getUserMedia({ audio: false, video: true }).then((stream) => {
           if (!this._isMounted) return;
 
           navigator.mediaDevices.enumerateDevices().then(async (devices) => {
@@ -194,7 +194,14 @@
               }
             });
 
-            logger.debug(`Enumerate devices came back. There are ${devices.length} devices and ${webcams.length} are video inputs`);
+            logger.debug({
+              logCode: 'video_preview_enumerate_devices',
+              extraInfo: {
+                devices,
+                webcams,
+              },
+            }, `Enumerate devices came back. There are ${devices.length} devices and ${webcams.length} are video inputs`);
+
 
             if (initialDeviceId) {
               this.setState({
@@ -205,14 +212,24 @@
             }
           }).catch((error) => {
             // CHANGE THIS TO SOMETHING USEFUL
-            logger.warning(`Error enumerating devices. name: [${error.name}] message: [${error.message}]`);
-            handleGUMError(error);
+            logger.warn({
+              logCode: 'video_preview_enumerate_error',
+              extraInfo: {
+                error,
+              },
+            }, 'Error enumerating devices');
+            this.handleGUMError(error);
           });
         });
       } catch (error) {
         // CHANGE THIS TO SOMETHING USEFUL
-        logger.warning(`Error grabbing initial video stream. name: [${error.name}] message: [${error.message}]`);
-        handleGUMError(error);
+        logger.warn({
+          logCode: 'video_preview_grabbing_error',
+          extraInfo: {
+            error,
+          },
+        }, 'Error grabbing initial video stream');
+        this.handleGUMError(error);
       }
     }
   }
@@ -293,12 +310,10 @@
     const scanningCleanup = () => {
       this.video.onloadedmetadata = undefined;
 
-<<<<<<< HEAD
       if (availableProfiles.length > 0) {
         const defaultProfile = availableProfiles.find(profile => profile.default)
           || availableProfiles[0];
-        logger.debug(`Found default profile: ${JSON.stringify(defaultProfile)}`);
-=======
+
         // webcam might no longer exist or be available
         logger.debug({
           logCode: 'video_preview_check_webcam',
@@ -307,7 +322,6 @@
             currNum,
           },
         }, 'Error with camera profile');
->>>>>>> 595d46f9
 
         this.displayPreview(deviceId, defaultProfile);
       }
@@ -337,10 +351,6 @@
         }).catch((error) => {
           if (!this._isMounted) return;
 
-<<<<<<< HEAD
-          logger.debug(`Error with fetching profile {${CAMERA_PROFILES[currNum].name}} skipping to next profile. Error is {${error.name}}`);
-          currNum += 1;
-=======
           logger.debug({
             logCode: 'video_preview_next_profile',
             extraInfo: {
@@ -349,8 +359,8 @@
               error,
             },
           }, 'Error with fetching profile, skipping to next');
-          currNum++;
->>>>>>> 595d46f9
+          currNum += 1;
+
           nextProfile();
         });
       } else {
@@ -411,31 +421,6 @@
       nextProfile();
     };
 
-<<<<<<< HEAD
-=======
-    const scanningCleanup = () => {
-      this.video.onloadedmetadata = undefined;
-
-      if (availableProfiles.length > 0) {
-        const defaultProfile = availableProfiles.find(profile => profile.default)
-          || availableProfiles[0];
-        logger.debug({
-          logCode: 'video_preview_found_default_profile',
-          extraInfo: {
-            defaultProfile,
-          },
-        }, 'Found default profile');
-
-        this.displayPreview(deviceId, defaultProfile);
-      }
-
-      this.setState({
-        scanning: false,
-        availableProfiles,
-      });
-    };
-
->>>>>>> 595d46f9
     this.video.onloadedmetadata = getVideoDimensions;
 
     checkWebcamExists();
@@ -479,87 +464,6 @@
     });
   }
 
-<<<<<<< HEAD
-=======
-  componentDidMount() {
-    const { webcamDeviceId } = this.props;
-
-    this._isMounted = true;
-
-    // Have to request any device to get past checks before finding devices. If this is
-    // skipped then we get devices with no labels
-    try {
-      navigator.mediaDevices.getUserMedia({ audio: false, video: true }).then((stream) => {
-        if (!this._isMounted) return;
-
-        navigator.mediaDevices.enumerateDevices().then(async (devices) => {
-          const webcams = [];
-          let initialDeviceId;
-
-          if (!this._isMounted) return;
-
-          // set webcam
-          devices.forEach((device) => {
-            if (device.kind === 'videoinput') {
-              webcams.push(device);
-              if (!initialDeviceId || (webcamDeviceId && webcamDeviceId === device.deviceId)) {
-                initialDeviceId = device.deviceId;
-              }
-            }
-          });
-
-          logger.debug({
-            logCode: 'video_preview_enumerate_devices',
-            extraInfo: {
-              devices,
-              webcams,
-            },
-          }, `Enumerate devices came back. There are ${devices.length} devices and ${webcams.length} are video inputs`);
-
-
-          if (initialDeviceId) {
-            this.setState({
-              availableWebcams: webcams,
-            });
-
-            this.scanProfiles(initialDeviceId);
-          }
-        }).catch((error) => {
-          // CHANGE THIS TO SOMETHING USEFUL
-          logger.warn({
-            logCode: 'video_preview_enumerate_error',
-            extraInfo: {
-              error,
-            },
-          }, 'Error enumerating devices');
-          this.handleGUMError(error);
-        });
-      });
-    } catch (error) {
-      // CHANGE THIS TO SOMETHING USEFUL
-      logger.warn({
-        logCode: 'video_preview_grabbing_error',
-        extraInfo: {
-          error,
-        },
-      }, 'Error grabbing initial video stream');
-      this.handleGUMError(error);
-    }
-  }
-
-  componentWillUnmount() {
-    // console.log("unmounting video preview");
-    this.stopTracks();
-    this.deviceStream = null;
-    if (this.video) {
-      // console.log("clear video srcObject");
-      this.video.srcObject = null;
-    }
-
-    this._isMounted = false;
-  }
-
->>>>>>> 595d46f9
   handleJoinVideo() {
     const {
       joinVideo,
