--- conflicted
+++ resolved
@@ -209,7 +209,6 @@
 
     this.userParameterProfile = VideoService.getUserParameterProfile();
     this.mirrorOwnWebcam = VideoService.mirrorOwnWebcam();
-    this.userParameterProfile = VideoService.getUserParameterProfile();
   }
 
   componentDidMount() {
@@ -396,11 +395,7 @@
 
   displayInitialPreview(deviceId) {
     const { changeWebcam } = this.props;
-<<<<<<< HEAD
-    const availableProfiles = CAMERA_PROFILES;
-=======
     const availableProfiles = CAMERA_PROFILES.filter(p => !p.hidden);
->>>>>>> 9d438a52
 
     this.setState({
       webcamDeviceId: deviceId,
@@ -486,11 +481,7 @@
     const {
       intl,
       skipVideoPreview,
-<<<<<<< HEAD
       sharedDevices,
-=======
-      sharedDevices
->>>>>>> 9d438a52
     } = this.props;
 
     const {
@@ -530,7 +521,6 @@
           )
         }
         { shared
-<<<<<<< HEAD
           ? (
             <span className={styles.label}>
               {intl.formatMessage(intlMessages.sharedCameraLabel)}
@@ -562,39 +552,6 @@
                     {intl.formatMessage(intlMessages.profileNotFoundLabel)}
                   </span>
                 )
-=======
-           ? (
-             <span className={styles.label}>
-               {intl.formatMessage(intlMessages.sharedCameraLabel)}
-             </span>
-           )
-           : (
-             <span>
-               <label className={styles.label} htmlFor="setQuality">
-                 {intl.formatMessage(intlMessages.qualityLabel)}
-               </label>
-               { availableProfiles && availableProfiles.length > 0
-                 ? (
-                   <select
-                     id="setQuality"
-                     value={selectedProfile || ''}
-                     className={styles.select}
-                     onChange={this.handleSelectProfile}
-                     disabled={skipVideoPreview}
-                   >
-                     {availableProfiles.map(profile => (
-                       <option key={profile.id} value={profile.id}>
-                         {profile.name}
-                       </option>
-                     ))}
-                   </select>
-                 )
-                 : (
-                   <span>
-                     {intl.formatMessage(intlMessages.profileNotFoundLabel)}
-                   </span>
-                 )
->>>>>>> 9d438a52
                }
             </span>
           )
@@ -721,12 +678,8 @@
               disabled={shouldDisableButtons}
             />
             <Button
-<<<<<<< HEAD
               data-test="startSharingWebcam"
               color={shared ? 'danger' : 'primary'}
-=======
-              color={shared ? "danger" : "primary"}
->>>>>>> 9d438a52
               label={intl.formatMessage(shared ? intlMessages.stopSharingLabel : intlMessages.startSharingLabel)}
               onClick={shared ? this.handleStopSharing : this.handleStartSharing}
               disabled={isStartSharingDisabled || isStartSharingDisabled === null || shouldDisableButtons}
