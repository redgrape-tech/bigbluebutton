--- conflicted
+++ resolved
@@ -7,8 +7,8 @@
 // import { notify } from '/imports/ui/services/notification';
 import logger from '/imports/startup/client/logger';
 import Modal from '/imports/ui/components/modal/simple/component';
+import browser from 'browser-detect';
 import VideoService from '../video-provider/service';
-import browser from 'browser-detect';
 import { styles } from './styles';
 
 const CAMERA_PROFILES = Meteor.settings.public.kurento.cameraProfiles;
@@ -464,10 +464,7 @@
     const {
       intl,
       skipVideoPreview,
-<<<<<<< HEAD
-      sharedDevices
-=======
->>>>>>> 54fe878a
+      sharedDevices,
     } = this.props;
 
     const {
@@ -507,37 +504,37 @@
           )
         }
         { shared
-           ? (
-             <span className={styles.label}>
-               {intl.formatMessage(intlMessages.sharedCameraLabel)}
-             </span>
-           )
-           : (
-             <span>
-               <label className={styles.label} htmlFor="setQuality">
-                 {intl.formatMessage(intlMessages.qualityLabel)}
-               </label>
-               { availableProfiles && availableProfiles.length > 0
-                 ? (
-                   <select
-                     id="setQuality"
-                     value={selectedProfile || ''}
-                     className={styles.select}
-                     onChange={this.handleSelectProfile}
-                     disabled={skipVideoPreview}
-                   >
-                     {availableProfiles.map(profile => (
-                       <option key={profile.id} value={profile.id}>
-                         {profile.name}
-                       </option>
-                     ))}
-                   </select>
-                 )
-                 : (
-                   <span>
-                     {intl.formatMessage(intlMessages.profileNotFoundLabel)}
-                   </span>
-                 )
+          ? (
+            <span className={styles.label}>
+              {intl.formatMessage(intlMessages.sharedCameraLabel)}
+            </span>
+          )
+          : (
+            <span>
+              <label className={styles.label} htmlFor="setQuality">
+                {intl.formatMessage(intlMessages.qualityLabel)}
+              </label>
+              { availableProfiles && availableProfiles.length > 0
+                ? (
+                  <select
+                    id="setQuality"
+                    value={selectedProfile || ''}
+                    className={styles.select}
+                    onChange={this.handleSelectProfile}
+                    disabled={skipVideoPreview}
+                  >
+                    {availableProfiles.map(profile => (
+                      <option key={profile.id} value={profile.id}>
+                        {profile.name}
+                      </option>
+                    ))}
+                  </select>
+                )
+                : (
+                  <span>
+                    {intl.formatMessage(intlMessages.profileNotFoundLabel)}
+                  </span>
+                )
                }
             </span>
           )
@@ -650,7 +647,7 @@
             />
             <Button
               data-test="startSharingWebcam"
-              color={shared ? "danger" : "primary"}
+              color={shared ? 'danger' : 'primary'}
               label={intl.formatMessage(shared ? intlMessages.stopSharingLabel : intlMessages.startSharingLabel)}
               onClick={shared ? this.handleStopSharing : this.handleStartSharing}
               disabled={isStartSharingDisabled || isStartSharingDisabled === null || shouldDisableButtons}
