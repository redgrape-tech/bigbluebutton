import PropTypes from 'prop-types';
import React, { Component } from 'react';
import {
  defineMessages, injectIntl, intlShape, FormattedMessage,
} from 'react-intl';
import Button from '/imports/ui/components/button/component';
import { notify } from '/imports/ui/services/notification';
import logger from '/imports/startup/client/logger';
import Modal from '/imports/ui/components/modal/simple/component';
import browser from 'browser-detect';
import { styles } from './styles';


const VIDEO_CONSTRAINTS = Meteor.settings.public.kurento.cameraConstraints;

const propTypes = {
  intl: intlShape.isRequired,
  closeModal: PropTypes.func.isRequired,
  startSharing: PropTypes.func.isRequired,
  changeWebcam: PropTypes.func.isRequired,
};

const intlMessages = defineMessages({
  webcamSettingsTitle: {
    id: 'app.videoPreview.webcamSettingsTitle',
    description: 'Title for the video preview modal',
  },
  closeLabel: {
    id: 'app.videoPreview.closeLabel',
    description: 'Close button label',
  },
  webcamPreviewLabel: {
    id: 'app.videoPreview.webcamPreviewLabel',
    description: 'Webcam preview label',
  },
  cameraLabel: {
    id: 'app.videoPreview.cameraLabel',
    description: 'Camera dropdown label',
  },
  cancelLabel: {
    id: 'app.videoPreview.cancelLabel',
    description: 'Cancel button label',
  },
  startSharingLabel: {
    id: 'app.videoPreview.startSharingLabel',
    description: 'Start Sharing button label',
  },
  webcamOptionLabel: {
    id: 'app.videoPreview.webcamOptionLabel',
    description: 'Default webcam option label',
  },
  webcamNotFoundLabel: {
    id: 'app.videoPreview.webcamNotFoundLabel',
    description: 'Webcam not found label',
  },
  permissionError: {
    id: 'app.video.permissionError',
    description: 'Error message for webcam permission',
  },
  NotFoundError: {
    id: 'app.video.notFoundError',
    description: 'error message when can not get webcam video',
  },
  NotAllowedError: {
    id: 'app.video.notAllowed',
    description: 'error message when webcam had permission denied',
  },
  NotSupportedError: {
    id: 'app.video.notSupportedError',
    description: 'error message when origin do not have ssl valid',
  },
  NotReadableError: {
    id: 'app.video.notReadableError',
    description: 'error message When the webcam is being used by other software',
  },
});

class VideoPreview extends Component {
  constructor(props) {
    super(props);

    const {
      webcamDeviceId,
    } = props;

    this.handleJoinVideo = this.handleJoinVideo.bind(this);
    this.handleProceed = this.handleProceed.bind(this);
    this.handleStartSharing = this.handleStartSharing.bind(this);
    this.webcamListener = this.webcamListener.bind(this);

    this.deviceStream = null;

    this.state = {
      webcamDeviceId,
      availableWebcams: null,
      isStartSharingDisabled: null,
      isInitialDeviceSet: false,
      cameraAllowed: false,
    };
  }

  stopTracks() {
    if (this.deviceStream) {
      this.deviceStream.getTracks().forEach((track) => {
        track.stop();
      });
    }
  }

  handlegUMError(error) {
    const {
      intl,
    } = this.props;
    const errorMessage = intlMessages[error.name]
      || intlMessages.permissionError;
    notify(intl.formatMessage(errorMessage), 'error', 'video');
    logger.error({ logCode: 'videopreview_component_gum_error' }, error);
  }

  handleSelectWebcam(event) {
    const {
      changeWebcam,
    } = this.props;

    const webcamValue = event.target.value;
    this.setState({ webcamDeviceId: webcamValue });
    changeWebcam(webcamValue);
    VIDEO_CONSTRAINTS.deviceId = webcamValue ? { exact: webcamValue } : undefined;
    const constraints = {
      video: VIDEO_CONSTRAINTS,
    };
    this.stopTracks();
    navigator.mediaDevices.getUserMedia(constraints).then((stream) => {
      this.video.srcObject = stream;
      this.deviceStream = stream;
    }).catch((error) => {
      this.handlegUMError(error);
    });
  }

  handleStartSharing() {
    const { resolve, startSharing } = this.props;
    this.stopTracks();
    startSharing();
    if (resolve) resolve();
  }

  handleProceed() {
    const { resolve, closeModal } = this.props;
    this.stopTracks();
    closeModal();
    if (resolve) resolve();
  }

  componentDidMount() {
    const { webcamDeviceId, changeWebcam } = this.props;
    const constraints = {
      video: VIDEO_CONSTRAINTS,
    };

    navigator.mediaDevices.enumerateDevices().then(async (devices) => {
      const { isInitialDeviceSet } = this.state;
      const webcams = [];

      // set webcam
      devices.forEach((device) => {
        if (device.kind === 'videoinput') {
          if (!isInitialDeviceSet || (webcamDeviceId && webcamDeviceId === device.deviceId)) {
            changeWebcam(device.deviceId);
            this.setState({ webcamDeviceId: device.deviceId });
            this.setState({ isInitialDeviceSet: true });
          }
        }
      });

      if (webcams.length > 0) {
        this.setState({ availableWebcams: webcams });
      }

      constraints.video.deviceId = { exact: this.state.webcamDeviceId };
      try {
        await navigator.mediaDevices.getUserMedia(constraints);
      } catch (exception) {
        logger.info({ logCode: 'insufficient_constraints' }, 'No webcam found for constraint values, increasing constraints.', exception);
        constraints.video.width = { max: 640 };
        constraints.video.height = { max: 480 };
      }

      navigator.mediaDevices.getUserMedia(constraints).then((stream) => {
        // display the preview
        this.setState({ cameraAllowed: true });
        this.video.srcObject = stream;
        this.deviceStream = stream;

        navigator.mediaDevices.enumerateDevices().then((devices) => {
          // get the list of webcams (labels are available at this point)
          devices.forEach((device) => {
            if (device.kind === 'videoinput') {
              webcams.push(device);
            }
          });
          if (webcams.length > 0) {
            this.setState({ availableWebcams: webcams });
          }
        });
      });
    });
  }

  componentDidUpdate(prevProps, prevState) {
    this.webcamListener(prevState.isStartSharingDisabled);
  }

<<<<<<< HEAD
  async webcamListener(prevIsStartSharingDisabled) {
    const { cameraAllowed, isInitialDeviceSet } = this.state;
=======
  async webcamListener() {
    const { cameraAllowed, isInitialDeviceSet, isStartSharingDisabled } = this.state;
>>>>>>> d97ec2ba
    const getDevices = await navigator.mediaDevices.enumerateDevices();
    const hasVideoInput = getDevices.filter(device => device.kind === 'videoinput').length > 0;
    const isStartSharingDisabled = !(hasVideoInput && cameraAllowed && isInitialDeviceSet);

<<<<<<< HEAD
    if (prevIsStartSharingDisabled !== isStartSharingDisabled) {
      this.setState({ isStartSharingDisabled });
=======
    const newSharingDisabled = !(hasVideoInput && cameraAllowed && isInitialDeviceSet);
    if (newSharingDisabled !== isStartSharingDisabled) {
      this.setState({
        isStartSharingDisabled: newSharingDisabled,
      });
>>>>>>> d97ec2ba
    }
  }

  handleJoinVideo() {
    const {
      joinVideo,
    } = this.props;

    joinVideo();
  }

  render() {
    const {
      intl,
    } = this.props;

    const {
      webcamDeviceId,
      availableWebcams,
      isStartSharingDisabled,
    } = this.state;
    return (
      <Modal
        overlayClassName={styles.overlay}
        className={styles.modal}
        onRequestClose={this.handleProceed}
        hideBorder
      >
        <div className={styles.title}>
          {intl.formatMessage(intlMessages.webcamSettingsTitle)}
        </div>
        <div className={styles.content}>
          <div className={styles.col}>
            <video
              id="preview"
              className={styles.preview}
              ref={(ref) => { this.video = ref; }}
              autoPlay
              playsInline
            />
          </div>
          <div>
            <label className={styles.label}>
              {intl.formatMessage(intlMessages.cameraLabel)}
            </label>
            {availableWebcams && availableWebcams.length > 0 ? (
              <select
                value={webcamDeviceId}
                className={styles.select}
                onChange={this.handleSelectWebcam.bind(this)}
              >
                <option disabled>
                  {intl.formatMessage(intlMessages.webcamOptionLabel)}
                </option>
                {availableWebcams.map((webcam, index) => (
                  <option key={index} value={webcam.deviceId}>
                    {webcam.label}
                  </option>
                ))}
              </select>
            )
              : (
                <select
                  className={styles.select}
                >
                  <option disabled>
                    {intl.formatMessage(intlMessages.webcamNotFoundLabel)}
                  </option>
                </select>
              )}
          </div>
        </div>
        {browser().name === 'edge' || browser().name === 'ie' ? (
          <p className={styles.browserWarning}>
            <FormattedMessage
              id="app.audioModal.unsupportedBrowserLabel"
              description="Warning when someone joins with a browser that isnt supported"
              values={{
                0: <a href="https://www.google.com/chrome/">Chrome</a>,
                1: <a href="https://getfirefox.com">Firefox</a>,
              }}
            />
          </p>
        ) : null }
        <div className={styles.footer}>
          <div className={styles.actions}>
            <Button
              label={intl.formatMessage(intlMessages.cancelLabel)}
              onClick={this.handleProceed}
            />
            <Button
              color="primary"
              label={intl.formatMessage(intlMessages.startSharingLabel)}
              onClick={() => this.handleStartSharing()}
              disabled={isStartSharingDisabled || isStartSharingDisabled === null}
            />
          </div>
        </div>
      </Modal>
    );
  }
}

VideoPreview.propTypes = propTypes;

export default injectIntl(VideoPreview);<|MERGE_RESOLUTION|>--- conflicted
+++ resolved
@@ -211,27 +211,17 @@
     this.webcamListener(prevState.isStartSharingDisabled);
   }
 
-<<<<<<< HEAD
-  async webcamListener(prevIsStartSharingDisabled) {
-    const { cameraAllowed, isInitialDeviceSet } = this.state;
-=======
   async webcamListener() {
     const { cameraAllowed, isInitialDeviceSet, isStartSharingDisabled } = this.state;
->>>>>>> d97ec2ba
     const getDevices = await navigator.mediaDevices.enumerateDevices();
     const hasVideoInput = getDevices.filter(device => device.kind === 'videoinput').length > 0;
     const isStartSharingDisabled = !(hasVideoInput && cameraAllowed && isInitialDeviceSet);
 
-<<<<<<< HEAD
-    if (prevIsStartSharingDisabled !== isStartSharingDisabled) {
-      this.setState({ isStartSharingDisabled });
-=======
     const newSharingDisabled = !(hasVideoInput && cameraAllowed && isInitialDeviceSet);
     if (newSharingDisabled !== isStartSharingDisabled) {
       this.setState({
         isStartSharingDisabled: newSharingDisabled,
       });
->>>>>>> d97ec2ba
     }
   }
 
