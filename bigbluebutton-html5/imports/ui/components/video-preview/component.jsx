--- conflicted
+++ resolved
@@ -269,8 +269,8 @@
                 if (device.kind === 'videoinput' && !found) {
                   webcams.push(device);
                   if (!initialDeviceId
-                  || (webcamDeviceId && webcamDeviceId === device.deviceId)
-                  || device.deviceId === firstAllowedDeviceId) {
+                    || (webcamDeviceId && webcamDeviceId === device.deviceId)
+                    || device.deviceId === firstAllowedDeviceId) {
                     initialDeviceId = device.deviceId;
                   }
                 }
@@ -310,18 +310,18 @@
               });
             });
           }).catch((error) => {
-            logger.warn({
-              logCode: 'video_preview_initial_device_error',
-              extraInfo: {
-                errorName: error.name,
-                errorMessage: error.message,
-              },
-            }, 'Error getting initial device');
-            this.setState({
-              viewState: VIEW_STATES.error,
-              deviceError: VideoPreview.handleGUMError(error),
-            });
+          logger.warn({
+            logCode: 'video_preview_initial_device_error',
+            extraInfo: {
+              errorName: error.name,
+              errorMessage: error.message,
+            },
+          }, 'Error getting initial device');
+          this.setState({
+            viewState: VIEW_STATES.error,
+            deviceError: VideoPreview.handleGUMError(error),
           });
+        });
       } catch (error) {
         logger.warn({
           logCode: 'video_preview_grabbing_error',
@@ -537,17 +537,16 @@
           )
         }
         { shared
-<<<<<<< HEAD
           ? (
             <span className={styles.label}>
-              {intl.formatMessage(intlMessages.sharedCameraLabel)}
-            </span>
+               {intl.formatMessage(intlMessages.sharedCameraLabel)}
+             </span>
           )
           : (
             <span>
-              <label className={styles.label} htmlFor="setQuality">
-                {intl.formatMessage(intlMessages.qualityLabel)}
-              </label>
+               <label className={styles.label} htmlFor="setQuality">
+                 {intl.formatMessage(intlMessages.qualityLabel)}
+               </label>
               { availableProfiles && availableProfiles.length > 0
                 ? (
                   <select
@@ -558,61 +557,23 @@
                     disabled={skipVideoPreview}
                   >
                     {availableProfiles.map(profile => {
-                     const label = intlMessages[`${profile.id}`]
-                      ? intl.formatMessage(intlMessages[`${profile.id}`])
-                      : profile.name;
-
-                     return (
-                      <option key={profile.id} value={profile.id}>
-                        {`${label} ${profile.id === 'hd' ? '' : intl.formatMessage(intlMessages.qualityLabel).toLowerCase()}`}
-                      </option>
-                    )})}
+                      const label = intlMessages[`${profile.id}`]
+                        ? intl.formatMessage(intlMessages[`${profile.id}`])
+                        : profile.name;
+
+                      return (
+                        <option key={profile.id} value={profile.id}>
+                          {`${label}`}
+                        </option>
+                      )})}
                   </select>
                 )
                 : (
                   <span>
-                    {intl.formatMessage(intlMessages.profileNotFoundLabel)}
-                  </span>
-                )
-=======
-           ? (
-             <span className={styles.label}>
-               {intl.formatMessage(intlMessages.sharedCameraLabel)}
-             </span>
-           )
-           : (
-             <span>
-               <label className={styles.label} htmlFor="setQuality">
-                 {intl.formatMessage(intlMessages.qualityLabel)}
-               </label>
-               { availableProfiles && availableProfiles.length > 0
-                 ? (
-                   <select
-                     id="setQuality"
-                     value={selectedProfile || ''}
-                     className={styles.select}
-                     onChange={this.handleSelectProfile}
-                     disabled={skipVideoPreview}
-                   >
-                     {availableProfiles.map(profile => { 
-                      const label = intlMessages[`${profile.id}`] 
-                        ? intl.formatMessage(intlMessages[`${profile.id}`])
-                        : profile.name;
-
-                      return (
-                       <option key={profile.id} value={profile.id}>
-                          {`${label}`}
-                       </option>
-                     )})}
-                   </select>
-                 )
-                 : (
-                   <span>
                      {intl.formatMessage(intlMessages.profileNotFoundLabel)}
                    </span>
-                 )
->>>>>>> 70eb028d
-               }
+                )
+              }
             </span>
           )
         }
@@ -655,25 +616,25 @@
           <div className={styles.content}>
             <div className={styles.videoCol}>
               {
-              previewError
-                ? (
-                  <div>{previewError}</div>
-                )
-                : (
-                  <video
-                    id="preview"
-                    data-test={this.mirrorOwnWebcam ? 'mirroredVideoPreview' : 'videoPreview'}
-                    className={cx({
-                      [styles.preview]: true,
-                      [styles.mirroredVideo]: this.mirrorOwnWebcam,
-                    })}
-                    ref={(ref) => { this.video = ref; }}
-                    autoPlay
-                    playsInline
-                    muted
-                  />
-                )
-            }
+                previewError
+                  ? (
+                    <div>{previewError}</div>
+                  )
+                  : (
+                    <video
+                      id="preview"
+                      data-test={this.mirrorOwnWebcam ? 'mirroredVideoPreview' : 'videoPreview'}
+                      className={cx({
+                        [styles.preview]: true,
+                        [styles.mirroredVideo]: this.mirrorOwnWebcam,
+                      })}
+                      ref={(ref) => { this.video = ref; }}
+                      autoPlay
+                      playsInline
+                      muted
+                    />
+                  )
+              }
             </div>
             {this.renderDeviceSelectors()}
           </div>
