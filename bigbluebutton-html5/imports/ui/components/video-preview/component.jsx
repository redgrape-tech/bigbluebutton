import PropTypes from 'prop-types';
import React, { Component } from 'react';
import {
  defineMessages, injectIntl, intlShape, FormattedMessage,
} from 'react-intl';
import Button from '/imports/ui/components/button/component';
// import { notify } from '/imports/ui/services/notification';
import logger from '/imports/startup/client/logger';
import Modal from '/imports/ui/components/modal/simple/component';
import browser from 'browser-detect';
<<<<<<< HEAD
import VideoService from '../video-provider/service';
=======
import cx from 'classnames';
>>>>>>> a2142c90
import { styles } from './styles';
import VideoService from '../video-provider/service';

const CAMERA_PROFILES = Meteor.settings.public.kurento.cameraProfiles;

const VIEW_STATES = {
  finding: 'finding',
  found: 'found',
  error: 'error',
};

const propTypes = {
  intl: intlShape.isRequired,
  closeModal: PropTypes.func.isRequired,
  startSharing: PropTypes.func.isRequired,
  stopSharing: PropTypes.func.isRequired,
  changeWebcam: PropTypes.func.isRequired,
  changeProfile: PropTypes.func.isRequired,
  resolve: PropTypes.func,
  skipVideoPreview: PropTypes.bool.isRequired,
  hasMediaDevices: PropTypes.bool.isRequired,
  webcamDeviceId: PropTypes.string,
  sharedDevices: PropTypes.arrayOf(PropTypes.string),
};

const defaultProps = {
  resolve: null,
  webcamDeviceId: null,
  sharedDevices: [],
};

const intlMessages = defineMessages({
  webcamSettingsTitle: {
    id: 'app.videoPreview.webcamSettingsTitle',
    description: 'Title for the video preview modal',
  },
  closeLabel: {
    id: 'app.videoPreview.closeLabel',
    description: 'Close button label',
  },
  webcamPreviewLabel: {
    id: 'app.videoPreview.webcamPreviewLabel',
    description: 'Webcam preview label',
  },
  cameraLabel: {
    id: 'app.videoPreview.cameraLabel',
    description: 'Camera dropdown label',
  },
  qualityLabel: {
    id: 'app.videoPreview.profileLabel',
    description: 'Quality dropdown label',
  },
  cancelLabel: {
    id: 'app.videoPreview.cancelLabel',
    description: 'Cancel button label',
  },
  startSharingLabel: {
    id: 'app.videoPreview.startSharingLabel',
    description: 'Start sharing button label',
  },
  stopSharingLabel: {
    id: 'app.videoPreview.stopSharingLabel',
    description: 'Stop sharing button label',
  },
  sharedCameraLabel: {
    id: 'app.videoPreview.sharedCameraLabel',
    description: 'Already Shared camera label',
  },
  findingWebcamsLabel: {
    id: 'app.videoPreview.findingWebcamsLabel',
    description: 'Finding webcams label',
  },
  webcamOptionLabel: {
    id: 'app.videoPreview.webcamOptionLabel',
    description: 'Default webcam option label',
  },
  webcamNotFoundLabel: {
    id: 'app.videoPreview.webcamNotFoundLabel',
    description: 'Webcam not found label',
  },
  profileNotFoundLabel: {
    id: 'app.videoPreview.profileNotFoundLabel',
    description: 'Profile not found label',
  },
  permissionError: {
    id: 'app.video.permissionError',
    description: 'Error message for webcam permission',
  },
  NotFoundError: {
    id: 'app.video.notFoundError',
    description: 'error message when can not get webcam video',
  },
  NotAllowedError: {
    id: 'app.video.notAllowed',
    description: 'error message when webcam had permission denied',
  },
  NotSupportedError: {
    id: 'app.video.notSupportedError',
    description: 'error message when origin do not have ssl valid',
  },
  NotReadableError: {
    id: 'app.video.notReadableError',
    description: 'error message When the webcam is being used by other software',
  },
  iOSError: {
    id: 'app.audioModal.iOSBrowser',
    description: 'Audio/Video Not supported warning',
  },
  iOSErrorDescription: {
    id: 'app.audioModal.iOSErrorDescription',
    description: 'Audio/Video not supported description',
  },
  iOSErrorRecommendation: {
    id: 'app.audioModal.iOSErrorRecommendation',
    description: 'Audio/Video recommended action',
  },
});

class VideoPreview extends Component {
  static handleGUMError(error) {
    // logger.error(error);
    // logger.error(error.id);
    // logger.error(error.name);
    // console.log(error);
    // console.log(error.name)
    // console.log(error.message)

    // let convertedError;

    /* switch (error.name) {
      case 'SourceUnavailableError':
      case 'NotReadableError':
        // hardware failure with the device
        // NotReadableError: Could not start video source
        break;
      case 'NotAllowedError':
        // media was disallowed
        // NotAllowedError: Permission denied
        convertedError = intlMessages.NotAllowedError;
        break;
      case 'AbortError':
        // generic error occured
        // AbortError: Starting video failed (FF when there's a hardware failure)
        break;
      case 'NotFoundError':
        // no webcam found
        // NotFoundError: The object can not be found here.
        // NotFoundError: Requested device not found
        convertedError = intlMessages.NotFoundError;
        break;
      case 'SecurityError':
        // user media support is disabled on the document
        break;
      case 'TypeError':
        // issue with constraints or maybe Chrome with HTTP
        break;
      default:
        // default error message handling
        break;
    } */

    return `${error.name}: ${error.message}`;
  }

  constructor(props) {
    super(props);

    const {
      webcamDeviceId,
    } = props;

    this.handleProceed = this.handleProceed.bind(this);
    this.handleStartSharing = this.handleStartSharing.bind(this);
    this.handleStopSharing = this.handleStopSharing.bind(this);
    this.handleSelectWebcam = this.handleSelectWebcam.bind(this);
    this.handleSelectProfile = this.handleSelectProfile.bind(this);

    this.deviceStream = null;

    this._isMounted = false;

    this.state = {
      webcamDeviceId,
      availableWebcams: null,
      availableProfiles: {},
      selectedProfile: null,
      isStartSharingDisabled: true,
      viewState: VIEW_STATES.finding,
      deviceError: null,
      previewError: null,
    };

<<<<<<< HEAD
    this.userParameterProfile = VideoService.getUserParameterProfile();
=======
    this.mirrorOwnWebcam = VideoService.mirrorOwnWebcam();
>>>>>>> a2142c90
  }

  componentDidMount() {
    const {
      webcamDeviceId,
      hasMediaDevices,
      skipVideoPreview,
    } = this.props;

    this._isMounted = true;

    // Have to request any device to get past checks before finding devices. If this is
    // skipped then we get devices with no labels
    if (hasMediaDevices) {
      try {
        navigator.mediaDevices.getUserMedia({ audio: false, video: { facingMode: 'user' } })
          .then((stream) => {
            if (!this._isMounted) return;
            this.deviceStream = stream;
            // try and get the deviceId for the initial stream
            let firstAllowedDeviceId;
            if (stream.getVideoTracks) {
              const videoTracks = stream.getVideoTracks();
              if (videoTracks.length > 0 && videoTracks[0].getSettings) {
                const trackSettings = videoTracks[0].getSettings();
                firstAllowedDeviceId = trackSettings.deviceId;
              }
            }

            navigator.mediaDevices.enumerateDevices().then((devices) => {
              const webcams = [];
              let initialDeviceId;

              VideoService.updateNumberOfDevices(devices);

              if (!this._isMounted) return;

              // set webcam
              devices.forEach((device) => {
                // Avoid duplicated devices
                const found = webcams.find(d => d.deviceId === device.deviceId);
                if (device.kind === 'videoinput' && !found) {
                  webcams.push(device);
                  if (!initialDeviceId
                  || (webcamDeviceId && webcamDeviceId === device.deviceId)
                  || device.deviceId === firstAllowedDeviceId) {
                    initialDeviceId = device.deviceId;
                  }
                }
              });

              logger.debug({
                logCode: 'video_preview_enumerate_devices',
                extraInfo: {
                  devices,
                  webcams,
                },
              }, `Enumerate devices came back. There are ${devices.length} devices and ${webcams.length} are video inputs`);


              if (initialDeviceId) {
                this.setState({
                  availableWebcams: webcams,
                });
                this.displayInitialPreview(initialDeviceId);
              }
              if (!skipVideoPreview) {
                this.setState({
                  viewState: VIEW_STATES.found,
                });
              }
            }).catch((error) => {
              logger.warn({
                logCode: 'video_preview_enumerate_error',
                extraInfo: {
                  errorName: error.name,
                  errorMessage: error.message,
                },
              }, 'Error enumerating devices');
              this.setState({
                viewState: VIEW_STATES.error,
                deviceError: VideoPreview.handleGUMError(error),
              });
            });
          }).catch((error) => {
            logger.warn({
              logCode: 'video_preview_initial_device_error',
              extraInfo: {
                errorName: error.name,
                errorMessage: error.message,
              },
            }, 'Error getting initial device');
            this.setState({
              viewState: VIEW_STATES.error,
              deviceError: VideoPreview.handleGUMError(error),
            });
          });
      } catch (error) {
        logger.warn({
          logCode: 'video_preview_grabbing_error',
          extraInfo: {
            errorName: error.name,
            errorMessage: error.message,
          },
        }, 'Error grabbing initial video stream');
        this.setState({
          viewState: VIEW_STATES.error,
          deviceError: VideoPreview.handleGUMError(error),
        });
      }
    } else {
      // TODO: Add an error message when media is globablly disabled
    }
  }

  componentWillUnmount() {
    // console.log("unmounting video preview");
    this.stopTracks();
    this.deviceStream = null;
    if (this.video) {
      // console.log("clear video srcObject");
      this.video.srcObject = null;
    }

    this._isMounted = false;
  }


  stopTracks() {
    // console.log("in stop tracks");
    if (this.deviceStream) {
      // console.log("stopping tracks");
      this.deviceStream.getTracks().forEach((track) => {
        // console.log("found track to stop");
        track.stop();
      });
    }
  }

  handleSelectWebcam(event) {
    const webcamValue = event.target.value;

    this.displayInitialPreview(webcamValue);
  }

  handleSelectProfile(event) {
    const profileValue = event.target.value;
    const { webcamDeviceId } = this.state;

    const selectedProfile = CAMERA_PROFILES.find(profile => profile.id === profileValue);

    this.displayPreview(webcamDeviceId, selectedProfile);
  }

  handleStartSharing() {
    const { resolve, startSharing } = this.props;
    const { webcamDeviceId } = this.state;
    this.stopTracks();
    startSharing(webcamDeviceId);
    if (resolve) resolve();
  }

  handleStopSharing() {
    const { resolve, stopSharing } = this.props;
    const { webcamDeviceId } = this.state;
    this.stopTracks();
    stopSharing(webcamDeviceId);
    if (resolve) resolve();
  }

  handleProceed() {
    const { resolve, closeModal } = this.props;
    this.stopTracks();
    closeModal();
    if (resolve) resolve();
  }

  displayInitialPreview(deviceId) {
    const { changeWebcam } = this.props;
    const availableProfiles = CAMERA_PROFILES;

    this.setState({
      webcamDeviceId: deviceId,
      isStartSharingDisabled: true,
      availableProfiles,
    });
    changeWebcam(deviceId);

    if (availableProfiles.length > 0) {
      const defaultProfile = availableProfiles.find(profile => profile.id === this.userParameterProfile)
        || availableProfiles.find(profile => profile.default)
        || availableProfiles[0];
      this.displayPreview(deviceId, defaultProfile);
    }
  }

  doGUM(deviceId, profile) {
    const constraints = {
      audio: false,
      video: { ...profile.constraints },
    };
    constraints.video.deviceId = { exact: deviceId };

    this.stopTracks();
    if (this.video) {
      this.video.srcObject = null;
    }
    this.deviceStream = null;

    return navigator.mediaDevices.getUserMedia(constraints);
  }

  displayPreview(deviceId, profile) {
    const {
      changeProfile,
      skipVideoPreview,
    } = this.props;

    this.setState({
      selectedProfile: profile.id,
      isStartSharingDisabled: true,
      previewError: undefined,
    });
    changeProfile(profile.id);
    if (skipVideoPreview) return this.handleStartSharing();

    this.doGUM(deviceId, profile).then((stream) => {
      if (!this._isMounted) return;

      this.setState({
        isStartSharingDisabled: false,
      });
      this.video.srcObject = stream;
      this.deviceStream = stream;
    }).catch((error) => {
      logger.warn({
        logCode: 'video_preview_do_gum_preview_error',
        extraInfo: {
          errorName: error.name,
          errorMessage: error.message,
        },
      }, 'Error displaying final selection.');
      this.setState({ previewError: VideoPreview.handleGUMError(error) });
    });
  }

  supportWarning() {
    const { intl } = this.props;

    return (
      <div>
        <div className={styles.warning}>!</div>
        <h4 className={styles.main}>{intl.formatMessage(intlMessages.iOSError)}</h4>
        <div className={styles.text}>{intl.formatMessage(intlMessages.iOSErrorDescription)}</div>
        <div className={styles.text}>
          {intl.formatMessage(intlMessages.iOSErrorRecommendation)}
        </div>
      </div>
    );
  }

  renderDeviceSelectors() {
    const {
      intl,
      skipVideoPreview,
      sharedDevices,
    } = this.props;

    const {
      webcamDeviceId,
      availableWebcams,
      availableProfiles,
      selectedProfile,
    } = this.state;

    const shared = sharedDevices.includes(webcamDeviceId);

    return (
      <div className={styles.col}>
        <label className={styles.label} htmlFor="setCam">
          {intl.formatMessage(intlMessages.cameraLabel)}
        </label>
        { availableWebcams && availableWebcams.length > 0
          ? (
            <select
              id="setCam"
              value={webcamDeviceId || ''}
              className={styles.select}
              onChange={this.handleSelectWebcam}
              disabled={skipVideoPreview}
            >
              {availableWebcams.map(webcam => (
                <option key={webcam.deviceId} value={webcam.deviceId}>
                  {webcam.label}
                </option>
              ))}
            </select>
          )
          : (
            <span>
              {intl.formatMessage(intlMessages.webcamNotFoundLabel)}
            </span>
          )
        }
        { shared
          ? (
            <span className={styles.label}>
              {intl.formatMessage(intlMessages.sharedCameraLabel)}
            </span>
          )
          : (
            <span>
              <label className={styles.label} htmlFor="setQuality">
                {intl.formatMessage(intlMessages.qualityLabel)}
              </label>
              { availableProfiles && availableProfiles.length > 0
                ? (
                  <select
                    id="setQuality"
                    value={selectedProfile || ''}
                    className={styles.select}
                    onChange={this.handleSelectProfile}
                    disabled={skipVideoPreview}
                  >
                    {availableProfiles.map(profile => (
                      <option key={profile.id} value={profile.id}>
                        {profile.name}
                      </option>
                    ))}
                  </select>
                )
                : (
                  <span>
                    {intl.formatMessage(intlMessages.profileNotFoundLabel)}
                  </span>
                )
               }
            </span>
          )
        }
      </div>
    );
  }

  renderContent() {
    const {
      intl,
    } = this.props;

    const {
      viewState,
      deviceError,
      previewError,
    } = this.state;

    switch (viewState) {
      case VIEW_STATES.finding:
        return (
          <div className={styles.content}>
            <div className={styles.videoCol}>
              <div>
                <span>{intl.formatMessage(intlMessages.findingWebcamsLabel)}</span>
                <span className={styles.fetchingAnimation} />
              </div>
            </div>
          </div>
        );
      case VIEW_STATES.error:
        return (
          <div className={styles.content}>
            <div className={styles.videoCol}><div>{deviceError}</div></div>
          </div>
        );
      case VIEW_STATES.found:
      default:
        return (
          <div className={styles.content}>
            <div className={styles.videoCol}>
              {
              previewError
                ? (
                  <div>{previewError}</div>
                )
                : (
                  <video
                    id="preview"
<<<<<<< HEAD
                    data-test="videoPreview"
                    className={styles.preview}
=======
                    className={cx({
                      [styles.preview]: true,
                      [styles.mirroredVideo]: this.mirrorOwnWebcam,
                    })}
>>>>>>> a2142c90
                    ref={(ref) => { this.video = ref; }}
                    autoPlay
                    playsInline
                    muted
                  />
                )
            }
            </div>
            {this.renderDeviceSelectors()}
          </div>
        );
    }
  }

  renderModalContent() {
    const {
      intl,
      skipVideoPreview,
      sharedDevices,
    } = this.props;

    const {
      isStartSharingDisabled,
      webcamDeviceId,
      deviceError,
      previewError,
    } = this.state;
    const shouldDisableButtons = skipVideoPreview && !(deviceError || previewError);

    const shared = sharedDevices.includes(webcamDeviceId);

    return (
      <div>
        {browser().name === 'edge' || browser().name === 'ie' ? (
          <p className={styles.browserWarning}>
            <FormattedMessage
              id="app.audioModal.unsupportedBrowserLabel"
              description="Warning when someone joins with a browser that isnt supported"
              values={{
                0: <a href="https://www.google.com/chrome/">Chrome</a>,
                1: <a href="https://getfirefox.com">Firefox</a>,
              }}
            />
          </p>
        ) : null}
        <div className={styles.title}>
          {intl.formatMessage(intlMessages.webcamSettingsTitle)}
        </div>

        {this.renderContent()}

        <div className={styles.footer}>
          <div className={styles.actions}>
            <Button
              label={intl.formatMessage(intlMessages.cancelLabel)}
              onClick={this.handleProceed}
              disabled={shouldDisableButtons}
            />
            <Button
              data-test="startSharingWebcam"
              color={shared ? 'danger' : 'primary'}
              label={intl.formatMessage(shared ? intlMessages.stopSharingLabel : intlMessages.startSharingLabel)}
              onClick={shared ? this.handleStopSharing : this.handleStartSharing}
              disabled={isStartSharingDisabled || isStartSharingDisabled === null || shouldDisableButtons}
            />
          </div>
        </div>
      </div>
    );
  }

  render() {
    const {
      intl,
      hasMediaDevices,
      skipVideoPreview,
      isCamLocked,
    } = this.props;

    if (isCamLocked === true) {
      this.handleProceed();
      return null;
    }

    const {
      deviceError,
      previewError,
    } = this.state;

    const allowCloseModal = !!(deviceError || previewError) || !skipVideoPreview;

    return (
      <Modal
        overlayClassName={styles.overlay}
        className={styles.modal}
        onRequestClose={this.handleProceed}
        hideBorder
        contentLabel={intl.formatMessage(intlMessages.webcamSettingsTitle)}
        shouldShowCloseButton={allowCloseModal}
        shouldCloseOnOverlayClick={allowCloseModal}
      >
        {hasMediaDevices
          ? this.renderModalContent()
          : this.supportWarning()
        }
      </Modal>
    );
  }
}

VideoPreview.propTypes = propTypes;
VideoPreview.defaultProps = defaultProps;

export default injectIntl(VideoPreview);<|MERGE_RESOLUTION|>--- conflicted
+++ resolved
@@ -8,13 +8,9 @@
 import logger from '/imports/startup/client/logger';
 import Modal from '/imports/ui/components/modal/simple/component';
 import browser from 'browser-detect';
-<<<<<<< HEAD
 import VideoService from '../video-provider/service';
-=======
 import cx from 'classnames';
->>>>>>> a2142c90
 import { styles } from './styles';
-import VideoService from '../video-provider/service';
 
 const CAMERA_PROFILES = Meteor.settings.public.kurento.cameraProfiles;
 
@@ -205,11 +201,8 @@
       previewError: null,
     };
 
-<<<<<<< HEAD
     this.userParameterProfile = VideoService.getUserParameterProfile();
-=======
     this.mirrorOwnWebcam = VideoService.mirrorOwnWebcam();
->>>>>>> a2142c90
   }
 
   componentDidMount() {
@@ -596,15 +589,11 @@
                 : (
                   <video
                     id="preview"
-<<<<<<< HEAD
                     data-test="videoPreview"
-                    className={styles.preview}
-=======
                     className={cx({
                       [styles.preview]: true,
                       [styles.mirroredVideo]: this.mirrorOwnWebcam,
                     })}
->>>>>>> a2142c90
                     ref={(ref) => { this.video = ref; }}
                     autoPlay
                     playsInline
