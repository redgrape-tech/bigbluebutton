import PropTypes from 'prop-types';
import React, { Component } from 'react';
import {
  defineMessages, injectIntl, FormattedMessage,
} from 'react-intl';
import Button from '/imports/ui/components/common/button/component';
import VirtualBgSelector from '/imports/ui/components/video-preview/virtual-background/component'
import logger from '/imports/startup/client/logger';
import browserInfo from '/imports/utils/browserInfo';
import PreviewService from './service';
import VideoService from '../video-provider/service';
import Styled from './styles';
import deviceInfo from '/imports/utils/deviceInfo';
import MediaStreamUtils from '/imports/utils/media-stream-utils';
import { notify } from '/imports/ui/services/notification';
import {
  EFFECT_TYPES,
  SHOW_THUMBNAILS,
  setSessionVirtualBackgroundInfo,
  getSessionVirtualBackgroundInfo,
} from '/imports/ui/services/virtual-background/service';
import Settings from '/imports/ui/services/settings';
import { isVirtualBackgroundsEnabled } from '/imports/ui/services/features';
import Checkbox from '/imports/ui/components/common/checkbox/component'

const VIEW_STATES = {
  finding: 'finding',
  found: 'found',
  error: 'error',
};

const ENABLE_CAMERA_BRIGHTNESS = Meteor.settings.public.app.enableCameraBrightness;

const propTypes = {
  intl: PropTypes.object.isRequired,
  closeModal: PropTypes.func.isRequired,
  startSharing: PropTypes.func.isRequired,
  stopSharing: PropTypes.func.isRequired,
  resolve: PropTypes.func,
  camCapReached: PropTypes.bool,
  hasVideoStream: PropTypes.bool.isRequired,
  webcamDeviceId: PropTypes.string,
  sharedDevices: PropTypes.arrayOf(PropTypes.string),
};

const defaultProps = {
  resolve: null,
  camCapReached: true,
  webcamDeviceId: null,
  sharedDevices: [],
};

const intlMessages = defineMessages({
  webcamEffectsTitle: {
    id: 'app.videoPreview.webcamEffectsTitle',
    description: 'Title for the video effects modal',
  },
  webcamSettingsTitle: {
    id: 'app.videoPreview.webcamSettingsTitle',
    description: 'Title for the video preview modal',
  },
  closeLabel: {
    id: 'app.videoPreview.closeLabel',
    description: 'Close button label',
  },
  webcamPreviewLabel: {
    id: 'app.videoPreview.webcamPreviewLabel',
    description: 'Webcam preview label',
  },
  cameraLabel: {
    id: 'app.videoPreview.cameraLabel',
    description: 'Camera dropdown label',
  },
  qualityLabel: {
    id: 'app.videoPreview.profileLabel',
    description: 'Quality dropdown label',
  },
  low: {
    id: 'app.videoPreview.quality.low',
    description: 'Low quality option label',
  },
  medium: {
    id: 'app.videoPreview.quality.medium',
    description: 'Medium quality option label',
  },
  high: {
    id: 'app.videoPreview.quality.high',
    description: 'High quality option label',
  },
  hd: {
    id: 'app.videoPreview.quality.hd',
    description: 'High definition option label',
  },
  startSharingLabel: {
    id: 'app.videoPreview.startSharingLabel',
    description: 'Start sharing button label',
  },
  stopSharingLabel: {
    id: 'app.videoPreview.stopSharingLabel',
    description: 'Stop sharing button label',
  },
  stopSharingAllLabel: {
    id: 'app.videoPreview.stopSharingAllLabel',
    description: 'Stop sharing all button label',
  },
  sharedCameraLabel: {
    id: 'app.videoPreview.sharedCameraLabel',
    description: 'Already Shared camera label',
  },
  findingWebcamsLabel: {
    id: 'app.videoPreview.findingWebcamsLabel',
    description: 'Finding webcams label',
  },
  webcamOptionLabel: {
    id: 'app.videoPreview.webcamOptionLabel',
    description: 'Default webcam option label',
  },
  webcamNotFoundLabel: {
    id: 'app.videoPreview.webcamNotFoundLabel',
    description: 'Webcam not found label',
  },
  profileNotFoundLabel: {
    id: 'app.videoPreview.profileNotFoundLabel',
    description: 'Profile not found label',
  },
  permissionError: {
    id: 'app.video.permissionError',
    description: 'Error message for webcam permission',
  },
  AbortError: {
    id: 'app.video.abortError',
    description: 'Some problem occurred which prevented the device from being used',
  },
  OverconstrainedError: {
    id: 'app.video.overconstrainedError',
    description: 'No candidate devices which met the criteria requested',
  },
  SecurityError: {
    id: 'app.video.securityError',
    description: 'Media support is disabled on the Document',
  },
  TypeError: {
    id: 'app.video.typeError',
    description: 'List of constraints specified is empty, or has all constraints set to false',
  },
  NotFoundError: {
    id: 'app.video.notFoundError',
    description: 'error message when can not get webcam video',
  },
  NotAllowedError: {
    id: 'app.video.notAllowed',
    description: 'error message when webcam had permission denied',
  },
  NotSupportedError: {
    id: 'app.video.notSupportedError',
    description: 'error message when origin do not have ssl valid',
  },
  NotReadableError: {
    id: 'app.video.notReadableError',
    description: 'error message When the webcam is being used by other software',
  },
  TimeoutError: {
    id: 'app.video.timeoutError',
    description: 'error message when promise did not return',
  },
  iOSError: {
    id: 'app.audioModal.iOSBrowser',
    description: 'Audio/Video Not supported warning',
  },
  iOSErrorDescription: {
    id: 'app.audioModal.iOSErrorDescription',
    description: 'Audio/Video not supported description',
  },
  iOSErrorRecommendation: {
    id: 'app.audioModal.iOSErrorRecommendation',
    description: 'Audio/Video recommended action',
  },
  genericError: {
    id: 'app.video.genericError',
    description: 'error message for when the webcam sharing fails with unknown error',
  },
  camCapReached: {
    id: 'app.video.camCapReached',
    description: 'message for when the camera cap has been reached',
  },
  virtualBgGenericError: {
    id: 'app.video.virtualBackground.genericError',
    description: 'Failed to apply camera effect',
  },
  inactiveError: {
    id: 'app.video.inactiveError',
    description: 'Camera stopped unexpectedly',
  },
  brightness: {
    id: 'app.videoPreview.brightness',
    description: 'Brightness label',
  },
  wholeImageBrightnessLabel: {
    id: 'app.videoPreview.wholeImageBrightnessLabel',
    description: 'Whole image brightness label',
  },
});

class VideoPreview extends Component {
  constructor(props) {
    super(props);

    const {
      webcamDeviceId,
    } = props;

    this.handleProceed = this.handleProceed.bind(this);
    this.handleStartSharing = this.handleStartSharing.bind(this);
    this.handleStopSharing = this.handleStopSharing.bind(this);
    this.handleStopSharingAll = this.handleStopSharingAll.bind(this);
    this.handleSelectWebcam = this.handleSelectWebcam.bind(this);
    this.handleSelectProfile = this.handleSelectProfile.bind(this);
    this.handleVirtualBgSelected = this.handleVirtualBgSelected.bind(this);
    this.handleLocalStreamInactive = this.handleLocalStreamInactive.bind(this);
    this.handleBrightnessAreaChange = this.handleBrightnessAreaChange.bind(this);

    this._isMounted = false;

    this.state = {
      webcamDeviceId,
      availableWebcams: null,
      selectedProfile: null,
      isStartSharingDisabled: true,
      viewState: VIEW_STATES.finding,
      deviceError: null,
      previewError: null,
      brightness: 100,
      wholeImageBrightness: false,
    };
  }

  set currentVideoStream (bbbVideoStream) {
    // Stream is being unset - remove gUM revocation handler to avoid false negatives
    if (this._currentVideoStream) {
      this._currentVideoStream.removeListener('inactive', this.handleLocalStreamInactive);
    }
    // Set up inactivation handler for the new stream (to, eg, detect gUM revocation)
    if (bbbVideoStream) {
      bbbVideoStream.once('inactive', this.handleLocalStreamInactive);
    }
    this._currentVideoStream = bbbVideoStream;
  }

  get currentVideoStream () {
    return this._currentVideoStream;
  }

  componentDidMount() {
    const {
      webcamDeviceId,
      forceOpen,
    } = this.props;

    this._isMounted = true;

    if (deviceInfo.hasMediaDevices) {
      navigator.mediaDevices.enumerateDevices().then((devices) => {
        VideoService.updateNumberOfDevices(devices);
        // Video preview skip is activated, short circuit via a simpler procedure
        if (PreviewService.getSkipVideoPreview() && !forceOpen) return this.skipVideoPreview();
        // Late enumerateDevices resolution, stop.
        if (!this._isMounted) return;

        let {
          webcams,
          areLabelled,
          areIdentified
        } = PreviewService.digestVideoDevices(devices, webcamDeviceId);

        logger.debug({
          logCode: 'video_preview_enumerate_devices',
          extraInfo: {
            devices,
            webcams,
          },
        }, `Enumerate devices came back. There are ${devices.length} devices and ${webcams.length} are video inputs`);

        if (webcams.length > 0) {
          this.getInitialCameraStream(webcams[0].deviceId)
            .then(async () => {
              // Late gUM resolve, stop.
              if (!this._isMounted) return;

              if (!areLabelled || !areIdentified) {
                // If they aren't labelled or have nullish deviceIds, run
                // enumeration again and get their full versions
                // Why: fingerprinting countermeasures obfuscate those when
                // no permission was granted via gUM
                try {
                  const newDevices = await navigator.mediaDevices.enumerateDevices();
                  webcams = PreviewService.digestVideoDevices(newDevices, webcamDeviceId).webcams;
                } catch (error) {
                  // Not a critical error beucase it should only affect UI; log it
                  // and go ahead
                  logger.error({
                    logCode: 'video_preview_enumerate_relabel_failure',
                    extraInfo: {
                      errorName: error.name, errorMessage: error.message,
                    },
                  }, 'enumerateDevices for relabelling failed');
                }
              }

              this.setState({
                availableWebcams: webcams,
                viewState: VIEW_STATES.found,
              });
              this.displayPreview();

              if (ENABLE_CAMERA_BRIGHTNESS) {
                const setBrightnessInfo = () => {
                  const stream = this.currentVideoStream || {};
                  const service = stream.virtualBgService || {};
                  const { brightness = 100, wholeImageBrightness = false } = service;
                  this.setState({ brightness, wholeImageBrightness });
                };

                if (!this.currentVideoStream.virtualBgService) {
                  this.startVirtualBackground(
                    this.currentVideoStream,
                    EFFECT_TYPES.NONE_TYPE
                  ).then((switched) => {
                    if (switched) {
                      setBrightnessInfo();
                    }
                  });
                } else {
                  setBrightnessInfo();
                }
              }
            });
        } else {
          // There were no webcams coming from enumerateDevices. Throw an error.
          const noWebcamsError = new Error('NotFoundError');
          this.handleDeviceError('enumerate', noWebcamsError, ': no webcams found');
        }
      }).catch((error) => {
        // enumerateDevices failed
        this.handleDeviceError('enumerate', error, 'enumerating devices');
      });
    } else {
      // Top-level navigator.mediaDevices is not supported.
      // The session went through the version checking, but somehow ended here.
      // Nothing we can do.
      const error = new Error('NotSupportedError');
      this.handleDeviceError('mount', error, ': navigator.mediaDevices unavailable');
    }
  }

  componentDidUpdate() {
    if (this.brightnessMarker) {
      const markerStyle = window.getComputedStyle(this.brightnessMarker);
      const left = parseFloat(markerStyle.left);
      const right = parseFloat(markerStyle.right);

      if (left < 0) {
        this.brightnessMarker.style.left = '0px';
        this.brightnessMarker.style.right = 'auto';
      } else if (right < 0) {
        this.brightnessMarker.style.right = '0px';
        this.brightnessMarker.style.left = 'auto';
      }
    }
  }

  componentWillUnmount() {
    const { webcamDeviceId } = this.state;
    this.terminateCameraStream(this.currentVideoStream, webcamDeviceId);
    this.cleanupStreamAndVideo();
    this._isMounted = false;
  }

  handleSelectWebcam(event) {
    const webcamValue = event.target.value;

    this.getInitialCameraStream(webcamValue).then(() => {
      this.displayPreview();
    });
  }

  handleLocalStreamInactive() {
    this.setState({
      isStartSharingDisabled: true,
    });
    this.handlePreviewError(
      'stream_inactive',
      new Error('inactiveError'),
      '- preview camera stream inactive',
    );
  }

  updateVirtualBackgroundInfo = () => {
    const { webcamDeviceId } = this.state;

    // Update this session's virtual camera effect information if it's enabled
    setSessionVirtualBackgroundInfo(
      this.currentVideoStream.virtualBgType,
      this.currentVideoStream.virtualBgName,
      webcamDeviceId,
    );
  };

  // Resolves into true if the background switch is successful, false otherwise
  handleVirtualBgSelected(type, name, customParams) {
<<<<<<< HEAD
    if (type !== EFFECT_TYPES.NONE_TYPE || ENABLE_CAMERA_BRIGHTNESS) {
      return this.startVirtualBackground(this.currentVideoStream, type, name, customParams);
=======
    const { sharedDevices } = this.props;
    const { webcamDeviceId } = this.state;
    const shared = sharedDevices.includes(webcamDeviceId);

    if (type !== EFFECT_TYPES.NONE_TYPE) {
      return this.startVirtualBackground(this.currentVideoStream, type, name, customParams).then((switched) => {
        // If it's not shared we don't have to update here because
        // it will be updated in the handleStartSharing method.
        if (switched && shared) this.updateVirtualBackgroundInfo();
        return switched;
      });
>>>>>>> 07bdc6bf
    } else {
      this.stopVirtualBackground(this.currentVideoStream);
      if (shared) this.updateVirtualBackgroundInfo();
      return Promise.resolve(true);
    }
  }

  stopVirtualBackground(bbbVideoStream) {
    if (bbbVideoStream) {
      bbbVideoStream.stopVirtualBackground();
      this.displayPreview();
    }
  }

  startVirtualBackground(bbbVideoStream, type, name, customParams) {
    this.setState({ isStartSharingDisabled: true });

    if (bbbVideoStream == null) return Promise.resolve(false);

    return bbbVideoStream.startVirtualBackground(type, name, customParams).then(() => {
      this.displayPreview();
      return true;
    }).catch(error => {
      this.handleVirtualBgError(error, type, name);
      return false;
    }).finally(() => {
      this.setState({ isStartSharingDisabled: false });
    });
  }

  handleSelectProfile(event) {
    const profileValue = event.target.value;
    const { webcamDeviceId } = this.state;

    const selectedProfile = PreviewService.getCameraProfile(profileValue);
    this.getCameraStream(webcamDeviceId, selectedProfile).then(() => {
      this.displayPreview();
    });
  }

  handleStartSharing() {
    const { resolve, startSharing } = this.props;
    const { webcamDeviceId } = this.state;
    // Only streams that will be shared should be stored in the service.  // If the store call returns false, we're duplicating stuff. So clean this one
    // up because it's an impostor.
    if(!PreviewService.storeStream(webcamDeviceId, this.currentVideoStream)) {
      this.currentVideoStream.stop();
    }

    this.updateVirtualBackgroundInfo();
    this.cleanupStreamAndVideo();
    startSharing(webcamDeviceId);
    if (resolve) resolve();
  }

  handleStopSharing() {
    const { resolve, stopSharing } = this.props;
    const { webcamDeviceId } = this.state;
    PreviewService.deleteStream(webcamDeviceId);
    stopSharing(webcamDeviceId);
    this.cleanupStreamAndVideo();
    if (resolve) resolve();
  }

  handleStopSharingAll() {
    const { resolve, stopSharing } = this.props;
    stopSharing();
    if (resolve) resolve();
  }

  handleProceed() {
    const { resolve, closeModal } = this.props;
    const { webcamDeviceId } = this.state;

    this.terminateCameraStream(this.currentVideoStream, webcamDeviceId);
    closeModal();
    if (resolve) resolve();
  }

  handlePreviewError(logCode, error, description) {
    logger.warn({
      logCode: `video_preview_${logCode}_error`,
      extraInfo: {
        errorName: error.name,
        errorMessage: error.message,
      },
    }, `Error ${description}`);
    this.setState({
      previewError: this.handleGUMError(error),
    });
  }

  handleDeviceError(logCode, error, description) {
    logger.warn({
      logCode: `video_preview_${logCode}_error`,
      extraInfo: {
        errorName: error.name,
        errorMessage: error.message,
      },
    }, `Error ${description}`);
    this.setState({
      viewState: VIEW_STATES.error,
      deviceError: this.handleGUMError(error),
    });
  }

  handleGUMError(error) {
    const { intl } = this.props;

    logger.error({
      logCode: 'video_preview_gum_failure',
      extraInfo: {
        errorName: error.name, errorMessage: error.message,
      },
    }, 'getUserMedia failed in video-preview');

    const intlError = intlMessages[error.name] || intlMessages[error.message];
    if (intlError) {
      return intl.formatMessage(intlError);
    }

    return intl.formatMessage(intlMessages.genericError,
      { 0: `${error.name}: ${error.message}` });
  }

  terminateCameraStream(stream, deviceId) {
    if (stream) {
      // Stream is being destroyed - remove gUM revocation handler to avoid false negatives
      stream.removeListener('inactive', this.handleLocalStreamInactive);
      PreviewService.terminateCameraStream(this.currentVideoStream, deviceId);
    }
  }

  cleanupStreamAndVideo() {
    this.currentVideoStream = null;
    if (this.video) this.video.srcObject = null;
  }

  handleVirtualBgError(error, type, name) {
    const { intl } = this.props;
    logger.error({
      logCode: `video_preview_virtualbg_error`,
      extraInfo: {
        errorName: error.name,
        errorMessage: error.message,
        virtualBgType: type,
        virtualBgName: name,
      },
    }, `Failed to toggle virtual background: ${error.message}`);

    notify(intl.formatMessage(intlMessages.virtualBgGenericError), 'error', 'video');
  }

  updateDeviceId (deviceId) {
    let actualDeviceId = deviceId;

    if (!actualDeviceId && this.currentVideoStream) {
      actualDeviceId = MediaStreamUtils.extractDeviceIdFromStream(
        this.currentVideoStream.mediaStream,
        'video',
      );
    }

    this.setState({ webcamDeviceId: actualDeviceId, });
    PreviewService.changeWebcam(actualDeviceId);
  }

  getInitialCameraStream(deviceId) {
    const defaultProfile = PreviewService.getDefaultProfile();

    return this.getCameraStream(deviceId, defaultProfile).then(() => {
      this.updateDeviceId(deviceId);
    });
  }

  getCameraStream(deviceId, profile) {
    const { webcamDeviceId } = this.state;

    this.setState({
      selectedProfile: profile.id,
      isStartSharingDisabled: true,
      previewError: undefined,
    });

    PreviewService.changeProfile(profile.id);
    this.terminateCameraStream(this.currentVideoStream, webcamDeviceId);
    this.cleanupStreamAndVideo();

    // The return of doGUM is an instance of BBBVideoStream (a thin wrapper over a MediaStream)
    return PreviewService.doGUM(deviceId, profile).then((bbbVideoStream) => {
      // Late GUM resolve, clean up tracks, stop.
      if (!this._isMounted) return this.terminateCameraStream(bbbVideoStream, deviceId);

      this.currentVideoStream = bbbVideoStream;
      this.setState({
        isStartSharingDisabled: false,
      });
    }).catch((error) => {
      // When video preview is set to skip, we need some way to bubble errors
      // up to users; so re-throw the error
      if (!PreviewService.getSkipVideoPreview()) {
        this.handlePreviewError('do_gum_preview', error, 'displaying final selection');
      } else {
        throw error;
      }
    });
  }

  displayPreview() {
    if (this.currentVideoStream && this.video) {
      this.video.srcObject = this.currentVideoStream.mediaStream;
    }
  }

  skipVideoPreview() {
    this.getInitialCameraStream().then(() => {
      this.handleStartSharing();
    }).catch(error => {
      this.cleanupStreamAndVideo();
      notify(this.handleGUMError(error), 'error', 'video');
    });
  }

  supportWarning() {
    const { intl } = this.props;

    return (
      <div>
        <Styled.Warning>!</Styled.Warning>
        <Styled.Main>{intl.formatMessage(intlMessages.iOSError)}</Styled.Main>
        <Styled.Text>{intl.formatMessage(intlMessages.iOSErrorDescription)}</Styled.Text>
        <Styled.Text>
          {intl.formatMessage(intlMessages.iOSErrorRecommendation)}
        </Styled.Text>
      </div>
    );
  }

  getFallbackLabel(webcam, index) {
    const { intl } = this.props;
    return `${intl.formatMessage(intlMessages.cameraLabel)} ${index}`
  }

  renderDeviceSelectors() {
    const {
      intl,
      sharedDevices,
      isVisualEffects,
    } = this.props;

    const {
      webcamDeviceId,
      availableWebcams,
      selectedProfile,
    } = this.state;

    const shared = sharedDevices.includes(webcamDeviceId);

    if (isVisualEffects) {
      return (
        <>
          {isVirtualBackgroundsEnabled() && this.renderVirtualBgSelector()}
        </>
      );
    }

    return (
      <>
        <Styled.Label htmlFor="setCam">
          {intl.formatMessage(intlMessages.cameraLabel)}
        </Styled.Label>
        { availableWebcams && availableWebcams.length > 0
          ? (
            <Styled.Select
              id="setCam"
              value={webcamDeviceId || ''}
              onChange={this.handleSelectWebcam}
            >
              {availableWebcams.map((webcam, index) => (
                <option key={webcam.deviceId} value={webcam.deviceId}>
                  {webcam.label || this.getFallbackLabel(webcam, index)}
                </option>
              ))}
            </Styled.Select>
          )
          : (
            <span>
              {intl.formatMessage(intlMessages.webcamNotFoundLabel)}
            </span>
          )
        }
        { shared
          ? (
            <Styled.Label>
              {intl.formatMessage(intlMessages.sharedCameraLabel)}
            </Styled.Label>
          )
          : (
            <>
              <Styled.Label htmlFor="setQuality">
                {intl.formatMessage(intlMessages.qualityLabel)}
              </Styled.Label>
              {PreviewService.PREVIEW_CAMERA_PROFILES.length > 0
                ? (
                  <Styled.Select
                    id="setQuality"
                    value={selectedProfile || ''}
                    onChange={this.handleSelectProfile}
                  >
                    {PreviewService.PREVIEW_CAMERA_PROFILES.map((profile) => {
                      const label = intlMessages[`${profile.id}`]
                        ? intl.formatMessage(intlMessages[`${profile.id}`])
                        : profile.name;

                      return (
                        <option key={profile.id} value={profile.id}>
                          {`${label}`}
                        </option>
                      );
                    })}
                  </Styled.Select>
                )
                : (
                  <span>
                    {intl.formatMessage(intlMessages.profileNotFoundLabel)}
                  </span>
                )
              }
            </>
          )
        }
        {isVirtualBackgroundsEnabled() && this.renderVirtualBgSelector()}
      </>
    );
  }

  handleBrightnessAreaChange() {
    const { wholeImageBrightness } = this.state;
    this.currentVideoStream.toggleCameraBrightnessArea(!wholeImageBrightness);
    this.setState({ wholeImageBrightness: !wholeImageBrightness });
  }

  renderBrightnessInput() {
    if (!ENABLE_CAMERA_BRIGHTNESS) return null;

    const { intl } = this.props;
    const { brightness, wholeImageBrightness } = this.state;

    const origin = brightness <= 100 ? 'left' : 'right';
    const offset = origin === 'left'
      ? (brightness * 100) / 200
      : ((200 - brightness) * 100) / 200;

    return (
      <>
        <Styled.Label htmlFor="brightness">
          {intl.formatMessage(intlMessages.brightness)}
        </Styled.Label>
        <div>
          <Styled.MarkerDynamicWrapper>
            <Styled.MarkerDynamic
              ref={(ref) => this.brightnessMarker = ref}
              style={{ [origin]: `calc(${offset}% - 1rem)` }}
            >
              {brightness - 100}
            </Styled.MarkerDynamic>
          </Styled.MarkerDynamicWrapper>
        </div>
        <input
          id="brightness"
          style={{ width: '100%' }}
          type="range"
          min={0}
          max={200}
          value={brightness}
          onChange={(e) => {
            const brightness = e.target.valueAsNumber;
            this.currentVideoStream.changeCameraBrightness(brightness);
            this.setState({ brightness });
          }}
        />
        <Styled.MarkerWrapper>
          <Styled.Marker>{'-100'}</Styled.Marker>
          <Styled.Marker>{'0'}</Styled.Marker>
          <Styled.Marker>{'100'}</Styled.Marker>
        </Styled.MarkerWrapper>
        <div style={{ display: 'flex', marginTop: '.5rem' }}>
          <Checkbox
            onChange={this.handleBrightnessAreaChange}
            checked={wholeImageBrightness}
            ariaLabelledBy="brightnessAreaLabel"
            id="brightnessArea"
          />
          <label
            htmlFor="brightnessArea"
            id="brightnessAreaLabel"
            style={{ margin: '0 .5rem' }}
          >
            {intl.formatMessage(intlMessages.wholeImageBrightnessLabel)}
          </label>
        </div>
      </>
    );
  }

  renderVirtualBgSelector() {
    const { isVisualEffects } = this.props;
    const { isStartSharingDisabled, webcamDeviceId } = this.state;
    const initialVirtualBgState = this.currentVideoStream ? {
      type: this.currentVideoStream.virtualBgType,
      name: this.currentVideoStream.virtualBgName
    } : getSessionVirtualBackgroundInfo(webcamDeviceId);

    return (
      <VirtualBgSelector
        handleVirtualBgSelected={this.handleVirtualBgSelected}
        locked={isStartSharingDisabled}
        showThumbnails={SHOW_THUMBNAILS}
        initialVirtualBgState={initialVirtualBgState}
        isVisualEffects={isVisualEffects}
      />
    );
  }

  renderContent() {
    const {
      intl,
    } = this.props;

    const {
      viewState,
      deviceError,
      previewError,
    } = this.state;

    const { animations } = Settings.application;

    switch (viewState) {
      case VIEW_STATES.finding:
        return (
          <Styled.Content>
            <Styled.VideoCol>
              <div>
                <span>{intl.formatMessage(intlMessages.findingWebcamsLabel)}</span>
                <Styled.FetchingAnimation animations={animations} />
              </div>
            </Styled.VideoCol>
          </Styled.Content>
        );
      case VIEW_STATES.error:
        return (
          <Styled.Content>
            <Styled.VideoCol><div>{deviceError}</div></Styled.VideoCol>
          </Styled.Content>
        );
      case VIEW_STATES.found:
      default:
        return (
          <Styled.Content>
            <Styled.VideoCol>
              {
                previewError
                  ? (
                    <div>{previewError}</div>
                  )
                  : (
                    <Styled.VideoPreview
                      mirroredVideo={VideoService.mirrorOwnWebcam()}
                      id="preview"
                      data-test={VideoService.mirrorOwnWebcam() ? 'mirroredVideoPreview' : 'videoPreview'}
                      ref={(ref) => { this.video = ref; }}
                      autoPlay
                      playsInline
                      muted
                    />
                  )
              }
            </Styled.VideoCol>
            <Styled.Col>
              {this.renderDeviceSelectors()}
              {this.renderBrightnessInput()}
            </Styled.Col>
          </Styled.Content>
        );
    }
  }

  renderModalContent() {
    const {
      intl,
      sharedDevices,
      hasVideoStream,
      forceOpen,
      camCapReached,
      isVisualEffects,
    } = this.props;

    const {
      isStartSharingDisabled,
      webcamDeviceId,
      deviceError,
      previewError,
    } = this.state;
    const shouldDisableButtons = PreviewService.getSkipVideoPreview()
    && !forceOpen
    && !(deviceError || previewError);

    const shared = sharedDevices.includes(webcamDeviceId);

    const { isIe } = browserInfo;

    const title = isVisualEffects
      ? intl.formatMessage(intlMessages.webcamEffectsTitle)
      : intl.formatMessage(intlMessages.webcamSettingsTitle);

    return (
      <>
        {isIe ? (
          <Styled.BrowserWarning>
            <FormattedMessage
              id="app.audioModal.unsupportedBrowserLabel"
              description="Warning when someone joins with a browser that isnt supported"
              values={{
                0: <a href="https://www.google.com/chrome/">Chrome</a>,
                1: <a href="https://getfirefox.com">Firefox</a>,
              }}
            />
          </Styled.BrowserWarning>
        ) : null}
        <Styled.Title>
          {title}
        </Styled.Title>

        {this.renderContent()}

        {!isVisualEffects ? (
          <Styled.Footer>
            {hasVideoStream && VideoService.isMultipleCamerasEnabled()
              ? (
                <Styled.ExtraActions>
                  <Button
                    color="danger"
                    label={intl.formatMessage(intlMessages.stopSharingAllLabel)}
                    onClick={this.handleStopSharingAll}
                    disabled={shouldDisableButtons}
                  />
                </Styled.ExtraActions>
              )
              : null
            }
            <Styled.Actions>
              {!shared && camCapReached ? (
                <span>{intl.formatMessage(intlMessages.camCapReached)}</span>
              ) : (<Button
              data-test="startSharingWebcam"
              color={shared ? 'danger' : 'primary'}
              label={intl.formatMessage(shared ? intlMessages.stopSharingLabel : intlMessages.startSharingLabel)}
              onClick={shared ? this.handleStopSharing : this.handleStartSharing}
              disabled={isStartSharingDisabled || isStartSharingDisabled === null || shouldDisableButtons}
            />)}
            </Styled.Actions>
          </Styled.Footer>
        ) : null }
      </>
    );
  }

  render() {
    const {
      intl,
      isCamLocked,
      forceOpen,
    } = this.props;

    if (isCamLocked === true) {
      this.handleProceed();
      return null;
    }

    if (PreviewService.getSkipVideoPreview() && !forceOpen) {
      return null;
    }

    const {
      deviceError,
      previewError,
    } = this.state;

    const allowCloseModal = !!(deviceError || previewError)
    || !PreviewService.getSkipVideoPreview()
    || forceOpen;

    return (
      <Styled.VideoPreviewModal
        onRequestClose={this.handleProceed}
        hideBorder
        contentLabel={intl.formatMessage(intlMessages.webcamSettingsTitle)}
        shouldShowCloseButton={allowCloseModal}
        shouldCloseOnOverlayClick={allowCloseModal}
        isPhone={deviceInfo.isPhone}
        data-test="webcamSettingsModal"
      >
        {deviceInfo.hasMediaDevices
          ? this.renderModalContent()
          : this.supportWarning()
        }
      </Styled.VideoPreviewModal>
    );
  }
}

VideoPreview.propTypes = propTypes;
VideoPreview.defaultProps = defaultProps;

export default injectIntl(VideoPreview);<|MERGE_RESOLUTION|>--- conflicted
+++ resolved
@@ -407,22 +407,17 @@
 
   // Resolves into true if the background switch is successful, false otherwise
   handleVirtualBgSelected(type, name, customParams) {
-<<<<<<< HEAD
-    if (type !== EFFECT_TYPES.NONE_TYPE || ENABLE_CAMERA_BRIGHTNESS) {
-      return this.startVirtualBackground(this.currentVideoStream, type, name, customParams);
-=======
     const { sharedDevices } = this.props;
     const { webcamDeviceId } = this.state;
     const shared = sharedDevices.includes(webcamDeviceId);
 
-    if (type !== EFFECT_TYPES.NONE_TYPE) {
+    if (type !== EFFECT_TYPES.NONE_TYPE || ENABLE_CAMERA_BRIGHTNESS) {
       return this.startVirtualBackground(this.currentVideoStream, type, name, customParams).then((switched) => {
         // If it's not shared we don't have to update here because
         // it will be updated in the handleStartSharing method.
         if (switched && shared) this.updateVirtualBackgroundInfo();
         return switched;
       });
->>>>>>> 07bdc6bf
     } else {
       this.stopVirtualBackground(this.currentVideoStream);
       if (shared) this.updateVirtualBackgroundInfo();
