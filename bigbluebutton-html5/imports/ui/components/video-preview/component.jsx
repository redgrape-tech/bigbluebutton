import PropTypes from 'prop-types';
import React, { Component } from 'react';
import {
  defineMessages, injectIntl, FormattedMessage,
} from 'react-intl';
import Button from '/imports/ui/components/common/button/component';
import VirtualBgSelector from '/imports/ui/components/video-preview/virtual-background/component'
import logger from '/imports/startup/client/logger';
import browserInfo from '/imports/utils/browserInfo';
import PreviewService from './service';
import VideoService from '../video-provider/service';
import Styled from './styles';
import deviceInfo from '/imports/utils/deviceInfo';
import MediaStreamUtils from '/imports/utils/media-stream-utils';
import { notify } from '/imports/ui/services/notification';
import {
  EFFECT_TYPES,
  SHOW_THUMBNAILS,
  setSessionVirtualBackgroundInfo,
  getSessionVirtualBackgroundInfo,
} from '/imports/ui/services/virtual-background/service';
import Settings from '/imports/ui/services/settings';
import { isVirtualBackgroundsEnabled } from '/imports/ui/services/features';

const VIEW_STATES = {
  finding: 'finding',
  found: 'found',
  error: 'error',
};

const propTypes = {
  intl: PropTypes.object.isRequired,
  closeModal: PropTypes.func.isRequired,
  startSharing: PropTypes.func.isRequired,
  stopSharing: PropTypes.func.isRequired,
  resolve: PropTypes.func,
  camCapReached: PropTypes.bool,
  hasVideoStream: PropTypes.bool.isRequired,
  webcamDeviceId: PropTypes.string,
  sharedDevices: PropTypes.arrayOf(PropTypes.string),
};

const defaultProps = {
  resolve: null,
  camCapReached: true,
  webcamDeviceId: null,
  sharedDevices: [],
};

const intlMessages = defineMessages({
  webcamEffectsTitle: {
    id: 'app.videoPreview.webcamEffectsTitle',
    description: 'Title for the video effects modal',
  },
  webcamSettingsTitle: {
    id: 'app.videoPreview.webcamSettingsTitle',
    description: 'Title for the video preview modal',
  },
  closeLabel: {
    id: 'app.videoPreview.closeLabel',
    description: 'Close button label',
  },
  webcamPreviewLabel: {
    id: 'app.videoPreview.webcamPreviewLabel',
    description: 'Webcam preview label',
  },
  cameraLabel: {
    id: 'app.videoPreview.cameraLabel',
    description: 'Camera dropdown label',
  },
  qualityLabel: {
    id: 'app.videoPreview.profileLabel',
    description: 'Quality dropdown label',
  },
  low: {
    id: 'app.videoPreview.quality.low',
    description: 'Low quality option label',
  },
  medium: {
    id: 'app.videoPreview.quality.medium',
    description: 'Medium quality option label',
  },
  high: {
    id: 'app.videoPreview.quality.high',
    description: 'High quality option label',
  },
  hd: {
    id: 'app.videoPreview.quality.hd',
    description: 'High definition option label',
  },
  startSharingLabel: {
    id: 'app.videoPreview.startSharingLabel',
    description: 'Start sharing button label',
  },
  stopSharingLabel: {
    id: 'app.videoPreview.stopSharingLabel',
    description: 'Stop sharing button label',
  },
  stopSharingAllLabel: {
    id: 'app.videoPreview.stopSharingAllLabel',
    description: 'Stop sharing all button label',
  },
  sharedCameraLabel: {
    id: 'app.videoPreview.sharedCameraLabel',
    description: 'Already Shared camera label',
  },
  findingWebcamsLabel: {
    id: 'app.videoPreview.findingWebcamsLabel',
    description: 'Finding webcams label',
  },
  webcamOptionLabel: {
    id: 'app.videoPreview.webcamOptionLabel',
    description: 'Default webcam option label',
  },
  webcamNotFoundLabel: {
    id: 'app.videoPreview.webcamNotFoundLabel',
    description: 'Webcam not found label',
  },
  profileNotFoundLabel: {
    id: 'app.videoPreview.profileNotFoundLabel',
    description: 'Profile not found label',
  },
  permissionError: {
    id: 'app.video.permissionError',
    description: 'Error message for webcam permission',
  },
  AbortError: {
    id: 'app.video.abortError',
    description: 'Some problem occurred which prevented the device from being used',
  },
  OverconstrainedError: {
    id: 'app.video.overconstrainedError',
    description: 'No candidate devices which met the criteria requested',
  },
  SecurityError: {
    id: 'app.video.securityError',
    description: 'Media support is disabled on the Document',
  },
  TypeError: {
    id: 'app.video.typeError',
    description: 'List of constraints specified is empty, or has all constraints set to false',
  },
  NotFoundError: {
    id: 'app.video.notFoundError',
    description: 'error message when can not get webcam video',
  },
  NotAllowedError: {
    id: 'app.video.notAllowed',
    description: 'error message when webcam had permission denied',
  },
  NotSupportedError: {
    id: 'app.video.notSupportedError',
    description: 'error message when origin do not have ssl valid',
  },
  NotReadableError: {
    id: 'app.video.notReadableError',
    description: 'error message When the webcam is being used by other software',
  },
  TimeoutError: {
    id: 'app.video.timeoutError',
    description: 'error message when promise did not return',
  },
  iOSError: {
    id: 'app.audioModal.iOSBrowser',
    description: 'Audio/Video Not supported warning',
  },
  iOSErrorDescription: {
    id: 'app.audioModal.iOSErrorDescription',
    description: 'Audio/Video not supported description',
  },
  iOSErrorRecommendation: {
    id: 'app.audioModal.iOSErrorRecommendation',
    description: 'Audio/Video recommended action',
  },
  genericError: {
    id: 'app.video.genericError',
    description: 'error message for when the webcam sharing fails with unknown error',
  },
  camCapReached: {
    id: 'app.video.camCapReached',
    description: 'message for when the camera cap has been reached',
  },
  virtualBgGenericError: {
    id: 'app.video.virtualBackground.genericError',
    description: 'Failed to apply camera effect',
  },
  inactiveError: {
    id: 'app.video.inactiveError',
    description: 'Camera stopped unexpectedly',
  },
});

class VideoPreview extends Component {
  constructor(props) {
    super(props);

    const {
      webcamDeviceId,
    } = props;

    this.handleProceed = this.handleProceed.bind(this);
    this.handleStartSharing = this.handleStartSharing.bind(this);
    this.handleStopSharing = this.handleStopSharing.bind(this);
    this.handleStopSharingAll = this.handleStopSharingAll.bind(this);
    this.handleSelectWebcam = this.handleSelectWebcam.bind(this);
    this.handleSelectProfile = this.handleSelectProfile.bind(this);
    this.handleVirtualBgSelected = this.handleVirtualBgSelected.bind(this);
    this.handleLocalStreamInactive = this.handleLocalStreamInactive.bind(this);

    this._isMounted = false;

    this.state = {
      webcamDeviceId,
      availableWebcams: null,
      selectedProfile: null,
      isStartSharingDisabled: true,
      viewState: VIEW_STATES.finding,
      deviceError: null,
      previewError: null,
    };
  }

  set currentVideoStream (bbbVideoStream) {
    // Stream is being unset - remove gUM revocation handler to avoid false negatives
    if (this._currentVideoStream) {
      this._currentVideoStream.removeListener('inactive', this.handleLocalStreamInactive);
    }
    // Set up inactivation handler for the new stream (to, eg, detect gUM revocation)
    if (bbbVideoStream) {
      bbbVideoStream.once('inactive', this.handleLocalStreamInactive);
    }
    this._currentVideoStream = bbbVideoStream;
  }

  get currentVideoStream () {
    return this._currentVideoStream;
  }

  componentDidMount() {
    const {
      webcamDeviceId,
      forceOpen,
    } = this.props;

    this._isMounted = true;

    if (deviceInfo.hasMediaDevices) {
      navigator.mediaDevices.enumerateDevices().then((devices) => {
        VideoService.updateNumberOfDevices(devices);
        // Video preview skip is activated, short circuit via a simpler procedure
        if (PreviewService.getSkipVideoPreview() && !forceOpen) return this.skipVideoPreview();
        // Late enumerateDevices resolution, stop.
        if (!this._isMounted) return;

        let {
          webcams,
          areLabelled,
          areIdentified
        } = PreviewService.digestVideoDevices(devices, webcamDeviceId);

        logger.debug({
          logCode: 'video_preview_enumerate_devices',
          extraInfo: {
            devices,
            webcams,
          },
        }, `Enumerate devices came back. There are ${devices.length} devices and ${webcams.length} are video inputs`);

        if (webcams.length > 0) {
          this.getInitialCameraStream(webcams[0].deviceId)
            .then(async () => {
              // Late gUM resolve, stop.
              if (!this._isMounted) return;

              if (!areLabelled || !areIdentified) {
                // If they aren't labelled or have nullish deviceIds, run
                // enumeration again and get their full versions
                // Why: fingerprinting countermeasures obfuscate those when
                // no permission was granted via gUM
                try {
                  const newDevices = await navigator.mediaDevices.enumerateDevices();
                  webcams = PreviewService.digestVideoDevices(newDevices, webcamDeviceId).webcams;
                } catch (error) {
                  // Not a critical error beucase it should only affect UI; log it
                  // and go ahead
                  logger.error({
                    logCode: 'video_preview_enumerate_relabel_failure',
                    extraInfo: {
                      errorName: error.name, errorMessage: error.message,
                    },
                  }, 'enumerateDevices for relabelling failed');
                }
              }

              this.setState({
                availableWebcams: webcams,
                viewState: VIEW_STATES.found,
              });
              this.displayPreview();
            });
        } else {
          // There were no webcams coming from enumerateDevices. Throw an error.
          const noWebcamsError = new Error('NotFoundError');
          this.handleDeviceError('enumerate', noWebcamsError, ': no webcams found');
        }
      }).catch((error) => {
        // enumerateDevices failed
        this.handleDeviceError('enumerate', error, 'enumerating devices');
      });
    } else {
      // Top-level navigator.mediaDevices is not supported.
      // The session went through the version checking, but somehow ended here.
      // Nothing we can do.
      const error = new Error('NotSupportedError');
      this.handleDeviceError('mount', error, ': navigator.mediaDevices unavailable');
    }
  }

  componentWillUnmount() {
    const { webcamDeviceId } = this.state;
    this.terminateCameraStream(this.currentVideoStream, webcamDeviceId);
    this.cleanupStreamAndVideo();
    this._isMounted = false;
  }

  handleSelectWebcam(event) {
    const webcamValue = event.target.value;

    this.getInitialCameraStream(webcamValue).then(() => {
      this.displayPreview();
    });
  }

<<<<<<< HEAD
  handleLocalStreamInactive() {
    this.setState({
      isStartSharingDisabled: true,
    });
    this.handlePreviewError(
      'stream_inactive',
      new Error('inactiveError'),
      '- preview camera stream inactive',
    );
  }

  // Resolves into true if the background switch is successful, false otherwise
  handleVirtualBgSelected(type, name, customParams) {
    if (type !== EFFECT_TYPES.NONE_TYPE) {
      return this.startVirtualBackground(this.currentVideoStream, type, name, customParams);
=======
  updateVirtualBackgroundInfo = () => {
    const { webcamDeviceId } = this.state;

    // Update this session's virtual camera effect information if it's enabled
    setSessionVirtualBackgroundInfo(
      this.currentVideoStream.virtualBgType,
      this.currentVideoStream.virtualBgName,
      webcamDeviceId,
    );
  };

  // Resolves into true if the background switch is successful, false otherwise
  handleVirtualBgSelected(type, name) {
    const { sharedDevices } = this.props;
    const { webcamDeviceId } = this.state;
    const shared = sharedDevices.includes(webcamDeviceId);

    if (type !== EFFECT_TYPES.NONE_TYPE) {
      return this.startVirtualBackground(this.currentVideoStream, type, name).then((switched) => {
        // If it's not shared we don't have to update here because
        // it will be updated in the handleStartSharing method.
        if (switched && shared) this.updateVirtualBackgroundInfo();
        return switched;
      });
>>>>>>> 14d80b4e
    } else {
      this.stopVirtualBackground(this.currentVideoStream);
      if (shared) this.updateVirtualBackgroundInfo();
      return Promise.resolve(true);
    }
  }

  stopVirtualBackground(bbbVideoStream) {
    if (bbbVideoStream) {
      bbbVideoStream.stopVirtualBackground();
      this.displayPreview();
    }
  }

  startVirtualBackground(bbbVideoStream, type, name, customParams) {
    this.setState({ isStartSharingDisabled: true });

    if (bbbVideoStream == null) return Promise.resolve(false);

    return bbbVideoStream.startVirtualBackground(type, name, customParams).then(() => {
      this.displayPreview();
      return true;
    }).catch(error => {
      this.handleVirtualBgError(error, type, name);
      return false;
    }).finally(() => {
      this.setState({ isStartSharingDisabled: false });
    });
  }

  handleSelectProfile(event) {
    const profileValue = event.target.value;
    const { webcamDeviceId } = this.state;

    const selectedProfile = PreviewService.getCameraProfile(profileValue);
    this.getCameraStream(webcamDeviceId, selectedProfile).then(() => {
      this.displayPreview();
    });
  }

  handleStartSharing() {
    const { resolve, startSharing } = this.props;
    const { webcamDeviceId } = this.state;
    // Only streams that will be shared should be stored in the service.  // If the store call returns false, we're duplicating stuff. So clean this one
    // up because it's an impostor.
    if(!PreviewService.storeStream(webcamDeviceId, this.currentVideoStream)) {
      this.currentVideoStream.stop();
    }

    this.updateVirtualBackgroundInfo();
    this.cleanupStreamAndVideo();
    startSharing(webcamDeviceId);
    if (resolve) resolve();
  }

  handleStopSharing() {
    const { resolve, stopSharing } = this.props;
    const { webcamDeviceId } = this.state;
    PreviewService.deleteStream(webcamDeviceId);
    stopSharing(webcamDeviceId);
    this.cleanupStreamAndVideo();
    if (resolve) resolve();
  }

  handleStopSharingAll() {
    const { resolve, stopSharing } = this.props;
    stopSharing();
    if (resolve) resolve();
  }

  handleProceed() {
    const { resolve, closeModal } = this.props;
    const { webcamDeviceId } = this.state;

    this.terminateCameraStream(this.currentVideoStream, webcamDeviceId);
    closeModal();
    if (resolve) resolve();
  }

  handlePreviewError(logCode, error, description) {
    logger.warn({
      logCode: `video_preview_${logCode}_error`,
      extraInfo: {
        errorName: error.name,
        errorMessage: error.message,
      },
    }, `Error ${description}`);
    this.setState({
      previewError: this.handleGUMError(error),
    });
  }

  handleDeviceError(logCode, error, description) {
    logger.warn({
      logCode: `video_preview_${logCode}_error`,
      extraInfo: {
        errorName: error.name,
        errorMessage: error.message,
      },
    }, `Error ${description}`);
    this.setState({
      viewState: VIEW_STATES.error,
      deviceError: this.handleGUMError(error),
    });
  }

  handleGUMError(error) {
    const { intl } = this.props;

    logger.error({
      logCode: 'video_preview_gum_failure',
      extraInfo: {
        errorName: error.name, errorMessage: error.message,
      },
    }, 'getUserMedia failed in video-preview');

    const intlError = intlMessages[error.name] || intlMessages[error.message];
    if (intlError) {
      return intl.formatMessage(intlError);
    }

    return intl.formatMessage(intlMessages.genericError,
      { 0: `${error.name}: ${error.message}` });
  }

  terminateCameraStream(stream, deviceId) {
    if (stream) {
      // Stream is being destroyed - remove gUM revocation handler to avoid false negatives
      stream.removeListener('inactive', this.handleLocalStreamInactive);
      PreviewService.terminateCameraStream(this.currentVideoStream, deviceId);
    }
  }

  cleanupStreamAndVideo() {
    this.currentVideoStream = null;
    if (this.video) this.video.srcObject = null;
  }

  handleVirtualBgError(error, type, name) {
    const { intl } = this.props;
    logger.error({
      logCode: `video_preview_virtualbg_error`,
      extraInfo: {
        errorName: error.name,
        errorMessage: error.message,
        virtualBgType: type,
        virtualBgName: name,
      },
    }, `Failed to toggle virtual background: ${error.message}`);

    notify(intl.formatMessage(intlMessages.virtualBgGenericError), 'error', 'video');
  }

  updateDeviceId (deviceId) {
    let actualDeviceId = deviceId;

    if (!actualDeviceId && this.currentVideoStream) {
      actualDeviceId = MediaStreamUtils.extractDeviceIdFromStream(
        this.currentVideoStream.mediaStream,
        'video',
      );
    }

    this.setState({ webcamDeviceId: actualDeviceId, });
    PreviewService.changeWebcam(actualDeviceId);
  }

  getInitialCameraStream(deviceId) {
    const defaultProfile = PreviewService.getDefaultProfile();

    return this.getCameraStream(deviceId, defaultProfile).then(() => {
      this.updateDeviceId(deviceId);
    });
  }

  getCameraStream(deviceId, profile) {
    const { webcamDeviceId } = this.state;

    this.setState({
      selectedProfile: profile.id,
      isStartSharingDisabled: true,
      previewError: undefined,
    });

    PreviewService.changeProfile(profile.id);
    this.terminateCameraStream(this.currentVideoStream, webcamDeviceId);
    this.cleanupStreamAndVideo();

    // The return of doGUM is an instance of BBBVideoStream (a thin wrapper over a MediaStream)
    return PreviewService.doGUM(deviceId, profile).then((bbbVideoStream) => {
      // Late GUM resolve, clean up tracks, stop.
      if (!this._isMounted) return this.terminateCameraStream(bbbVideoStream, deviceId);

      this.currentVideoStream = bbbVideoStream;
      this.setState({
        isStartSharingDisabled: false,
      });
    }).catch((error) => {
      // When video preview is set to skip, we need some way to bubble errors
      // up to users; so re-throw the error
      if (!PreviewService.getSkipVideoPreview()) {
        this.handlePreviewError('do_gum_preview', error, 'displaying final selection');
      } else {
        throw error;
      }
    });
  }

  displayPreview() {
    if (this.currentVideoStream && this.video) {
      this.video.srcObject = this.currentVideoStream.mediaStream;
    }
  }

  skipVideoPreview() {
    this.getInitialCameraStream().then(() => {
      this.handleStartSharing();
    }).catch(error => {
      this.cleanupStreamAndVideo();
      notify(this.handleGUMError(error), 'error', 'video');
    });
  }

  supportWarning() {
    const { intl } = this.props;

    return (
      <div>
        <Styled.Warning>!</Styled.Warning>
        <Styled.Main>{intl.formatMessage(intlMessages.iOSError)}</Styled.Main>
        <Styled.Text>{intl.formatMessage(intlMessages.iOSErrorDescription)}</Styled.Text>
        <Styled.Text>
          {intl.formatMessage(intlMessages.iOSErrorRecommendation)}
        </Styled.Text>
      </div>
    );
  }

  getFallbackLabel(webcam, index) {
    const { intl } = this.props;
    return `${intl.formatMessage(intlMessages.cameraLabel)} ${index}`
  }

  renderDeviceSelectors() {
    const {
      intl,
      sharedDevices,
      isVisualEffects,
    } = this.props;

    const {
      webcamDeviceId,
      availableWebcams,
      selectedProfile,
    } = this.state;

    const shared = sharedDevices.includes(webcamDeviceId);

    if (isVisualEffects) {
      return (
        <Styled.Col>
          {isVirtualBackgroundsEnabled() && this.renderVirtualBgSelector()}
        </Styled.Col>
      )
    }

    return (
      <Styled.Col>
        <Styled.Label htmlFor="setCam">
          {intl.formatMessage(intlMessages.cameraLabel)}
        </Styled.Label>
        { availableWebcams && availableWebcams.length > 0
          ? (
            <Styled.Select
              id="setCam"
              value={webcamDeviceId || ''}
              onChange={this.handleSelectWebcam}
            >
              {availableWebcams.map((webcam, index) => (
                <option key={webcam.deviceId} value={webcam.deviceId}>
                  {webcam.label || this.getFallbackLabel(webcam, index)}
                </option>
              ))}
            </Styled.Select>
          )
          : (
            <span>
              {intl.formatMessage(intlMessages.webcamNotFoundLabel)}
            </span>
          )
        }
        { shared
          ? (
            <Styled.Label>
              {intl.formatMessage(intlMessages.sharedCameraLabel)}
            </Styled.Label>
          )
          : (
            <>
              <Styled.Label htmlFor="setQuality">
                {intl.formatMessage(intlMessages.qualityLabel)}
              </Styled.Label>
              {PreviewService.PREVIEW_CAMERA_PROFILES.length > 0
                ? (
                  <Styled.Select
                    id="setQuality"
                    value={selectedProfile || ''}
                    onChange={this.handleSelectProfile}
                  >
                    {PreviewService.PREVIEW_CAMERA_PROFILES.map((profile) => {
                      const label = intlMessages[`${profile.id}`]
                        ? intl.formatMessage(intlMessages[`${profile.id}`])
                        : profile.name;

                      return (
                        <option key={profile.id} value={profile.id}>
                          {`${label}`}
                        </option>
                      );
                    })}
                  </Styled.Select>
                )
                : (
                  <span>
                    {intl.formatMessage(intlMessages.profileNotFoundLabel)}
                  </span>
                )
              }
            </>
          )
        }
        {isVirtualBackgroundsEnabled() && this.renderVirtualBgSelector()}
      </Styled.Col>
    );
  }

  renderVirtualBgSelector() {
    const { isVisualEffects } = this.props;
    const { isStartSharingDisabled, webcamDeviceId } = this.state;
    const initialVirtualBgState = this.currentVideoStream ? {
      type: this.currentVideoStream.virtualBgType,
      name: this.currentVideoStream.virtualBgName
    } : getSessionVirtualBackgroundInfo(webcamDeviceId);

    return (
      <VirtualBgSelector
        handleVirtualBgSelected={this.handleVirtualBgSelected}
        locked={isStartSharingDisabled}
        showThumbnails={SHOW_THUMBNAILS}
        initialVirtualBgState={initialVirtualBgState}
        isVisualEffects={isVisualEffects}
      />
    );
  }

  renderContent() {
    const {
      intl,
    } = this.props;

    const {
      viewState,
      deviceError,
      previewError,
    } = this.state;

    const { animations } = Settings.application;

    switch (viewState) {
      case VIEW_STATES.finding:
        return (
          <Styled.Content>
            <Styled.VideoCol>
              <div>
                <span>{intl.formatMessage(intlMessages.findingWebcamsLabel)}</span>
                <Styled.FetchingAnimation animations={animations} />
              </div>
            </Styled.VideoCol>
          </Styled.Content>
        );
      case VIEW_STATES.error:
        return (
          <Styled.Content>
            <Styled.VideoCol><div>{deviceError}</div></Styled.VideoCol>
          </Styled.Content>
        );
      case VIEW_STATES.found:
      default:
        return (
          <Styled.Content>
            <Styled.VideoCol>
              {
                previewError
                  ? (
                    <div>{previewError}</div>
                  )
                  : (
                    <Styled.VideoPreview
                      mirroredVideo={VideoService.mirrorOwnWebcam()}
                      id="preview"
                      data-test={VideoService.mirrorOwnWebcam() ? 'mirroredVideoPreview' : 'videoPreview'}
                      ref={(ref) => { this.video = ref; }}
                      autoPlay
                      playsInline
                      muted
                    />
                  )
              }
            </Styled.VideoCol>
            {this.renderDeviceSelectors()}
          </Styled.Content>
        );
    }
  }

  renderModalContent() {
    const {
      intl,
      sharedDevices,
      hasVideoStream,
      forceOpen,
      camCapReached,
      isVisualEffects,
    } = this.props;

    const {
      isStartSharingDisabled,
      webcamDeviceId,
      deviceError,
      previewError,
    } = this.state;
    const shouldDisableButtons = PreviewService.getSkipVideoPreview()
    && !forceOpen
    && !(deviceError || previewError);

    const shared = sharedDevices.includes(webcamDeviceId);

    const { isIe } = browserInfo;

    const title = isVisualEffects
      ? intl.formatMessage(intlMessages.webcamEffectsTitle)
      : intl.formatMessage(intlMessages.webcamSettingsTitle);

    return (
      <>
        {isIe ? (
          <Styled.BrowserWarning>
            <FormattedMessage
              id="app.audioModal.unsupportedBrowserLabel"
              description="Warning when someone joins with a browser that isnt supported"
              values={{
                0: <a href="https://www.google.com/chrome/">Chrome</a>,
                1: <a href="https://getfirefox.com">Firefox</a>,
              }}
            />
          </Styled.BrowserWarning>
        ) : null}
        <Styled.Title>
          {title}
        </Styled.Title>

        {this.renderContent()}

        {!isVisualEffects ? (
          <Styled.Footer>
            {hasVideoStream && VideoService.isMultipleCamerasEnabled()
              ? (
                <Styled.ExtraActions>
                  <Button
                    color="danger"
                    label={intl.formatMessage(intlMessages.stopSharingAllLabel)}
                    onClick={this.handleStopSharingAll}
                    disabled={shouldDisableButtons}
                  />
                </Styled.ExtraActions>
              )
              : null
            }
            <Styled.Actions>
              {!shared && camCapReached ? (
                <span>{intl.formatMessage(intlMessages.camCapReached)}</span>
              ) : (<Button
              data-test="startSharingWebcam"
              color={shared ? 'danger' : 'primary'}
              label={intl.formatMessage(shared ? intlMessages.stopSharingLabel : intlMessages.startSharingLabel)}
              onClick={shared ? this.handleStopSharing : this.handleStartSharing}
              disabled={isStartSharingDisabled || isStartSharingDisabled === null || shouldDisableButtons}
            />)}
            </Styled.Actions>
          </Styled.Footer>
        ) : null }
      </>
    );
  }

  render() {
    const {
      intl,
      isCamLocked,
      forceOpen,
    } = this.props;

    if (isCamLocked === true) {
      this.handleProceed();
      return null;
    }

    if (PreviewService.getSkipVideoPreview() && !forceOpen) {
      return null;
    }

    const {
      deviceError,
      previewError,
    } = this.state;

    const allowCloseModal = !!(deviceError || previewError)
    || !PreviewService.getSkipVideoPreview()
    || forceOpen;

    return (
      <Styled.VideoPreviewModal
        onRequestClose={this.handleProceed}
        hideBorder
        contentLabel={intl.formatMessage(intlMessages.webcamSettingsTitle)}
        shouldShowCloseButton={allowCloseModal}
        shouldCloseOnOverlayClick={allowCloseModal}
        isPhone={deviceInfo.isPhone}
        data-test="webcamSettingsModal"
      >
        {deviceInfo.hasMediaDevices
          ? this.renderModalContent()
          : this.supportWarning()
        }
      </Styled.VideoPreviewModal>
    );
  }
}

VideoPreview.propTypes = propTypes;
VideoPreview.defaultProps = defaultProps;

export default injectIntl(VideoPreview);<|MERGE_RESOLUTION|>--- conflicted
+++ resolved
@@ -331,7 +331,6 @@
     });
   }
 
-<<<<<<< HEAD
   handleLocalStreamInactive() {
     this.setState({
       isStartSharingDisabled: true,
@@ -343,11 +342,6 @@
     );
   }
 
-  // Resolves into true if the background switch is successful, false otherwise
-  handleVirtualBgSelected(type, name, customParams) {
-    if (type !== EFFECT_TYPES.NONE_TYPE) {
-      return this.startVirtualBackground(this.currentVideoStream, type, name, customParams);
-=======
   updateVirtualBackgroundInfo = () => {
     const { webcamDeviceId } = this.state;
 
@@ -372,7 +366,6 @@
         if (switched && shared) this.updateVirtualBackgroundInfo();
         return switched;
       });
->>>>>>> 14d80b4e
     } else {
       this.stopVirtualBackground(this.currentVideoStream);
       if (shared) this.updateVirtualBackgroundInfo();
