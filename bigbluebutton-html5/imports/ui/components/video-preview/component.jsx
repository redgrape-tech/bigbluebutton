import PropTypes from 'prop-types';
import React, { Component } from 'react';
import {
  defineMessages, injectIntl, FormattedMessage,
} from 'react-intl';
import Button from '/imports/ui/components/button/component';
import VirtualBgSelector from '/imports/ui/components/video-preview/virtual-background/component'
import logger from '/imports/startup/client/logger';
import browserInfo from '/imports/utils/browserInfo';
import PreviewService from './service';
import VideoService from '../video-provider/service';
import Styled from './styles';
import deviceInfo from '/imports/utils/deviceInfo';
import MediaStreamUtils from '/imports/utils/media-stream-utils';
import { notify } from '/imports/ui/services/notification';
import {
  EFFECT_TYPES,
  SHOW_THUMBNAILS,
  setSessionVirtualBackgroundInfo,
  isVirtualBackgroundEnabled,
  getSessionVirtualBackgroundInfo,
} from '/imports/ui/services/virtual-background/service'
import Settings from '/imports/ui/services/settings';

const VIEW_STATES = {
  finding: 'finding',
  found: 'found',
  error: 'error',
};

const propTypes = {
  intl: PropTypes.object.isRequired,
  closeModal: PropTypes.func.isRequired,
  startSharing: PropTypes.func.isRequired,
  stopSharing: PropTypes.func.isRequired,
  resolve: PropTypes.func,
  hasVideoStream: PropTypes.bool.isRequired,
  webcamDeviceId: PropTypes.string,
  sharedDevices: PropTypes.arrayOf(PropTypes.string),
};

const defaultProps = {
  resolve: null,
  webcamDeviceId: null,
  sharedDevices: [],
};

const intlMessages = defineMessages({
  webcamSettingsTitle: {
    id: 'app.videoPreview.webcamSettingsTitle',
    description: 'Title for the video preview modal',
  },
  closeLabel: {
    id: 'app.videoPreview.closeLabel',
    description: 'Close button label',
  },
  webcamPreviewLabel: {
    id: 'app.videoPreview.webcamPreviewLabel',
    description: 'Webcam preview label',
  },
  cameraLabel: {
    id: 'app.videoPreview.cameraLabel',
    description: 'Camera dropdown label',
  },
  qualityLabel: {
    id: 'app.videoPreview.profileLabel',
    description: 'Quality dropdown label',
  },
  low: {
    id: 'app.videoPreview.quality.low',
    description: 'Low quality option label',
  },
  medium: {
    id: 'app.videoPreview.quality.medium',
    description: 'Medium quality option label',
  },
  high: {
    id: 'app.videoPreview.quality.high',
    description: 'High quality option label',
  },
  hd: {
    id: 'app.videoPreview.quality.hd',
    description: 'High definition option label',
  },
  startSharingLabel: {
    id: 'app.videoPreview.startSharingLabel',
    description: 'Start sharing button label',
  },
  stopSharingLabel: {
    id: 'app.videoPreview.stopSharingLabel',
    description: 'Stop sharing button label',
  },
  stopSharingAllLabel: {
    id: 'app.videoPreview.stopSharingAllLabel',
    description: 'Stop sharing all button label',
  },
  sharedCameraLabel: {
    id: 'app.videoPreview.sharedCameraLabel',
    description: 'Already Shared camera label',
  },
  findingWebcamsLabel: {
    id: 'app.videoPreview.findingWebcamsLabel',
    description: 'Finding webcams label',
  },
  webcamOptionLabel: {
    id: 'app.videoPreview.webcamOptionLabel',
    description: 'Default webcam option label',
  },
  webcamNotFoundLabel: {
    id: 'app.videoPreview.webcamNotFoundLabel',
    description: 'Webcam not found label',
  },
  profileNotFoundLabel: {
    id: 'app.videoPreview.profileNotFoundLabel',
    description: 'Profile not found label',
  },
  permissionError: {
    id: 'app.video.permissionError',
    description: 'Error message for webcam permission',
  },
  AbortError: {
    id: 'app.video.abortError',
    description: 'Some problem occurred which prevented the device from being used',
  },
  OverconstrainedError: {
    id: 'app.video.overconstrainedError',
    description: 'No candidate devices which met the criteria requested',
  },
  SecurityError: {
    id: 'app.video.securityError',
    description: 'Media support is disabled on the Document',
  },
  TypeError: {
    id: 'app.video.typeError',
    description: 'List of constraints specified is empty, or has all constraints set to false',
  },
  NotFoundError: {
    id: 'app.video.notFoundError',
    description: 'error message when can not get webcam video',
  },
  NotAllowedError: {
    id: 'app.video.notAllowed',
    description: 'error message when webcam had permission denied',
  },
  NotSupportedError: {
    id: 'app.video.notSupportedError',
    description: 'error message when origin do not have ssl valid',
  },
  NotReadableError: {
    id: 'app.video.notReadableError',
    description: 'error message When the webcam is being used by other software',
  },
  TimeoutError: {
    id: 'app.video.timeoutError',
    description: 'error message when promise did not return',
  },
  iOSError: {
    id: 'app.audioModal.iOSBrowser',
    description: 'Audio/Video Not supported warning',
  },
  iOSErrorDescription: {
    id: 'app.audioModal.iOSErrorDescription',
    description: 'Audio/Video not supported description',
  },
  iOSErrorRecommendation: {
    id: 'app.audioModal.iOSErrorRecommendation',
    description: 'Audio/Video recommended action',
  },
  genericError: {
    id: 'app.video.genericError',
    description: 'error message for when the webcam sharing fails with unknown error',
  },
  virtualBgGenericError: {
    id: 'app.video.virtualBackground.genericError',
    description: 'Failed to apply camera effect',
  },
});

class VideoPreview extends Component {
  constructor(props) {
    super(props);

    const {
      webcamDeviceId,
    } = props;

    this.handleProceed = this.handleProceed.bind(this);
    this.handleStartSharing = this.handleStartSharing.bind(this);
    this.handleStopSharing = this.handleStopSharing.bind(this);
    this.handleStopSharingAll = this.handleStopSharingAll.bind(this);
    this.handleSelectWebcam = this.handleSelectWebcam.bind(this);
    this.handleSelectProfile = this.handleSelectProfile.bind(this);
    this.handleVirtualBgSelected = this.handleVirtualBgSelected.bind(this);

    this._isMounted = false;

    this.state = {
      webcamDeviceId,
      availableWebcams: null,
      selectedProfile: null,
      isStartSharingDisabled: true,
      viewState: VIEW_STATES.finding,
      deviceError: null,
      previewError: null,
    };
  }

  set currentVideoStream (bbbVideoStream) {
    this._currentVideoStream = bbbVideoStream;
  }

  get currentVideoStream () {
    return this._currentVideoStream;
  }

  componentDidMount() {
    const {
      webcamDeviceId,
      forceOpen,
    } = this.props;

    this._isMounted = true;

    if (deviceInfo.hasMediaDevices) {
      navigator.mediaDevices.enumerateDevices().then((devices) => {
        VideoService.updateNumberOfDevices(devices);
        // Video preview skip is activated, short circuit via a simpler procedure
        if (PreviewService.getSkipVideoPreview() && !forceOpen) return this.skipVideoPreview();
        // Late enumerateDevices resolution, stop.
        if (!this._isMounted) return;

        let {
          webcams,
          areLabelled,
          areIdentified
        } = PreviewService.digestVideoDevices(devices, webcamDeviceId);

        logger.debug({
          logCode: 'video_preview_enumerate_devices',
          extraInfo: {
            devices,
            webcams,
          },
        }, `Enumerate devices came back. There are ${devices.length} devices and ${webcams.length} are video inputs`);

        if (webcams.length > 0) {
          this.getInitialCameraStream(webcams[0].deviceId)
            .then(async () => {
              // Late gUM resolve, stop.
              if (!this._isMounted) return;

              if (!areLabelled || !areIdentified) {
                // If they aren't labelled or have nullish deviceIds, run
                // enumeration again and get their full versions
                // Why: fingerprinting countermeasures obfuscate those when
                // no permission was granted via gUM
                try {
                  const newDevices = await navigator.mediaDevices.enumerateDevices();
                  webcams = PreviewService.digestVideoDevices(newDevices, webcamDeviceId).webcams;
                } catch (error) {
                  // Not a critical error beucase it should only affect UI; log it
                  // and go ahead
                  logger.error({
                    logCode: 'video_preview_enumerate_relabel_failure',
                    extraInfo: {
                      errorName: error.name, errorMessage: error.message,
                    },
                  }, 'enumerateDevices for relabelling failed');
                }
              }

              this.setState({
                availableWebcams: webcams,
                viewState: VIEW_STATES.found,
              });
              this.displayPreview();
            });
        } else {
          // There were no webcams coming from enumerateDevices. Throw an error.
          const noWebcamsError = new Error('NotFoundError');
          this.handleDeviceError('enumerate', noWebcamsError, ': no webcams found');
        }
      }).catch((error) => {
        // enumerateDevices failed
        this.handleDeviceError('enumerate', error, 'enumerating devices');
      });
    } else {
      // Top-level navigator.mediaDevices is not supported.
      // The session went through the version checking, but somehow ended here.
      // Nothing we can do.
      const error = new Error('NotSupportedError');
      this.handleDeviceError('mount', error, ': navigator.mediaDevices unavailable');
    }
  }

  componentWillUnmount() {
    const { webcamDeviceId } = this.state;
    PreviewService.terminateCameraStream(this.currentVideoStream, webcamDeviceId);
    this.cleanupStreamAndVideo();
    this._isMounted = false;
  }

  handleSelectWebcam(event) {
    const webcamValue = event.target.value;

    this.getInitialCameraStream(webcamValue).then(() => {
      this.displayPreview();
    });
  }

  // Resolves into true if the background switch is successful, false otherwise
  handleVirtualBgSelected(type, name) {
    if (type !== EFFECT_TYPES.NONE_TYPE) {
      return this.startVirtualBackground(this.currentVideoStream, type, name);
    } else {
      this.stopVirtualBackground(this.currentVideoStream);
      return Promise.resolve(true);
    }
  }

  stopVirtualBackground(bbbVideoStream) {
    if (bbbVideoStream) {
      bbbVideoStream.stopVirtualBackground();
      this.displayPreview();
    }
  }

  startVirtualBackground(bbbVideoStream, type, name) {
    this.setState({ isStartSharingDisabled: true });

    if (bbbVideoStream == null) return Promise.resolve(false);

    return bbbVideoStream.startVirtualBackground(type, name).then(() => {
      this.displayPreview();
      return true;
    }).catch(error => {
      this.handleVirtualBgError(error, type, name);
      return false;
    }).finally(() => {
      this.setState({ isStartSharingDisabled: false });
    });
  }

  handleSelectProfile(event) {
    const profileValue = event.target.value;
    const { webcamDeviceId } = this.state;

    const selectedProfile = PreviewService.getCameraProfile(profileValue);
    this.getCameraStream(webcamDeviceId, selectedProfile).then(() => {
      this.displayPreview();
    });
  }

  handleStartSharing() {
    const { resolve, startSharing } = this.props;
    const { webcamDeviceId } = this.state;
    // Only streams that will be shared should be stored in the service.  // If the store call returns false, we're duplicating stuff. So clean this one
    // up because it's an impostor.
    if(!PreviewService.storeStream(webcamDeviceId, this.currentVideoStream)) {
      this.currentVideoStream.stop();
    }

    // Update this session's virtual camera effect information if it's enabled
    setSessionVirtualBackgroundInfo(
      this.currentVideoStream.virtualBgType,
      this.currentVideoStream.virtualBgName,
      webcamDeviceId,
    );
    this.cleanupStreamAndVideo();
    startSharing(webcamDeviceId);
    if (resolve) resolve();
  }

  handleStopSharing() {
    const { resolve, stopSharing } = this.props;
    const { webcamDeviceId } = this.state;
    PreviewService.deleteStream(webcamDeviceId);
    stopSharing(webcamDeviceId);
    this.cleanupStreamAndVideo();
    if (resolve) resolve();
  }

  handleStopSharingAll() {
    const { resolve, stopSharing } = this.props;
    stopSharing();
    if (resolve) resolve();
  }

  handleProceed() {
    const { resolve, closeModal } = this.props;
    const { webcamDeviceId } = this.state;

    PreviewService.terminateCameraStream(this.currentVideoStream, webcamDeviceId);
    closeModal();
    if (resolve) resolve();
  }

  handlePreviewError(logCode, error, description) {
    logger.warn({
      logCode: `video_preview_${logCode}_error`,
      extraInfo: {
        errorName: error.name,
        errorMessage: error.message,
      },
    }, `Error ${description}`);
    this.setState({
      previewError: this.handleGUMError(error),
    });
  }

  handleDeviceError(logCode, error, description) {
    logger.warn({
      logCode: `video_preview_${logCode}_error`,
      extraInfo: {
        errorName: error.name,
        errorMessage: error.message,
      },
    }, `Error ${description}`);
    this.setState({
      viewState: VIEW_STATES.error,
      deviceError: this.handleGUMError(error),
    });
  }

  handleGUMError(error) {
    const { intl } = this.props;

    logger.error({
      logCode: 'video_preview_gum_failure',
      extraInfo: {
        errorName: error.name, errorMessage: error.message,
      },
    }, 'getUserMedia failed in video-preview');

    const intlError = intlMessages[error.name] || intlMessages[error.message];
    if (intlError) {
      return intl.formatMessage(intlError);
    }

    return intl.formatMessage(intlMessages.genericError,
      { 0: `${error.name}: ${error.message}` });
  }

  cleanupStreamAndVideo() {
    this.currentVideoStream = null;
    if (this.video) this.video.srcObject = null;
  }

  handleVirtualBgError(error, type, name) {
    const { intl } = this.props;
    logger.error({
      logCode: `video_preview_virtualbg_error`,
      extraInfo: {
        errorName: error.name,
        errorMessage: error.message,
        virtualBgType: type,
        virtualBgName: name,
      },
    }, `Failed to toggle virtual background: ${error.message}`);

    notify(intl.formatMessage(intlMessages.virtualBgGenericError), 'error', 'video');
  }

  updateDeviceId (deviceId) {
    let actualDeviceId = deviceId;

    if (!actualDeviceId && this.currentVideoStream) {
      actualDeviceId = MediaStreamUtils.extractVideoDeviceId(this.currentVideoStream.mediaStream);
    }

    this.setState({ webcamDeviceId: actualDeviceId, });
    PreviewService.changeWebcam(actualDeviceId);
  }

  getInitialCameraStream(deviceId) {
    const defaultProfile = PreviewService.getDefaultProfile();

    return this.getCameraStream(deviceId, defaultProfile).then(() => {
      this.updateDeviceId(deviceId);
    });
  }

  getCameraStream(deviceId, profile) {
    const { webcamDeviceId } = this.state;

    this.setState({
      selectedProfile: profile.id,
      isStartSharingDisabled: true,
      previewError: undefined,
    });

    PreviewService.changeProfile(profile.id);
    PreviewService.terminateCameraStream(this.currentVideoStream, webcamDeviceId);
    this.cleanupStreamAndVideo();

    // The return of doGUM is an instance of BBBVideoStream (a thin wrapper over a MediaStream)
    return PreviewService.doGUM(deviceId, profile).then((bbbVideoStream) => {
      // Late GUM resolve, clean up tracks, stop.
      if (!this._isMounted) return PreviewService.terminateCameraStream(bbbVideoStream, deviceId);

      this.currentVideoStream = bbbVideoStream;
      this.setState({
        isStartSharingDisabled: false,
      });
    }).catch((error) => {
      // When video preview is set to skip, we need some way to bubble errors
      // up to users; so re-throw the error
      if (!PreviewService.getSkipVideoPreview()) {
        this.handlePreviewError('do_gum_preview', error, 'displaying final selection');
      } else {
        throw error;
      }
    });
  }

  displayPreview() {
    if (this.currentVideoStream && this.video) {
      this.video.srcObject = this.currentVideoStream.mediaStream;
    }
  }

  skipVideoPreview() {
    this.getInitialCameraStream().then(() => {
      this.handleStartSharing();
    }).catch(error => {
      this.cleanupStreamAndVideo();
      notify(this.handleGUMError(error), 'error', 'video');
    });
  }

  supportWarning() {
    const { intl } = this.props;

    return (
      <div>
        <Styled.Warning>!</Styled.Warning>
        <Styled.Main>{intl.formatMessage(intlMessages.iOSError)}</Styled.Main>
        <Styled.Text>{intl.formatMessage(intlMessages.iOSErrorDescription)}</Styled.Text>
        <Styled.Text>
          {intl.formatMessage(intlMessages.iOSErrorRecommendation)}
        </Styled.Text>
      </div>
    );
  }

  getFallbackLabel(webcam, index) {
    const { intl } = this.props;
    return `${intl.formatMessage(intlMessages.cameraLabel)} ${index}`
  }

  renderDeviceSelectors() {
    const {
      intl,
      sharedDevices,
    } = this.props;

    const {
      webcamDeviceId,
      availableWebcams,
      selectedProfile,
    } = this.state;

    const shared = sharedDevices.includes(webcamDeviceId);

    return (
      <Styled.Col>
        <Styled.Label htmlFor="setCam">
          {intl.formatMessage(intlMessages.cameraLabel)}
        </Styled.Label>
        { availableWebcams && availableWebcams.length > 0
          ? (
            <Styled.Select
              id="setCam"
              value={webcamDeviceId || ''}
              onChange={this.handleSelectWebcam}
            >
              {availableWebcams.map((webcam, index) => (
                <option key={webcam.deviceId} value={webcam.deviceId}>
                  {webcam.label || this.getFallbackLabel(webcam, index)}
                </option>
              ))}
            </Styled.Select>
          )
          : (
            <span>
              {intl.formatMessage(intlMessages.webcamNotFoundLabel)}
            </span>
          )
        }
        { shared
          ? (
            <Styled.Label>
              {intl.formatMessage(intlMessages.sharedCameraLabel)}
            </Styled.Label>
          )
          : (
            <>
              <Styled.Label htmlFor="setQuality">
                {intl.formatMessage(intlMessages.qualityLabel)}
              </Styled.Label>
              {PreviewService.PREVIEW_CAMERA_PROFILES.length > 0
                ? (
                  <Styled.Select
                    id="setQuality"
                    value={selectedProfile || ''}
                    onChange={this.handleSelectProfile}
                  >
                    {PreviewService.PREVIEW_CAMERA_PROFILES.map((profile) => {
                      const label = intlMessages[`${profile.id}`]
                        ? intl.formatMessage(intlMessages[`${profile.id}`])
                        : profile.name;

                      return (
                        <option key={profile.id} value={profile.id}>
                          {`${label}`}
                        </option>
                      );
                    })}
                  </Styled.Select>
                )
                : (
                  <span>
                    {intl.formatMessage(intlMessages.profileNotFoundLabel)}
                  </span>
                )
              }
            </>
          )
        }
        {isVirtualBackgroundEnabled() && this.renderVirtualBgSelector()}
      </Styled.Col>
    );
  }

  renderVirtualBgSelector() {
    const { isStartSharingDisabled, webcamDeviceId } = this.state;
    const initialVirtualBgState = this.currentVideoStream ? {
      type: this.currentVideoStream.virtualBgType,
      name: this.currentVideoStream.virtualBgName
    } : getSessionVirtualBackgroundInfo(webcamDeviceId);

    return (
      <VirtualBgSelector
        handleVirtualBgSelected={this.handleVirtualBgSelected}
        locked={isStartSharingDisabled}
        showThumbnails={SHOW_THUMBNAILS}
        initialVirtualBgState={initialVirtualBgState}
      />
    );
  }

  renderContent() {
    const {
      intl,
    } = this.props;

    const {
      viewState,
      deviceError,
      previewError,
    } = this.state;

    const { animations } = Settings.application;

    switch (viewState) {
      case VIEW_STATES.finding:
        return (
          <Styled.Content>
            <Styled.VideoCol>
              <div>
                <span>{intl.formatMessage(intlMessages.findingWebcamsLabel)}</span>
                <Styled.FetchingAnimation animations={animations} />
              </div>
            </Styled.VideoCol>
          </Styled.Content>
        );
      case VIEW_STATES.error:
        return (
          <Styled.Content>
            <Styled.VideoCol><div>{deviceError}</div></Styled.VideoCol>
          </Styled.Content>
        );
      case VIEW_STATES.found:
      default:
        return (
          <Styled.Content>
            <Styled.VideoCol>
              {
                previewError
                  ? (
                    <div>{previewError}</div>
                  )
                  : (
                    <Styled.VideoPreview
                      mirroredVideo={VideoService.mirrorOwnWebcam()}
                      id="preview"
                      data-test={VideoService.mirrorOwnWebcam() ? 'mirroredVideoPreview' : 'videoPreview'}
                      ref={(ref) => { this.video = ref; }}
                      autoPlay
                      playsInline
                      muted
                    />
                  )
              }
            </Styled.VideoCol>
            {this.renderDeviceSelectors()}
          </Styled.Content>
        );
    }
  }

  renderModalContent() {
    const {
      intl,
      sharedDevices,
      hasVideoStream,
      forceOpen,
    } = this.props;

    const {
      isStartSharingDisabled,
      webcamDeviceId,
      deviceError,
      previewError,
    } = this.state;
    const shouldDisableButtons = PreviewService.getSkipVideoPreview()
    && !forceOpen
    && !(deviceError || previewError);

    const shared = sharedDevices.includes(webcamDeviceId);

    const { isIe } = browserInfo;

    return (
      <>
        {isIe ? (
          <Styled.BrowserWarning>
            <FormattedMessage
              id="app.audioModal.unsupportedBrowserLabel"
              description="Warning when someone joins with a browser that isnt supported"
              values={{
                0: <a href="https://www.google.com/chrome/">Chrome</a>,
                1: <a href="https://getfirefox.com">Firefox</a>,
              }}
            />
          </Styled.BrowserWarning>
        ) : null}
        <Styled.Title>
          {intl.formatMessage(intlMessages.webcamSettingsTitle)}
        </Styled.Title>

        {this.renderContent()}

        <Styled.Footer>
          {hasVideoStream && VideoService.isMultipleCamerasEnabled()
            ? (
              <Styled.ExtraActions>
                <Button
                  color="danger"
                  label={intl.formatMessage(intlMessages.stopSharingAllLabel)}
                  onClick={this.handleStopSharingAll}
                  disabled={shouldDisableButtons}
                />
              </Styled.ExtraActions>
            )
            : null
          }
          <Styled.Actions>
            <Button
              data-test="startSharingWebcam"
              color={shared ? 'danger' : 'primary'}
              label={intl.formatMessage(shared ? intlMessages.stopSharingLabel : intlMessages.startSharingLabel)}
              onClick={shared ? this.handleStopSharing : this.handleStartSharing}
              disabled={isStartSharingDisabled || isStartSharingDisabled === null || shouldDisableButtons}
            />
          </Styled.Actions>
        </Styled.Footer>
      </>
    );
  }

  render() {
    const {
      intl,
      isCamLocked,
      forceOpen,
    } = this.props;

    if (isCamLocked === true) {
      this.handleProceed();
      return null;
    }

    if (PreviewService.getSkipVideoPreview() && !forceOpen) {
      return null;
    }

    const {
      deviceError,
      previewError,
    } = this.state;

    const allowCloseModal = !!(deviceError || previewError)
    || !PreviewService.getSkipVideoPreview()
    || forceOpen;

    return (
      <Styled.VideoPreviewModal
        onRequestClose={this.handleProceed}
        hideBorder
        contentLabel={intl.formatMessage(intlMessages.webcamSettingsTitle)}
        shouldShowCloseButton={allowCloseModal}
        shouldCloseOnOverlayClick={allowCloseModal}
<<<<<<< HEAD
        isPhone={deviceInfo.isPhone}
=======
        data-test="webcamSettingsModal"
>>>>>>> b7d40b11
      >
        {deviceInfo.hasMediaDevices
          ? this.renderModalContent()
          : this.supportWarning()
        }
      </Styled.VideoPreviewModal>
    );
  }
}

VideoPreview.propTypes = propTypes;
VideoPreview.defaultProps = defaultProps;

export default injectIntl(VideoPreview);<|MERGE_RESOLUTION|>--- conflicted
+++ resolved
@@ -811,11 +811,8 @@
         contentLabel={intl.formatMessage(intlMessages.webcamSettingsTitle)}
         shouldShowCloseButton={allowCloseModal}
         shouldCloseOnOverlayClick={allowCloseModal}
-<<<<<<< HEAD
         isPhone={deviceInfo.isPhone}
-=======
         data-test="webcamSettingsModal"
->>>>>>> b7d40b11
       >
         {deviceInfo.hasMediaDevices
           ? this.renderModalContent()
