--- conflicted
+++ resolved
@@ -64,10 +64,6 @@
           >
             <Button
               onClick={() => {
-<<<<<<< HEAD
-                Session.set('openPanel', 'userlist');
-                window.dispatchEvent(new Event('panelChanged'));
-=======
                 layoutContextDispatch({
                   type: ACTIONS.SET_SIDEBAR_CONTENT_IS_OPEN,
                   value: false,
@@ -76,7 +72,6 @@
                   type: ACTIONS.SET_SIDEBAR_CONTENT_PANEL,
                   value: PANELS.NONE,
                 });
->>>>>>> f64429cb
               }}
               data-test="hideNoteLabel"
               aria-label={intl.formatMessage(intlMessages.hideNoteLabel)}
