--- conflicted
+++ resolved
@@ -79,16 +79,8 @@
   }
 };
 
-<<<<<<< HEAD
-const isPanelOpened = () => Session.get('openPanel') === 'note';
-
-const hasUnreadNotes = () => {
-  const opened = isPanelOpened();
-  if (opened) return false;
-=======
 const hasUnreadNotes = (sidebarContentPanel) => {
   if (sidebarContentPanel === PANELS.SHARED_NOTES) return false;
->>>>>>> f64429cb
 
   const revs = getRevs();
   const lastRevs = getLastRevs();
@@ -101,14 +93,6 @@
   return NOTE_CONFIG.enabled && note;
 };
 
-<<<<<<< HEAD
-const toggleNotePanel = () => {
-  Session.set(
-    'openPanel',
-    isPanelOpened() ? 'userlist' : 'note',
-  );
-  window.dispatchEvent(new Event('panelChanged'));
-=======
 const toggleNotePanel = (sidebarContentPanel, layoutContextDispatch) => {
   layoutContextDispatch({
     type: ACTIONS.SET_SIDEBAR_CONTENT_IS_OPEN,
@@ -120,7 +104,6 @@
       ? PANELS.NONE
       : PANELS.SHARED_NOTES,
   });
->>>>>>> f64429cb
 };
 
 export default {
