import Users from '/imports/api/users';
import Meetings from '/imports/api/meetings';
import Note from '/imports/api/note';
import { makeCall } from '/imports/ui/services/api';
import Auth from '/imports/ui/services/auth';
import Settings from '/imports/ui/services/settings';
import { Session } from 'meteor/session';
import { ACTIONS, PANELS } from '../layout/enums';

const NOTE_CONFIG = Meteor.settings.public.note;
const ROLE_MODERATOR = Meteor.settings.public.user.role_moderator;

const getLang = () => {
  const { locale } = Settings.application;
  return locale ? locale.toLowerCase() : '';
};

const getNoteParams = () => {
  const config = {};
  const User = Users.findOne({ userId: Auth.userID }, { fields: { name: 1 } });
  config.userName = User.name;
  config.lang = getLang();
  config.rtl = document.documentElement.getAttribute('dir') === 'rtl';

  const params = Object.keys(config).map((key) => `${key}=${encodeURIComponent(config[key])}`).join('&');
  return params;
};

const isLocked = () => {
  const meeting = Meetings.findOne({ meetingId: Auth.meetingID }, { fields: { 'lockSettingsProps.disableNote': 1 } });
  const user = Users.findOne({ userId: Auth.userID }, { fields: { locked: 1, role: 1 } });

  if (meeting.lockSettingsProps && user.role !== ROLE_MODERATOR && user.locked) {
    return meeting.lockSettingsProps.disableNote;
  }
  return false;
};

const getNoteId = () => makeCall('getNoteId');
<<<<<<< HEAD

const buildNoteURL = (noteId) => {
  if (noteId) {
    const params = getNoteParams();
    const url = Auth.authenticateURL(`${NOTE_CONFIG.url}/p/${noteId}?${params}`);
    return url;
  }

=======

const buildNoteURL = (noteId) => {
  if (noteId) {
    const params = getNoteParams();
    const url = Auth.authenticateURL(`${NOTE_CONFIG.url}/p/${noteId}?${params}`);
    return url;
  }

>>>>>>> 563bf2ca
  return null;
};

const getRevs = () => {
  const note = Note.findOne({ meetingId: Auth.meetingID }, { fields: { revs: 1 } });
  return note ? note.revs : 0;
};

const getLastRevs = () => {
  const lastRevs = Session.get('noteLastRevs');

  if (!lastRevs) return -1;
  return lastRevs;
};

const setLastRevs = () => {
  const revs = getRevs();
  const lastRevs = getLastRevs();

  if (revs !== 0 && revs > lastRevs) {
    Session.set('noteLastRevs', revs);
  }
};

const hasUnreadNotes = (sidebarContentPanel) => {
  if (sidebarContentPanel === PANELS.SHARED_NOTES) return false;

  const revs = getRevs();
  const lastRevs = getLastRevs();

  return (revs !== 0 && revs > lastRevs);
};

const isEnabled = () => {
  const note = Note.findOne({ meetingId: Auth.meetingID });
  return NOTE_CONFIG.enabled && note;
};

const toggleNotePanel = (sidebarContentPanel, layoutContextDispatch) => {
  layoutContextDispatch({
    type: ACTIONS.SET_SIDEBAR_CONTENT_IS_OPEN,
    value: sidebarContentPanel !== PANELS.SHARED_NOTES,
  });
  layoutContextDispatch({
    type: ACTIONS.SET_SIDEBAR_CONTENT_PANEL,
    value: sidebarContentPanel === PANELS.SHARED_NOTES
      ? PANELS.NONE
      : PANELS.SHARED_NOTES,
  });
};

export default {
  getNoteId,
  buildNoteURL,
  toggleNotePanel,
  isLocked,
  isEnabled,
  getRevs,
  setLastRevs,
  getLastRevs,
  hasUnreadNotes,
};<|MERGE_RESOLUTION|>--- conflicted
+++ resolved
@@ -22,45 +22,51 @@
   config.lang = getLang();
   config.rtl = document.documentElement.getAttribute('dir') === 'rtl';
 
-  const params = Object.keys(config).map((key) => `${key}=${encodeURIComponent(config[key])}`).join('&');
+  const params = Object.keys(config)
+    .map((key) => `${key}=${encodeURIComponent(config[key])}`)
+    .join('&');
   return params;
 };
 
 const isLocked = () => {
-  const meeting = Meetings.findOne({ meetingId: Auth.meetingID }, { fields: { 'lockSettingsProps.disableNote': 1 } });
-  const user = Users.findOne({ userId: Auth.userID }, { fields: { locked: 1, role: 1 } });
+  const meeting = Meetings.findOne(
+    { meetingId: Auth.meetingID },
+    { fields: { 'lockSettingsProps.disableNote': 1 } }
+  );
+  const user = Users.findOne(
+    { userId: Auth.userID },
+    { fields: { locked: 1, role: 1 } }
+  );
 
-  if (meeting.lockSettingsProps && user.role !== ROLE_MODERATOR && user.locked) {
+  if (
+    meeting.lockSettingsProps &&
+    user.role !== ROLE_MODERATOR &&
+    user.locked
+  ) {
     return meeting.lockSettingsProps.disableNote;
   }
   return false;
 };
 
 const getNoteId = () => makeCall('getNoteId');
-<<<<<<< HEAD
 
 const buildNoteURL = (noteId) => {
   if (noteId) {
     const params = getNoteParams();
-    const url = Auth.authenticateURL(`${NOTE_CONFIG.url}/p/${noteId}?${params}`);
+    const url = Auth.authenticateURL(
+      `${NOTE_CONFIG.url}/p/${noteId}?${params}`
+    );
     return url;
   }
 
-=======
-
-const buildNoteURL = (noteId) => {
-  if (noteId) {
-    const params = getNoteParams();
-    const url = Auth.authenticateURL(`${NOTE_CONFIG.url}/p/${noteId}?${params}`);
-    return url;
-  }
-
->>>>>>> 563bf2ca
   return null;
 };
 
 const getRevs = () => {
-  const note = Note.findOne({ meetingId: Auth.meetingID }, { fields: { revs: 1 } });
+  const note = Note.findOne(
+    { meetingId: Auth.meetingID },
+    { fields: { revs: 1 } }
+  );
   return note ? note.revs : 0;
 };
 
@@ -86,7 +92,7 @@
   const revs = getRevs();
   const lastRevs = getLastRevs();
 
-  return (revs !== 0 && revs > lastRevs);
+  return revs !== 0 && revs > lastRevs;
 };
 
 const isEnabled = () => {
@@ -101,9 +107,10 @@
   });
   layoutContextDispatch({
     type: ACTIONS.SET_SIDEBAR_CONTENT_PANEL,
-    value: sidebarContentPanel === PANELS.SHARED_NOTES
-      ? PANELS.NONE
-      : PANELS.SHARED_NOTES,
+    value:
+      sidebarContentPanel === PANELS.SHARED_NOTES
+        ? PANELS.NONE
+        : PANELS.SHARED_NOTES,
   });
 };
 
