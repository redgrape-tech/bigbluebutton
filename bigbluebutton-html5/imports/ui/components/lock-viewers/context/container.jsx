import { withTracker } from 'meteor/react-meteor-data';
import Meetings from '/imports/api/meetings';
import Auth from '/imports/ui/services/auth';
import { LockStruct } from './context';
import { withUsersConsumer } from '/imports/ui/components/components-data/users-context/context';
import { withLockContext } from './withContext';

const ROLE_MODERATOR = Meteor.settings.public.user.role_moderator;

<<<<<<< HEAD
const lockContextContainer = (component) => withUsersConsumer(withTracker(({ users }) => {
=======
const lockContextContainer = component => withUsersConsumer(withTracker(({ users }) => {
>>>>>>> f64429cb
  const lockSetting = new LockStruct();
  const Meeting = Meetings.findOne({ meetingId: Auth.meetingID },
    { fields: { lockSettingsProps: 1 } });
  const User = users[Auth.meetingID][Auth.userID];
  const userIsLocked = User.locked && User.role !== ROLE_MODERATOR;
  const lockSettings = Meeting.lockSettingsProps;

  lockSetting.isLocked = userIsLocked;
  lockSetting.lockSettings = lockSettings;
  lockSetting.userLocks.userWebcam = userIsLocked && lockSettings.disableCam;
  lockSetting.userLocks.userMic = userIsLocked && lockSettings.disableMic;
  lockSetting.userLocks.userNote = userIsLocked && lockSettings.disableNote;
  lockSetting.userLocks.userPrivateChat = userIsLocked && lockSettings.disablePrivateChat;
  lockSetting.userLocks.userPublicChat = userIsLocked && lockSettings.disablePublicChat;
  lockSetting.userLocks.userLockedLayout = userIsLocked && lockSettings.lockedLayout;

  return lockSetting;
})(withLockContext(component)));

export default lockContextContainer;<|MERGE_RESOLUTION|>--- conflicted
+++ resolved
@@ -7,11 +7,7 @@
 
 const ROLE_MODERATOR = Meteor.settings.public.user.role_moderator;
 
-<<<<<<< HEAD
-const lockContextContainer = (component) => withUsersConsumer(withTracker(({ users }) => {
-=======
 const lockContextContainer = component => withUsersConsumer(withTracker(({ users }) => {
->>>>>>> f64429cb
   const lockSetting = new LockStruct();
   const Meeting = Meetings.findOne({ meetingId: Auth.meetingID },
     { fields: { lockSettingsProps: 1 } });
