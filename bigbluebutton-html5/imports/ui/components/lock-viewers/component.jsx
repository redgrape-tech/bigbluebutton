import React, { Fragment, Component } from 'react';
import { defineMessages, injectIntl } from 'react-intl';
import PropTypes from 'prop-types';
import Toggle from '/imports/ui/components/switch/component';
import NotesService from '/imports/ui/components/notes/service';
import Styled from './styles';

const CHAT_ENABLED = Meteor.settings.public.chat.enabled;

const intlMessages = defineMessages({
  lockViewersTitle: {
    id: 'app.lock-viewers.title',
    description: 'lock-viewers title',
  },
  closeLabel: {
    id: 'app.shortcut-help.closeLabel',
    description: 'label for close button',
  },
  closeDesc: {
    id: 'app.shortcut-help.closeDesc',
    description: 'description for close button',
  },
  lockViewersDescription: {
    id: 'app.lock-viewers.description',
    description: 'description for lock viewers feature',
  },
  featuresLable: {
    id: 'app.lock-viewers.featuresLable',
    description: 'features label',
  },
  lockStatusLabel: {
    id: 'app.lock-viewers.lockStatusLabel',
    description: 'description for close button',
  },
  webcamLabel: {
    id: 'app.lock-viewers.webcamLabel',
    description: 'label for webcam toggle',
  },
  otherViewersWebcamLabel: {
    id: 'app.lock-viewers.otherViewersWebcamLabel',
    description: 'label for other viewers webcam toggle',
  },
  microphoneLable: {
    id: 'app.lock-viewers.microphoneLable',
    description: 'label for microphone toggle',
  },
  publicChatLabel: {
    id: 'app.lock-viewers.PublicChatLabel',
    description: 'label for public chat toggle',
  },
  privateChatLable: {
    id: 'app.lock-viewers.PrivateChatLable',
    description: 'label for private chat toggle',
  },
  notesLabel: {
    id: 'app.lock-viewers.notesLabel',
    description: 'label for shared notes toggle',
  },
  userListLabel: {
    id: 'app.lock-viewers.userListLabel',
    description: 'label for user list toggle',
  },
  ariaModalTitle: {
    id: 'app.lock-viewers.ariaTitle',
    description: 'aria label for modal title',
  },
  buttonApply: {
    id: 'app.lock-viewers.button.apply',
    description: 'label for apply button',
  },
  buttonCancel: {
    id: 'app.lock-viewers.button.cancel',
    description: 'label for cancel button',
  },
  lockedLabel: {
    id: 'app.lock-viewers.locked',
    description: 'locked element label',
  },
  unlockedLabel: {
    id: 'app.lock-viewers.unlocked',
    description: 'unlocked element label',
  },
});

const propTypes = {
  closeModal: PropTypes.func.isRequired,
  intl: PropTypes.shape({
    formatMessage: PropTypes.func.isRequired,
  }).isRequired,
  meeting: PropTypes.object.isRequired,
  showToggleLabel: PropTypes.bool.isRequired,
  updateLockSettings: PropTypes.func.isRequired,
  updateWebcamsOnlyForModerator: PropTypes.func.isRequired,
};

class LockViewersComponent extends Component {
  constructor(props) {
    super(props);

    const { meeting: { lockSettingsProps, usersProp } } = this.props;

    this.state = {
      lockSettingsProps,
      usersProp,
    };
  }

  toggleLockSettings(property) {
    const { lockSettingsProps } = this.state;

    lockSettingsProps[property] = !lockSettingsProps[property];

    this.setState({
      lockSettingsProps,
    });
  }

  toggleUserProps(property) {
    const { usersProp } = this.state;

    usersProp[property] = !usersProp[property];

    this.setState({
      usersProp,
    });
  }

  displayLockStatus(status) {
    const { intl } = this.props;

    return (
      <Styled.ToggleLabel>
        {status ? intl.formatMessage(intlMessages.lockedLabel)
          : intl.formatMessage(intlMessages.unlockedLabel)
        }
      </Styled.ToggleLabel>
    );
  }

  componentWillUnmount() {
    const { closeModal } = this.props;

    closeModal();
  }

  render() {
    const {
      closeModal,
      intl,
      showToggleLabel,
      updateLockSettings,
      updateWebcamsOnlyForModerator,
    } = this.props;

    const { lockSettingsProps, usersProp } = this.state;

    const invertColors = true;

    return (
      <Styled.LockViewersModal
        onRequestClose={closeModal}
        hideBorder
        shouldShowCloseButton={false}
        contentLabel={intl.formatMessage(intlMessages.ariaModalTitle)}
      >
        <Styled.Container>
          <Styled.Header>
            <Styled.Title>{intl.formatMessage(intlMessages.lockViewersTitle)}</Styled.Title>
          </Styled.Header>
          <Styled.Description>
            {`${intl.formatMessage(intlMessages.lockViewersDescription)}`}
          </Styled.Description>

          <Styled.Form>
            <Styled.SubHeader>
              <Styled.Bold>{intl.formatMessage(intlMessages.featuresLable)}</Styled.Bold>
              <Styled.Bold>{intl.formatMessage(intlMessages.lockStatusLabel)}</Styled.Bold>
            </Styled.SubHeader>
            <Styled.Row>
              <Styled.Col aria-hidden="true">
                <Styled.FormElement>
                  <Styled.Label>
                    {intl.formatMessage(intlMessages.webcamLabel)}
                  </Styled.Label>
                </Styled.FormElement>
              </Styled.Col>
              <Styled.Col>
                <Styled.FormElementRight>
                  {this.displayLockStatus(lockSettingsProps.disableCam)}
                  <Toggle
                    icons={false}
                    defaultChecked={lockSettingsProps.disableCam}
                    onChange={() => {
                      this.toggleLockSettings('disableCam');
                    }}
                    ariaLabel={intl.formatMessage(intlMessages.webcamLabel)}
                    showToggleLabel={showToggleLabel}
                    invertColors={invertColors}
                    data-test="lockShareWebcam"
                  />
                </Styled.FormElementRight>
              </Styled.Col>
            </Styled.Row>
            <Styled.Row>
              <Styled.Col aria-hidden="true">
                <Styled.FormElement>
                  <Styled.Label>
                    {intl.formatMessage(intlMessages.otherViewersWebcamLabel)}
                  </Styled.Label>
                </Styled.FormElement>
              </Styled.Col>
              <Styled.Col>
                <Styled.FormElementRight>
                  {this.displayLockStatus(usersProp.webcamsOnlyForModerator)}
                  <Toggle
                    icons={false}
                    defaultChecked={usersProp.webcamsOnlyForModerator}
                    onChange={() => {
                      this.toggleUserProps('webcamsOnlyForModerator');
                    }}
                    ariaLabel={intl.formatMessage(intlMessages.otherViewersWebcamLabel)}
                    showToggleLabel={showToggleLabel}
                    invertColors={invertColors}
                    data-test="lockSeeOtherViewersWebcam"
                  />
                </Styled.FormElementRight>
              </Styled.Col>
            </Styled.Row>
            <Styled.Row>
              <Styled.Col aria-hidden="true">
                <Styled.FormElement>
                  <Styled.Label>
                    {intl.formatMessage(intlMessages.microphoneLable)}
                  </Styled.Label>
                </Styled.FormElement>
              </Styled.Col>
              <Styled.Col>
                <Styled.FormElementRight>
                  {this.displayLockStatus(lockSettingsProps.disableMic)}
                  <Toggle
                    icons={false}
                    defaultChecked={lockSettingsProps.disableMic}
                    onChange={() => {
                      this.toggleLockSettings('disableMic');
                    }}
                    ariaLabel={intl.formatMessage(intlMessages.microphoneLable)}
                    showToggleLabel={showToggleLabel}
                    invertColors={invertColors}
                    data-test="lockShareMicrophone"
                  />
                </Styled.FormElementRight>
              </Styled.Col>
            </Styled.Row>

            {CHAT_ENABLED ? (
              <Fragment>
                <Styled.Row>
                  <Styled.Col aria-hidden="true">
                    <Styled.FormElement>
                      <Styled.Label>
                        {intl.formatMessage(intlMessages.publicChatLabel)}
                      </Styled.Label>
                    </Styled.FormElement>
                  </Styled.Col>
                  <Styled.Col>
                    <Styled.FormElementRight>
                      {this.displayLockStatus(lockSettingsProps.disablePublicChat)}
                      <Toggle
                        icons={false}
                        defaultChecked={lockSettingsProps.disablePublicChat}
                        onChange={() => {
                          this.toggleLockSettings('disablePublicChat');
                        }}
                        ariaLabel={intl.formatMessage(intlMessages.publicChatLabel)}
                        showToggleLabel={showToggleLabel}
                        invertColors={invertColors}
                        data-test="lockPublicChat"
                      />
                    </Styled.FormElementRight>
                  </Styled.Col>
                </Styled.Row>
                <Styled.Row>
                  <Styled.Col aria-hidden="true">
                    <Styled.FormElement>
                      <Styled.Label>
                        {intl.formatMessage(intlMessages.privateChatLable)}
                      </Styled.Label>
                    </Styled.FormElement>
                  </Styled.Col>
                  <Styled.Col>
                    <Styled.FormElementRight>
                      {this.displayLockStatus(lockSettingsProps.disablePrivateChat)}
                      <Toggle
                        icons={false}
                        defaultChecked={lockSettingsProps.disablePrivateChat}
                        onChange={() => {
                          this.toggleLockSettings('disablePrivateChat');
                        }}
                        ariaLabel={intl.formatMessage(intlMessages.privateChatLable)}
                        showToggleLabel={showToggleLabel}
                        invertColors={invertColors}
                        data-test="lockPrivateChat"
                      />
                    </Styled.FormElementRight>
                  </Styled.Col>
                </Styled.Row>
              </Fragment>
            ) : null
            }
            {NotesService.isEnabled()
              ? (
                <Styled.Row>
                  <Styled.Col aria-hidden="true">
                    <Styled.FormElement>
                      <Styled.Label>
                        {intl.formatMessage(intlMessages.notesLabel)}
                      </Styled.Label>
                    </Styled.FormElement>
                  </Styled.Col>
                  <Styled.Col>
                    <Styled.FormElementRight>
                      {this.displayLockStatus(lockSettingsProps.disableNotes)}
                      <Toggle
                        icons={false}
                        defaultChecked={lockSettingsProps.disableNotes}
                        onChange={() => {
                          this.toggleLockSettings('disableNotes');
                        }}
                        ariaLabel={intl.formatMessage(intlMessages.notesLabel)}
                        showToggleLabel={showToggleLabel}
                        invertColors={invertColors}
                        data-test="lockEditSharedNotes"
                      />
                    </Styled.FormElementRight>
                  </Styled.Col>
                </Styled.Row>
              )
              : null
            }
            <Styled.Row>
              <Styled.Col aria-hidden="true">
                <Styled.FormElement>
                  <Styled.Label>
                    {intl.formatMessage(intlMessages.userListLabel)}
                  </Styled.Label>
                </Styled.FormElement>
              </Styled.Col>
              <Styled.Col>
                <Styled.FormElementRight>
                  {this.displayLockStatus(lockSettingsProps.hideUserList)}
                  <Toggle
                    icons={false}
                    defaultChecked={lockSettingsProps.hideUserList}
                    onChange={() => {
                      this.toggleLockSettings('hideUserList');
                    }}
                    ariaLabel={intl.formatMessage(intlMessages.userListLabel)}
                    showToggleLabel={showToggleLabel}
                    invertColors={invertColors}
                    data-test="lockUserList"
                  />
                </Styled.FormElementRight>
              </Styled.Col>
            </Styled.Row>
          </Styled.Form>
        </Styled.Container>
        <Styled.Footer>
          <Styled.Actions>
<<<<<<< HEAD
            <Button
              className={styles.buttonCancel}
              label={intl.formatMessage(intlMessages.buttonCancel)}
              onClick={closeModal}
            />
            <Button
              className={styles.buttonApply}
=======
            <Styled.ButtonCancel
              label={intl.formatMessage(intlMessages.buttonCancel)}
              onClick={closeModal}
            />
            <Styled.ButtonApply
>>>>>>> 963df34c
              color="primary"
              label={intl.formatMessage(intlMessages.buttonApply)}
              onClick={() => {
                updateLockSettings(lockSettingsProps);
                updateWebcamsOnlyForModerator(usersProp.webcamsOnlyForModerator);
                closeModal();
              }}
              data-test="applyLockSettings"
            />
          </Styled.Actions>
        </Styled.Footer>
      </Styled.LockViewersModal>
    );
  }
}

LockViewersComponent.propTypes = propTypes;

export default injectIntl(LockViewersComponent);<|MERGE_RESOLUTION|>--- conflicted
+++ resolved
@@ -366,21 +366,11 @@
         </Styled.Container>
         <Styled.Footer>
           <Styled.Actions>
-<<<<<<< HEAD
-            <Button
-              className={styles.buttonCancel}
-              label={intl.formatMessage(intlMessages.buttonCancel)}
-              onClick={closeModal}
-            />
-            <Button
-              className={styles.buttonApply}
-=======
             <Styled.ButtonCancel
               label={intl.formatMessage(intlMessages.buttonCancel)}
               onClick={closeModal}
             />
             <Styled.ButtonApply
->>>>>>> 963df34c
               color="primary"
               label={intl.formatMessage(intlMessages.buttonApply)}
               onClick={() => {
