import Breakouts from '/imports/api/breakouts';
import Meetings from '/imports/api/meetings';
import { makeCall } from '/imports/ui/services/api';
import Auth from '/imports/ui/services/auth';
import { Session } from 'meteor/session';
import Users from '/imports/api/users';
import fp from 'lodash/fp';

const ROLE_MODERATOR = Meteor.settings.public.user.role_moderator;

const findBreakouts = () => {
  const BreakoutRooms = Breakouts.find({
    parentMeetingId: Auth.meetingID,
  }, {
    sort: {
      sequence: 1,
    },
  }).fetch();

  return BreakoutRooms;
};

const breakoutRoomUser = (breakoutId) => {
  const breakoutRooms = findBreakouts();
  const breakoutRoom = breakoutRooms.filter(breakout => breakout.breakoutId === breakoutId).shift();
  const breakoutUser = breakoutRoom.users.filter(user => user.userId === Auth.userID).shift();
  return breakoutUser;
};

const closeBreakoutPanel = () => Session.set('openPanel', 'userlist');

const endAllBreakouts = () => {
  makeCall('endAllBreakouts');
  closeBreakoutPanel();
};

const requestJoinURL = (breakoutId) => {
  makeCall('requestJoinURL', {
    breakoutId,
  });
};

const transferUserToMeeting = (fromMeetingId, toMeetingId) => makeCall('transferUser', fromMeetingId, toMeetingId);

const transferToBreakout = (breakoutId) => {
  const breakoutRooms = findBreakouts();
  const breakoutRoom = breakoutRooms.filter(breakout => breakout.breakoutId === breakoutId).shift();
  const breakoutMeeting = Meetings.findOne({
    $and: [
      { 'breakoutProps.sequence': breakoutRoom.sequence },
      { 'breakoutProps.parentId': breakoutRoom.parentMeetingId },
      { 'meetingProp.isBreakout': true },
    ],
  }, { fields: { meetingId: 1 } });
  transferUserToMeeting(Auth.meetingID, breakoutMeeting.meetingId);
};

const amIModerator = () => {
  const User = Users.findOne({ intId: Auth.userID }, { fields: { role: 1 } });
  return User.role === ROLE_MODERATOR;
};

const getNumUsersByBreakoutId = breakoutId => Users.find({
  meetingId: breakoutId,
  connectionStatus: 'online',
}, { fields: {} }).count();

const getBreakoutByUserId = userId => Breakouts.find(
  { 'users.userId': userId },
  { fields: { timeRemaining: 0 } },
).fetch();

const getBreakoutByUser = user => Breakouts.findOne({ users: user });

const getUsersFromBreakouts = breakoutsArray => breakoutsArray
  .map(breakout => breakout.users)
  .reduce((acc, usersArray) => [...acc, ...usersArray], []);

const filterUserURLs = userId => breakoutUsersArray => breakoutUsersArray
  .filter(user => user.userId === userId);

const getLastURLInserted = breakoutURLArray => breakoutURLArray
  .sort((a, b) => a.insertedTime - b.insertedTime).pop();

const getBreakoutUserByUserId = userId => fp.pipe(
  getBreakoutByUserId,
  getUsersFromBreakouts,
  filterUserURLs(userId),
  getLastURLInserted,
)(userId);

const getBreakouts = () => Breakouts.find({}, { sort: { sequence: 1 } }).fetch();
const getBreakoutsNoTime = () => Breakouts.find(
  {},
  {
    sort: { sequence: 1 },
    fields: { timeRemaining: 0 },
  },
).fetch();

const getBreakoutUserIsIn = userId => Breakouts.findOne({ 'joinedUsers.userId': new RegExp(`^${userId}`) }, { fields: { sequence: 1 } });

const isUserInBreakoutRoom = breakoutId => Breakouts.find({ breakoutId, 'joinedUsers.userId': new RegExp(`^${Auth.userID}`) }).count();

export default {
  findBreakouts,
  endAllBreakouts,
  requestJoinURL,
  breakoutRoomUser,
  transferUserToMeeting,
  transferToBreakout,
  meetingId: () => Auth.meetingID,
  closeBreakoutPanel,
  amIModerator,
  getNumUsersByBreakoutId,
  getBreakoutUserByUserId,
  getBreakoutByUser,
  getBreakouts,
  getBreakoutsNoTime,
  getBreakoutByUserId,
<<<<<<< HEAD
  getBreakoutUserIsIn,
=======
  isUserInBreakoutRoom,
>>>>>>> 64c3bcce
};<|MERGE_RESOLUTION|>--- conflicted
+++ resolved
@@ -118,9 +118,6 @@
   getBreakouts,
   getBreakoutsNoTime,
   getBreakoutByUserId,
-<<<<<<< HEAD
   getBreakoutUserIsIn,
-=======
   isUserInBreakoutRoom,
->>>>>>> 64c3bcce
 };