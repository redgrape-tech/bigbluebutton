import React, { PureComponent } from 'react';
import { defineMessages, injectIntl } from 'react-intl';
import _ from 'lodash';
import Button from '/imports/ui/components/button/component';
import { Session } from 'meteor/session';
import logger from '/imports/startup/client/logger';
import Styled from './styles';
import Service from './service';
import BreakoutRoomContainer from './breakout-remaining-time/container';
import MessageFormContainer from './message-form/container';
import VideoService from '/imports/ui/components/video-provider/service';
import { PANELS, ACTIONS } from '../layout/enums';
import { screenshareHasEnded } from '/imports/ui/components/screenshare/service';
import AudioManager from '/imports/ui/services/audio-manager';
import Settings from '/imports/ui/services/settings';

const intlMessages = defineMessages({
  breakoutTitle: {
    id: 'app.createBreakoutRoom.title',
    description: 'breakout title',
  },
  breakoutAriaTitle: {
    id: 'app.createBreakoutRoom.ariaTitle',
    description: 'breakout aria title',
  },
  breakoutDuration: {
    id: 'app.createBreakoutRoom.duration',
    description: 'breakout duration time',
  },
  breakoutRoom: {
    id: 'app.createBreakoutRoom.room',
    description: 'breakout room',
  },
  breakoutJoin: {
    id: 'app.createBreakoutRoom.join',
    description: 'label for join breakout room',
  },
  breakoutJoinAudio: {
    id: 'app.createBreakoutRoom.joinAudio',
    description: 'label for option to transfer audio',
  },
  breakoutReturnAudio: {
    id: 'app.createBreakoutRoom.returnAudio',
    description: 'label for option to return audio',
  },
  askToJoin: {
    id: 'app.createBreakoutRoom.askToJoin',
    description: 'label for generate breakout room url',
  },
  generatingURL: {
    id: 'app.createBreakoutRoom.generatingURL',
    description: 'label for generating breakout room url',
  },
  endAllBreakouts: {
    id: 'app.createBreakoutRoom.endAllBreakouts',
    description: 'Button label to end all breakout rooms',
  },
  chatTitleMsgAllRooms: {
    id: 'app.createBreakoutRoom.chatTitleMsgAllRooms',
    description: 'chat title for send message to all rooms',
  },
  alreadyConnected: {
    id: 'app.createBreakoutRoom.alreadyConnected',
    description: 'label for the user that is already connected to breakout room',
  },
  extendTimeInMinutes: {
    id: 'app.createBreakoutRoom.extendTimeInMinutes',
    description: 'Label for input to extend time (minutes)',
  },
  extendTimeLabel: {
    id: 'app.createBreakoutRoom.extendTimeLabel',
    description: 'Button label to incresce breakout rooms time',
  },
  extendTimeCancel: {
    id: 'app.createBreakoutRoom.extendTimeCancel',
    description: 'Button label to cancel extend breakout rooms time',
  },
  extendTimeHigherThanMeetingTimeError: {
    id: 'app.createBreakoutRoom.extendTimeHigherThanMeetingTimeError',
    description: 'Label for error when extend breakout rooms time would be higher than remaining time in parent meeting',
  },
});

let prevBreakoutData = {};

class BreakoutRoom extends PureComponent {
  static sortById(a, b) {
    if (a.userId > b.userId) {
      return 1;
    }

    if (a.userId < b.userId) {
      return -1;
    }

    return 0;
  }

  constructor(props) {
    super(props);
    this.renderBreakoutRooms = this.renderBreakoutRooms.bind(this);
    this.getBreakoutURL = this.getBreakoutURL.bind(this);
    this.hasBreakoutUrl = this.hasBreakoutUrl.bind(this);
    this.getBreakoutLabel = this.getBreakoutLabel.bind(this);
    this.renderDuration = this.renderDuration.bind(this);
    this.transferUserToBreakoutRoom = this.transferUserToBreakoutRoom.bind(this);
    this.changeExtendTime = this.changeExtendTime.bind(this);
    this.showExtendTimeForm = this.showExtendTimeForm.bind(this);
    this.resetExtendTimeForm = this.resetExtendTimeForm.bind(this);
    this.renderUserActions = this.renderUserActions.bind(this);
    this.returnBackToMeeeting = this.returnBackToMeeeting.bind(this);
    this.closePanel = this.closePanel.bind(this);
    this.state = {
      requestedBreakoutId: '',
      waiting: false,
      generated: false,
      joinedAudioOnly: false,
      breakoutId: '',
      visibleExtendTimeForm: false,
      visibleExtendTimeHigherThanMeetingTimeError: false,
      extendTime: 5,
    };
  }

  componentDidMount() {
    if (this.panel) this.panel.firstChild.focus();
  }

  componentDidUpdate() {
    const {
      getBreakoutRoomUrl,
      setBreakoutAudioTransferStatus,
      isMicrophoneUser,
      isReconnecting,
      breakoutRooms,
    } = this.props;

    const {
      waiting,
      requestedBreakoutId,
      joinedAudioOnly,
      generated,
    } = this.state;

    if (breakoutRooms.length === 0) {
      return this.closePanel();
    }

    if (waiting && !generated) {
      const breakoutUrlData = getBreakoutRoomUrl(requestedBreakoutId);

      if (!breakoutUrlData) return false;
      if (breakoutUrlData.redirectToHtml5JoinURL !== ''
        && breakoutUrlData.redirectToHtml5JoinURL !== prevBreakoutData.redirectToHtml5JoinURL) {
        prevBreakoutData = breakoutUrlData;
        window.open(breakoutUrlData.redirectToHtml5JoinURL, '_blank');
        _.delay(() => this.setState({ generated: true, waiting: false }), 1000);
      }
    }

    if (joinedAudioOnly && (!isMicrophoneUser || isReconnecting)) {
      this.clearJoinedAudioOnly();
      setBreakoutAudioTransferStatus({
        breakoutMeetingId: '',
        status: AudioManager.BREAKOUT_AUDIO_TRANSFER_STATES.DISCONNECTED,
      });
    }
    return true;
  }

  getBreakoutURL(breakoutId) {
    Session.set('lastBreakoutOpened', breakoutId);
    const { requestJoinURL, getBreakoutRoomUrl } = this.props;
    const { waiting } = this.state;
    const breakoutRoomUrlData = getBreakoutRoomUrl(breakoutId);
    if (!breakoutRoomUrlData && !waiting) {
      this.setState(
        {
          waiting: true,
          generated: false,
          requestedBreakoutId: breakoutId,
        },
        () => requestJoinURL(breakoutId),
      );
    }

    if (breakoutRoomUrlData) {
      window.open(breakoutRoomUrlData.redirectToHtml5JoinURL, '_blank');
      this.setState({ waiting: false, generated: false });
    }
    return null;
  }

  hasBreakoutUrl(breakoutId) {
    const { getBreakoutRoomUrl } = this.props;
    const { requestedBreakoutId, generated } = this.state;

    const breakoutRoomUrlData = getBreakoutRoomUrl(breakoutId);

    if ((generated && requestedBreakoutId === breakoutId) || breakoutRoomUrlData) {
      return true;
    }

    return false;
  }

  getBreakoutLabel(breakoutId) {
    const { intl } = this.props;
    const hasBreakoutUrl = this.hasBreakoutUrl(breakoutId)

    if (hasBreakoutUrl) {
      return intl.formatMessage(intlMessages.breakoutJoin);
    }

    return intl.formatMessage(intlMessages.askToJoin);
  }

  clearJoinedAudioOnly() {
    this.setState({ joinedAudioOnly: false });
  }

  changeExtendTime(event) {
    const newExtendTime = Number.parseInt(event.target.value, 10) || 0;
    this.setState({ extendTime: newExtendTime >= 0 ? newExtendTime : 0 });
  }

  showExtendTimeForm() {
    this.setState({ visibleExtendTimeForm: true });
  }

  showExtendTimeHigherThanMeetingTimeError(show) {
    this.setState({ visibleExtendTimeHigherThanMeetingTimeError: show });
  }

  resetExtendTimeForm() {
    this.setState({ visibleExtendTimeForm: false, extendTime: 5 });
  }

  transferUserToBreakoutRoom(breakoutId) {
    const { transferToBreakout } = this.props;
    transferToBreakout(breakoutId);
    this.setState({ joinedAudioOnly: true, breakoutId });
  }

  returnBackToMeeeting(breakoutId) {
    const { transferUserToMeeting, meetingId } = this.props;
    transferUserToMeeting(breakoutId, meetingId);
    this.setState({ joinedAudioOnly: false, breakoutId });
  }

  closePanel() {
    const { layoutContextDispatch } = this.props;

    layoutContextDispatch({
      type: ACTIONS.SET_SIDEBAR_CONTENT_IS_OPEN,
      value: false,
    });
    layoutContextDispatch({
      type: ACTIONS.SET_SIDEBAR_CONTENT_PANEL,
      value: PANELS.NONE,
    });
  }

  renderUserActions(breakoutId, joinedUsers, number) {
    const {
      isMicrophoneUser,
      amIModerator,
      amIPresenter,
      intl,
      isUserInBreakoutRoom,
      exitAudio,
      setBreakoutAudioTransferStatus,
      getBreakoutAudioTransferStatus,
    } = this.props;

    const {
      joinedAudioOnly,
      breakoutId: _stateBreakoutId,
      requestedBreakoutId,
      waiting,
    } = this.state;

    const {
      breakoutMeetingId: currentAudioTransferBreakoutId,
      status,
    } = getBreakoutAudioTransferStatus();

    const isInBreakoutAudioTransfer = status
      === AudioManager.BREAKOUT_AUDIO_TRANSFER_STATES.CONNECTED;

    const stateBreakoutId = _stateBreakoutId || currentAudioTransferBreakoutId;
    const moderatorJoinedAudio = isMicrophoneUser && amIModerator;
    const disable = waiting && requestedBreakoutId !== breakoutId;
    const breakoutShortname = this.props.breakoutRooms[number - 1]?.shortName;
    const hasBreakoutUrl = this.hasBreakoutUrl(breakoutId);
    const dataTest = `${hasBreakoutUrl ? 'join' : 'askToJoin'}${breakoutShortname.replace(' ', '')}`;

    const audioAction = joinedAudioOnly || isInBreakoutAudioTransfer
      ? () => {
        setBreakoutAudioTransferStatus({
          breakoutMeetingId: breakoutId,
          status: AudioManager.BREAKOUT_AUDIO_TRANSFER_STATES.RETURNING,
        });
        this.returnBackToMeeeting(breakoutId);
        return logger.info({
          logCode: 'breakoutroom_return_main_audio',
          extraInfo: { logType: 'user_action' },
        }, 'Returning to main audio (breakout room audio closed)');
      }
      : () => {
        setBreakoutAudioTransferStatus({
          breakoutMeetingId: breakoutId,
          status: AudioManager.BREAKOUT_AUDIO_TRANSFER_STATES.CONNECTED,
        });
        this.transferUserToBreakoutRoom(breakoutId);
        return logger.info({
          logCode: 'breakoutroom_join_audio_from_main_room',
          extraInfo: { logType: 'user_action' },
        }, 'joining breakout room audio (main room audio closed)');
      };
    return (
      <Styled.BreakoutActions>
        {
          isUserInBreakoutRoom(joinedUsers)
            ? (
<<<<<<< HEAD
              <Styled.AlreadyConnected>
=======
              <span className={styles.alreadyConnected} data-test="alreadyConnected">
>>>>>>> b7d40b11
                {intl.formatMessage(intlMessages.alreadyConnected)}
              </Styled.AlreadyConnected>
            )
            : (
              <Styled.JoinButton
                label={this.getBreakoutLabel(breakoutId)}
                data-test={dataTest}
                aria-label={`${this.getBreakoutLabel(breakoutId)} ${breakoutShortname}`}
                onClick={() => {
                  this.getBreakoutURL(breakoutId);
                  // leave main room's audio,
                  // and stops video and screenshare when joining a breakout room
                  exitAudio();
                  logger.info({
                    logCode: 'breakoutroom_join',
                    extraInfo: { logType: 'user_action' },
                  }, 'joining breakout room closed audio in the main room');
                  VideoService.storeDeviceIds();
                  VideoService.exitVideo();
                  if (amIPresenter) screenshareHasEnded();
                }}
                disabled={disable}
              />
            )
        }
        {
          moderatorJoinedAudio
            ? [
              ('|'),
              (
                <Styled.AudioButton
                  label={
                    stateBreakoutId === breakoutId
                      && (joinedAudioOnly || isInBreakoutAudioTransfer)
                      ? intl.formatMessage(intlMessages.breakoutReturnAudio)
                      : intl.formatMessage(intlMessages.breakoutJoinAudio)
                  }
                  disabled={stateBreakoutId !== breakoutId && joinedAudioOnly}
                  key={`join-audio-${breakoutId}`}
                  onClick={audioAction}
                />
              ),
            ]
            : null
        }
      </Styled.BreakoutActions>
    );
  }

  renderBreakoutRooms() {
    const {
      breakoutRooms,
      intl,
    } = this.props;

    const {
      waiting,
      requestedBreakoutId,
    } = this.state;

    const { animations } = Settings.application;

    const roomItems = breakoutRooms.map((breakout) => (
      <Styled.BreakoutItems key={`breakoutRoomItems-${breakout.breakoutId}`} >
        <Styled.Content key={`breakoutRoomList-${breakout.breakoutId}`}>
          <Styled.BreakoutRoomListNameLabel aria-hidden>
            {breakout.isDefaultName
              ? intl.formatMessage(intlMessages.breakoutRoom, { 0: breakout.sequence })
              : breakout.shortName}
            <Styled.UsersAssignedNumberLabel>
              (
              {breakout.joinedUsers.length}
              )
            </Styled.UsersAssignedNumberLabel>
          </Styled.BreakoutRoomListNameLabel>
          {waiting && requestedBreakoutId === breakout.breakoutId ? (
            <span>
              {intl.formatMessage(intlMessages.generatingURL)}
              <Styled.ConnectingAnimation animations={animations}/>
            </span>
          ) : this.renderUserActions(
            breakout.breakoutId,
            breakout.joinedUsers,
            breakout.sequence.toString(),
          )}
        </Styled.Content>
        <Styled.JoinedUserNames>
          {breakout.joinedUsers
            .sort(BreakoutRoom.sortById)
            .filter((value, idx, arr) => !(value.userId === (arr[idx + 1] || {}).userId))
            .sort(Service.sortUsersByName)
            .map((u) => u.name)
            .join(', ')}
        </Styled.JoinedUserNames>
      </Styled.BreakoutItems>
    ));

    return (
      <Styled.BreakoutColumn>
        <Styled.BreakoutScrollableList>
          {roomItems}
        </Styled.BreakoutScrollableList>
      </Styled.BreakoutColumn>
    );
  }

  renderDuration() {
    const {
      intl,
      breakoutRooms,
      amIModerator,
      isMeteorConnected,
      extendBreakoutsTime,
      isExtendTimeHigherThanMeetingRemaining,
    } = this.props;
    const {
      extendTime,
      visibleExtendTimeForm,
      visibleExtendTimeHigherThanMeetingTimeError,
    } = this.state;
    return (
      <Styled.DurationContainer>
        {amIModerator && visibleExtendTimeForm ? (
          <Styled.ExtendTimeContainer>
            <label htmlFor="inputExtendTimeSelector" >
              {intl.formatMessage(intlMessages.extendTimeInMinutes)}
            </label>
            <br />
            <Styled.ExtendDurationInput
              id="inputExtendTimeSelector"
              type="number"
              min="1"
              value={extendTime}
              onChange={this.changeExtendTime}
              aria-label={intl.formatMessage(intlMessages.extendTimeInMinutes)}
            />
            <br />
            <br />
            {visibleExtendTimeHigherThanMeetingTimeError ? (
              <Styled.WithError>
                {intl.formatMessage(intlMessages.extendTimeHigherThanMeetingTimeError)}
                <br />
                <br />
              </Styled.WithError>
            ) : null}
            <Styled.EndButton
              color="default"
              disabled={!isMeteorConnected}
              size="sm"
              label={intl.formatMessage(intlMessages.extendTimeCancel)}
              onClick={this.resetExtendTimeForm}
            />
            <Styled.EndButton
              color="primary"
              disabled={!isMeteorConnected}
              size="sm"
              label={intl.formatMessage(intlMessages.extendTimeLabel)}
              onClick={() => {
                this.showExtendTimeHigherThanMeetingTimeError(false);

                if (isExtendTimeHigherThanMeetingRemaining(extendTime)) {
                  this.showExtendTimeHigherThanMeetingTimeError(true);
                } else if (extendBreakoutsTime(extendTime)) {
                  this.resetExtendTimeForm();
                }
              }}
            />
          </Styled.ExtendTimeContainer>
        ) : null}
        <Styled.Duration>
          <BreakoutRoomContainer
            messageDuration={intlMessages.breakoutDuration}
            breakoutRoom={breakoutRooms[0]}
          />
          {amIModerator && !visibleExtendTimeForm
            ? (
              <Button
                onClick={this.showExtendTimeForm}
                color="default"
                icon="add"
                circle
                hideLabel
                size="sm"
                label={intl.formatMessage(intlMessages.extendTimeLabel)}
                aria-label={intl.formatMessage(intlMessages.extendTimeLabel)}
                disabled={!isMeteorConnected}
              />
            )
            : null}
        </Styled.Duration>
      </Styled.DurationContainer>
    );
  }

  render() {
    const {
      isMeteorConnected,
      intl,
      endAllBreakouts,
      amIModerator,
    } = this.props;
    return (
      <Styled.Panel ref={(n) => this.panel = n}>
        <Styled.HeaderButton
          icon="left_arrow"
          label={intl.formatMessage(intlMessages.breakoutTitle)}
          aria-label={intl.formatMessage(intlMessages.breakoutAriaTitle)}
          onClick={() => {
            this.closePanel();
          }}
        />
        {amIModerator
          ? (
            <MessageFormContainer
              {...{
                title: intl.formatMessage(intlMessages.chatTitleMsgAllRooms),
              }}
              chatId="breakouts"
              chatTitle={intl.formatMessage(intlMessages.chatTitleMsgAllRooms)}
              disabled={!isMeteorConnected}
              connected={isMeteorConnected}
              locked={false}
            />
          ) : null }
        {amIModerator ? <Styled.Separator /> : null }
        {this.renderBreakoutRooms()}
        {this.renderDuration()}
        {
          amIModerator
            ? (
              <Styled.EndButton
                color="primary"
                disabled={!isMeteorConnected}
                size="lg"
                label={intl.formatMessage(intlMessages.endAllBreakouts)}
                data-test="endBreakoutRoomsButton"
                onClick={() => {
                  this.closePanel();
                  endAllBreakouts();
                }}
              />
            ) : null
        }
      </Styled.Panel>
    );
  }
}

export default injectIntl(BreakoutRoom);<|MERGE_RESOLUTION|>--- conflicted
+++ resolved
@@ -323,11 +323,7 @@
         {
           isUserInBreakoutRoom(joinedUsers)
             ? (
-<<<<<<< HEAD
-              <Styled.AlreadyConnected>
-=======
-              <span className={styles.alreadyConnected} data-test="alreadyConnected">
->>>>>>> b7d40b11
+              <Styled.AlreadyConnected data-test="alreadyConnected">
                 {intl.formatMessage(intlMessages.alreadyConnected)}
               </Styled.AlreadyConnected>
             )
