--- conflicted
+++ resolved
@@ -298,35 +298,6 @@
       };
     return (
       <div className={styles.breakoutActions}>
-<<<<<<< HEAD
-        {isUserInBreakoutRoom(joinedUsers)
-          ? (
-            <span className={styles.alreadyConnected}>
-              {intl.formatMessage(intlMessages.alreadyConnected)}
-            </span>
-          )
-          : (
-            <Button
-              label={intl.formatMessage(intlMessages.breakoutJoin)}
-              data-test="breakoutJoin"
-              aria-label={`${intl.formatMessage(intlMessages.breakoutJoin)} ${number}`}
-              onClick={() => {
-                this.getBreakoutURL(breakoutId);
-                // leave main room's audio, and stops video and screenshare when joining a breakout room
-                exitAudio();
-                logger.debug({
-                  logCode: 'breakoutroom_join',
-                  extraInfo: { logType: 'user_action' },
-                }, 'joining breakout room closed audio in the main room');
-                VideoService.storeDeviceIds();
-                VideoService.exitVideo();
-                if (UserListService.amIPresenter()) screenshareHasEnded();
-              }}
-              disabled={disable}
-              className={styles.joinButton}
-            />
-          )}
-=======
         {
           isUserInBreakoutRoom(joinedUsers)
             ? (
@@ -357,7 +328,6 @@
               />
             )
         }
->>>>>>> f64429cb
         {
           moderatorJoinedAudio
             ? [
