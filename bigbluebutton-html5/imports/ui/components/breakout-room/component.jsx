--- conflicted
+++ resolved
@@ -264,12 +264,8 @@
               (
                 <Button
                   label={
-<<<<<<< HEAD
-                      stateBreakoutId === breakoutId && joinedAudioOnly
-=======
                       stateBreakoutId === breakoutId
                         && (joinedAudioOnly || isInBreakoutAudioTransfer)
->>>>>>> a2674c7d
                         ? intl.formatMessage(intlMessages.breakoutReturnAudio)
                         : intl.formatMessage(intlMessages.breakoutJoinAudio)
                   }
