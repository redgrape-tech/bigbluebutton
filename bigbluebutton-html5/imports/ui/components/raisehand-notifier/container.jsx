import React from 'react';
import { withTracker } from 'meteor/react-meteor-data';
import Auth from '/imports/ui/services/auth';
import Users from '/imports/api/users';
import Settings from '/imports/ui/services/settings';
<<<<<<< HEAD
import { UsersContext } from '/imports/ui/components/components-data/users-context/context';
import { useMutation } from '@apollo/client';
import RaiseHandNotifier from './component';
import { SET_RAISE_HAND } from '/imports/ui/core/graphql/mutations/userMutations';
=======
import { makeCall } from '/imports/ui/services/api';
import RaiseHandNotifier from './component';
import useCurrentUser from '/imports/ui/core/hooks/useCurrentUser';
>>>>>>> 63ec7734

const ROLE_VIEWER = Meteor.settings.public.user.role_viewer;

const StatusNotifierContainer = (props) => {
<<<<<<< HEAD
  const usingUsersContext = useContext(UsersContext);
  const { users } = usingUsersContext;
  const currentUser = users[Auth.meetingID][Auth.userID];
  const isViewer = currentUser.role === ROLE_VIEWER;
  const isPresenter = currentUser.presenter;

  const [setRaiseHand] = useMutation(SET_RAISE_HAND);

  const lowerUserHands = (userId) => {
    setRaiseHand({
      variables: {
        userId,
        raiseHand: false,
      },
    });
  };

=======
  const { data: currentUserData } = useCurrentUser((user) => ({
    presenter: user.presenter,
    role: user.role,
  }));
  const isViewer = currentUserData?.role === ROLE_VIEWER;
  const isPresenter = currentUserData?.presenter;
>>>>>>> 63ec7734
  return (
    <RaiseHandNotifier {...{
      ...props,
      isViewer,
      isPresenter,
      lowerUserHands,
    }}
    />
  );
};

export default withTracker(() => {
  const AppSettings = Settings.application;
  const raiseHandUsers = Users.find({
    meetingId: Auth.meetingID,
    raiseHand: true,
  }, {
    fields: {
      raiseHandTime: 1, raiseHand: 1, userId: 1, name: 1, color: 1, role: 1, avatar: 1,
    },
    sort: { raiseHandTime: 1 },
  }).fetch();

  return {
    raiseHandUsers,
    raiseHandAudioAlert: AppSettings.raiseHandAudioAlerts,
    raiseHandPushAlert: AppSettings.raiseHandPushAlerts,
  };
})(StatusNotifierContainer);<|MERGE_RESOLUTION|>--- conflicted
+++ resolved
@@ -3,26 +3,20 @@
 import Auth from '/imports/ui/services/auth';
 import Users from '/imports/api/users';
 import Settings from '/imports/ui/services/settings';
-<<<<<<< HEAD
-import { UsersContext } from '/imports/ui/components/components-data/users-context/context';
 import { useMutation } from '@apollo/client';
 import RaiseHandNotifier from './component';
 import { SET_RAISE_HAND } from '/imports/ui/core/graphql/mutations/userMutations';
-=======
-import { makeCall } from '/imports/ui/services/api';
-import RaiseHandNotifier from './component';
 import useCurrentUser from '/imports/ui/core/hooks/useCurrentUser';
->>>>>>> 63ec7734
 
 const ROLE_VIEWER = Meteor.settings.public.user.role_viewer;
 
 const StatusNotifierContainer = (props) => {
-<<<<<<< HEAD
-  const usingUsersContext = useContext(UsersContext);
-  const { users } = usingUsersContext;
-  const currentUser = users[Auth.meetingID][Auth.userID];
-  const isViewer = currentUser.role === ROLE_VIEWER;
-  const isPresenter = currentUser.presenter;
+  const { data: currentUserData } = useCurrentUser((user) => ({
+    presenter: user.presenter,
+    role: user.role,
+  }));
+  const isViewer = currentUserData?.role === ROLE_VIEWER;
+  const isPresenter = currentUserData?.presenter;
 
   const [setRaiseHand] = useMutation(SET_RAISE_HAND);
 
@@ -34,15 +28,6 @@
       },
     });
   };
-
-=======
-  const { data: currentUserData } = useCurrentUser((user) => ({
-    presenter: user.presenter,
-    role: user.role,
-  }));
-  const isViewer = currentUserData?.role === ROLE_VIEWER;
-  const isPresenter = currentUserData?.presenter;
->>>>>>> 63ec7734
   return (
     <RaiseHandNotifier {...{
       ...props,
