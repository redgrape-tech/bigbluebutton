--- conflicted
+++ resolved
@@ -20,19 +20,12 @@
   const isWaitingResponse = VideoService.isWaitingResponse();
   const isConnected = VideoService.isConnected();
 
-<<<<<<< HEAD
-  const enableShare = Settings.dataSaving.viewParticipantsWebcams;
-=======
->>>>>>> b980dbd8
   const lockCam = VideoService.isLocked();
   const user = Users.findOne({ userId: Auth.userID });
   const userLocked = mapUser(user).isLocked;
 
   const isConnecting = (!isSharingVideo && isConnected);
-<<<<<<< HEAD
-=======
 
->>>>>>> b980dbd8
   const isLocked = (lockCam && userLocked);
 
   return isLocked
@@ -45,9 +38,6 @@
   isSharingVideo,
   isDisabled,
   baseName,
-<<<<<<< HEAD
   toggleSwapLayout: MediaService.toggleSwapLayout,
-=======
   videoShareAllowed,
->>>>>>> b980dbd8
 };