import Settings from '/imports/ui/services/settings';
import mapUser from '/imports/ui/services/user/mapUser';
import Meetings from '/imports/api/meetings/';
import Auth from '/imports/ui/services/auth';
import Users from '/imports/api/users/';
import VideoService from '../service';

const baseName = Meteor.settings.public.app.basename;

const isSharingVideo = () => {
  const userId = Auth.userID;
  const user = Users.findOne({ userId });
  return !!user.has_stream;
};

const videoShareAllowed = () => Settings.dataSaving.viewParticipantsWebcams;


const isDisabled = () => {
  const isWaitingResponse = VideoService.isWaitingResponse();
  const isConnected = VideoService.isConnected();

<<<<<<< HEAD
  const meeting = Meetings.findOne({ meetingId: Auth.meetingID });
  const LockCam = meeting.lockSettingsProp ? meeting.lockSettingsProp.disableCam : false;
  const webcamOnlyModerator = meeting.usersProp.webcamsOnlyForModerator;

  const user = Users.findOne({ userId: Auth.userID });
  const userLocked = mapUser(user).isLocked;
  const isConecting = (!isSharingVideo() && isConnected);
  const isLocked = (LockCam && userLocked) || webcamOnlyModerator;
  return isLocked
      || isWaitingResponse
      || isConecting
      || !videoShareAllowed();
=======
  const videoSettings = Settings.dataSaving;
  const enableShare = videoSettings.viewParticipantsWebcams;
  const lockCam = VideoService.isLocked();
  const webcamOnlyModerator = VideoService.webcamOnlyModerator();
  const user = Users.findOne({ userId: Auth.userID });
  const userLocked = mapUser(user).isLocked;

  const isConnecting = (!isSharingVideo && isConnected);
  const isLocked = (lockCam && userLocked) || webcamOnlyModerator;

  return isLocked
      || isWaitingResponse
      || isConnecting
      || !enableShare;
>>>>>>> 5bf7f908
};

export default {
  isSharingVideo,
  isDisabled,
  baseName,
  videoShareAllowed,
};<|MERGE_RESOLUTION|>--- conflicted
+++ resolved
@@ -20,35 +20,17 @@
   const isWaitingResponse = VideoService.isWaitingResponse();
   const isConnected = VideoService.isConnected();
 
-<<<<<<< HEAD
-  const meeting = Meetings.findOne({ meetingId: Auth.meetingID });
-  const LockCam = meeting.lockSettingsProp ? meeting.lockSettingsProp.disableCam : false;
-  const webcamOnlyModerator = meeting.usersProp.webcamsOnlyForModerator;
+  const lockCam = VideoService.isLocked();
+  const webcamOnlyModerator = VideoService.webcamOnlyModerator();
 
   const user = Users.findOne({ userId: Auth.userID });
   const userLocked = mapUser(user).isLocked;
-  const isConecting = (!isSharingVideo() && isConnected);
-  const isLocked = (LockCam && userLocked) || webcamOnlyModerator;
-  return isLocked
-      || isWaitingResponse
-      || isConecting
-      || !videoShareAllowed();
-=======
-  const videoSettings = Settings.dataSaving;
-  const enableShare = videoSettings.viewParticipantsWebcams;
-  const lockCam = VideoService.isLocked();
-  const webcamOnlyModerator = VideoService.webcamOnlyModerator();
-  const user = Users.findOne({ userId: Auth.userID });
-  const userLocked = mapUser(user).isLocked;
-
-  const isConnecting = (!isSharingVideo && isConnected);
+  const isConnecting = (!isSharingVideo() && isConnected);
   const isLocked = (lockCam && userLocked) || webcamOnlyModerator;
-
   return isLocked
       || isWaitingResponse
       || isConnecting
-      || !enableShare;
->>>>>>> 5bf7f908
+      || !videoShareAllowed();
 };
 
 export default {
