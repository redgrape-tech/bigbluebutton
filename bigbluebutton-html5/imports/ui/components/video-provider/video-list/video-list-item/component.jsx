import React, { Component } from 'react';
import { Meteor } from 'meteor/meteor';
import cx from 'classnames';
import { defineMessages, injectIntl } from 'react-intl';
import Dropdown from '/imports/ui/components/dropdown/component';
import DropdownTrigger from '/imports/ui/components/dropdown/trigger/component';
import DropdownContent from '/imports/ui/components/dropdown/content/component';
import DropdownList from '/imports/ui/components/dropdown/list/component';
import DropdownListTitle from '/imports/ui/components/dropdown/list/title/component';
import DropdownListSeparator from '/imports/ui/components/dropdown/list/separator/component';
import DropdownListItem from '/imports/ui/components/dropdown/list/item/component';
import Icon from '/imports/ui/components/icon/component';
import Button from '/imports/ui/components/button/component';
import VideoListItemStats from './video-list-item-stats/component';
import FullscreenButton from '../../fullscreen-button/component';
import { styles } from '../styles';

const intlMessages = defineMessages({
  connectionStatsLabel: {
    id: 'app.video.stats.title',
  },
});

class VideoListItem extends Component {
  constructor(props) {
    super(props);
    this.videoTag = null;

    this.state = {
      showStats: false,
      stats: { video: {} },
    };

    this.toggleStats = this.toggleStats.bind(this);
    this.setStats = this.setStats.bind(this);
  }

  componentDidMount() {
    this.props.onMount(this.videoTag);
  }

  componentDidUpdate() {
    const playElement = (elem) => {
      if (elem.paused) {
        const p = elem.play();
        if (p && (typeof Promise !== 'undefined') && (p instanceof Promise)) {
          // Catch exception when playing video
<<<<<<< HEAD
          p.catch((e) => { });
=======
          p.catch((e) => {});
>>>>>>> 38afdcf2
        }
      }
    };

    // This is here to prevent the videos from freezing when they're
    // moved around the dom by react, e.g., when  changing the user status
    // see https://bugs.chromium.org/p/chromium/issues/detail?id=382879
    if (this.videoTag) {
      playElement(this.videoTag);
    }
  }

  toggleStats() {
    const { getStats, stopGettingStats } = this.props;
    if (this.state.showStats) {
      stopGettingStats();
    } else {
      getStats(this.videoTag, this.setStats);
    }

    this.setState({ showStats: !this.state.showStats });
  }

  setStats(updatedStats) {
    const { audio, video } = updatedStats;
    this.setState({ stats: { ...this.state.stats, video, audio } });
  }

  getAvailableActions() {
    const {
      intl,
      actions,
      user,
      enableVideoStats,
    } = this.props;

    return _.compact([
      <DropdownListTitle className={styles.hiddenDesktop} key="name">{user.name}</DropdownListTitle>,
      <DropdownListSeparator className={styles.hiddenDesktop} key="sep" />,
      ...actions.map(action => (<DropdownListItem key={user.id} {...action} />)),
      (enableVideoStats
        ? (
          <DropdownListItem
            key={`list-item-stats-${user.id}`}
            onClick={() => { this.toggleStats(); }}
            label={intl.formatMessage(intlMessages.connectionStatsLabel)}
          />
        )
        : null),
    ]);
  }

  renderFullscreenButton() {
    const full = () => {
      this.videoTag.requestFullscreen();
    };
    return <FullscreenButton handleFullscreen={full} />;
  }

  render() {
    const { showStats, stats } = this.state;
    const { user } = this.props;

    const availableActions = this.getAvailableActions();
    const isVideoMenuDisabled = Meteor.settings.public.kurento.enableHideVideoMenu || false;

    return (
      <div className={cx({
        [styles.content]: true,
        [styles.talking]: user.isTalking,
      })}
      >
        <div className={styles.connecting} />
        <video
          className={styles.media}
          ref={(ref) => { this.videoTag = ref; }}
          muted={user.isCurrent}
          autoPlay
          playsInline
        />
        <div className={styles.info}>
<<<<<<< HEAD
          {isVideoMenuDisabled
            ? (
              <div className={styles.dropdown}>
                <span className={cx(styles.userName)}>{user.name}</span>
              </div>
            )
            : (
              <Dropdown className={styles.dropdown}>
                <DropdownTrigger className={styles.dropdownTrigger}>
                  <span>{user.name}</span>
                </DropdownTrigger>
                <DropdownContent placement="top left">
                  <DropdownList className={styles.dropdownList}>
                    {availableActions}
                  </DropdownList>
                </DropdownContent>
              </Dropdown>
            )
          }
          {user.isMuted ? <Icon className={styles.muted} iconName="unmute_filled" /> : null}
          {user.isListenOnly ? <Icon className={styles.voice} iconName="listen" /> : null}
        </div>
        {showStats ? <VideoListItemStats toggleStats={this.toggleStats} stats={stats} /> : null}
=======
          <Dropdown className={styles.dropdown}>
            <DropdownTrigger className={styles.dropdownTrigger}>
              <span>{user.name}</span>
            </DropdownTrigger>
            <DropdownContent placement="top left" className={styles.dropdownContent}>
              <DropdownList className={styles.dropdownList}>
                {availableActions}
              </DropdownList>
            </DropdownContent>
          </Dropdown>
          { user.isMuted ? <Icon className={styles.muted} iconName="unmute_filled" /> : null }
          { user.isListenOnly ? <Icon className={styles.voice} iconName="listen" /> : null }
        </div>
        { showStats ? <VideoListItemStats toggleStats={this.toggleStats} stats={stats} /> : null }
        { this.renderFullscreenButton() }
>>>>>>> 38afdcf2
      </div>
    );
  }
}

export default injectIntl(VideoListItem);<|MERGE_RESOLUTION|>--- conflicted
+++ resolved
@@ -45,11 +45,7 @@
         const p = elem.play();
         if (p && (typeof Promise !== 'undefined') && (p instanceof Promise)) {
           // Catch exception when playing video
-<<<<<<< HEAD
-          p.catch((e) => { });
-=======
           p.catch((e) => {});
->>>>>>> 38afdcf2
         }
       }
     };
@@ -131,7 +127,6 @@
           playsInline
         />
         <div className={styles.info}>
-<<<<<<< HEAD
           {isVideoMenuDisabled
             ? (
               <div className={styles.dropdown}>
@@ -143,7 +138,7 @@
                 <DropdownTrigger className={styles.dropdownTrigger}>
                   <span>{user.name}</span>
                 </DropdownTrigger>
-                <DropdownContent placement="top left">
+                <DropdownContent placement="top left" className={styles.dropdownContent}>
                   <DropdownList className={styles.dropdownList}>
                     {availableActions}
                   </DropdownList>
@@ -155,23 +150,7 @@
           {user.isListenOnly ? <Icon className={styles.voice} iconName="listen" /> : null}
         </div>
         {showStats ? <VideoListItemStats toggleStats={this.toggleStats} stats={stats} /> : null}
-=======
-          <Dropdown className={styles.dropdown}>
-            <DropdownTrigger className={styles.dropdownTrigger}>
-              <span>{user.name}</span>
-            </DropdownTrigger>
-            <DropdownContent placement="top left" className={styles.dropdownContent}>
-              <DropdownList className={styles.dropdownList}>
-                {availableActions}
-              </DropdownList>
-            </DropdownContent>
-          </Dropdown>
-          { user.isMuted ? <Icon className={styles.muted} iconName="unmute_filled" /> : null }
-          { user.isListenOnly ? <Icon className={styles.voice} iconName="listen" /> : null }
-        </div>
-        { showStats ? <VideoListItemStats toggleStats={this.toggleStats} stats={stats} /> : null }
         { this.renderFullscreenButton() }
->>>>>>> 38afdcf2
       </div>
     );
   }
