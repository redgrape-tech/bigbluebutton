import React, { useEffect, useRef, useState } from 'react';
import { injectIntl } from 'react-intl';
import PropTypes from 'prop-types';
import ViewActions from '/imports/ui/components/video-provider/video-list/video-list-item/view-actions/component';
import UserActions from '/imports/ui/components/video-provider/video-list/video-list-item/user-actions/component';
import UserStatus from '/imports/ui/components/video-provider/video-list/video-list-item/user-status/component';
import PinArea from '/imports/ui/components/video-provider/video-list/video-list-item/pin-area/component';
import {
  isStreamStateUnhealthy,
  subscribeToStreamStateChange,
  unsubscribeFromStreamStateChange,
} from '/imports/ui/services/bbb-webrtc-sfu/stream-state-service';
import Settings from '/imports/ui/services/settings';
import VideoService from '/imports/ui/components/video-provider/service';
import Styled from './styles';

const VIDEO_CONTAINER_WIDTH_BOUND = 125;

const VideoListItem = (props) => {
  const {
    name, voiceUser, isFullscreenContext, layoutContextDispatch, user, onHandleVideoFocus,
    cameraId, numOfStreams, focused, onVideoItemMount, onVideoItemUnmount,
  } = props;

  const [videoIsReady, setVideoIsReady] = useState(false);
  const [isStreamHealthy, setIsStreamHealthy] = useState(false);
<<<<<<< HEAD
  const [isMirrored, setIsMirrored] = useState(false);
  const [isVideoSqueezed, setIsVideoSqueezed] = useState(false);

  const resizeObserver = new ResizeObserver((entry) => {
    if (entry && entry[0]?.contentRect?.width < VIDEO_CONTAINER_WIDTH_BOUND) {
      return setIsVideoSqueezed(true);
    }
    return setIsVideoSqueezed(false);
  });
=======
  const [isMirrored, setIsMirrored] = useState(VideoService.mirrorOwnWebcam(user.userId));
>>>>>>> fe4dc2af

  const videoTag = useRef();
  const videoContainer = useRef();

  const shouldRenderReconnect = !isStreamHealthy && videoIsReady;
  const { animations } = Settings.application;
  const talking = voiceUser?.talking;

  const onStreamStateChange = (e) => {
    const { streamState } = e.detail;
    const newHealthState = !isStreamStateUnhealthy(streamState);
    e.stopPropagation();

    if (newHealthState !== isStreamHealthy) {
      setIsStreamHealthy(newHealthState);
    }
  };

  const handleSetVideoIsReady = () => {
    setVideoIsReady(true);
    window.dispatchEvent(new Event('resize'));

    /* used when re-sharing cameras after leaving a breakout room.
    it is needed in cases where the user has more than one active camera
    so we only share the second camera after the first
    has finished loading (can't share more than one at the same time) */
    Session.set('canConnect', true);
  };

  // component did mount
  useEffect(() => {
    onVideoItemMount(videoTag.current);
    subscribeToStreamStateChange(cameraId, onStreamStateChange);
    resizeObserver.observe(videoContainer.current);
    videoTag.current.addEventListener('loadeddata', handleSetVideoIsReady);

    return () => {
      videoTag.current.removeEventListener('loadeddata', handleSetVideoIsReady);
      resizeObserver.disconnect();
    };
  }, []);

  // component will mount
  useEffect(() => {
    const playElement = (elem) => {
      if (elem.paused) {
        elem.play().catch((error) => {
          // NotAllowedError equals autoplay issues, fire autoplay handling event
          if (error.name === 'NotAllowedError') {
            const tagFailedEvent = new CustomEvent('videoPlayFailed', { detail: { mediaTag: elem } });
            window.dispatchEvent(tagFailedEvent);
          }
        });
      }
    };

    // This is here to prevent the videos from freezing when they're
    // moved around the dom by react, e.g., when  changing the user status
    // see https://bugs.chromium.org/p/chromium/issues/detail?id=382879
    if (videoIsReady) {
      playElement(videoTag.current);
    }
  }, [videoIsReady]);

  // component will unmount
  useEffect(() => () => {
    unsubscribeFromStreamStateChange(cameraId, onStreamStateChange);
    onVideoItemUnmount(cameraId);
  }, []);

  const renderWebcamConnecting = () => (
    <Styled.WebcamConnecting
      data-test="webcamConnecting"
      talking={talking}
      animations={animations}
    >
      <Styled.LoadingText>{name}</Styled.LoadingText>
    </Styled.WebcamConnecting>
  );

  const renderSqueezedButton = () => (
    <UserActions
      name={name}
      user={user}
      videoContainer={videoContainer}
      isVideoSqueezed={isVideoSqueezed}
      cameraId={cameraId}
      numOfStreams={numOfStreams}
      onHandleVideoFocus={onHandleVideoFocus}
      focused={focused}
      onHandleMirror={() => setIsMirrored((value) => !value)}
    />
  );

  const renderDefaultButtons = () => (
    <>
      <Styled.TopBar>
        <PinArea
          user={user}
        />
        <ViewActions
          videoContainer={videoContainer}
          name={name}
          cameraId={cameraId}
          isFullscreenContext={isFullscreenContext}
          layoutContextDispatch={layoutContextDispatch}
        />
      </Styled.TopBar>
      <Styled.BottomBar>
        <UserActions
          name={name}
          user={user}
          cameraId={cameraId}
          numOfStreams={numOfStreams}
          onHandleVideoFocus={onHandleVideoFocus}
          focused={focused}
          onHandleMirror={() => setIsMirrored((value) => !value)}
        />
        <UserStatus
          voiceUser={voiceUser}
        />
      </Styled.BottomBar>
    </>
  );

  return (
    <Styled.Content
      ref={videoContainer}
      talking={talking}
      fullscreen={isFullscreenContext}
      data-test={talking ? 'webcamItemTalkingUser' : 'webcamItem'}
      animations={animations}
    >
      <Styled.VideoContainer>
        <Styled.Video
          muted
          mirrored={isMirrored}
          unhealthyStream={shouldRenderReconnect}
          data-test={isMirrored ? 'mirroredVideoContainer' : 'videoContainer'}
          ref={videoTag}
          autoPlay
          playsInline
        />
      </Styled.VideoContainer>

      {/* eslint-disable-next-line no-nested-ternary */}
      {videoIsReady
        ? (isVideoSqueezed)
          ? renderSqueezedButton()
          : renderDefaultButtons()
        : renderWebcamConnecting()}

      {shouldRenderReconnect && <Styled.Reconnecting />}
    </Styled.Content>
  );
};

export default injectIntl(VideoListItem);

VideoListItem.defaultProps = {
  numOfStreams: 0,
};

VideoListItem.propTypes = {
  cameraId: PropTypes.string.isRequired,
  name: PropTypes.string.isRequired,
  numOfStreams: PropTypes.number,
  intl: PropTypes.shape({
    formatMessage: PropTypes.func.isRequired,
  }).isRequired,
  onHandleVideoFocus: PropTypes.func.isRequired,
  onVideoItemMount: PropTypes.func.isRequired,
  onVideoItemUnmount: PropTypes.func.isRequired,
  isFullscreenContext: PropTypes.bool.isRequired,
  layoutContextDispatch: PropTypes.func.isRequired,
  user: PropTypes.shape({
    pin: PropTypes.bool.isRequired,
    userId: PropTypes.string.isRequired,
  }).isRequired,
  voiceUser: PropTypes.shape({
    muted: PropTypes.bool.isRequired,
    listenOnly: PropTypes.bool.isRequired,
    talking: PropTypes.bool.isRequired,
  }).isRequired,
  focused: PropTypes.bool.isRequired,
};<|MERGE_RESOLUTION|>--- conflicted
+++ resolved
@@ -24,8 +24,7 @@
 
   const [videoIsReady, setVideoIsReady] = useState(false);
   const [isStreamHealthy, setIsStreamHealthy] = useState(false);
-<<<<<<< HEAD
-  const [isMirrored, setIsMirrored] = useState(false);
+  const [isMirrored, setIsMirrored] = useState(VideoService.mirrorOwnWebcam(user.userId));
   const [isVideoSqueezed, setIsVideoSqueezed] = useState(false);
 
   const resizeObserver = new ResizeObserver((entry) => {
@@ -34,9 +33,6 @@
     }
     return setIsVideoSqueezed(false);
   });
-=======
-  const [isMirrored, setIsMirrored] = useState(VideoService.mirrorOwnWebcam(user.userId));
->>>>>>> fe4dc2af
 
   const videoTag = useRef();
   const videoContainer = useRef();
