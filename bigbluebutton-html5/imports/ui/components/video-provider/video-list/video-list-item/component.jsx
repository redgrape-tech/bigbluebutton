--- conflicted
+++ resolved
@@ -16,18 +16,8 @@
 import FullscreenService from '/imports/ui/components/fullscreen-button/service';
 import FullscreenButtonContainer from '/imports/ui/components/fullscreen-button/container';
 import { styles } from '../styles';
-<<<<<<< HEAD
 import { withDraggableConsumer } from '/imports/ui/components/media/webcam-draggable-overlay/context';
-=======
-import { withDraggableConsumer } from '../../../media/webcam-draggable-overlay/context';
 import VideoService from '../../service';
-
-const intlMessages = defineMessages({
-  connectionStatsLabel: {
-    id: 'app.video.stats.title',
-  },
-});
->>>>>>> a2142c90
 
 const ALLOW_FULLSCREEN = Meteor.settings.public.app.allowFullscreen;
 
@@ -41,12 +31,8 @@
       isFullscreen: false,
     };
 
-<<<<<<< HEAD
-=======
-    this.mirrorOwnWebcam = VideoService.mirrorOwnWebcam(props.user);
-    this.toggleStats = this.toggleStats.bind(this);
-    this.setStats = this.setStats.bind(this);
->>>>>>> a2142c90
+    this.mirrorOwnWebcam = VideoService.mirrorOwnWebcam(props.userId);
+
     this.setVideoIsReady = this.setVideoIsReady.bind(this);
     this.onFullscreenChange = this.onFullscreenChange.bind(this);
   }
