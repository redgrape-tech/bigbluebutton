import React, { Component } from 'react';
import browser from 'browser-detect';
import { Meteor } from 'meteor/meteor';
import PropTypes from 'prop-types';
import _ from 'lodash';
import cx from 'classnames';
import Dropdown from '/imports/ui/components/dropdown/component';
import DropdownTrigger from '/imports/ui/components/dropdown/trigger/component';
import DropdownContent from '/imports/ui/components/dropdown/content/component';
import DropdownList from '/imports/ui/components/dropdown/list/component';
import DropdownListTitle from '/imports/ui/components/dropdown/list/title/component';
import DropdownListSeparator from '/imports/ui/components/dropdown/list/separator/component';
import DropdownListItem from '/imports/ui/components/dropdown/list/item/component';
import Icon from '/imports/ui/components/icon/component';
import logger from '/imports/startup/client/logger';
import FullscreenService from '/imports/ui/components/fullscreen-button/service';
import FullscreenButtonContainer from '/imports/ui/components/fullscreen-button/container';
import { styles } from '../styles';
import { withDraggableConsumer } from '/imports/ui/components/media/webcam-draggable-overlay/context';
import VideoService from '../../service';

const ALLOW_FULLSCREEN = Meteor.settings.public.app.allowFullscreen;

class VideoListItem extends Component {
  constructor(props) {
    super(props);
    this.videoTag = null;

    this.state = {
      videoIsReady: false,
      isFullscreen: false,
    };

<<<<<<< HEAD
    this.mirrorOwnWebcam = VideoService.mirrorOwnWebcam(props.userId);
=======
    this.mirrorOwnWebcam = VideoService.mirrorOwnWebcam(props.user);
>>>>>>> 9d438a52

    this.setVideoIsReady = this.setVideoIsReady.bind(this);
    this.onFullscreenChange = this.onFullscreenChange.bind(this);
  }

  componentDidMount() {
    const { onMount, webcamDraggableDispatch } = this.props;

    webcamDraggableDispatch(
      {
        type: 'setVideoRef',
        value: this.videoTag,
      },
    );

    onMount(this.videoTag);

    this.videoTag.addEventListener('loadeddata', this.setVideoIsReady);
    this.videoContainer.addEventListener('fullscreenchange', this.onFullscreenChange);
  }

  componentDidUpdate() {
    const playElement = (elem) => {
      if (elem.paused) {
        elem.play().catch((error) => {
          // NotAllowedError equals autoplay issues, fire autoplay handling event
          if (error.name === 'NotAllowedError') {
            const tagFailedEvent = new CustomEvent('videoPlayFailed', { detail: { mediaTag: elem } });
            window.dispatchEvent(tagFailedEvent);
          }
          logger.warn({
            logCode: 'videolistitem_component_play_maybe_error',
            extraInfo: { error },
          }, `Could not play video tag due to ${error.name}`);
        });
      }
    };

    // This is here to prevent the videos from freezing when they're
    // moved around the dom by react, e.g., when  changing the user status
    // see https://bugs.chromium.org/p/chromium/issues/detail?id=382879
    if (this.videoTag) {
      playElement(this.videoTag);
    }
  }

  componentWillUnmount() {
    this.videoTag.removeEventListener('loadeddata', this.setVideoIsReady);
    this.videoContainer.removeEventListener('fullscreenchange', this.onFullscreenChange);
  }

  onFullscreenChange() {
    const { webcamDraggableDispatch } = this.props;
    const { isFullscreen } = this.state;
    const serviceIsFullscreen = FullscreenService.isFullScreen(this.videoContainer);

    if (isFullscreen !== serviceIsFullscreen) {
      this.setState({ isFullscreen: serviceIsFullscreen });
      webcamDraggableDispatch(
        {
          type: 'setIsCameraFullscreen',
          value: serviceIsFullscreen,
        },
      );
    }
  }

  setVideoIsReady() {
    const { videoIsReady } = this.state;
    if (!videoIsReady) this.setState({ videoIsReady: true });
    window.dispatchEvent(new Event('resize'));
  }

  getAvailableActions() {
    const {
      actions,
      cameraId,
      name,
    } = this.props;

    return _.compact([
      <DropdownListTitle className={styles.hiddenDesktop} key="name">{name}</DropdownListTitle>,
      <DropdownListSeparator className={styles.hiddenDesktop} key="sep" />,
      ...actions.map(action => (<DropdownListItem key={cameraId} {...action} />)),
    ]);
  }

  renderFullscreenButton() {
    const { name } = this.props;
    const { isFullscreen } = this.state;

    if (!ALLOW_FULLSCREEN) return null;

    return (
      <FullscreenButtonContainer
        data-test="presentationFullscreenButton"
        fullscreenRef={this.videoContainer}
        elementName={name}
        isFullscreen={isFullscreen}
        dark
      />
    );
  }

  render() {
    const {
      videoIsReady,
      isFullscreen,
    } = this.state;
    const {
      name,
      voiceUser,
      numOfStreams,
      webcamDraggableState,
      swapLayout,
    } = this.props;
    const availableActions = this.getAvailableActions();
    const enableVideoMenu = Meteor.settings.public.kurento.enableVideoMenu || false;

    const result = browser();
    const isFirefox = (result && result.name) ? result.name.includes('firefox') : false;

    return (
      <div className={cx({
        [styles.content]: true,
        [styles.talking]: voiceUser.talking,
      })}
      >
        {
<<<<<<< HEAD
          !videoIsReady
          && <div data-test="webcamConnecting" className={styles.connecting} />
=======
          !videoIsReady &&
            <div className={styles.connecting}>
              <span className={styles.loadingText}>{name}</span>
            </div>
>>>>>>> 9d438a52
        }
        <div
          className={styles.videoContainer}
          ref={(ref) => { this.videoContainer = ref; }}
        >
          <video
            muted
            data-test="videoContainer"
            className={cx({
              [styles.media]: true,
              [styles.cursorGrab]: !webcamDraggableState.dragging
                && !isFullscreen && !swapLayout,
              [styles.cursorGrabbing]: webcamDraggableState.dragging
                && !isFullscreen && !swapLayout,
              [styles.mirroredVideo]: this.mirrorOwnWebcam,
            })}
            ref={(ref) => { this.videoTag = ref; }}
            autoPlay
            playsInline
          />
          {videoIsReady && this.renderFullscreenButton()}
        </div>
        { videoIsReady &&
          <div className={styles.info}>
          {enableVideoMenu && availableActions.length >= 3
            ? (
              <Dropdown className={isFirefox ? styles.dropdownFireFox : styles.dropdown}>
                <DropdownTrigger className={styles.dropdownTrigger}>
                  <span>{name}</span>
                </DropdownTrigger>
                <DropdownContent placement="top left" className={styles.dropdownContent}>
                  <DropdownList className={styles.dropdownList}>
                    {availableActions}
                  </DropdownList>
                </DropdownContent>
              </Dropdown>
            )
            : (
              <div className={isFirefox ? styles.dropdownFireFox
                : styles.dropdown}
              >
                <span className={cx({
                  [styles.userName]: true,
                  [styles.noMenu]: numOfStreams < 3,
                })}
                >
                  {name}
                </span>
              </div>
            )
          }
          {voiceUser.muted && !voiceUser.listenOnly ? <Icon className={styles.muted} iconName="unmute_filled" /> : null}
          {voiceUser.listenOnly ? <Icon className={styles.voice} iconName="listen" /> : null}
        </div>
<<<<<<< HEAD
=======
        }
>>>>>>> 9d438a52
      </div>
    );
  }
}

export default withDraggableConsumer(VideoListItem);

VideoListItem.defaultProps = {
  numOfStreams: 0,
};

VideoListItem.propTypes = {
  actions: PropTypes.arrayOf(PropTypes.object).isRequired,
  cameraId: PropTypes.string.isRequired,
  name: PropTypes.string.isRequired,
  numOfStreams: PropTypes.number,
};<|MERGE_RESOLUTION|>--- conflicted
+++ resolved
@@ -31,11 +31,7 @@
       isFullscreen: false,
     };
 
-<<<<<<< HEAD
     this.mirrorOwnWebcam = VideoService.mirrorOwnWebcam(props.userId);
-=======
-    this.mirrorOwnWebcam = VideoService.mirrorOwnWebcam(props.user);
->>>>>>> 9d438a52
 
     this.setVideoIsReady = this.setVideoIsReady.bind(this);
     this.onFullscreenChange = this.onFullscreenChange.bind(this);
@@ -165,15 +161,10 @@
       })}
       >
         {
-<<<<<<< HEAD
-          !videoIsReady
-          && <div data-test="webcamConnecting" className={styles.connecting} />
-=======
           !videoIsReady &&
-            <div className={styles.connecting}>
+            <div data-test="webcamConnecting" className={styles.connecting}>
               <span className={styles.loadingText}>{name}</span>
             </div>
->>>>>>> 9d438a52
         }
         <div
           className={styles.videoContainer}
@@ -228,10 +219,7 @@
           {voiceUser.muted && !voiceUser.listenOnly ? <Icon className={styles.muted} iconName="unmute_filled" /> : null}
           {voiceUser.listenOnly ? <Icon className={styles.voice} iconName="listen" /> : null}
         </div>
-<<<<<<< HEAD
-=======
         }
->>>>>>> 9d438a52
       </div>
     );
   }
