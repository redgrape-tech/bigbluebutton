import React, { Component } from 'react';
import cx from 'classnames';
import { defineMessages, injectIntl } from 'react-intl';
import Dropdown from '/imports/ui/components/dropdown/component';
import DropdownTrigger from '/imports/ui/components/dropdown/trigger/component';
import DropdownContent from '/imports/ui/components/dropdown/content/component';
import DropdownList from '/imports/ui/components/dropdown/list/component';
import DropdownListTitle from '/imports/ui/components/dropdown/list/title/component';
import DropdownListSeparator from '/imports/ui/components/dropdown/list/separator/component';
import DropdownListItem from '/imports/ui/components/dropdown/list/item/component';
import Icon from '/imports/ui/components/icon/component';
import Button from '/imports/ui/components/button/component';
import VideoListItemStats from './video-list-item-stats/component';
import { styles } from '../styles';

const intlMessages = defineMessages({
  connectionStatsLabel: {
    id: 'app.video.stats.title',
  },
});

class VideoListItem extends Component {
  constructor(props) {
    super(props);
    this.videoTag = null;

    this.state = {
      showStats: false,
    }

    this.toggleStats = this.toggleStats.bind(this);
  }

  componentDidMount() {
    this.props.onMount(this.videoTag);
  }

  toggleStats() {
    this.setState({showStats: !this.state.showStats});
  }

  getAvailableActions() {
    const {
      intl,
      actions,
      user,
    } = this.props;

    return _.compact([
      <DropdownListTitle className={styles.hiddenDesktop} key="name">{user.name}</DropdownListTitle>,
      <DropdownListSeparator className={styles.hiddenDesktop} key="sep" />,
      ...actions.map(action => (<DropdownListItem key={user.id} {...action} />)),
      (Meteor.settings.public.kurento.enableVideoStats ?
        <DropdownListItem
          key={'list-item-stats-' + user.id}
          onClick={() => {this.toggleStats();}}
          label={intl.formatMessage(intlMessages.connectionStatsLabel)}
        />
      : null),
    ]);
  }

  render() {
<<<<<<< HEAD
    const { showStats } = this.state;
    const { user, getStats, stopGettingStats } = this.props;

    const availableActions = this.getAvailableActions();

=======
    const { user, actions } = this.props;
>>>>>>> 4c87db1c
    return (
      <div className={cx({
        [styles.content]: true,
        [styles.talking]: user.isTalking,
      })}
      >
        <div className={styles.connecting} />
        <video
          className={styles.media}
          ref={(ref) => { this.videoTag = ref; }}
          muted={user.isCurrent}
          autoPlay
          playsInline
        />
        <div className={styles.info}>
          <Dropdown className={styles.dropdown}>
            <DropdownTrigger className={styles.dropdownTrigger}>
              <span>{user.name}</span>
            </DropdownTrigger>
            <DropdownContent placement="top left">
              <DropdownList className={styles.dropdownList}>
<<<<<<< HEAD
                {availableActions}
=======
                {[
                  <DropdownListTitle className={styles.hiddenDesktop} key="name">
                    {user.name}
                  </DropdownListTitle>,
                  <DropdownListSeparator className={styles.hiddenDesktop} key="sep" />,
                  ...actions.map(action => (<DropdownListItem key={user.id} {...action} />)),
                ]}
>>>>>>> 4c87db1c
              </DropdownList>
            </DropdownContent>
          </Dropdown>
          { user.isMuted ? <Icon className={styles.muted} iconName="unmute_filled" /> : null }
          { user.isListenOnly ? <Icon className={styles.voice} iconName="listen" /> : null }
        </div>
        { showStats ? <VideoListItemStats toggleStats={this.toggleStats} getStats={getStats} stopGettingStats={stopGettingStats} videoTag={this.videoTag} /> : null }
      </div>
    );
  }
}

export default injectIntl(VideoListItem);<|MERGE_RESOLUTION|>--- conflicted
+++ resolved
@@ -61,15 +61,11 @@
   }
 
   render() {
-<<<<<<< HEAD
     const { showStats } = this.state;
     const { user, getStats, stopGettingStats } = this.props;
 
     const availableActions = this.getAvailableActions();
 
-=======
-    const { user, actions } = this.props;
->>>>>>> 4c87db1c
     return (
       <div className={cx({
         [styles.content]: true,
@@ -91,17 +87,7 @@
             </DropdownTrigger>
             <DropdownContent placement="top left">
               <DropdownList className={styles.dropdownList}>
-<<<<<<< HEAD
                 {availableActions}
-=======
-                {[
-                  <DropdownListTitle className={styles.hiddenDesktop} key="name">
-                    {user.name}
-                  </DropdownListTitle>,
-                  <DropdownListSeparator className={styles.hiddenDesktop} key="sep" />,
-                  ...actions.map(action => (<DropdownListItem key={user.id} {...action} />)),
-                ]}
->>>>>>> 4c87db1c
               </DropdownList>
             </DropdownContent>
           </Dropdown>
