--- conflicted
+++ resolved
@@ -110,17 +110,12 @@
   renderFullscreenButton() {
     const { user } = this.props;
     const full = () => {
-<<<<<<< HEAD
-      document.dispatchEvent(new Event('webcamFullscreenButtonChange'));
-      this.videoTag.requestFullscreen();
-=======
       const tag = this.videoTag;
       if (tag.requestFullscreen) {
         tag.requestFullscreen();
       } else if (tag.webkitRequestFullscreen) { // Edge
         tag.webkitRequestFullscreen();
       }
->>>>>>> 2aa5faf7
     };
     return <FullscreenButton handleFullscreen={full} elementName={user.name} />;
   }
