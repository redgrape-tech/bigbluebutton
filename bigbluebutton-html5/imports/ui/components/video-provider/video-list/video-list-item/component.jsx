/* eslint-disable no-nested-ternary */
import React, { useEffect, useRef, useState } from 'react';
import { injectIntl, defineMessages, useIntl } from 'react-intl';
import PropTypes from 'prop-types';
import UserActions from '/imports/ui/components/video-provider/video-list/video-list-item/user-actions/component';
import UserStatus from '/imports/ui/components/video-provider/video-list/video-list-item/user-status/component';
import PinArea from '/imports/ui/components/video-provider/video-list/video-list-item/pin-area/component';
import UserAvatarVideo from '/imports/ui/components/video-provider/video-list/video-list-item/user-avatar/component';
import ViewActions from '/imports/ui/components/video-provider/video-list/video-list-item/view-actions/component';
import {
  isStreamStateUnhealthy,
  subscribeToStreamStateChange,
  unsubscribeFromStreamStateChange,
} from '/imports/ui/services/bbb-webrtc-sfu/stream-state-service';
import Settings from '/imports/ui/services/settings';
import VideoService from '/imports/ui/components/video-provider/service';
import Styled from './styles';
import { withDragAndDrop } from './drag-and-drop/component';
import Auth from '/imports/ui/services/auth';

const intlMessages = defineMessages({
  disableDesc: {
    id: 'app.videoDock.webcamDisableDesc',
  },
});

const VIDEO_CONTAINER_WIDTH_BOUND = 125;

const VideoListItem = (props) => {
  const {
    name, voiceUser, isFullscreenContext, layoutContextDispatch, user, onHandleVideoFocus,
    cameraId, numOfStreams, focused, onVideoItemMount, onVideoItemUnmount, onVirtualBgDrop,
<<<<<<< HEAD
    makeDragOperations, dragging, draggingOver, isRTL, settingsSelfViewDisable, 
=======
    makeDragOperations, dragging, draggingOver, isRTL, isStream,
>>>>>>> c47f2692
  } = props;

  const intl = useIntl();

  const [videoDataLoaded, setVideoDataLoaded] = useState(false);
  const [isStreamHealthy, setIsStreamHealthy] = useState(false);
  const [isMirrored, setIsMirrored] = useState(VideoService.mirrorOwnWebcam(user?.userId));
  const [isVideoSqueezed, setIsVideoSqueezed] = useState(false);
  const [isSelfViewDisabled, setIsSelfViewDisabled] = useState(false);

  const resizeObserver = new ResizeObserver((entry) => {
    if (entry && entry[0]?.contentRect?.width < VIDEO_CONTAINER_WIDTH_BOUND) {
      return setIsVideoSqueezed(true);
    }
    return setIsVideoSqueezed(false);
  });

  const videoTag = useRef();
  const videoContainer = useRef();

  const videoIsReady = isStreamHealthy && videoDataLoaded && !isSelfViewDisabled;
  const { animations } = Settings.application;
  const talking = voiceUser?.talking;

  const onStreamStateChange = (e) => {
    const { streamState } = e.detail;
    const newHealthState = !isStreamStateUnhealthy(streamState);
    e.stopPropagation();
    setIsStreamHealthy(newHealthState);
  };

  const onLoadedData = () => {
    setVideoDataLoaded(true);
    window.dispatchEvent(new Event('resize'));

    /* used when re-sharing cameras after leaving a breakout room.
    it is needed in cases where the user has more than one active camera
    so we only share the second camera after the first
    has finished loading (can't share more than one at the same time) */
    Session.set('canConnect', true);
  };

  // component did mount
  useEffect(() => {
    subscribeToStreamStateChange(cameraId, onStreamStateChange);
    onVideoItemMount(videoTag.current);
    resizeObserver.observe(videoContainer.current);
    videoTag?.current?.addEventListener('loadeddata', onLoadedData);

    return () => {
      videoTag?.current?.removeEventListener('loadeddata', onLoadedData);
      resizeObserver.disconnect();
    };
  }, []);

  // component will mount
  useEffect(() => {
    const playElement = (elem) => {
      if (elem.paused) {
        elem.play().catch((error) => {
          // NotAllowedError equals autoplay issues, fire autoplay handling event
          if (error.name === 'NotAllowedError') {
            const tagFailedEvent = new CustomEvent('videoPlayFailed', { detail: { mediaTag: elem } });
            window.dispatchEvent(tagFailedEvent);
          }
        });
      }
    };
    if (!isSelfViewDisabled && videoDataLoaded) {
      playElement(videoTag.current);
    }
    if (isSelfViewDisabled && user.userId === Auth.userID) {
      videoTag.current.pause();
    }
  }, [isSelfViewDisabled, videoDataLoaded]);

  // component will unmount
  useEffect(() => () => {
    unsubscribeFromStreamStateChange(cameraId, onStreamStateChange);
    onVideoItemUnmount(cameraId);
  }, []);

  useEffect(() => {
    setIsSelfViewDisabled(settingsSelfViewDisable);
  }, [settingsSelfViewDisable]);

  const renderSqueezedButton = () => (
    <UserActions
      name={name}
      user={user}
      videoContainer={videoContainer}
      isVideoSqueezed={isVideoSqueezed}
      cameraId={cameraId}
      numOfStreams={numOfStreams}
      onHandleVideoFocus={onHandleVideoFocus}
      focused={focused}
      onHandleMirror={() => setIsMirrored((value) => !value)}
      isRTL={isRTL}
      isStream={isStream}
      onHandleDisableCam={() => setIsSelfViewDisabled((value) => !value)}
    />
  );

  const renderWebcamConnecting = () => (
    <Styled.WebcamConnecting
      data-test="webcamConnecting"
      animations={animations}
    >
      <UserAvatarVideo
        user={user}
        voiceUser={voiceUser}
        unhealthyStream={videoDataLoaded && !isStreamHealthy}
        squeezed={false}
      />
      <Styled.BottomBar>
        <UserActions
          name={name}
          user={user}
          cameraId={cameraId}
          numOfStreams={numOfStreams}
          onHandleVideoFocus={onHandleVideoFocus}
          focused={focused}
          onHandleMirror={() => setIsMirrored((value) => !value)}
          isRTL={isRTL}
          isStream={isStream}
          onHandleDisableCam={() => setIsSelfViewDisabled((value) => !value)}
        />
        <UserStatus
          voiceUser={voiceUser}
        />
      </Styled.BottomBar>
    </Styled.WebcamConnecting>
  );

  const renderWebcamConnectingSqueezed = () => (
    <Styled.WebcamConnecting
      data-test="webcamConnectingSqueezed"
      animations={animations}
    >
      <UserAvatarVideo
        user={user}
        unhealthyStream={videoDataLoaded && !isStreamHealthy}
        squeezed
      />
      {renderSqueezedButton()}
    </Styled.WebcamConnecting>
  );

  const renderDefaultButtons = () => (
    <>
      <Styled.TopBar>
        <PinArea
          user={user}
        />
        <ViewActions
          videoContainer={videoContainer}
          name={name}
          cameraId={cameraId}
          isFullscreenContext={isFullscreenContext}
          layoutContextDispatch={layoutContextDispatch}
          isStream={isStream}
        />
      </Styled.TopBar>
      <Styled.BottomBar>
        <UserActions
          name={name}
          user={user}
          cameraId={cameraId}
          numOfStreams={numOfStreams}
          onHandleVideoFocus={onHandleVideoFocus}
          focused={focused}
          onHandleMirror={() => setIsMirrored((value) => !value)}
          isRTL={isRTL}
          isStream={isStream}
          onHandleDisableCam={() => setIsSelfViewDisabled((value) => !value)}
        />
        <UserStatus
          voiceUser={voiceUser}
        />
      </Styled.BottomBar>
    </>
  );

  return (
    <Styled.Content
      ref={videoContainer}
      talking={talking}
      fullscreen={isFullscreenContext}
      data-test={talking ? 'webcamItemTalkingUser' : 'webcamItem'}
      animations={animations}
      {...{
        ...makeDragOperations(user?.userId),
        dragging,
        draggingOver,
      }}
    >

      <Styled.VideoContainer>
        {isStream && isSelfViewDisabled && user.userId === Auth.userID && (
          <Styled.VideoDisabled>
            {intl.formatMessage(intlMessages.disableDesc)}
          </Styled.VideoDisabled>
        )}
        <Styled.Video
          mirrored={isMirrored}
          unhealthyStream={videoDataLoaded && !isStreamHealthy}
          data-test={isMirrored ? 'mirroredVideoContainer' : 'videoContainer'}
          ref={videoTag}
          muted="muted"
          autoPlay
          playsInline
        />
      </Styled.VideoContainer>

      {/* eslint-disable-next-line no-nested-ternary */}

      {(videoIsReady || isSelfViewDisabled) && (
        isVideoSqueezed ? renderSqueezedButton() : renderDefaultButtons()
      )}
      {!videoIsReady && (!isSelfViewDisabled || !isStream) && (
        isVideoSqueezed ? renderWebcamConnectingSqueezed() : renderWebcamConnecting()
      )}

    </Styled.Content>
  );
};

export default withDragAndDrop(injectIntl(VideoListItem));

VideoListItem.defaultProps = {
  numOfStreams: 0,
  onVideoItemMount: () => {},
  onVideoItemUnmount: () => {},
  onVirtualBgDrop: () => {},
};

VideoListItem.propTypes = {
  cameraId: PropTypes.string.isRequired,
  name: PropTypes.string.isRequired,
  numOfStreams: PropTypes.number,
  intl: PropTypes.shape({
    formatMessage: PropTypes.func.isRequired,
  }).isRequired,
  onHandleVideoFocus: PropTypes.func.isRequired,
  onVideoItemMount: PropTypes.func,
  onVideoItemUnmount: PropTypes.func,
  onVirtualBgDrop: PropTypes.func,
  isFullscreenContext: PropTypes.bool.isRequired,
  layoutContextDispatch: PropTypes.func.isRequired,
  user: PropTypes.shape({
    pin: PropTypes.bool.isRequired,
    userId: PropTypes.string.isRequired,
  }).isRequired,
  voiceUser: PropTypes.shape({
    muted: PropTypes.bool.isRequired,
    listenOnly: PropTypes.bool.isRequired,
    talking: PropTypes.bool.isRequired,
    joined: PropTypes.bool.isRequired,
  }).isRequired,
  focused: PropTypes.bool.isRequired,
};<|MERGE_RESOLUTION|>--- conflicted
+++ resolved
@@ -30,11 +30,7 @@
   const {
     name, voiceUser, isFullscreenContext, layoutContextDispatch, user, onHandleVideoFocus,
     cameraId, numOfStreams, focused, onVideoItemMount, onVideoItemUnmount, onVirtualBgDrop,
-<<<<<<< HEAD
-    makeDragOperations, dragging, draggingOver, isRTL, settingsSelfViewDisable, 
-=======
-    makeDragOperations, dragging, draggingOver, isRTL, isStream,
->>>>>>> c47f2692
+    makeDragOperations, dragging, draggingOver, isRTL, isStream, settingsSelfViewDisable, 
   } = props;
 
   const intl = useIntl();
