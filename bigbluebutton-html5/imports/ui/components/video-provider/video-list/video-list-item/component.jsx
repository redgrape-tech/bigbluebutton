import React, { Component } from 'react';
import { defineMessages, injectIntl } from 'react-intl';
import browserInfo from '/imports/utils/browserInfo';
import { Meteor } from 'meteor/meteor';
import PropTypes from 'prop-types';
import cx from 'classnames';
import BBBMenu from '/imports/ui/components/menu/component';
import Icon from '/imports/ui/components/icon/component';
import Button from '/imports/ui/components/button/component';
import FullscreenService from '/imports/ui/components/fullscreen-button/service';
import FullscreenButtonContainer from '/imports/ui/components/fullscreen-button/container';
import { styles } from '../styles';
import VideoService from '../../service';
import {
  isStreamStateUnhealthy,
  subscribeToStreamStateChange,
  unsubscribeFromStreamStateChange,
} from '/imports/ui/services/bbb-webrtc-sfu/stream-state-service';
import { ACTIONS } from '/imports/ui/components/layout/enums';

const ALLOW_FULLSCREEN = Meteor.settings.public.app.allowFullscreen;
const { isSafari } = browserInfo;
const FULLSCREEN_CHANGE_EVENT = isSafari ? 'webkitfullscreenchange' : 'fullscreenchange';

const intlMessages = defineMessages({
  focusLabel: {
    id: 'app.videoDock.webcamFocusLabel',
  },
  focusDesc: {
    id: 'app.videoDock.webcamFocusDesc',
  },
  unfocusLabel: {
    id: 'app.videoDock.webcamUnfocusLabel',
  },
  unfocusDesc: {
    id: 'app.videoDock.webcamUnfocusDesc',
  },
  pinLabel: {
    id: 'app.videoDock.webcamPinLabel',
  },
  pinDesc: {
    id: 'app.videoDock.webcamPinDesc',
  },
  unpinLabel: {
    id: 'app.videoDock.webcamUnpinLabel',
  },
  unpinLabelDisabled: {
    id: 'app.videoDock.webcamUnpinLabelDisabled',
  },
  unpinDesc: {
    id: 'app.videoDock.webcamUnpinDesc',
  },
  mirrorLabel: {
    id: 'app.videoDock.webcamMirrorLabel',
  },
  mirrorDesc: {
    id: 'app.videoDock.webcamMirrorDesc',
  },
});

class VideoListItem extends Component {
  constructor(props) {
    super(props);
    this.videoTag = null;

    this.state = {
      videoIsReady: false,
      isFullscreen: false,
      isStreamHealthy: false,
      isMirrored: false,
    };

    this.mirrorOwnWebcam = VideoService.mirrorOwnWebcam(props.userId);

    this.setVideoIsReady = this.setVideoIsReady.bind(this);
    this.onFullscreenChange = this.onFullscreenChange.bind(this);
    this.onStreamStateChange = this.onStreamStateChange.bind(this);
  }

  componentDidMount() {
    const { onVideoItemMount, cameraId } = this.props;

    onVideoItemMount(this.videoTag);
    this.videoTag.addEventListener('loadeddata', this.setVideoIsReady);
    this.videoContainer.addEventListener(FULLSCREEN_CHANGE_EVENT, this.onFullscreenChange);
    subscribeToStreamStateChange(cameraId, this.onStreamStateChange);
  }

  componentDidUpdate() {
    const playElement = (elem) => {
      if (elem.paused) {
        elem.play().catch((error) => {
          // NotAllowedError equals autoplay issues, fire autoplay handling event
          if (error.name === 'NotAllowedError') {
            const tagFailedEvent = new CustomEvent('videoPlayFailed', { detail: { mediaTag: elem } });
            window.dispatchEvent(tagFailedEvent);
          }
        });
      }
    };

    // This is here to prevent the videos from freezing when they're
    // moved around the dom by react, e.g., when  changing the user status
    // see https://bugs.chromium.org/p/chromium/issues/detail?id=382879
    if (this.videoTag) {
      playElement(this.videoTag);
    }
  }

  componentWillUnmount() {
    const {
      cameraId,
      onVideoItemUnmount,
      isFullscreenContext,
      layoutContextDispatch,
    } = this.props;

    this.videoTag.removeEventListener('loadeddata', this.setVideoIsReady);
    this.videoContainer.removeEventListener(FULLSCREEN_CHANGE_EVENT, this.onFullscreenChange);
    unsubscribeFromStreamStateChange(cameraId, this.onStreamStateChange);
    onVideoItemUnmount(cameraId);

    if (isFullscreenContext) {
      layoutContextDispatch({
        type: ACTIONS.SET_FULLSCREEN_ELEMENT,
        value: {
          element: '',
          group: '',
        },
      });
    }
  }

  onStreamStateChange(e) {
    const { streamState } = e.detail;
    const { isStreamHealthy } = this.state;

    const newHealthState = !isStreamStateUnhealthy(streamState);
    e.stopPropagation();

    if (newHealthState !== isStreamHealthy) {
      this.setState({ isStreamHealthy: newHealthState });
    }
  }

  onFullscreenChange() {
    const { isFullscreen } = this.state;
    const serviceIsFullscreen = FullscreenService.isFullScreen(this.videoContainer);

    if (isFullscreen !== serviceIsFullscreen) {
      this.setState({ isFullscreen: serviceIsFullscreen });
    }
  }

  setVideoIsReady() {
    const { videoIsReady } = this.state;
    if (!videoIsReady) this.setState({ videoIsReady: true });
    window.dispatchEvent(new Event('resize'));

    /* used when re-sharing cameras after leaving a breakout room.
    it is needed in cases where the user has more than one active camera
    so we only share the second camera after the first
    has finished loading (can't share more than one at the same time) */
    Session.set('canConnect', true);
  }

  getAvailableActions() {
    const {
      intl,
      cameraId,
      numOfStreams,
      onHandleVideoFocus,
      user,
      focused,
    } = this.props;

    const pinned = user?.pin;
    const userId = user?.userId;

    const isPinnedIntlKey = !pinned ? 'pin' : 'unpin';
    const isFocusedIntlKey = !focused ? 'focus' : 'unfocus';

    const menuItems = [{
      key: `${cameraId}-mirror`,
      label: intl.formatMessage(intlMessages.mirrorLabel),
      description: intl.formatMessage(intlMessages.mirrorDesc),
      onClick: () => this.mirrorCamera(cameraId),
    }];

    if (numOfStreams > 2) {
      menuItems.push({
        key: `${cameraId}-focus`,
        label: intl.formatMessage(intlMessages[`${isFocusedIntlKey}Label`]),
        description: intl.formatMessage(intlMessages[`${isFocusedIntlKey}Desc`]),
        onClick: () => onHandleVideoFocus(cameraId),
      });
    }

    if (VideoService.isVideoPinEnabledForCurrentUser()) {
      menuItems.push({
        key: `${cameraId}-pin`,
        label: intl.formatMessage(intlMessages[`${isPinnedIntlKey}Label`]),
        description: intl.formatMessage(intlMessages[`${isPinnedIntlKey}Desc`]),
        onClick: () => VideoService.toggleVideoPin(userId, pinned),
      });
    }

    return menuItems;
  }

  mirrorCamera() {
    const { isMirrored } = this.state;
    this.setState({ isMirrored: !isMirrored });
  }

  renderFullscreenButton() {
    const { name, cameraId } = this.props;
    const { isFullscreen } = this.state;

    if (!ALLOW_FULLSCREEN) return null;

    return (
      <FullscreenButtonContainer
        data-test="webcamsFullscreenButton"
        fullscreenRef={this.videoContainer}
        elementName={name}
        elementId={cameraId}
        elementGroup="webcams"
        isFullscreen={isFullscreen}
        dark
      />
    );
  }

  renderPinButton() {
    const { user, intl } = this.props;
    const pinned = user?.pin;
    const userId = user?.userId;
    const shouldRenderPinButton = pinned && userId;
    const videoPinActionAvailable = VideoService.isVideoPinEnabledForCurrentUser();

    if (!shouldRenderPinButton) return null;

    const wrapperClassName = cx({
      [styles.wrapper]: true,
      [styles.dark]: true,
    });

    return (
      <div className={wrapperClassName}>
        <Button
          color="default"
          icon={!pinned ? 'pin-video_on' : 'pin-video_off'}
          size="sm"
          onClick={() => VideoService.toggleVideoPin(userId, true)}
          label={videoPinActionAvailable
            ? intl.formatMessage(intlMessages.unpinLabel)
            : intl.formatMessage(intlMessages.unpinLabelDisabled)}
          hideLabel
          disabled={!videoPinActionAvailable}
          className={styles.button}
          data-test="pinVideoButton"
        />
      </div>
    );
  }

  render() {
    const {
      videoIsReady,
      isStreamHealthy,
      isMirrored,
    } = this.state;
    const {
      name,
      user,
      voiceUser,
      numOfStreams,
      isFullscreenContext,
    } = this.props;
    const availableActions = this.getAvailableActions();
    const enableVideoMenu = Meteor.settings.public.kurento.enableVideoMenu || false;
    const shouldRenderReconnect = !isStreamHealthy && videoIsReady;

    const { isFirefox } = browserInfo;
    const talking = voiceUser?.talking;
    const listenOnly = voiceUser?.listenOnly;
    const muted = voiceUser?.muted;
    const voiceUserJoined = voiceUser?.joined;

    return (
      <div
<<<<<<< HEAD
        data-test={voiceUser?.talking ? 'webcamItemTalkingUser' : 'webcamItem'}
        className={cx({
          [styles.content]: true,
          [styles.talking]: voiceUser?.talking,
=======
        data-test={talking ? 'webcamItemTalkingUser' : 'webcamItem'}
        className={cx({
          [styles.content]: true,
          [styles.talking]: talking,
>>>>>>> e9161b1f
          [styles.fullscreen]: isFullscreenContext,
        })}
      >
        {
          !videoIsReady
          && (
            <div
              data-test="webcamConnecting"
              className={cx({
                [styles.connecting]: true,
                [styles.content]: true,
<<<<<<< HEAD
                [styles.talking]: voiceUser?.talking,
=======
                [styles.talking]: talking,
>>>>>>> e9161b1f
              })}
            >
              <span className={styles.loadingText}>{name}</span>
            </div>
          )

        }

        {
          shouldRenderReconnect
          && <div className={styles.reconnecting} />
        }

        <div
          className={styles.videoContainer}
          ref={(ref) => { this.videoContainer = ref; }}
        >
          <video
            muted
            data-test={this.mirrorOwnWebcam ? 'mirroredVideoContainer' : 'videoContainer'}
            className={cx({
              [styles.media]: true,
              [styles.mirroredVideo]: isMirrored,
              [styles.unhealthyStream]: shouldRenderReconnect,
            })}
            ref={(ref) => { this.videoTag = ref; }}
            autoPlay
            playsInline
          />
          {videoIsReady && this.renderFullscreenButton()}
          {videoIsReady && this.renderPinButton()}
        </div>
        {videoIsReady
          && (
            <div className={styles.info}>
              {enableVideoMenu && availableActions.length >= 1
                ? (
                  <BBBMenu
                    trigger={<div tabIndex={0} className={styles.dropdownTrigger}>{name}</div>}
                    actions={this.getAvailableActions()}
                    opts={{
                      id: "default-dropdown-menu",
                      keepMounted: true,
                      transitionDuration: 0,
                      elevation: 3,
                      getContentAnchorEl: null,
                      fullwidth: "true",
                      anchorOrigin: { vertical: 'bottom', horizontal: 'left' },
                      transformorigin: { vertical: 'bottom', horizontal: 'left' },
                    }}
                  />
                )
                : (
                  <div className={isFirefox ? styles.dropdownFireFox
                    : styles.dropdown}
                  >
                    <span className={cx({
                      [styles.userName]: true,
                      [styles.noMenu]: numOfStreams < 3,
                    })}
                    >
                      {name}
                    </span>
                  </div>
                )}
<<<<<<< HEAD
              {voiceUser?.muted && !voiceUser?.listenOnly ? <Icon className={styles.muted} iconName="unmute_filled" /> : null}
              {voiceUser?.listenOnly ? <Icon className={styles.voice} iconName="listen" /> : null}
              {voiceUser?.joined && !voiceUser?.muted ? <Icon className={styles.voice} iconName="unmute" /> : null}
=======
              {muted && !listenOnly ? <Icon className={styles.muted} iconName="unmute_filled" /> : null}
              {listenOnly ? <Icon className={styles.voice} iconName="listen" /> : null}
              {voiceUserJoined && !muted ? <Icon className={styles.voice} iconName="unmute" /> : null}
>>>>>>> e9161b1f
            </div>
          )}
      </div>
    );
  }
}

export default injectIntl(VideoListItem);

VideoListItem.defaultProps = {
  numOfStreams: 0,
  user: null,
};

VideoListItem.propTypes = {
  cameraId: PropTypes.string.isRequired,
  name: PropTypes.string.isRequired,
  numOfStreams: PropTypes.number,
  intl: PropTypes.shape({
    formatMessage: PropTypes.func.isRequired,
  }).isRequired,
  onHandleVideoFocus: PropTypes.func.isRequired,
  user: PropTypes.shape({
    pin: PropTypes.bool.isRequired,
    userId: PropTypes.string.isRequired,
  }).isRequired,
  voiceUser:  PropTypes.shape({
    muted: PropTypes.bool.isRequired,
    listenOnly: PropTypes.bool.isRequired,
    talking: PropTypes.bool.isRequired,
  }).isRequired,
  focused: PropTypes.bool.isRequired,
};<|MERGE_RESOLUTION|>--- conflicted
+++ resolved
@@ -290,17 +290,10 @@
 
     return (
       <div
-<<<<<<< HEAD
-        data-test={voiceUser?.talking ? 'webcamItemTalkingUser' : 'webcamItem'}
-        className={cx({
-          [styles.content]: true,
-          [styles.talking]: voiceUser?.talking,
-=======
         data-test={talking ? 'webcamItemTalkingUser' : 'webcamItem'}
         className={cx({
           [styles.content]: true,
           [styles.talking]: talking,
->>>>>>> e9161b1f
           [styles.fullscreen]: isFullscreenContext,
         })}
       >
@@ -312,11 +305,7 @@
               className={cx({
                 [styles.connecting]: true,
                 [styles.content]: true,
-<<<<<<< HEAD
-                [styles.talking]: voiceUser?.talking,
-=======
                 [styles.talking]: talking,
->>>>>>> e9161b1f
               })}
             >
               <span className={styles.loadingText}>{name}</span>
@@ -382,15 +371,9 @@
                     </span>
                   </div>
                 )}
-<<<<<<< HEAD
-              {voiceUser?.muted && !voiceUser?.listenOnly ? <Icon className={styles.muted} iconName="unmute_filled" /> : null}
-              {voiceUser?.listenOnly ? <Icon className={styles.voice} iconName="listen" /> : null}
-              {voiceUser?.joined && !voiceUser?.muted ? <Icon className={styles.voice} iconName="unmute" /> : null}
-=======
               {muted && !listenOnly ? <Icon className={styles.muted} iconName="unmute_filled" /> : null}
               {listenOnly ? <Icon className={styles.voice} iconName="listen" /> : null}
               {voiceUserJoined && !muted ? <Icon className={styles.voice} iconName="unmute" /> : null}
->>>>>>> e9161b1f
             </div>
           )}
       </div>
