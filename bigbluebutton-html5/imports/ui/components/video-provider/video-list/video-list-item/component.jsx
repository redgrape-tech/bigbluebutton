/* eslint-disable no-nested-ternary */
import React, { useEffect, useRef, useState } from 'react';
import { injectIntl, defineMessages, useIntl } from 'react-intl';
import PropTypes from 'prop-types';
import UserActions from '/imports/ui/components/video-provider/video-list/video-list-item/user-actions/component';
import UserStatus from '/imports/ui/components/video-provider/video-list/video-list-item/user-status/component';
import PinArea from '/imports/ui/components/video-provider/video-list/video-list-item/pin-area/component';
import UserAvatarVideo from '/imports/ui/components/video-provider/video-list/video-list-item/user-avatar/component';
import ViewActions from '/imports/ui/components/video-provider/video-list/video-list-item/view-actions/component';
import {
  isStreamStateUnhealthy,
  subscribeToStreamStateChange,
  unsubscribeFromStreamStateChange,
} from '/imports/ui/services/bbb-webrtc-sfu/stream-state-service';
import Settings from '/imports/ui/services/settings';
import VideoService from '/imports/ui/components/video-provider/service';
import Styled from './styles';
import { withDragAndDrop } from './drag-and-drop/component';
import Auth from '/imports/ui/services/auth';

const intlMessages = defineMessages({
  disableDesc: {
    id: 'app.videoDock.webcamDisableDesc',
  },
});

const VIDEO_CONTAINER_WIDTH_BOUND = 125;

const VideoListItem = (props) => {
  const {
    name, voiceUser, isFullscreenContext, layoutContextDispatch, user, onHandleVideoFocus,
    cameraId, numOfStreams, focused, onVideoItemMount, onVideoItemUnmount, onVirtualBgDrop,
<<<<<<< HEAD
    makeDragOperations, dragging, draggingOver, isRTL, isStream,
=======
    makeDragOperations, dragging, draggingOver, isRTL,
>>>>>>> c64cf5cc
  } = props;

  const intl = useIntl();

  const [videoDataLoaded, setVideoDataLoaded] = useState(false);
  const [isStreamHealthy, setIsStreamHealthy] = useState(false);
  const [isMirrored, setIsMirrored] = useState(VideoService.mirrorOwnWebcam(user?.userId));
  const [isVideoSqueezed, setIsVideoSqueezed] = useState(false);
  const [isSelfViewDisabled, setIsSelfViewDisabled] = useState(false);

  const resizeObserver = new ResizeObserver((entry) => {
    if (entry && entry[0]?.contentRect?.width < VIDEO_CONTAINER_WIDTH_BOUND) {
      return setIsVideoSqueezed(true);
    }
    return setIsVideoSqueezed(false);
  });

  const videoTag = useRef();
  const videoContainer = useRef();

  const videoIsReady = isStreamHealthy && videoDataLoaded && !isSelfViewDisabled;
  const { animations } = Settings.application;
  const talking = voiceUser?.talking;

  const onStreamStateChange = (e) => {
    const { streamState } = e.detail;
    const newHealthState = !isStreamStateUnhealthy(streamState);
    e.stopPropagation();
    setIsStreamHealthy(newHealthState);
  };

  const onLoadedData = () => {
    setVideoDataLoaded(true);
    window.dispatchEvent(new Event('resize'));

    /* used when re-sharing cameras after leaving a breakout room.
    it is needed in cases where the user has more than one active camera
    so we only share the second camera after the first
    has finished loading (can't share more than one at the same time) */
    Session.set('canConnect', true);
  };

  // component did mount
  useEffect(() => {
    subscribeToStreamStateChange(cameraId, onStreamStateChange);
    onVideoItemMount(videoTag.current);
    resizeObserver.observe(videoContainer.current);
    videoTag?.current?.addEventListener('loadeddata', onLoadedData);

    return () => {
      videoTag?.current?.removeEventListener('loadeddata', onLoadedData);
      resizeObserver.disconnect();
    };
  }, []);

  // component will mount
  useEffect(() => {
    const playElement = (elem) => {
      if (elem.paused) {
        elem.play().catch((error) => {
          // NotAllowedError equals autoplay issues, fire autoplay handling event
          if (error.name === 'NotAllowedError') {
            const tagFailedEvent = new CustomEvent('videoPlayFailed', { detail: { mediaTag: elem } });
            window.dispatchEvent(tagFailedEvent);
          }
        });
      }
    };
    if (!isSelfViewDisabled && videoDataLoaded) {
      playElement(videoTag.current);
    }
    if (isSelfViewDisabled && user.userId === Auth.userID) {
      videoTag.current.pause();
    }
  }, [isSelfViewDisabled, videoDataLoaded]);

  // component will unmount
  useEffect(() => () => {
    unsubscribeFromStreamStateChange(cameraId, onStreamStateChange);
    onVideoItemUnmount(cameraId);
  }, []);

  useEffect(() => {
    setIsSelfViewDisabled(Settings.application.selfViewDisable);
  }, [Settings.application.selfViewDisable]);

  const renderSqueezedButton = () => (
    <UserActions
      name={name}
      user={user}
      videoContainer={videoContainer}
      isVideoSqueezed={isVideoSqueezed}
      cameraId={cameraId}
      numOfStreams={numOfStreams}
      onHandleVideoFocus={onHandleVideoFocus}
      focused={focused}
      onHandleMirror={() => setIsMirrored((value) => !value)}
      isRTL={isRTL}
<<<<<<< HEAD
      isStream={isStream}
=======
      onHandleDisableCam={() => setIsSelfViewDisabled((value) => !value)}
>>>>>>> c64cf5cc
    />
  );

  const renderWebcamConnecting = () => (
    <Styled.WebcamConnecting
      data-test="webcamConnecting"
      animations={animations}
    >
      <UserAvatarVideo
        user={user}
        voiceUser={voiceUser}
        unhealthyStream={videoDataLoaded && !isStreamHealthy}
        squeezed={false}
      />
      <Styled.BottomBar>
        <UserActions
          name={name}
          user={user}
          cameraId={cameraId}
          numOfStreams={numOfStreams}
          onHandleVideoFocus={onHandleVideoFocus}
          focused={focused}
          onHandleMirror={() => setIsMirrored((value) => !value)}
          isRTL={isRTL}
<<<<<<< HEAD
          isStream={isStream}
=======
          onHandleDisableCam={() => setIsSelfViewDisabled((value) => !value)}
>>>>>>> c64cf5cc
        />
        <UserStatus
          voiceUser={voiceUser}
        />
      </Styled.BottomBar>
    </Styled.WebcamConnecting>
  );

  const renderWebcamConnectingSqueezed = () => (
    <Styled.WebcamConnecting
      data-test="webcamConnectingSqueezed"
      animations={animations}
    >
      <UserAvatarVideo
        user={user}
        unhealthyStream={videoDataLoaded && !isStreamHealthy}
        squeezed
      />
      {renderSqueezedButton()}
    </Styled.WebcamConnecting>
  );

  const renderDefaultButtons = () => (
    <>
      <Styled.TopBar>
        <PinArea
          user={user}
        />
        <ViewActions
          videoContainer={videoContainer}
          name={name}
          cameraId={cameraId}
          isFullscreenContext={isFullscreenContext}
          layoutContextDispatch={layoutContextDispatch}
        />
      </Styled.TopBar>
      <Styled.BottomBar>
        <UserActions
          name={name}
          user={user}
          cameraId={cameraId}
          numOfStreams={numOfStreams}
          onHandleVideoFocus={onHandleVideoFocus}
          focused={focused}
          onHandleMirror={() => setIsMirrored((value) => !value)}
          isRTL={isRTL}
<<<<<<< HEAD
          isStream={isStream}
=======
          onHandleDisableCam={() => setIsSelfViewDisabled((value) => !value)}
>>>>>>> c64cf5cc
        />
        <UserStatus
          voiceUser={voiceUser}
        />
      </Styled.BottomBar>
    </>
  );

  return (
    <Styled.Content
      ref={videoContainer}
      talking={talking}
      fullscreen={isFullscreenContext}
      data-test={talking ? 'webcamItemTalkingUser' : 'webcamItem'}
      animations={animations}
      {...{
        ...makeDragOperations(user?.userId),
        dragging,
        draggingOver,
      }}
    >

      <Styled.VideoContainer>
        {isSelfViewDisabled && user.userId === Auth.userID && (
          <Styled.VideoDisabled>
            {intl.formatMessage(intlMessages.disableDesc)}
          </Styled.VideoDisabled>
        )}
        <Styled.Video
          mirrored={isMirrored}
          unhealthyStream={videoDataLoaded && !isStreamHealthy}
          data-test={isMirrored ? 'mirroredVideoContainer' : 'videoContainer'}
          ref={videoTag}
          muted="muted"
          autoPlay
          playsInline
        />
      </Styled.VideoContainer>

      {/* eslint-disable-next-line no-nested-ternary */}

      {(videoIsReady || isSelfViewDisabled) && (
        isVideoSqueezed ? renderSqueezedButton() : renderDefaultButtons()
      )}
      {!videoIsReady && !isSelfViewDisabled && (
        isVideoSqueezed ? renderWebcamConnectingSqueezed() : renderWebcamConnecting()
      )}

    </Styled.Content>
  );
};

export default withDragAndDrop(injectIntl(VideoListItem));

VideoListItem.defaultProps = {
  numOfStreams: 0,
  onVideoItemMount: () => {},
  onVideoItemUnmount: () => {},
  onVirtualBgDrop: () => {},
};

VideoListItem.propTypes = {
  cameraId: PropTypes.string.isRequired,
  name: PropTypes.string.isRequired,
  numOfStreams: PropTypes.number,
  intl: PropTypes.shape({
    formatMessage: PropTypes.func.isRequired,
  }).isRequired,
  onHandleVideoFocus: PropTypes.func.isRequired,
  onVideoItemMount: PropTypes.func,
  onVideoItemUnmount: PropTypes.func,
  onVirtualBgDrop: PropTypes.func,
  isFullscreenContext: PropTypes.bool.isRequired,
  layoutContextDispatch: PropTypes.func.isRequired,
  user: PropTypes.shape({
    pin: PropTypes.bool.isRequired,
    userId: PropTypes.string.isRequired,
  }).isRequired,
  voiceUser: PropTypes.shape({
    muted: PropTypes.bool.isRequired,
    listenOnly: PropTypes.bool.isRequired,
    talking: PropTypes.bool.isRequired,
    joined: PropTypes.bool.isRequired,
  }).isRequired,
  focused: PropTypes.bool.isRequired,
};<|MERGE_RESOLUTION|>--- conflicted
+++ resolved
@@ -30,11 +30,7 @@
   const {
     name, voiceUser, isFullscreenContext, layoutContextDispatch, user, onHandleVideoFocus,
     cameraId, numOfStreams, focused, onVideoItemMount, onVideoItemUnmount, onVirtualBgDrop,
-<<<<<<< HEAD
     makeDragOperations, dragging, draggingOver, isRTL, isStream,
-=======
-    makeDragOperations, dragging, draggingOver, isRTL,
->>>>>>> c64cf5cc
   } = props;
 
   const intl = useIntl();
@@ -133,11 +129,8 @@
       focused={focused}
       onHandleMirror={() => setIsMirrored((value) => !value)}
       isRTL={isRTL}
-<<<<<<< HEAD
       isStream={isStream}
-=======
       onHandleDisableCam={() => setIsSelfViewDisabled((value) => !value)}
->>>>>>> c64cf5cc
     />
   );
 
@@ -162,11 +155,8 @@
           focused={focused}
           onHandleMirror={() => setIsMirrored((value) => !value)}
           isRTL={isRTL}
-<<<<<<< HEAD
           isStream={isStream}
-=======
           onHandleDisableCam={() => setIsSelfViewDisabled((value) => !value)}
->>>>>>> c64cf5cc
         />
         <UserStatus
           voiceUser={voiceUser}
@@ -201,6 +191,7 @@
           cameraId={cameraId}
           isFullscreenContext={isFullscreenContext}
           layoutContextDispatch={layoutContextDispatch}
+          isStream={isStream}
         />
       </Styled.TopBar>
       <Styled.BottomBar>
@@ -213,11 +204,8 @@
           focused={focused}
           onHandleMirror={() => setIsMirrored((value) => !value)}
           isRTL={isRTL}
-<<<<<<< HEAD
           isStream={isStream}
-=======
           onHandleDisableCam={() => setIsSelfViewDisabled((value) => !value)}
->>>>>>> c64cf5cc
         />
         <UserStatus
           voiceUser={voiceUser}
@@ -262,7 +250,7 @@
       {(videoIsReady || isSelfViewDisabled) && (
         isVideoSqueezed ? renderSqueezedButton() : renderDefaultButtons()
       )}
-      {!videoIsReady && !isSelfViewDisabled && (
+      {!videoIsReady && (!isSelfViewDisabled || !isStream) && (
         isVideoSqueezed ? renderWebcamConnectingSqueezed() : renderWebcamConnecting()
       )}
 
