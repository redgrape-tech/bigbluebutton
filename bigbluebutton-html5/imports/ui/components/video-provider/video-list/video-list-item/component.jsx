--- conflicted
+++ resolved
@@ -37,7 +37,6 @@
     this.props.onMount(this.videoTag);
   }
 
-<<<<<<< HEAD
   componentDidUpdate() {
     const playElement = (elem) => {
       if (elem.paused) {
@@ -55,7 +54,8 @@
     if (this.videoTag) {
       playElement(this.videoTag);
     }
-=======
+  }
+
   toggleStats() {
     const { getStats, stopGettingStats } = this.props;
     if (this.state.showStats) {
@@ -92,7 +92,6 @@
         />
       : null),
     ]);
->>>>>>> 6f169488
   }
 
   render() {
@@ -100,7 +99,7 @@
     const { user } = this.props;
 
     const availableActions = this.getAvailableActions();
-    
+
     return (
       <div className={cx({
         [styles.content]: true,
