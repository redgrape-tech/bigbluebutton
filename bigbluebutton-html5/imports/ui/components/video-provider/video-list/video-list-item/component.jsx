--- conflicted
+++ resolved
@@ -22,12 +22,8 @@
 const VideoListItem = (props) => {
   const {
     name, voiceUser, isFullscreenContext, layoutContextDispatch, user, onHandleVideoFocus,
-<<<<<<< HEAD
     cameraId, numOfStreams, focused, onVideoItemMount, onVideoItemUnmount, onVirtualBgDrop,
-    makeDragOperations,
-=======
-    cameraId, numOfStreams, focused, onVideoItemMount, onVideoItemUnmount, isRTL,
->>>>>>> 933c8380
+    makeDragOperations, isRTL
   } = props;
 
   const [videoIsReady, setVideoIsReady] = useState(false);
@@ -207,8 +203,6 @@
       animations={animations}
       {...makeDragOperations(onVirtualBgDrop, user.userId)}
     >
-<<<<<<< HEAD
-=======
       {
           videoIsReady
             ? (
@@ -253,7 +247,6 @@
             )
         }
 
->>>>>>> 933c8380
       <Styled.VideoContainer>
         <Styled.Video
           mirrored={isMirrored}
