--- conflicted
+++ resolved
@@ -50,13 +50,8 @@
 
 const UserActions = (props) => {
   const {
-<<<<<<< HEAD
     name, cameraId, numOfStreams, onHandleVideoFocus, user, focused, onHandleMirror,
-    isVideoSqueezed, videoContainer,
-=======
-    name, cameraId, numOfStreams, onHandleVideoFocus,
-    user, focused, onHandleMirror, isRTL,
->>>>>>> 933c8380
+    isVideoSqueezed, videoContainer, isRTL
   } = props;
 
   const intl = useIntl();
