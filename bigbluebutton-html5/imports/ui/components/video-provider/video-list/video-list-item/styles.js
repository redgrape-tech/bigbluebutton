--- conflicted
+++ resolved
@@ -39,23 +39,18 @@
     bottom: 0;
     left: 0;
     pointer-events: none;
-<<<<<<< HEAD
-    border-radius: 10px;
-=======
     border: 2px solid ${colorBlack};
     border-radius: 10px;
 
     ${({ talking }) => talking && `
       border: 2px solid ${colorPrimary};
     `}
->>>>>>> 9c978e91
 
     ${({ animations }) => animations && `
       transition: opacity .1s;
     `}
   }
 
-<<<<<<< HEAD
   ${({ dragging, animations }) => dragging && animations && css`
     &::after {
       animation: ${fade} .5s linear infinite;
@@ -76,8 +71,6 @@
     border: 2px solid ${colorPrimary};
   `}
 
-=======
->>>>>>> 9c978e91
   ${({ fullscreen }) => fullscreen && `
     position: fixed;
     top: 0;
