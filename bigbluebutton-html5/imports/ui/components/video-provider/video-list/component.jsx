--- conflicted
+++ resolved
@@ -315,15 +315,8 @@
       return (
         <Styled.VideoListItem
           key={stream}
-<<<<<<< HEAD
           focused={focusedId === stream && numOfStreams > 2}
-=======
-          className={cx({
-            [styles.videoListItem]: true,
-            [styles.focused]: focusedId === stream && numOfStreams > 2,
-          })}
           data-test="webcamVideoItem"
->>>>>>> b7d40b11
         >
           <VideoListItemContainer
             numOfStreams={numOfStreams}
