@import "/imports/ui/stylesheets/variables/_all";
:root {
  --color-white-with-transparency: #ffffff40;
}

.videoCanvas {
  --cam-dropdown-width: 70%;
  --audio-indicator-width: 1.12rem;
  --audio-indicator-fs: 75%;
  position: absolute;
  top: 0;
  left: 0;
  right: 0;
  bottom: 0;
  display: flex;
  align-items: center;
  justify-content: center;
}

.videoList {
  display: grid;

  grid-auto-flow: dense;
  grid-gap: 5px;

  @include mq($medium-up) {
    grid-gap: 10px;
  }
}

.videoListItem {
  display: flex;

  &.focused {
    grid-column: 1 / span 2;
    grid-row: 1 / span 2;
  }
}

.content {
  position: relative;
  display: flex;
  min-width: 100%;
  height: 100%;
  border-radius: 5px;

  &::after {
    content: "";
    position: absolute;
    top: 0;
    right: 0;
    bottom: 0;
    left: 0;
    border: 5px solid var(--color-white-with-transparency);
    border-radius: 5px;
    opacity: 0;
    transition: opacity calc(var(--enableAnimation) * .1s);
    pointer-events: none;
  }

  &.talking::after {
    opacity: 1;
  }
}

%media-area {
  position: relative;
  height: 100%;
  width: 100%;
  object-fit: contain;
  border-radius: 5px;
}

@keyframes spin {
  from { transform: rotate(0deg); }
  to { transform: rotate(-360deg); }
}

.connecting {
  @extend %media-area;
  position: absolute;
  background-color: var(--color-gray);
  color: var(--color-white-with-transparency);
  font-size: 2.5rem;
  text-align: center;
  white-space: nowrap;

  &::after {
    content: '';
    display: inline-block;
    height: 100%;
    vertical-align: middle;
    margin-right: -0.25em;
  }

  &::before {
    content: "\e949"; /* ascii code for the ellipsis character */
    font-family: 'bbb-icons' !important;
    display: inline-block;
    animation: spin calc(var(--enableAnimation) * 4s) infinite linear;
  }
}

.media {
  @extend %media-area;
}

.info {
  position: absolute;
  display: flex;
  bottom: 5px;
  left: 5px;
  right: 5px;
  justify-content: center;
  align-items: center;
  height: 1.25rem;
  z-index: 2;
}

.dropdown, .dropdownFireFox {
  flex: 1;
  display: flex;
  outline: none !important;
  width: var(--cam-dropdown-width);

  @include mq($medium-up) {
    > [aria-expanded] {
      padding: .25rem;
    }
  }
}

<<<<<<< HEAD
.dropdownFireFox {
  max-width: 100%;
}

.dropdownTrigger {
=======
.dropdownTrigger, .userName {
>>>>>>> 20d3a2bd
  @extend %text-elipsis;
  position: relative;
  background-color: rgba(var(--color-gray), .5);
  color: var(--color-white);
  font-size: 80%;
  border-radius: 15px;
  padding: 0 1rem 0 .5rem !important;

}

.dropdownTrigger {
  cursor: pointer;

  &::after {
    content: "\203a";
    position: absolute;
    transform: rotate(90deg);
    top: 45%;
    width: 0;
    line-height: 0;
    right: .45rem;
  }
}

.dropdownContent {
  min-width: 8.5rem;
}

.dropdownList {
  @include mq($medium-up) {
    font-size: .86rem;
  }
}

.hiddenDesktop {
  display: none;

  @include mq($small-only) {
    display: block;
  }
}

.muted,
.voice {
  display: inline-block;
  width: var(--audio-indicator-width);
  height: var(--audio-indicator-width);
  min-width: var(--audio-indicator-width);
  min-height: var(--audio-indicator-width);
  color: var(--color-white);
  border-radius: 50%;

  &::before {
    font-size: var(--audio-indicator-fs);
  }
}

.webRTCStats {
  background: rgba(0,0,0,0.85);
  padding: 15px;
  height: 100%;
  color: var(--color-white);
  font-size: var(--font-size-small);
  border-radius: 5px;
  position: absolute;
  z-index: 1;
  width: 100%;
}

.statsCloseButton {
  float: right;
}

.statsCloseButton:hover {
  cursor: pointer;
}

.muted {
  background-color: var(--color-danger);
}

.voice {
  background-color: var(--color-success);
}<|MERGE_RESOLUTION|>--- conflicted
+++ resolved
@@ -130,15 +130,11 @@
   }
 }
 
-<<<<<<< HEAD
 .dropdownFireFox {
   max-width: 100%;
 }
 
-.dropdownTrigger {
-=======
 .dropdownTrigger, .userName {
->>>>>>> 20d3a2bd
   @extend %text-elipsis;
   position: relative;
   background-color: rgba(var(--color-gray), .5);
