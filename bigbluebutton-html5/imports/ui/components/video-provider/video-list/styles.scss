--- conflicted
+++ resolved
@@ -1,8 +1,4 @@
 @import "/imports/ui/stylesheets/variables/_all";
-
-$cam-dropdown-width: 70%;
-$audio-indicator-width: 1.12rem;
-$audio-indicator-fs: 75%;
 
 .videoCanvas {
   --cam-dropdown-width: 70%;
@@ -125,11 +121,7 @@
   flex: 1;
   display: flex;
   outline: none !important;
-<<<<<<< HEAD
   width: var(--cam-dropdown-width);
-=======
-  width: $cam-dropdown-width;
->>>>>>> 952f777c
 
   @include mq($medium-up) {
     > [aria-expanded] {
@@ -176,7 +168,6 @@
 .muted,
 .voice {
   display: inline-block;
-<<<<<<< HEAD
   width: var(--audio-indicator-width);
   height: var(--audio-indicator-width);
   min-width: var(--audio-indicator-width);
@@ -186,17 +177,6 @@
 
   &::before {
     font-size: var(--audio-indicator-fs);
-=======
-  width: $audio-indicator-width;
-  height: $audio-indicator-width;
-  min-width: $audio-indicator-width;
-  min-height: $audio-indicator-width;
-  color: $color-white;
-  border-radius: 50%;
-
-  &::before {
-    font-size: $audio-indicator-fs;
->>>>>>> 952f777c
   }
 }
 
