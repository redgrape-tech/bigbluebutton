--- conflicted
+++ resolved
@@ -10,9 +10,6 @@
   const layoutContextDispatch = layoutDispatch();
 
   const { streams } = props;
-<<<<<<< HEAD
-  return (!streams.length ? null : <VideoList {...props}>{children}</VideoList>);
-=======
   return (
     !streams.length
       ? null
@@ -28,7 +25,6 @@
         </VideoList>
       )
   );
->>>>>>> f64429cb
 };
 
 export default withTracker((props) => ({
