--- conflicted
+++ resolved
@@ -6,9 +6,6 @@
 import Users from '/imports/api/users';
 import VideoStreams from '/imports/api/video-streams';
 import UserListService from '/imports/ui/components/user-list/service';
-<<<<<<< HEAD
-import getFromUserSettings from '/imports/ui/services/users-settings';
-=======
 import { makeCall } from '/imports/ui/services/api';
 import { notify } from '/imports/ui/services/notification';
 import { monitorVideoConnection } from '/imports/utils/stats';
@@ -19,18 +16,14 @@
 const CAMERA_PROFILES = Meteor.settings.public.kurento.cameraProfiles;
 const MULTIPLE_CAMERAS = Meteor.settings.public.app.enableMultipleCameras;
 const SKIP_VIDEO_PREVIEW = Meteor.settings.public.kurento.skipVideoPreview;
->>>>>>> 9b450ae1
 
 const SFU_URL = Meteor.settings.public.kurento.wsUrl;
 const ROLE_MODERATOR = Meteor.settings.public.user.role_moderator;
-<<<<<<< HEAD
 const ROLE_VIEWER = Meteor.settings.public.user.role_viewer;
+const ENABLE_NETWORK_MONITORING = Meteor.settings.public.networkMonitoring.enableNetworkMonitoring;
 const MIRROR_WEBCAM = Meteor.settings.public.app.mirrorOwnWebcam;
-=======
-const ENABLE_NETWORK_MONITORING = Meteor.settings.public.networkMonitoring.enableNetworkMonitoring;
 
 const TOKEN = '_';
->>>>>>> 9b450ae1
 
 class VideoService {
   constructor() {
@@ -147,20 +140,9 @@
     return devices;
   }
 
-<<<<<<< HEAD
-  getAllWebcamUsers() {
-    const webcamsLocked = this.webcamsLocked();
-    const webcamsOnlyForModerator = this.webcamsOnlyForModerator();
-    const currentUser = Users.findOne({ userId: Auth.userID });
-    const currentUserIsViewer = currentUser.role === ROLE_VIEWER;
-    const sharedWebcam = this.isSharing;
-    const videoStreams = VideoStreams.find({ meetingId: Auth.meetingID },
-      { fields: { userId: 1 } }).fetch();
-=======
   sendUserShareWebcam(cameraId) {
     makeCall('userShareWebcam', cameraId);
   }
->>>>>>> 9b450ae1
 
   sendUserUnshareWebcam(cameraId) {
     makeCall('userUnshareWebcam', cameraId);
@@ -191,14 +173,8 @@
     })).sort(UserListService.sortUsersByName);
   }
 
-<<<<<<< HEAD
-    if ((webcamsOnlyForModerator) && currentUserIsViewer) {
-      users = users.filter(userIsModerator);
-    }
-=======
   getConnectingStream(streams) {
     let connectingStream;
->>>>>>> 9b450ae1
 
     if (this.isConnecting) {
       if (this.deviceId) {
@@ -381,25 +357,6 @@
 
 export default {
   exitVideo: () => videoService.exitVideo(),
-<<<<<<< HEAD
-  exitingVideo: () => videoService.exitingVideo(),
-  exitedVideo: () => videoService.exitedVideo(),
-  webcamsLocked: () => videoService.webcamsLocked(),
-  webcamOnlyModerator: () => videoService.webcamOnlyModerator(),
-  isSharing: () => videoService.isSharing,
-  isConnected: () => videoService.isConnected,
-  isWaitingResponse: () => videoService.isWaitingResponse,
-  joinVideo: () => videoService.joinVideo(),
-  joiningVideo: () => videoService.joiningVideo(),
-  joinedVideo: () => videoService.joinedVideo(),
-  sendUserShareWebcam: stream => videoService.sendUserShareWebcam(stream),
-  sendUserUnshareWebcam: stream => videoService.sendUserUnshareWebcam(stream),
-  mirrorOwnWebcam: user => videoService.mirrorOwnWebcam(user),
-  meetingId: () => videoService.meetingId(),
-  getAllWebcamUsers: () => videoService.getAllWebcamUsers(),
-  sessionToken: () => videoService.sessionToken(),
-  voiceBridge: () => videoService.voiceBridge(),
-=======
   joinVideo: deviceId => videoService.joinVideo(deviceId),
   stopVideo: cameraId => videoService.stopVideo(cameraId),
   getVideoStreams: () => videoService.getVideoStreams(),
@@ -421,7 +378,7 @@
   getUserParameterProfile: () => videoService.getUserParameterProfile(),
   isMultipleCamerasEnabled: () => videoService.isMultipleCamerasEnabled(),
   monitor: conn => videoService.monitor(conn),
+  mirrorOwnWebcam: user => videoService.mirrorOwnWebcam(user),
   onBeforeUnload: () => videoService.onBeforeUnload(),
   notify: message => notify(message, 'error', 'video'),
->>>>>>> 9b450ae1
 };