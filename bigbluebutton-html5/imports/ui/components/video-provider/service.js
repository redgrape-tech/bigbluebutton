--- conflicted
+++ resolved
@@ -530,36 +530,11 @@
   }
 
   getGridUsers(users, streams) {
-<<<<<<< HEAD
-    const pageSize = this.getMyPageSize();
+    const isGridEnabled = this.isGridEnabled();
     const gridSize = this.getGridSize();
 
-    const isPaginationDisabled = !this.isPaginationEnabled() || pageSize === 0;
-
-    const isGridEnabled = this.isGridEnabled();
     let gridUsers = [];
 
-    if (isPaginationDisabled) {
-      if (isGridEnabled) {
-        const streamUsers = streams.map((stream) => stream.userId);
-
-        gridUsers = users.filter(
-          (user) => !user.loggedOut && !user.left && !streamUsers.includes(user.userId),
-        ).map((user) => ({
-          isGridItem: true,
-          ...user,
-        })).slice(0, gridSize - streams.length);
-      }
-
-      return gridUsers;
-    }
-    const paginatedStreams = this.getVideoPage(streams, pageSize);
-
-=======
-    const isGridEnabled = this.isGridEnabled();
-    let gridUsers = [];
-
->>>>>>> 1c950f44
     if (isGridEnabled) {
       const streamUsers = streams.map((stream) => stream.userId);
 
@@ -568,7 +543,7 @@
       ).map((user) => ({
         isGridItem: true,
         ...user,
-      })).slice(0, gridSize - paginatedStreams.length);
+      })).slice(0, gridSize - streams.length);
     }
     return gridUsers;
   }
