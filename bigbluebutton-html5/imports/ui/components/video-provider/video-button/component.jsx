--- conflicted
+++ resolved
@@ -42,21 +42,13 @@
 }) => (
   <Button
     label={isDisabled
-<<<<<<< HEAD
       ? intl.formatMessage(intlMessages.videoLocked)
-=======
-      ? intl.formatMessage(intlMessages.videoDisabled)
->>>>>>> 365dc136
       : (isSharingVideo
         ? intl.formatMessage(intlMessages.leaveVideo)
         : intl.formatMessage(intlMessages.joinVideo)
       )
       }
-<<<<<<< HEAD
-    className={cx(styles.button, isSharingVideo || styles.ghostButton)}
-=======
     className={cx(styles.button, isSharingVideo || styles.btn)}
->>>>>>> 365dc136
     onClick={isSharingVideo ? handleCloseVideo : handleJoinVideo}
     hideLabel
     aria-label={intl.formatMessage(intlMessages.videoButtonDesc)}
@@ -68,9 +60,6 @@
     disabled={isDisabled}
   />
 );
-<<<<<<< HEAD
-=======
 
->>>>>>> 365dc136
 JoinVideoButton.propTypes = propTypes;
 export default injectIntl(JoinVideoButton);