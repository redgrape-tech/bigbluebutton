import React, { memo, useState } from 'react';
import PropTypes from 'prop-types';
import ButtonEmoji from '/imports/ui/components/common/button/button-emoji/ButtonEmoji';
import VideoService from '../service';
import { defineMessages, injectIntl } from 'react-intl';
import Styled from './styles';
import { validIOSVersion } from '/imports/ui/components/app/service';
import deviceInfo from '/imports/utils/deviceInfo';
import { debounce } from 'radash';
import BBBMenu from '/imports/ui/components/common/menu/component';
import { isVirtualBackgroundsEnabled } from '/imports/ui/services/features';
import Button from '/imports/ui/components/common/button/component';
import VideoPreviewContainer from '/imports/ui/components/video-preview/container';

const ENABLE_WEBCAM_SELECTOR_BUTTON = Meteor.settings.public.app.enableWebcamSelectorButton;
const ENABLE_CAMERA_BRIGHTNESS = Meteor.settings.public.app.enableCameraBrightness;

const intlMessages = defineMessages({
  videoSettings: {
    id: 'app.video.videoSettings',
    description: 'Open video settings',
  },
  visualEffects: {
    id: 'app.video.visualEffects',
    description: 'Visual effects label',
  },
  joinVideo: {
    id: 'app.video.joinVideo',
    description: 'Join video button label',
  },
  leaveVideo: {
    id: 'app.video.leaveVideo',
    description: 'Leave video button label',
  },
  advancedVideo: {
    id: 'app.video.advancedVideo',
    description: 'Open advanced video label',
  },
  videoLocked: {
    id: 'app.video.videoLocked',
    description: 'video disabled label',
  },
  videoConnecting: {
    id: 'app.video.connecting',
    description: 'video connecting label',
  },
  camCapReached: {
    id: 'app.video.meetingCamCapReached',
    description: 'meeting camera cap label',
  },
  meteorDisconnected: {
    id: 'app.video.clientDisconnected',
    description: 'Meteor disconnected label',
  },
  iOSWarning: {
    id: 'app.iOSWarning.label',
    description: 'message indicating to upgrade ios version',
  },
});

const JOIN_VIDEO_DELAY_MILLISECONDS = 500;

const propTypes = {
  intl: PropTypes.object.isRequired,
  hasVideoStream: PropTypes.bool.isRequired,
  status: PropTypes.string.isRequired,
};

const JoinVideoButton = ({
  intl,
  hasVideoStream,
  status,
  disableReason,
}) => {
  const { isMobile } = deviceInfo;
  const isMobileSharingCamera = hasVideoStream && isMobile;
  const isDesktopSharingCamera = hasVideoStream && !isMobile;
  const shouldEnableWebcamSelectorButton = ENABLE_WEBCAM_SELECTOR_BUTTON
    && isDesktopSharingCamera;
  const shouldEnableWebcamVisualEffectsButton =
    (isVirtualBackgroundsEnabled() || ENABLE_CAMERA_BRIGHTNESS)
    && hasVideoStream
    && !isMobile;
  const exitVideo = () => isDesktopSharingCamera && (!VideoService.isMultipleCamerasEnabled()
    || shouldEnableWebcamSelectorButton);

<<<<<<< HEAD
  const [propsToPassModal, setPropsToPassModal] = useState({});
  const [forceOpen, setForceOpen] = useState(false);
  const [isVideoPreviewModalOpen, setVideoPreviewModalIsOpen] = useState(false);

  const handleOnClick = debounce(() => {
=======
  const handleOnClick = debounce({ delay: JOIN_VIDEO_DELAY_MILLISECONDS }, () => {
>>>>>>> 3f062541
    if (!validIOSVersion()) {
      return VideoService.notify(intl.formatMessage(intlMessages.iOSWarning));
    }

    switch (status) {
      case 'videoConnecting':
        VideoService.stopVideo();
        break;
      case 'connected':
      default:
        if (exitVideo()) {
          VideoService.exitVideo();
        } else {
          setForceOpen(isMobileSharingCamera);
          setVideoPreviewModalIsOpen(true);
        }
    }
  });

  const handleOpenAdvancedOptions = (callback) => {
    if (callback) callback();
    setForceOpen(isDesktopSharingCamera);
    setVideoPreviewModalIsOpen(true);
  };

  const getMessageFromStatus = () => {
    let statusMessage = status;
    if (status !== 'videoConnecting') {
      statusMessage = exitVideo() ? 'leaveVideo' : 'joinVideo';
    }
    return statusMessage;
  };

  const label = disableReason
    ? intl.formatMessage(intlMessages[disableReason])
    : intl.formatMessage(intlMessages[getMessageFromStatus()]);

  const isSharing = hasVideoStream || status === 'videoConnecting';

  const renderUserActions = () => {
    const actions = [];

    if (shouldEnableWebcamSelectorButton) {
      actions.push(
        {
          key: 'advancedVideo',
          label: intl.formatMessage(intlMessages.advancedVideo),
          onClick: () => handleOpenAdvancedOptions(),
          dataTest: 'advancedVideoSettingsButton',
        },
      );
    }

    if (shouldEnableWebcamVisualEffectsButton) {
      actions.push(
        {
          key: 'virtualBgSelection',
          label: intl.formatMessage(intlMessages.visualEffects),
          onClick: () => handleOpenAdvancedOptions(() => setPropsToPassModal({ isVisualEffects: true })),
        },
      );
    }

    if (actions.length === 0) return null;
    const customStyles = { top: '-3.6rem' };

    return (
      <BBBMenu
        customStyles={!isMobile ? customStyles : null}
        trigger={(
          <ButtonEmoji
            emoji="device_list_selector"
            data-test="videoDropdownMenu"
            hideLabel
            label={intl.formatMessage(intlMessages.videoSettings)}
            rotate
            tabIndex={0}
          />
        )}
        actions={actions}
        opts={{
          id: "video-dropdown-menu",
          keepMounted: true,
          transitionDuration: 0,
          elevation: 3,
          getContentAnchorEl: null,
          fullwidth: "true",
          anchorOrigin: { vertical: 'top', horizontal: 'center' },
          transformOrigin: { vertical: 'top', horizontal: 'center'},
      }}
      />
    );
  }

  return (
    <>
      <Styled.OffsetBottom>
        <Button
          label={label}
          data-test={hasVideoStream ? 'leaveVideo' : 'joinVideo'}
          onClick={handleOnClick}
          hideLabel
          color={isSharing ? 'primary' : 'default'}
          icon={isSharing ? 'video' : 'video_off'}
          ghost={!isSharing}
          size="lg"
          circle
          disabled={!!disableReason}
        />
        {renderUserActions()}
      </Styled.OffsetBottom>
      {isVideoPreviewModalOpen ? <VideoPreviewContainer 
        {...{
          callbackToClose: () => {
            setPropsToPassModal({});
            setForceOpen(false);
          }, 
          forceOpen,
          priority: "low",
          setIsOpen: setVideoPreviewModalIsOpen,
          isOpen: isVideoPreviewModalOpen
        }}
        {...propsToPassModal}
      /> : null}
    </>
  );
};

JoinVideoButton.propTypes = propTypes;

export default injectIntl(memo(JoinVideoButton));<|MERGE_RESOLUTION|>--- conflicted
+++ resolved
@@ -84,15 +84,11 @@
   const exitVideo = () => isDesktopSharingCamera && (!VideoService.isMultipleCamerasEnabled()
     || shouldEnableWebcamSelectorButton);
 
-<<<<<<< HEAD
   const [propsToPassModal, setPropsToPassModal] = useState({});
   const [forceOpen, setForceOpen] = useState(false);
   const [isVideoPreviewModalOpen, setVideoPreviewModalIsOpen] = useState(false);
 
-  const handleOnClick = debounce(() => {
-=======
   const handleOnClick = debounce({ delay: JOIN_VIDEO_DELAY_MILLISECONDS }, () => {
->>>>>>> 3f062541
     if (!validIOSVersion()) {
       return VideoService.notify(intl.formatMessage(intlMessages.iOSWarning));
     }
