--- conflicted
+++ resolved
@@ -119,7 +119,6 @@
 
   const isSharing = hasVideoStream || status === 'videoConnecting';
 
-<<<<<<< HEAD
   const renderUserActions = () => {
     const actions = [];
 
@@ -152,20 +151,10 @@
             emoji="device_list_selector"
             hideLabel
             label={intl.formatMessage(intlMessages.videoSettings)}
+            rotate
           />
         )}
         actions={actions}
-=======
-  const renderEmojiButton = () => (
-    shouldEnableWebcamSelectorButton
-      && (
-      <ButtonEmoji
-        onClick={handleOpenAdvancedOptions}
-        emoji="device_list_selector"
-        hideLabel
-        label={intl.formatMessage(intlMessages.advancedVideo)}
-        rotate
->>>>>>> 933c8380
       />
     );
   }
