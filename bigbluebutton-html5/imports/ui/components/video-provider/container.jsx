import React from 'react';
import { withTracker } from 'meteor/react-meteor-data';
import VideoProvider from './component';
import VideoService from './service';
import { withLayoutContext } from '/imports/ui/components/layout/context';

const VideoProviderContainer = ({ children, ...props }) => {
  const { streams } = props;
  return (!streams.length ? null : <VideoProvider {...props}>{children}</VideoProvider>);
};

<<<<<<< HEAD
export default withTracker(props => ({
  swapLayout: props.swapLayout,
  streams: VideoService.getVideoStreams(),
  isUserLocked: VideoService.isUserLocked(),
}))(withLayoutContext(VideoProviderContainer));
=======
export default withTracker(props => {
  // getVideoStreams returns a dictionary consisting of:
  // {
  //  streams: array of mapped streams
  //  totalNumberOfStreams: total number of shared streams in the server
  // }
  const {
    streams,
    totalNumberOfStreams
  } = VideoService.getVideoStreams();

  return {
    swapLayout: props.swapLayout,
    streams,
    totalNumberOfStreams,
    isUserLocked: VideoService.isUserLocked(),
    currentVideoPageIndex: VideoService.getCurrentVideoPageIndex(),
  };
})(VideoProviderContainer);
>>>>>>> 1bb70a62
<|MERGE_RESOLUTION|>--- conflicted
+++ resolved
@@ -9,13 +9,6 @@
   return (!streams.length ? null : <VideoProvider {...props}>{children}</VideoProvider>);
 };
 
-<<<<<<< HEAD
-export default withTracker(props => ({
-  swapLayout: props.swapLayout,
-  streams: VideoService.getVideoStreams(),
-  isUserLocked: VideoService.isUserLocked(),
-}))(withLayoutContext(VideoProviderContainer));
-=======
 export default withTracker(props => {
   // getVideoStreams returns a dictionary consisting of:
   // {
@@ -34,5 +27,4 @@
     isUserLocked: VideoService.isUserLocked(),
     currentVideoPageIndex: VideoService.getCurrentVideoPageIndex(),
   };
-})(VideoProviderContainer);
->>>>>>> 1bb70a62
+})( withLayoutContext(VideoProviderContainer));