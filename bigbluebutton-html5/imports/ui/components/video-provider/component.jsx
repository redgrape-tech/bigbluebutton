import React, { Component } from 'react';
import PropTypes from 'prop-types';
import ReconnectingWebSocket from 'reconnecting-websocket';
import VideoService from './service';
import VideoList from './video-list/component';
import { defineMessages, injectIntl } from 'react-intl';
import {
  fetchWebRTCMappedStunTurnServers,
  getMappedFallbackStun,
} from '/imports/utils/fetchStunTurnServers';
import { tryGenerateIceCandidates } from '/imports/utils/safari-webrtc';
import logger from '/imports/startup/client/logger';

const CAMERA_SHARE_FAILED_WAIT_TIME = 15000;
const MAX_CAMERA_SHARE_FAILED_WAIT_TIME = 60000;
const PING_INTERVAL = 15000;

const intlClientErrors = defineMessages({
  permissionError: {
    id: 'app.video.permissionError',
    description: 'Webcam permission error',
  },
  iceConnectionStateError: {
    id: 'app.video.iceConnectionStateError',
    description: 'Ice connection state failed',
  },
  mediaFlowTimeout: {
    id: 'app.video.mediaFlowTimeout1020',
    description: 'Media flow timeout',
  },
});

const intlSFUErrors = defineMessages({
  2000: {
    id: 'app.sfu.mediaServerConnectionError2000',
    description: 'SFU connection to the media server',
  },
  2001: {
    id: 'app.sfu.mediaServerOffline2001',
    description: 'SFU is offline',
  },
  2002: {
    id: 'app.sfu.mediaServerNoResources2002',
    description: 'Media server lacks disk, CPU or FDs',
  },
  2003: {
    id: 'app.sfu.mediaServerRequestTimeout2003',
    description: 'Media requests timeout due to lack of resources',
  },
  2021: {
    id: 'app.sfu.serverIceGatheringFailed2021',
    description: 'Server cannot enact ICE gathering',
  },
  2022: {
    id: 'app.sfu.serverIceStateFailed2022',
    description: 'Server endpoint transitioned to a FAILED ICE state',
  },
  2200: {
    id: 'app.sfu.mediaGenericError2200',
    description: 'SFU component generated a generic error',
  },
  2202: {
    id: 'app.sfu.invalidSdp2202',
    description: 'Client provided an invalid SDP',
  },
  2203: {
    id: 'app.sfu.noAvailableCodec2203',
    description: 'Server has no available codec for the client',
  },
});

const propTypes = {
  streams: PropTypes.arrayOf(Array).isRequired,
  intl: PropTypes.objectOf(Object).isRequired,
  isUserLocked: PropTypes.bool.isRequired,
  swapLayout: PropTypes.bool.isRequired,
};

class VideoProvider extends Component {
  static onBeforeUnload() {
    VideoService.onBeforeUnload();
  }

  constructor(props) {
    super(props);

    this.state = {
      socketOpen: false,
    };

    this.info = VideoService.getInfo();

    // Set a valid bbb-webrtc-sfu application server socket in the settings
    this.ws = new ReconnectingWebSocket(VideoService.getAuthenticatedURL());
    this.wsQueue = [];

    this.restartTimeout = {};
    this.restartTimer = {};
    this.webRtcPeers = {};
    this.outboundIceQueues = {};
    this.videoTags = {};

    this.createVideoTag = this.createVideoTag.bind(this);
    this.onWsOpen = this.onWsOpen.bind(this);
    this.onWsClose = this.onWsClose.bind(this);
    this.onWsMessage = this.onWsMessage.bind(this);

    this.updateStreams = this.updateStreams.bind(this);
  }

  componentDidMount() {
    this.ws.onopen = this.onWsOpen;
    this.ws.onclose = this.onWsClose;

    window.addEventListener('online', this.openWs);
    window.addEventListener('offline', this.onWsClose);

    this.ws.onmessage = this.onWsMessage;

    window.addEventListener('beforeunload', VideoProvider.onBeforeUnload);
  }

  componentDidUpdate(prevProps) {
    const { isUserLocked, streams } = this.props;

    this.updateStreams(streams);

    if (!prevProps.isUserLocked && isUserLocked) VideoService.lockUser();
  }

  componentWillUnmount() {
    this.ws.onmessage = null;
    this.ws.onopen = null;
    this.ws.onclose = null;

    window.removeEventListener('online', this.openWs);
    window.removeEventListener('offline', this.onWsClose);

    window.removeEventListener('beforeunload', VideoProvider.onBeforeUnload);

    VideoService.exitVideo();

    Object.keys(this.webRtcPeers).forEach((cameraId) => {
      this.stopWebRTCPeer(cameraId);
    });

    // Close websocket connection to prevent multiple reconnects from happening
    this.ws.close();
  }

  onWsMessage(message) {
    const parsedMessage = JSON.parse(message.data);

    if (parsedMessage.id === 'pong') return;

    switch (parsedMessage.id) {
      case 'startResponse':
        this.startResponse(parsedMessage);
        break;

      case 'playStart':
        this.handlePlayStart(parsedMessage);
        break;

      case 'playStop':
        this.handlePlayStop(parsedMessage);
        break;

      case 'iceCandidate':
        this.handleIceCandidate(parsedMessage);
        break;

      case 'pong':
        break;

      case 'error':
      default:
        this.handleSFUError(parsedMessage);
        break;
    }
  }

  onWsClose() {
    logger.debug({
      logCode: 'video_provider_onwsclose',
    }, 'Multiple video provider websocket connection closed.');

    clearInterval(this.pingInterval);

    VideoService.exitVideo();

    this.setState({ socketOpen: false });
  }

  onWsOpen() {
    logger.debug({
      logCode: 'video_provider_onwsopen',
    }, 'Multiple video provider websocket connection opened.');

    // Resend queued messages that happened when socket was not connected
    while (this.wsQueue.length > 0) {
      this.sendMessage(this.wsQueue.pop());
    }

    this.pingInterval = setInterval(this.ping.bind(this), PING_INTERVAL);

    this.setState({ socketOpen: true });
  }

  setReconnectionTimeout(cameraId, isLocal) {
    const peer = this.webRtcPeers[cameraId];
    const peerHasStarted = peer && peer.started === true;
    const shouldSetReconnectionTimeout = !this.restartTimeout[cameraId] && !peerHasStarted;

    if (shouldSetReconnectionTimeout) {
      const newReconnectTimer = this.restartTimer[cameraId] || CAMERA_SHARE_FAILED_WAIT_TIME;
      this.restartTimer[cameraId] = newReconnectTimer;

      logger.info({
        logCode: 'video_provider_setup_reconnect',
        extraInfo: {
          cameraId,
          reconnectTimer: newReconnectTimer,
        },
      }, `Camera has a new reconnect timer of ${newReconnectTimer} ms for ${cameraId}`);

      this.restartTimeout[cameraId] = setTimeout(
        this._getWebRTCStartTimeout(cameraId, isLocal),
        this.restartTimer[cameraId],
      );
    }
  }

  updateStreams(streams) {
    const streamsCameraIds = streams.map(s => s.cameraId);
    const streamsConnected = Object.keys(this.webRtcPeers);

<<<<<<< HEAD
    const streamsToConnect = streamsCameraIds.filter(
      cameraId => !streamsConnected.includes(cameraId),
    );

    const streamsToDisconnect = streamsConnected.filter(
      cameraId => !streamsCameraIds.includes(cameraId),
    );
=======
    const streamsToConnect = streamsCameraIds.filter(cameraId => !streamsConnected.includes(cameraId));

    const streamsToDisconnect = streamsConnected.filter(cameraId => !streamsCameraIds.includes(cameraId));
>>>>>>> 4321b4c9

    streamsToConnect.forEach((cameraId) => {
      const isLocal = VideoService.isLocalStream(cameraId);
      this.createWebRTCPeer(cameraId, isLocal);
    });

    streamsToDisconnect.forEach(cameraId => this.stopWebRTCPeer(cameraId));
  }

  ping() {
    const message = { id: 'ping' };
    this.sendMessage(message);
  }

  sendMessage(message) {
    const { ws } = this;

    if (this.connectedToMediaServer()) {
      const jsonMessage = JSON.stringify(message);
      ws.send(jsonMessage, (error) => {
        if (error) {
          logger.error({
            logCode: 'video_provider_ws_send_error',
            extraInfo: {
              sfuRequest: message,
              error,
            },
          }, `WebSocket failed when sending request to SFU due to ${error.message}`);
        }
      });
    } else if (message.id !== 'stop') {
      // No need to queue video stop messages
      this.wsQueue.push(message);
    }
  }

  connectedToMediaServer() {
    return this.ws.readyState === WebSocket.OPEN;
  }

  processOutboundIceQueue(peer, role, cameraId) {
    const queue = this.outboundIceQueues[cameraId];
    while (queue && queue.length) {
      const candidate = queue.shift();
      this.sendIceCandidateToSFU(peer, role, candidate, cameraId);
    }
  }

  startResponse(message) {
    const { cameraId, role } = message;
    const peer = this.webRtcPeers[cameraId];

    logger.info({
      logCode: 'video_provider_start_response_success',
      extraInfo: {
        cameraId,
        sfuResponse: message,
      },
    }, `Camera start request was accepted by SFU, processing response for ${cameraId}`);

    if (peer) {
      peer.processAnswer(message.sdpAnswer, (error) => {
        if (error) {
          logger.error({
            logCode: 'video_provider_peerconnection_processanswer_error',
            extraInfo: {
              cameraId,
              error,
            },
          }, `Processing SDP answer from SFU for ${cameraId} failed due to ${error.message}`);

          return;
        }

        peer.didSDPAnswered = true;
        this.processOutboundIceQueue(peer, role, cameraId);
        VideoService.processInboundIceQueue(peer, cameraId);
      });
    } else {
      logger.warn({
        logCode: 'video_provider_startresponse_no_peer',
      }, `SFU start response for ${cameraId} arrived after the peer was discarded, ignore it.`);
    }
  }

  handleIceCandidate(message) {
    const { cameraId, candidate } = message;
    const peer = this.webRtcPeers[cameraId];

    logger.debug({
      logCode: 'video_provider_ice_candidate_received',
      extraInfo: {
        candidate,
      },
    }, `video-provider received candidate for ${cameraId}: ${JSON.stringify(candidate)}`);

    if (peer) {
      if (peer.didSDPAnswered) {
        VideoService.addCandidateToPeer(peer, candidate, cameraId);
      } else {
        // ICE candidates are queued until a SDP answer has been processed.
        // This was done due to a long term iOS/Safari quirk where it'd
        // fail if candidates were added before the offer/answer cycle was completed.
        // Dunno if that still happens, but it works even if it slows the ICE checks
        // a bit  - prlanzarin july 2019
        if (peer.inboundIceQueue == null) {
          peer.inboundIceQueue = [];
        }
        peer.inboundIceQueue.push(candidate);
      }
    } else {
      logger.warn({
        logCode: 'video_provider_addicecandidate_no_peer',
      }, `SFU ICE candidate for ${cameraId} arrived after the peer was discarded, ignore it.`);
    }
  }

  stopWebRTCPeer(cameraId, restarting = false) {
    const isLocal = VideoService.isLocalStream(cameraId);

    // in this case, 'closed' state is not caused by an error;
    // we stop listening to prevent this from being treated as an error
    const peer = this.webRtcPeers[cameraId];
    if (peer && peer.peerConnection) {
      const conn = peer.peerConnection;
      conn.oniceconnectionstatechange = null;
    }

    if (isLocal) {
      VideoService.stopVideo(cameraId);
    }

    const role = VideoService.getRole(isLocal);

    logger.info({
      logCode: 'video_provider_stopping_webcam_sfu',
    }, `Sending stop request to SFU. Camera: ${cameraId}, role ${role} and flag restarting ${restarting}`);
    this.sendMessage({
      id: 'stop',
      type: 'video',
      cameraId,
      role,
    });

    // Clear the shared camera media flow timeout and current reconnect period
    // when destroying it if the peer won't restart
    if (!restarting) {
      if (this.restartTimeout[cameraId]) {
        clearTimeout(this.restartTimeout[cameraId]);
        delete this.restartTimeout[cameraId];
      }

      if (this.restartTimer[cameraId]) {
        delete this.restartTimer[cameraId];
      }
    }

    this.destroyWebRTCPeer(cameraId);
  }

  destroyWebRTCPeer(cameraId) {
    const peer = this.webRtcPeers[cameraId];
    if (peer) {
      logger.info({
        logCode: 'video_provider_destroywebrtcpeer',
      }, `Disposing WebRTC peer ${cameraId}`);
      if (typeof peer.dispose === 'function') {
        peer.dispose();
      }
      delete this.outboundIceQueues[cameraId];
      delete this.webRtcPeers[cameraId];
    } else {
      logger.warn({
        logCode: 'video_provider_destroywebrtcpeer_no_peer',
      }, `Peer ${cameraId} was already disposed (glare), ignore it.`);
    }
  }

  async createWebRTCPeer(cameraId, isLocal) {
    let iceServers = [];

    // Check if the peer is already being processed
    if (this.webRtcPeers[cameraId]) {
      return;
    }

    this.webRtcPeers[cameraId] = {};

    // WebRTC restrictions may need a capture device permission to release
    // useful ICE candidates on recvonly/no-gUM peers
    if (!isLocal) {
      try {
        await tryGenerateIceCandidates();
      } catch (error) {
        logger.error({
          logCode: 'video_provider_no_valid_candidate_gum_failure',
          extraInfo: {
            errorName: error.name,
            errorMessage: error.message,
          },
        }, `Forced gUM to release additional ICE candidates failed due to ${error.name}.`);
      }
    }

    try {
      iceServers = await fetchWebRTCMappedStunTurnServers(this.info.sessionToken);
    } catch (error) {
      logger.error({
        logCode: 'video_provider_fetchstunturninfo_error',
        extraInfo: {
          errorCode: error.code,
          errorMessage: error.message,
        },
      }, 'video-provider failed to fetch STUN/TURN info, using default');
      // Use fallback STUN server
      iceServers = getMappedFallbackStun();
    } finally {
      const { constraints, bitrate, id: profileId } = VideoService.getCameraProfile();
      this.outboundIceQueues[cameraId] = [];
      const peerOptions = {
        mediaConstraints: {
          audio: false,
          video: constraints,
        },
        onicecandidate: this._getOnIceCandidateCallback(cameraId, isLocal),
      };

      if (iceServers.length > 0) {
        peerOptions.configuration = {};
        peerOptions.configuration.iceServers = iceServers;
      }

      let WebRtcPeerObj;
      if (isLocal) {
        WebRtcPeerObj = window.kurentoUtils.WebRtcPeer.WebRtcPeerSendonly;
      } else {
        WebRtcPeerObj = window.kurentoUtils.WebRtcPeer.WebRtcPeerRecvonly;
      }

      this.webRtcPeers[cameraId] = new WebRtcPeerObj(peerOptions, (error) => {
        const peer = this.webRtcPeers[cameraId];

        peer.started = false;
        peer.attached = false;
        peer.didSDPAnswered = false;
        if (peer.inboundIceQueue == null) {
          peer.inboundIceQueue = [];
        }

        if (error) {
          return this._onWebRTCError(error, cameraId, isLocal);
        }

        peer.generateOffer((errorGenOffer, offerSdp) => {
          if (errorGenOffer) {
            return this._onWebRTCError(errorGenOffer, cameraId, isLocal);
          }

          const message = {
            id: 'start',
            type: 'video',
            cameraId,
            role: VideoService.getRole(isLocal),
            sdpOffer: offerSdp,
            meetingId: this.info.meetingId,
            voiceBridge: this.info.voiceBridge,
            userId: this.info.userId,
            userName: this.info.userName,
            bitrate,
          };

          logger.info({
            logCode: 'video_provider_sfu_request_start_camera',
            extraInfo: {
              sfuRequest: message,
              cameraProfile: profileId,
            },
          }, `Camera offer generated. Sending start request to SFU for ${cameraId}`);

          this.sendMessage(message);

          return false;
        });
        return false;
      });

      const peer = this.webRtcPeers[cameraId];
      if (peer && peer.peerConnection) {
        const conn = peer.peerConnection;
        conn.oniceconnectionstatechange = this
          ._getOnIceConnectionStateChangeCallback(cameraId, isLocal);
        VideoService.monitor(conn);
      }
    }
  }

  _getWebRTCStartTimeout(cameraId, isLocal) {
    const { intl } = this.props;

    return () => {
      // Peer that timed out is a sharer/publisher
      if (isLocal) {
        logger.error({
          logCode: 'video_provider_camera_share_timeout',
          extraInfo: { cameraId },
        }, `Camera SHARER has not succeeded in ${CAMERA_SHARE_FAILED_WAIT_TIME} for ${cameraId}`);

        VideoService.notify(intl.formatMessage(intlClientErrors.mediaFlowTimeout));
        this.stopWebRTCPeer(cameraId);
      } else {
        // Create new reconnect interval time
        const oldReconnectTimer = this.restartTimer[cameraId];
        const newReconnectTimer = Math.min(
          2 * oldReconnectTimer,
          MAX_CAMERA_SHARE_FAILED_WAIT_TIME,
        );
        this.restartTimer[cameraId] = newReconnectTimer;

        // Clear the current reconnect interval so it can be re-set in createWebRTCPeer
        if (this.restartTimeout[cameraId]) {
          delete this.restartTimeout[cameraId];
        }

        // Peer that timed out is a subscriber/viewer
        // Subscribers try to reconnect according to their timers if media could
        // not reach the server. That's why we pass the restarting flag as true
        // to the stop procedure as to not destroy the timers
        logger.error({
          logCode: 'video_provider_camera_view_timeout',
          extraInfo: {
            cameraId,
            oldReconnectTimer,
            newReconnectTimer,
          },
        }, `Camera VIEWER has not succeeded in ${oldReconnectTimer} for ${cameraId}. Reconnecting.`);

        this.stopWebRTCPeer(cameraId, true);
        this.createWebRTCPeer(cameraId, isLocal);
      }
    };
  }

  _onWebRTCError(error, cameraId, isLocal) {
    const { intl } = this.props;

    // 2001 means MEDIA_SERVER_OFFLINE. It's a server-wide error.
    // We only display it to a sharer/publisher instance to avoid popping up
    // redundant toasts.
    // If the client only has viewer instances, the WS will close unexpectedly
    // and an error will be shown there for them.
    if (error === 2001 && !isLocal) {
      return;
    }

    const errorMessage = intlClientErrors[error.name]
      || intlSFUErrors[error] || intlClientErrors.permissionError;
    // Only display WebRTC negotiation error toasts to sharers. The viewer streams
    // will try to autoreconnect silently, but the error will log nonetheless
    if (isLocal) {
      VideoService.notify(intl.formatMessage(errorMessage));
    } else {
      // If it's a viewer, set the reconnection timeout. There's a good chance
      // no local candidate was generated and it wasn't set.
      this.setReconnectionTimeout(cameraId, isLocal);
    }

    // shareWebcam as the second argument means it will only try to reconnect if
    // it's a viewer instance (see stopWebRTCPeer restarting argument)
    this.stopWebRTCPeer(cameraId, !isLocal);

    logger.error({
      logCode: 'video_provider_webrtc_peer_error',
      extraInfo: {
        cameraId,
        normalizedError: errorMessage,
        error,
      },
    }, `Camera peer creation failed for ${cameraId} due to ${error.message}`);
  }

<<<<<<< HEAD
=======
  setReconnectionTimeout(cameraId, isLocal) {
    const peer = this.webRtcPeers[cameraId];
    const peerHasStarted = peer && peer.started === true;
    const shouldSetReconnectionTimeout = !this.restartTimeout[cameraId] && !peerHasStarted;

    if (shouldSetReconnectionTimeout) {
      const newReconnectTimer = this.restartTimer[cameraId] || CAMERA_SHARE_FAILED_WAIT_TIME;
      this.restartTimer[cameraId] = newReconnectTimer;

      logger.info({
        logCode: 'video_provider_setup_reconnect',
        extraInfo: {
          cameraId,
          reconnectTimer: newReconnectTimer,
        },
      }, `Camera has a new reconnect timer of ${newReconnectTimer} ms for ${cameraId}`);

      this.restartTimeout[cameraId] = setTimeout(
        this._getWebRTCStartTimeout(cameraId, isLocal),
        this.restartTimer[cameraId],
      );
    }
  }

>>>>>>> 4321b4c9
  _getOnIceCandidateCallback(cameraId, isLocal) {
    return (candidate) => {
      const peer = this.webRtcPeers[cameraId];
      const role = VideoService.getRole(isLocal);
      // Setup a timeout only when the first candidate is generated and if the peer wasn't
      // marked as started already (which is done on handlePlayStart after
      // it was verified that media could circle through the server)
      this.setReconnectionTimeout(cameraId, isLocal);

      if (peer && !peer.didSDPAnswered) {
        logger.debug({
          logCode: 'video_provider_client_candidate',
          extraInfo: { candidate },
        }, `video-provider client-side candidate queued for ${cameraId}`);
        this.outboundIceQueues[cameraId].push(candidate);
        return;
      }

      this.sendIceCandidateToSFU(peer, role, candidate, cameraId);
    };
  }

  sendIceCandidateToSFU(peer, role, candidate, cameraId) {
    logger.debug({
      logCode: 'video_provider_client_candidate',
      extraInfo: { candidate },
    }, `video-provider client-side candidate generated for ${cameraId}: ${JSON.stringify(candidate)}`);
    const message = {
      type: 'video',
      role,
      id: 'onIceCandidate',
      candidate,
      cameraId,
    };
    this.sendMessage(message);
  }

  _getOnIceConnectionStateChangeCallback(cameraId, isLocal) {
    const { intl } = this.props;
    const peer = this.webRtcPeers[cameraId];
    if (peer && peer.peerConnection) {
      const conn = peer.peerConnection;
      const { iceConnectionState } = conn;

      return () => {
        if (iceConnectionState === 'failed' || iceConnectionState === 'closed') {
          // prevent the same error from being detected multiple times
          conn.oniceconnectionstatechange = null;
          logger.error({
            logCode: 'video_provider_ice_connection_failed_state',
            extraInfo: {
              cameraId,
              iceConnectionState,
            },
          }, `ICE connection state transitioned to ${iceConnectionState} for ${cameraId}`);

          this.stopWebRTCPeer(cameraId);
          VideoService.notify(intl.formatMessage(intlClientErrors.iceConnectionStateError));
        }
      };
    }
    return () => {
      logger.error({
        logCode: 'video_provider_ice_connection_failed_state',
        extraInfo: {
          cameraId,
          iceConnectionState: undefined,
        },
      }, `Missing peer at ICE connection state transition for ${cameraId}`);

      // isLocal as the second argument means it will only try to reconnect if
      // it's a viewer instance (see stopWebRTCPeer restarting argument)
      this.stopWebRTCPeer(cameraId, !isLocal);
      VideoService.notify(intl.formatMessage(intlClientErrors.iceConnectionStateError));
    };
  }

  attachVideoStream(cameraId) {
    const video = this.videoTags[cameraId];
    if (video == null) {
      logger.warn({
        logCode: 'video_provider_delay_attach_video_stream',
        extraInfo: { cameraId },
      }, `Will attach stream later because camera has not started yet for ${cameraId}`);
      return;
    }

    if (video.srcObject) {
      delete this.videoTags[cameraId];
      return; // Skip if the stream is already attached
    }

    const isLocal = VideoService.isLocalStream(cameraId);
    const peer = this.webRtcPeers[cameraId];

    const attachVideoStreamHelper = () => {
      const stream = isLocal ? peer.getLocalStream() : peer.getRemoteStream();
      video.pause();
      video.srcObject = stream;
      video.load();

      peer.attached = true;
      delete this.videoTags[cameraId];
    };


    // If peer has started playing attach to tag, otherwise wait a while
    if (peer) {
      if (peer.started) {
        attachVideoStreamHelper();
      }

      // So we can start it later when we get a playStart
      // or if we need to do a restart timeout
      peer.videoTag = video;
    }
  }

  createVideoTag(cameraId, video) {
    const peer = this.webRtcPeers[cameraId];
    this.videoTags[cameraId] = video;

    if (peer) {
      this.attachVideoStream(cameraId);
    }
  }

  handlePlayStop(message) {
    const { cameraId } = message;

    logger.info({
      logCode: 'video_provider_handle_play_stop',
      extraInfo: {
        cameraId,
        sfuRequest: message,
      },
    }, `Received request from SFU to stop camera ${cameraId}`);
    this.stopWebRTCPeer(cameraId, false);
  }

  handlePlayStart(message) {
    const { cameraId } = message;
    const peer = this.webRtcPeers[cameraId];

    if (peer) {
      logger.info({
        logCode: 'video_provider_handle_play_start_flowing',
        extraInfo: {
          cameraId,
          sfuResponse: message,
        },
      }, `SFU says that media is flowing for camera ${cameraId}`);

      peer.started = true;

      // Clear camera shared timeout when camera succesfully starts
      clearTimeout(this.restartTimeout[cameraId]);
      delete this.restartTimeout[cameraId];
      delete this.restartTimer[cameraId];

      if (!peer.attached) {
        this.attachVideoStream(cameraId);
      }

      VideoService.playStart(cameraId);
    } else {
      logger.warn({ logCode: 'video_provider_playstart_no_peer' },
        `SFU playStart response for ${cameraId} arrived after the peer was discarded, ignore it.`);
    }
  }

  handleSFUError(message) {
    const { intl } = this.props;
    const { code, reason, streamId } = message;
    const cameraId = streamId;
    logger.error({
      logCode: 'video_provider_handle_sfu_error',
      extraInfo: {
        error: message,
        cameraId,
      },
    }, `SFU returned error for camera ${cameraId}. Code: ${code}, reason: ${reason}`);

    const isLocal = VideoService.isLocalStream(cameraId);
    if (isLocal) {
      // The publisher instance received an error from the server. There's no reconnect,
      // stop it.
      VideoService.stopVideo(cameraId);
      VideoService.notify(intl.formatMessage(intlSFUErrors[code] || intlSFUErrors[2200]));
    } else {
      this.stopWebRTCPeer(cameraId, true);
    }
  }

  render() {
    const { swapLayout } = this.props;
    const { socketOpen } = this.state;
    if (!socketOpen) return null;

    const {
      streams,
    } = this.props;
    return (
      <VideoList
        streams={streams}
        onMount={this.createVideoTag}
        swapLayout={swapLayout}
      />
    );
  }
}

VideoProvider.propTypes = propTypes;

export default injectIntl(VideoProvider);<|MERGE_RESOLUTION|>--- conflicted
+++ resolved
@@ -235,7 +235,6 @@
     const streamsCameraIds = streams.map(s => s.cameraId);
     const streamsConnected = Object.keys(this.webRtcPeers);
 
-<<<<<<< HEAD
     const streamsToConnect = streamsCameraIds.filter(
       cameraId => !streamsConnected.includes(cameraId),
     );
@@ -243,11 +242,6 @@
     const streamsToDisconnect = streamsConnected.filter(
       cameraId => !streamsCameraIds.includes(cameraId),
     );
-=======
-    const streamsToConnect = streamsCameraIds.filter(cameraId => !streamsConnected.includes(cameraId));
-
-    const streamsToDisconnect = streamsConnected.filter(cameraId => !streamsCameraIds.includes(cameraId));
->>>>>>> 4321b4c9
 
     streamsToConnect.forEach((cameraId) => {
       const isLocal = VideoService.isLocalStream(cameraId);
@@ -628,33 +622,6 @@
     }, `Camera peer creation failed for ${cameraId} due to ${error.message}`);
   }
 
-<<<<<<< HEAD
-=======
-  setReconnectionTimeout(cameraId, isLocal) {
-    const peer = this.webRtcPeers[cameraId];
-    const peerHasStarted = peer && peer.started === true;
-    const shouldSetReconnectionTimeout = !this.restartTimeout[cameraId] && !peerHasStarted;
-
-    if (shouldSetReconnectionTimeout) {
-      const newReconnectTimer = this.restartTimer[cameraId] || CAMERA_SHARE_FAILED_WAIT_TIME;
-      this.restartTimer[cameraId] = newReconnectTimer;
-
-      logger.info({
-        logCode: 'video_provider_setup_reconnect',
-        extraInfo: {
-          cameraId,
-          reconnectTimer: newReconnectTimer,
-        },
-      }, `Camera has a new reconnect timer of ${newReconnectTimer} ms for ${cameraId}`);
-
-      this.restartTimeout[cameraId] = setTimeout(
-        this._getWebRTCStartTimeout(cameraId, isLocal),
-        this.restartTimer[cameraId],
-      );
-    }
-  }
-
->>>>>>> 4321b4c9
   _getOnIceCandidateCallback(cameraId, isLocal) {
     return (candidate) => {
       const peer = this.webRtcPeers[cameraId];
