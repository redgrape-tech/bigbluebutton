--- conflicted
+++ resolved
@@ -261,14 +261,6 @@
   }
 
   getStreamsToConnectAndDisconnect(streams) {
-<<<<<<< HEAD
-    const streamsCameraIds = streams.map((s) => s.stream);
-    const streamsConnected = Object.keys(this.webRtcPeers);
-
-    const streamsToConnect = streamsCameraIds.filter((stream) => !streamsConnected.includes(stream));
-
-    const streamsToDisconnect = streamsConnected.filter((stream) => !streamsCameraIds.includes(stream));
-=======
     const streamsCameraIds = streams.map(s => s.stream);
     const streamsConnected = Object.keys(this.webRtcPeers);
 
@@ -279,7 +271,6 @@
     const streamsToDisconnect = streamsConnected.filter(stream => {
       return !streamsCameraIds.includes(stream);
     });
->>>>>>> f64429cb
 
     return [streamsToConnect, streamsToDisconnect];
   }
@@ -292,11 +283,7 @@
   }
 
   disconnectStreams(streamsToDisconnect) {
-<<<<<<< HEAD
-    streamsToDisconnect.forEach((stream) => this.stopWebRTCPeer(stream, false));
-=======
     streamsToDisconnect.forEach(stream => this.stopWebRTCPeer(stream, false));
->>>>>>> f64429cb
   }
 
   updateStreams(streams, shouldDebounce = false) {
@@ -498,10 +485,6 @@
       if (typeof peer.dispose === 'function') {
         peer.dispose();
       }
-<<<<<<< HEAD
-=======
-
->>>>>>> f64429cb
       delete this.outboundIceQueues[stream];
       delete this.webRtcPeers[stream];
     } else {
@@ -512,8 +495,6 @@
     }
   }
 
-<<<<<<< HEAD
-=======
   _createPublisher (stream, peerOptions) {
     return new Promise((resolve, reject) => {
       try {
@@ -600,7 +581,6 @@
     });
   }
 
->>>>>>> f64429cb
   async createWebRTCPeer(stream, isLocal) {
     let iceServers = [];
     const role = VideoService.getRole(isLocal);
@@ -614,8 +594,6 @@
     }
 
     this.webRtcPeers[stream] = {};
-<<<<<<< HEAD
-=======
     this.outboundIceQueues[stream] = [];
     const { constraints, bitrate, } = VideoService.getCameraProfile();
     const peerOptions = {
@@ -625,7 +603,6 @@
       },
       onicecandidate: this._getOnIceCandidateCallback(stream, isLocal),
     };
->>>>>>> f64429cb
 
     try {
       iceServers = await fetchWebRTCMappedStunTurnServers(this.info.sessionToken);
@@ -642,89 +619,17 @@
       // Use fallback STUN server
       iceServers = getMappedFallbackStun();
     } finally {
-<<<<<<< HEAD
-      const { constraints, bitrate, id: profileId } = VideoService.getCameraProfile();
-      this.outboundIceQueues[stream] = [];
-      const peerOptions = {
-        mediaConstraints: {
-          audio: false,
-          video: constraints,
-        },
-        onicecandidate: this._getOnIceCandidateCallback(stream, isLocal),
-      };
-
-=======
->>>>>>> f64429cb
       if (iceServers.length > 0) {
         peerOptions.configuration = {};
         peerOptions.configuration.iceServers = iceServers;
       }
 
-<<<<<<< HEAD
-      let WebRtcPeerObj;
-      if (isLocal) {
-        WebRtcPeerObj = window.kurentoUtils.WebRtcPeer.WebRtcPeerSendonly;
-      } else {
-        WebRtcPeerObj = window.kurentoUtils.WebRtcPeer.WebRtcPeerRecvonly;
-      }
-
-      this.webRtcPeers[stream] = new WebRtcPeerObj(peerOptions, (error) => {
-        const peer = this.webRtcPeers[stream];
-
-        peer.stream = stream;
-        peer.started = false;
-        peer.attached = false;
-        peer.didSDPAnswered = false;
-        peer.isPublisher = isLocal;
-        peer.originalProfileId = profileId;
-        peer.currentProfileId = profileId;
-
-        if (peer.inboundIceQueue == null) {
-          peer.inboundIceQueue = [];
-=======
       peerBuilderFunc(stream, peerOptions).then((offer) => {
         if (!this._isMounted) {
           return this.stopWebRTCPeer(stream, false);
->>>>>>> f64429cb
         }
         const peer = this.webRtcPeers[stream];
 
-<<<<<<< HEAD
-        if (error) {
-          return this._onWebRTCError(error, stream, isLocal);
-        }
-
-        peer.generateOffer((errorGenOffer, offerSdp) => {
-          if (errorGenOffer) {
-            return this._onWebRTCError(errorGenOffer, stream, isLocal);
-          }
-
-          const message = {
-            id: 'start',
-            type: 'video',
-            cameraId: stream,
-            role,
-            sdpOffer: offerSdp,
-            meetingId: this.info.meetingId,
-            voiceBridge: this.info.voiceBridge,
-            userId: this.info.userId,
-            userName: this.info.userName,
-            bitrate,
-            record: VideoService.getRecord(),
-          };
-
-          logger.info({
-            logCode: 'video_provider_sfu_request_start_camera',
-            extraInfo: {
-              cameraId: stream,
-              cameraProfile: profileId,
-              role,
-            },
-          }, `Camera offer generated. Role: ${role}`);
-
-          this.sendMessage(message);
-          this.setReconnectionTimeout(stream, isLocal, false);
-=======
         if (peer && peer.peerConnection) {
           const conn = peer.peerConnection;
           conn.onconnectionstatechange = () => {
@@ -757,24 +662,11 @@
 
         this.sendMessage(message);
         this.setReconnectionTimeout(stream, isLocal, false);
->>>>>>> f64429cb
 
         return;
       }).catch(error => {
         return this._onWebRTCError(error, stream, isLocal);
       });
-<<<<<<< HEAD
-
-      const peer = this.webRtcPeers[stream];
-      if (peer && peer.peerConnection) {
-        const conn = peer.peerConnection;
-        conn.onconnectionstatechange = () => {
-          this._handleIceConnectionStateChange(stream, isLocal);
-        };
-        VideoService.monitor(conn);
-      }
-=======
->>>>>>> f64429cb
     }
   }
 
@@ -884,11 +776,7 @@
 
       this.restartTimeout[stream] = setTimeout(
         this._getWebRTCStartTimeout(stream, isLocal),
-<<<<<<< HEAD
-        this.restartTimer[stream],
-=======
         this.restartTimer[stream]
->>>>>>> f64429cb
       );
     }
   }
@@ -925,11 +813,7 @@
 
     if (peer && peer.peerConnection) {
       const pc = peer.peerConnection;
-<<<<<<< HEAD
-      const { connectionState } = pc;
-=======
       const connectionState = pc.connectionState;
->>>>>>> f64429cb
       notifyStreamStateChange(stream, connectionState);
 
       if (connectionState === 'failed' || connectionState === 'closed') {
@@ -954,13 +838,6 @@
         logCode: 'video_provider_ice_connection_nopeer',
         extraInfo: { cameraId: stream, role },
       }, `No peer at ICE connection state handler. Camera: ${stream}. Role: ${role}`);
-<<<<<<< HEAD
-    }
-  }
-
-  attachVideoStream(stream) {
-    const video = this.videoTags[stream];
-=======
     }
   }
 
@@ -979,7 +856,6 @@
 
   attachVideoStream(stream) {
     const video = this.getVideoElement(stream);
->>>>>>> f64429cb
 
     if (video == null) {
       logger.warn({
@@ -1021,8 +897,6 @@
   }
 
   destroyVideoTag(stream) {
-<<<<<<< HEAD
-=======
     const videoElement = this.videoTags[stream];
 
     if (videoElement == null) return;
@@ -1032,15 +906,11 @@
       videoElement.srcObject = null;
     }
 
->>>>>>> f64429cb
     delete this.videoTags[stream];
   }
 
   handlePlayStop(message) {
-<<<<<<< HEAD
-=======
     const { intl } = this.props;
->>>>>>> f64429cb
     const { cameraId: stream, role } = message;
 
     logger.info({
@@ -1050,11 +920,8 @@
         role,
       },
     }, `Received request from SFU to stop camera. Role: ${role}`);
-<<<<<<< HEAD
-=======
 
     VideoService.notify(intl.formatMessage(intlClientErrors.mediaTimedOutError));
->>>>>>> f64429cb
     this.stopWebRTCPeer(stream, false);
   }
 
@@ -1112,8 +979,6 @@
       VideoService.notify(intl.formatMessage(intlSFUErrors[code] || intlSFUErrors[2200]));
     } else {
       this.stopWebRTCPeer(streamId, true);
-<<<<<<< HEAD
-=======
     }
   }
 
@@ -1148,7 +1013,6 @@
     if (replaced) {
       peer.localStream = mediaStream;
       this.attach(peer, videoElement);
->>>>>>> f64429cb
     }
   }
 
