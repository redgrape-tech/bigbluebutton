import React, { Component } from 'react';
<<<<<<< HEAD
=======
import { defineMessages, injectIntl } from 'react-intl';
import { Session } from 'meteor/session';
import { notify } from '/imports/ui/services/notification';
import VisibilityEvent from '/imports/utils/visibilityEvent';
import {
  fetchWebRTCMappedStunTurnServers,
  getMappedFallbackStun,
} from '/imports/utils/fetchStunTurnServers';
>>>>>>> 54fe878a
import PropTypes from 'prop-types';
import ReconnectingWebSocket from 'reconnecting-websocket';
import VideoService from './service';
import VideoList from './video-list/component';
import { defineMessages, injectIntl } from 'react-intl';
import { fetchWebRTCMappedStunTurnServers } from '/imports/utils/fetchStunTurnServers';
import { tryGenerateIceCandidates } from '/imports/utils/safari-webrtc';
import logger from '/imports/startup/client/logger';

const CAMERA_SHARE_FAILED_WAIT_TIME = 15000;
const MAX_CAMERA_SHARE_FAILED_WAIT_TIME = 60000;
const PING_INTERVAL = 15000;

const intlClientErrors = defineMessages({
  permissionError: {
    id: 'app.video.permissionError',
    description: 'Webcam permission error',
  },
  iceConnectionStateError: {
    id: 'app.video.iceConnectionStateError',
    description: 'Ice connection state failed',
  },
  mediaFlowTimeout: {
    id: 'app.video.mediaFlowTimeout1020',
    description: 'Media flow timeout',
  },
});

const intlSFUErrors = defineMessages({
  2000: {
    id: 'app.sfu.mediaServerConnectionError2000',
    description: 'SFU connection to the media server',
  },
  2001: {
    id: 'app.sfu.mediaServerOffline2001',
    description: 'SFU is offline',
  },
  2002: {
    id: 'app.sfu.mediaServerNoResources2002',
    description: 'Media server lacks disk, CPU or FDs',
  },
  2003: {
    id: 'app.sfu.mediaServerRequestTimeout2003',
    description: 'Media requests timeout due to lack of resources',
  },
  2021: {
    id: 'app.sfu.serverIceGatheringFailed2021',
    description: 'Server cannot enact ICE gathering',
  },
  2022: {
    id: 'app.sfu.serverIceStateFailed2022',
    description: 'Server endpoint transitioned to a FAILED ICE state',
  },
  2200: {
    id: 'app.sfu.mediaGenericError2200',
    description: 'SFU component generated a generic error',
  },
  2202: {
    id: 'app.sfu.invalidSdp2202',
    description: 'Client provided an invalid SDP',
  },
  2203: {
    id: 'app.sfu.noAvailableCodec2203',
    description: 'Server has no available codec for the client',
  },
});

const propTypes = {
  streams: PropTypes.arrayOf(Array).isRequired,
  intl: PropTypes.objectOf(Object).isRequired,
  isUserLocked: PropTypes.bool.isRequired,
  swapLayout: PropTypes.bool.isRequired,
};

class VideoProvider extends Component {
  constructor(props) {
    super(props);

    this.state = {
      socketOpen: false,
    };

    this.info = VideoService.getInfo();

    // Set a valid bbb-webrtc-sfu application server socket in the settings
    this.ws = new ReconnectingWebSocket(VideoService.getAuthenticatedURL());
    this.wsQueue = [];

    this.restartTimeout = {};
    this.restartTimer = {};
    this.webRtcPeers = {};
    this.outboundIceQueues = {};
    this.videoTags = {};

    this.createVideoTag = this.createVideoTag.bind(this);
    this.onWsOpen = this.onWsOpen.bind(this);
    this.onWsClose = this.onWsClose.bind(this);
    this.onWsMessage = this.onWsMessage.bind(this);

    this.onBeforeUnload = this.onBeforeUnload.bind(this);

    this.updateStreams = this.updateStreams.bind(this);
  }

  componentDidMount() {
    this.ws.onopen = this.onWsOpen;
    this.ws.onclose = this.onWsClose;

    window.addEventListener('online', this.openWs);
    window.addEventListener('offline', this.onWsClose);

    this.ws.onmessage = this.onWsMessage;

    window.addEventListener('beforeunload', this.onBeforeUnload);
  }

  componentDidUpdate(prevProps) {
    const { isUserLocked, streams } = this.props;

    this.updateStreams(streams);

    if (!prevProps.isUserLocked && isUserLocked) VideoService.lockUser();
  }

  componentWillUnmount() {
    this.ws.onmessage = null;
    this.ws.onopen = null;
    this.ws.onclose = null;

    window.removeEventListener('online', this.openWs);
    window.removeEventListener('offline', this.onWsClose);

    window.removeEventListener('beforeunload', this.onBeforeUnload);

    VideoService.exitVideo();

    Object.keys(this.webRtcPeers).forEach((cameraId) => {
      this.stopWebRTCPeer(cameraId);
    });

    // Close websocket connection to prevent multiple reconnects from happening
    this.ws.close();
  }

  onWsMessage(message) {
    const parsedMessage = JSON.parse(message.data);

    if (parsedMessage.id === 'pong') return;

    switch (parsedMessage.id) {
      case 'startResponse':
        this.startResponse(parsedMessage);
        break;

      case 'playStart':
        this.handlePlayStart(parsedMessage);
        break;

      case 'playStop':
        this.handlePlayStop(parsedMessage);
        break;

      case 'iceCandidate':
        this.handleIceCandidate(parsedMessage);
        break;

      case 'pong':
        break;

      case 'error':
      default:
        this.handleSFUError(parsedMessage);
        break;
    }
  }

  onWsClose() {
    logger.debug({
      logCode: 'video_provider_onwsclose',
    }, 'Multiple video provider websocket connection closed.');

    clearInterval(this.pingInterval);

    VideoService.exitVideo();

    this.setState({ socketOpen: false });
  }

  onWsOpen() {
    logger.debug({
      logCode: 'video_provider_onwsopen',
    }, 'Multiple video provider websocket connection opened.');

    // Resend queued messages that happened when socket was not connected
    while (this.wsQueue.length > 0) {
      this.sendMessage(this.wsQueue.pop());
    }

    this.pingInterval = setInterval(this.ping.bind(this), PING_INTERVAL);

    this.setState({ socketOpen: true });
  }

  onBeforeUnload() {
    VideoService.onBeforeUnload();
  }

  updateStreams(streams) {
    const streamsCameraIds = streams.map(s => s.cameraId);
    const streamsConnected = Object.keys(this.webRtcPeers);

    const streamsToConnect = streamsCameraIds.filter(cameraId => {
      return !streamsConnected.includes(cameraId);
    });

    const streamsToDisconnect = streamsConnected.filter(cameraId => {
      return !streamsCameraIds.includes(cameraId);
    });

    streamsToConnect.forEach((cameraId) => {
      const isLocal = VideoService.isLocalStream(cameraId);
      this.createWebRTCPeer(cameraId, isLocal);
    });

    streamsToDisconnect.forEach(cameraId => this.stopWebRTCPeer(cameraId));
  }

  ping() {
    const message = { id: 'ping' };
    this.sendMessage(message);
  }

  sendMessage(message) {
    const { ws } = this;

    if (this.connectedToMediaServer()) {
      const jsonMessage = JSON.stringify(message);
      ws.send(jsonMessage, (error) => {
        if (error) {
          logger.error({
            logCode: 'video_provider_ws_send_error',
            extraInfo: {
              sfuRequest: message,
              error,
            },
          }, `WebSocket failed when sending request to SFU due to ${error.message}`);
        }
      });
    } else if (message.id !== 'stop') {
      // No need to queue video stop messages
      this.wsQueue.push(message);
    }
  }

  connectedToMediaServer() {
    return this.ws.readyState === WebSocket.OPEN;
  }

  processOutboundIceQueue(peer, role, cameraId) {
    const queue = this.outboundIceQueues[cameraId];
    while (queue && queue.length) {
      const candidate = queue.shift();
      this.sendIceCandidateToSFU(peer, role, candidate, cameraId);
    }
  }

  startResponse(message) {
    const { cameraId, role } = message;
    const peer = this.webRtcPeers[cameraId];

    logger.info({
      logCode: 'video_provider_start_response_success',
      extraInfo: {
        cameraId,
        sfuResponse: message,
      },
    }, `Camera start request was accepted by SFU, processing response for ${cameraId}`);

    if (peer) {
      peer.processAnswer(message.sdpAnswer, (error) => {
        if (error) {
          logger.error({
            logCode: 'video_provider_peerconnection_processanswer_error',
            extraInfo: {
              cameraId,
              error,
            },
          }, `Processing SDP answer from SFU for ${cameraId} failed due to ${error.message}`);

          return;
        }

        peer.didSDPAnswered = true;
        this.processOutboundIceQueue(peer, role, cameraId);
        VideoService.processInboundIceQueue(peer, cameraId);
      });
    } else {
      logger.warn({
        logCode: 'video_provider_startresponse_no_peer',
      }, `SFU start response for ${cameraId} arrived after the peer was discarded, ignore it.`);
    }
  }

  handleIceCandidate(message) {
    const { cameraId, candidate } = message;
    const peer = this.webRtcPeers[cameraId];

    logger.debug({
      logCode: 'video_provider_ice_candidate_received',
      extraInfo: {
        candidate,
      },
    }, `video-provider received candidate for ${cameraId}: ${JSON.stringify(candidate)}`);

    if (peer) {
      if (peer.didSDPAnswered) {
        VideoService.addCandidateToPeer(peer, candidate, cameraId);
      } else {
        // ICE candidates are queued until a SDP answer has been processed.
        // This was done due to a long term iOS/Safari quirk where it'd
        // fail if candidates were added before the offer/answer cycle was completed.
        // Dunno if that still happens, but it works even if it slows the ICE checks
        // a bit  - prlanzarin july 2019
        if (peer.inboundIceQueue == null) {
          peer.inboundIceQueue = [];
        }
        peer.inboundIceQueue.push(candidate);
      }
    } else {
      logger.warn({
        logCode: 'video_provider_addicecandidate_no_peer',
      }, `SFU ICE candidate for ${cameraId} arrived after the peer was discarded, ignore it.`);
    }
  }

  stopWebRTCPeer(cameraId, restarting = false) {
    const isLocal = VideoService.isLocalStream(cameraId);

    // in this case, 'closed' state is not caused by an error;
    // we stop listening to prevent this from being treated as an error
    const peer = this.webRtcPeers[cameraId];
    if (peer && peer.peerConnection) {
      const conn = peer.peerConnection;
      conn.oniceconnectionstatechange = null;
    }

    if (isLocal) {
      VideoService.stopVideo(cameraId);
    }

    const role = VideoService.getRole(isLocal);

    logger.info({
      logCode: 'video_provider_stopping_webcam_sfu',
    }, `Sending stop request to SFU. Camera: ${cameraId}, role ${role} and flag restarting ${restarting}`);
    this.sendMessage({
      id: 'stop',
      type: 'video',
      cameraId,
      role,
    });

    // Clear the shared camera media flow timeout and current reconnect period
    // when destroying it if the peer won't restart
    if (!restarting) {
      if (this.restartTimeout[cameraId]) {
        clearTimeout(this.restartTimeout[cameraId]);
        delete this.restartTimeout[cameraId];
      }

      if (this.restartTimer[cameraId]) {
        delete this.restartTimer[cameraId];
      }
    }

    this.destroyWebRTCPeer(cameraId);
  }

  destroyWebRTCPeer(cameraId) {
    const peer = this.webRtcPeers[cameraId];
    if (peer) {
      logger.info({
        logCode: 'video_provider_destroywebrtcpeer',
      }, `Disposing WebRTC peer ${cameraId}`);
      if (typeof peer.dispose === 'function') {
        peer.dispose();
      }
      delete this.outboundIceQueues[cameraId];
      delete this.webRtcPeers[cameraId];
    } else {
      logger.warn({
        logCode: 'video_provider_destroywebrtcpeer_no_peer',
      }, `Peer ${cameraId} was already disposed (glare), ignore it.`);
    }
  }

  async createWebRTCPeer(cameraId, isLocal) {
    let iceServers = [];

    // Check if the peer is already being processed
    if (this.webRtcPeers[cameraId]) {
      return;
    }

    this.webRtcPeers[cameraId] = {};

    // WebRTC restrictions may need a capture device permission to release
    // useful ICE candidates on recvonly/no-gUM peers
    if (!isLocal) {
      try {
        await tryGenerateIceCandidates();
      } catch (error) {
        logger.error({
          logCode: 'video_provider_no_valid_candidate_gum_failure',
          extraInfo: {
            errorName: error.name,
            errorMessage: error.message,
          },
        }, `Forced gUM to release additional ICE candidates failed due to ${error.name}.`);
      }
    }

    try {
      iceServers = await fetchWebRTCMappedStunTurnServers(this.info.sessionToken);
    } catch (error) {
      logger.error({
        logCode: 'video_provider_fetchstunturninfo_error',
        extraInfo: {
          errorCode: error.code,
          errorMessage: error.message,
        },
      }, 'video-provider failed to fetch STUN/TURN info, using default');
      // Use fallback STUN server
      iceServers = getMappedFallbackStun();
    } finally {
      const { constraints, bitrate, id: profileId } = VideoService.getCameraProfile();
      this.outboundIceQueues[cameraId] = [];
      const peerOptions = {
        mediaConstraints: {
          audio: false,
          video: constraints,
        },
        onicecandidate: this._getOnIceCandidateCallback(cameraId, isLocal),
      };

      if (iceServers.length > 0) {
        peerOptions.configuration = {};
        peerOptions.configuration.iceServers = iceServers;
      }

      let WebRtcPeerObj;
      if (isLocal) {
        WebRtcPeerObj = window.kurentoUtils.WebRtcPeer.WebRtcPeerSendonly;
      } else {
        WebRtcPeerObj = window.kurentoUtils.WebRtcPeer.WebRtcPeerRecvonly;
      }

      this.webRtcPeers[cameraId] = new WebRtcPeerObj(peerOptions, (error) => {
        const peer = this.webRtcPeers[cameraId];

        peer.started = false;
        peer.attached = false;
        peer.didSDPAnswered = false;
        if (peer.inboundIceQueue == null) {
          peer.inboundIceQueue = [];
        }

        if (error) {
          return this._onWebRTCError(error, cameraId, isLocal);
        }

        peer.generateOffer((errorGenOffer, offerSdp) => {
          if (errorGenOffer) {
            return this._onWebRTCError(errorGenOffer, cameraId, isLocal);
          }

          const message = {
            id: 'start',
            type: 'video',
            cameraId,
            role: VideoService.getRole(isLocal),
            sdpOffer: offerSdp,
            meetingId: this.info.meetingId,
            voiceBridge: this.info.voiceBridge,
            userId: this.info.userId,
            userName: this.info.userName,
            bitrate,
          };

          logger.info({
            logCode: 'video_provider_sfu_request_start_camera',
            extraInfo: {
              sfuRequest: message,
              cameraProfile: profileId,
            },
          }, `Camera offer generated. Sending start request to SFU for ${cameraId}`);

          this.sendMessage(message);

          return false;
        });
        return false;
      });

      const peer = this.webRtcPeers[cameraId];
      if (peer && peer.peerConnection) {
        const conn = peer.peerConnection;
        conn.oniceconnectionstatechange = this._getOnIceConnectionStateChangeCallback(cameraId, isLocal);
        VideoService.monitor(conn);
      }
    }
  }

  _getWebRTCStartTimeout(cameraId, isLocal) {
    const { intl } = this.props;

    return () => {
      // Peer that timed out is a sharer/publisher
      if (isLocal) {
        logger.error({
          logCode: 'video_provider_camera_share_timeout',
          extraInfo: { cameraId },
        }, `Camera SHARER has not succeeded in ${CAMERA_SHARE_FAILED_WAIT_TIME} for ${cameraId}`);

        VideoService.notify(intl.formatMessage(intlClientErrors.mediaFlowTimeout));
        this.stopWebRTCPeer(cameraId);
      } else {
        // Create new reconnect interval time
        const oldReconnectTimer = this.restartTimer[cameraId];
        const newReconnectTimer = Math.min(
          2 * oldReconnectTimer,
          MAX_CAMERA_SHARE_FAILED_WAIT_TIME,
        );
        this.restartTimer[cameraId] = newReconnectTimer;

        // Clear the current reconnect interval so it can be re-set in createWebRTCPeer
        if (this.restartTimeout[cameraId]) {
          delete this.restartTimeout[cameraId];
        }

        // Peer that timed out is a subscriber/viewer
        // Subscribers try to reconnect according to their timers if media could
        // not reach the server. That's why we pass the restarting flag as true
        // to the stop procedure as to not destroy the timers
        logger.error({
          logCode: 'video_provider_camera_view_timeout',
          extraInfo: {
            cameraId,
            oldReconnectTimer,
            newReconnectTimer,
          },
        }, `Camera VIEWER has not succeeded in ${oldReconnectTimer} for ${cameraId}. Reconnecting.`);

        this.stopWebRTCPeer(cameraId, true);
        this.createWebRTCPeer(cameraId, isLocal);
      }
    };
  }

  _onWebRTCError(error, cameraId, isLocal) {
    const { intl } = this.props;

    // 2001 means MEDIA_SERVER_OFFLINE. It's a server-wide error.
    // We only display it to a sharer/publisher instance to avoid popping up
    // redundant toasts.
    // If the client only has viewer instances, the WS will close unexpectedly
    // and an error will be shown there for them.
    if (error === 2001 && !isLocal) {
      return;
    }

    const errorMessage = intlClientErrors[error.name]
      || intlSFUErrors[error] || intlClientErrors.permissionError;
    // Only display WebRTC negotiation error toasts to sharers. The viewer streams
    // will try to autoreconnect silently, but the error will log nonetheless
    if (isLocal) {
      VideoService.notify(intl.formatMessage(errorMessage));
    } else {
      // If it's a viewer, set the reconnection timeout. There's a good chance
      // no local candidate was generated and it wasn't set.
      this.setReconnectionTimeout(cameraId, isLocal);
    }

    // shareWebcam as the second argument means it will only try to reconnect if
    // it's a viewer instance (see stopWebRTCPeer restarting argument)
    this.stopWebRTCPeer(cameraId, !isLocal);

    logger.error({
      logCode: 'video_provider_webrtc_peer_error',
      extraInfo: {
        cameraId,
        normalizedError: errorMessage,
        error,
      },
    }, `Camera peer creation failed for ${cameraId} due to ${error.message}`);
  }

  setReconnectionTimeout(cameraId, isLocal) {
    const peer = this.webRtcPeers[cameraId];
    const peerHasStarted = peer && peer.started === true;
    const shouldSetReconnectionTimeout = !this.restartTimeout[cameraId] && !peerHasStarted;

    if (shouldSetReconnectionTimeout) {
      const newReconnectTimer = this.restartTimer[cameraId] || CAMERA_SHARE_FAILED_WAIT_TIME;
      this.restartTimer[cameraId] = newReconnectTimer;

      logger.info({
        logCode: 'video_provider_setup_reconnect',
        extraInfo: {
          cameraId,
          reconnectTimer: newReconnectTimer,
        },
      }, `Camera has a new reconnect timer of ${newReconnectTimer} ms for ${cameraId}`);

      this.restartTimeout[cameraId] = setTimeout(
        this._getWebRTCStartTimeout(cameraId, isLocal),
        this.restartTimer[cameraId]
      );
    }
  }

  _getOnIceCandidateCallback(cameraId, isLocal) {
    return (candidate) => {
      const peer = this.webRtcPeers[cameraId];
      const role = VideoService.getRole(isLocal);
      // Setup a timeout only when the first candidate is generated and if the peer wasn't
      // marked as started already (which is done on handlePlayStart after
      // it was verified that media could circle through the server)
      this.setReconnectionTimeout(cameraId, isLocal);

      if (peer && !peer.didSDPAnswered) {
        logger.debug({
          logCode: 'video_provider_client_candidate',
          extraInfo: { candidate },
        }, `video-provider client-side candidate queued for ${cameraId}`);
        this.outboundIceQueues[cameraId].push(candidate);
        return;
      }

      this.sendIceCandidateToSFU(peer, role, candidate, cameraId);
    };
  }

  sendIceCandidateToSFU(peer, role, candidate, cameraId) {
    logger.debug({
      logCode: 'video_provider_client_candidate',
      extraInfo: { candidate },
    }, `video-provider client-side candidate generated for ${cameraId}: ${JSON.stringify(candidate)}`);
    const message = {
      type: 'video',
      role,
      id: 'onIceCandidate',
      candidate,
      cameraId,
    };
    this.sendMessage(message);
  }

  _getOnIceConnectionStateChangeCallback(cameraId, isLocal) {
    const { intl } = this.props;
    const peer = this.webRtcPeers[cameraId];
    if (peer && peer.peerConnection) {
      const conn = peer.peerConnection;
      const { iceConnectionState } = conn;

      return () => {
        if (iceConnectionState === 'failed' || iceConnectionState === 'closed') {
          // prevent the same error from being detected multiple times
          conn.oniceconnectionstatechange = null;
          logger.error({
            logCode: 'video_provider_ice_connection_failed_state',
            extraInfo: {
              cameraId,
              iceConnectionState,
            },
          }, `ICE connection state transitioned to ${iceConnectionState} for ${cameraId}`);

          this.stopWebRTCPeer(cameraId);
          VideoService.notify(intl.formatMessage(intlClientErrors.iceConnectionStateError));
        }
      };
    }
    return () => {
      logger.error({
        logCode: 'video_provider_ice_connection_failed_state',
        extraInfo: {
          cameraId,
          iceConnectionState: undefined,
        },
      }, `Missing peer at ICE connection state transition for ${cameraId}`);

      // isLocal as the second argument means it will only try to reconnect if
      // it's a viewer instance (see stopWebRTCPeer restarting argument)
      this.stopWebRTCPeer(cameraId, !isLocal);
      VideoService.notify(intl.formatMessage(intlClientErrors.iceConnectionStateError));
    };
  }

  attachVideoStream(cameraId) {
    const video = this.videoTags[cameraId];
    if (video == null) {
      logger.warn({
        logCode: 'video_provider_delay_attach_video_stream',
        extraInfo: { cameraId },
      }, `Will attach stream later because camera has not started yet for ${cameraId}`);
      return;
    }

    if (video.srcObject) {
      delete this.videoTags[cameraId];
      return; // Skip if the stream is already attached
    }

    const isLocal = VideoService.isLocalStream(cameraId);
    const peer = this.webRtcPeers[cameraId];

    const attachVideoStreamHelper = () => {
      const stream = isLocal ? peer.getLocalStream() : peer.getRemoteStream();
      video.pause();
      video.srcObject = stream;
      video.load();

      peer.attached = true;
      delete this.videoTags[cameraId];
    };


    // If peer has started playing attach to tag, otherwise wait a while
    if (peer) {
      if (peer.started) {
        attachVideoStreamHelper();
      }

      // So we can start it later when we get a playStart
      // or if we need to do a restart timeout
      peer.videoTag = video;
    }
  }

  createVideoTag(cameraId, video) {
    const peer = this.webRtcPeers[cameraId];
    this.videoTags[cameraId] = video;

    if (peer) {
      this.attachVideoStream(cameraId);
    }
  }

  handlePlayStop(message) {
    const { cameraId } = message;

    logger.info({
      logCode: 'video_provider_handle_play_stop',
      extraInfo: {
        cameraId,
        sfuRequest: message,
      },
    }, `Received request from SFU to stop camera ${cameraId}`);
    this.stopWebRTCPeer(cameraId, false);
  }

  handlePlayStart(message) {
    const { cameraId } = message;
    const peer = this.webRtcPeers[cameraId];

    if (peer) {
      logger.info({
        logCode: 'video_provider_handle_play_start_flowing',
        extraInfo: {
          cameraId,
          sfuResponse: message,
        },
      }, `SFU says that media is flowing for camera ${cameraId}`);

      peer.started = true;

      // Clear camera shared timeout when camera succesfully starts
      clearTimeout(this.restartTimeout[cameraId]);
      delete this.restartTimeout[cameraId];
      delete this.restartTimer[cameraId];

      if (!peer.attached) {
        this.attachVideoStream(cameraId);
      }

      VideoService.playStart(cameraId);
    } else {
      logger.warn({ logCode: 'video_provider_playstart_no_peer' },
        `SFU playStart response for ${cameraId} arrived after the peer was discarded, ignore it.`);
    }
  }

  handleSFUError(message) {
    const { intl } = this.props;
    const { code, reason, streamId } = message;
    const cameraId = streamId;
    logger.error({
      logCode: 'video_provider_handle_sfu_error',
      extraInfo: {
        error: message,
        cameraId,
      },
    }, `SFU returned error for camera ${cameraId}. Code: ${code}, reason: ${reason}`);

    const isLocal = VideoService.isLocalStream(cameraId);
    if (isLocal) {
      // The publisher instance received an error from the server. There's no reconnect,
      // stop it.
      VideoService.stopVideo(cameraId);
      VideoService.notify(intl.formatMessage(intlSFUErrors[code] || intlSFUErrors[2200]));
    } else {
      this.stopWebRTCPeer(cameraId, true);
    }
  }

  render() {
    const { swapLayout } = this.props;
    const { socketOpen } = this.state;
    if (!socketOpen) return null;

    const {
      streams,
    } = this.props;
    return (
      <VideoList
        streams={streams}
        onMount={this.createVideoTag}
        swapLayout={swapLayout}
      />
    );
  }
}

VideoProvider.propTypes = propTypes;

export default injectIntl(VideoProvider);<|MERGE_RESOLUTION|>--- conflicted
+++ resolved
@@ -1,21 +1,13 @@
 import React, { Component } from 'react';
-<<<<<<< HEAD
-=======
-import { defineMessages, injectIntl } from 'react-intl';
-import { Session } from 'meteor/session';
-import { notify } from '/imports/ui/services/notification';
-import VisibilityEvent from '/imports/utils/visibilityEvent';
-import {
-  fetchWebRTCMappedStunTurnServers,
-  getMappedFallbackStun,
-} from '/imports/utils/fetchStunTurnServers';
->>>>>>> 54fe878a
 import PropTypes from 'prop-types';
 import ReconnectingWebSocket from 'reconnecting-websocket';
 import VideoService from './service';
 import VideoList from './video-list/component';
 import { defineMessages, injectIntl } from 'react-intl';
-import { fetchWebRTCMappedStunTurnServers } from '/imports/utils/fetchStunTurnServers';
+import {
+  fetchWebRTCMappedStunTurnServers,
+  getMappedFallbackStun,
+} from '/imports/utils/fetchStunTurnServers';
 import { tryGenerateIceCandidates } from '/imports/utils/safari-webrtc';
 import logger from '/imports/startup/client/logger';
 
@@ -221,13 +213,9 @@
     const streamsCameraIds = streams.map(s => s.cameraId);
     const streamsConnected = Object.keys(this.webRtcPeers);
 
-    const streamsToConnect = streamsCameraIds.filter(cameraId => {
-      return !streamsConnected.includes(cameraId);
-    });
-
-    const streamsToDisconnect = streamsConnected.filter(cameraId => {
-      return !streamsCameraIds.includes(cameraId);
-    });
+    const streamsToConnect = streamsCameraIds.filter(cameraId => !streamsConnected.includes(cameraId));
+
+    const streamsToDisconnect = streamsConnected.filter(cameraId => !streamsCameraIds.includes(cameraId));
 
     streamsToConnect.forEach((cameraId) => {
       const isLocal = VideoService.isLocalStream(cameraId);
@@ -626,7 +614,7 @@
 
       this.restartTimeout[cameraId] = setTimeout(
         this._getWebRTCStartTimeout(cameraId, isLocal),
-        this.restartTimer[cameraId]
+        this.restartTimer[cameraId],
       );
     }
   }
