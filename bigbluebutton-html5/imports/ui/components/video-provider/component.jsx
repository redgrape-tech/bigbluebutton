--- conflicted
+++ resolved
@@ -510,11 +510,7 @@
             return this._webRTCOnError(errorGenOffer, id, shareWebcam);
           }
 
-<<<<<<< HEAD
-          this.logger('debug', `Invoking SDP offer callback function ${window.location.host}`, { cameraId: id, offerSdp });
-=======
-          this.logger('debug', `Invoking SDP offer callback function ${location.host}`, 'video_provider_sdp_offer_callback', { cameraId: id, offerSdp });
->>>>>>> e253884d
+          this.logger('debug', `Invoking SDP offer callback function ${window.location.host}`, 'video_provider_sdp_offer_callback', { cameraId: id, offerSdp });
 
           const message = {
             type: 'video',
@@ -570,13 +566,8 @@
       const candidate = peer.iceQueue.shift();
       peer.addIceCandidate(candidate, (err) => {
         if (err) {
-<<<<<<< HEAD
           VideoProvider.notifyError(intl.formatMessage(intlClientErrors.iceCandidateError));
-          return this.logger('error', `Error adding candidate: ${err}`, { cameraId });
-=======
-          this.notifyError(intl.formatMessage(intlClientErrors.iceCandidateError));
           return this.logger('error', `Error adding candidate: ${err}`, 'video_provider_cant_add_candidate', { cameraId });
->>>>>>> e253884d
         }
         return true;
       });
@@ -600,11 +591,7 @@
     VideoProvider.notifyError(intl.formatMessage(errorMessage));
     this.stopWebRTCPeer(id);
 
-<<<<<<< HEAD
-    this.logger('error', errorMessage, { cameraId: id });
-=======
-    return this.logger('error', errorMessage, 'video_provider_webrtc_error_after', { cameraId: id, errorMessage });
->>>>>>> e253884d
+    this.logger('error', errorMessage, 'video_provider_webrtc_error_after', { cameraId: id, errorMessage });
   }
 
   _getOnIceCandidateCallback(id, shareWebcam) {
@@ -615,16 +602,9 @@
       if (!this.restartTimeout[id]) {
         this.restartTimer[id] = this.restartTimer[id] || CAMERA_SHARE_FAILED_WAIT_TIME;
 
-<<<<<<< HEAD
-        this.logger('debug', `Setting a camera connection restart in ${this.restartTimer[id]}`, { cameraId: id });
-        this.restartTimeout[id] = setTimeout(
-          this._getWebRTCStartTimeout(id, shareWebcam, peer), this.restartTimer[id],
-        );
-=======
         this.logger('debug', `Setting a camera connection restart in ${this.restartTimer[id]}`, 'video_provider_cam_restart', { cameraId: id });
         this.restartTimeout[id] = setTimeout(this._getWebRTCStartTimeout(id, shareWebcam, peer),
           this.restartTimer[id]);
->>>>>>> e253884d
       }
 
       this.logger('debug', 'Generated local ice candidate', 'video_provider_generated_local_ice', { topic: 'ice', candidate });
