import React, { Component } from 'react';
import PropTypes from 'prop-types';
import ReconnectingWebSocket from 'reconnecting-websocket';
import VideoService from './service';
import VideoList from './video-list/component';
import { defineMessages, injectIntl } from 'react-intl';
import {
  fetchWebRTCMappedStunTurnServers,
  getMappedFallbackStun,
} from '/imports/utils/fetchStunTurnServers';
import { tryGenerateIceCandidates } from '/imports/utils/safari-webrtc';
import logger from '/imports/startup/client/logger';
<<<<<<< HEAD

const CAMERA_SHARE_FAILED_WAIT_TIME = 15000;
const MAX_CAMERA_SHARE_FAILED_WAIT_TIME = 60000;
=======

// Default values and default empty object to be backwards compat with 2.2.
// FIXME Remove hardcoded defaults 2.3.
const WS_CONN_TIMEOUT = Meteor.settings.public.kurento.wsConnectionTimeout || 4000;

const {
  baseTimeout: CAMERA_SHARE_FAILED_WAIT_TIME = 15000,
  maxTimeout: MAX_CAMERA_SHARE_FAILED_WAIT_TIME = 60000,
} = Meteor.settings.public.kurento.cameraTimeouts || {};
const CAMERA_QUALITY_THRESHOLDS_ENABLED = Meteor.settings.public.kurento.cameraQualityThresholds.enabled;
>>>>>>> 9d438a52
const PING_INTERVAL = 15000;

const intlClientErrors = defineMessages({
  permissionError: {
    id: 'app.video.permissionError',
    description: 'Webcam permission error',
  },
  iceConnectionStateError: {
    id: 'app.video.iceConnectionStateError',
    description: 'Ice connection state failed',
  },
  mediaFlowTimeout: {
    id: 'app.video.mediaFlowTimeout1020',
    description: 'Media flow timeout',
  },
});

const intlSFUErrors = defineMessages({
  2000: {
    id: 'app.sfu.mediaServerConnectionError2000',
    description: 'SFU connection to the media server',
  },
  2001: {
    id: 'app.sfu.mediaServerOffline2001',
    description: 'SFU is offline',
  },
  2002: {
    id: 'app.sfu.mediaServerNoResources2002',
    description: 'Media server lacks disk, CPU or FDs',
  },
  2003: {
    id: 'app.sfu.mediaServerRequestTimeout2003',
    description: 'Media requests timeout due to lack of resources',
  },
  2021: {
    id: 'app.sfu.serverIceGatheringFailed2021',
    description: 'Server cannot enact ICE gathering',
  },
  2022: {
    id: 'app.sfu.serverIceStateFailed2022',
    description: 'Server endpoint transitioned to a FAILED ICE state',
  },
  2200: {
    id: 'app.sfu.mediaGenericError2200',
    description: 'SFU component generated a generic error',
  },
  2202: {
    id: 'app.sfu.invalidSdp2202',
    description: 'Client provided an invalid SDP',
  },
  2203: {
    id: 'app.sfu.noAvailableCodec2203',
    description: 'Server has no available codec for the client',
  },
});

const propTypes = {
  streams: PropTypes.arrayOf(Array).isRequired,
  intl: PropTypes.objectOf(Object).isRequired,
  isUserLocked: PropTypes.bool.isRequired,
  swapLayout: PropTypes.bool.isRequired,
};

class VideoProvider extends Component {
<<<<<<< HEAD
  static onBeforeUnload() {
    VideoService.onBeforeUnload();
  }

=======
>>>>>>> 9d438a52
  constructor(props) {
    super(props);

    this.state = {
      socketOpen: false,
    };

    this.info = VideoService.getInfo();

    // Set a valid bbb-webrtc-sfu application server socket in the settings
<<<<<<< HEAD
    this.ws = new ReconnectingWebSocket(VideoService.getAuthenticatedURL());
=======
    this.ws = new ReconnectingWebSocket(
      VideoService.getAuthenticatedURL(),
      [],
      { connectionTimeout: WS_CONN_TIMEOUT },
    );
>>>>>>> 9d438a52
    this.wsQueue = [];

    this.restartTimeout = {};
    this.restartTimer = {};
    this.webRtcPeers = {};
    this.outboundIceQueues = {};
    this.videoTags = {};

    this.createVideoTag = this.createVideoTag.bind(this);
    this.onWsOpen = this.onWsOpen.bind(this);
    this.onWsClose = this.onWsClose.bind(this);
    this.onWsMessage = this.onWsMessage.bind(this);

<<<<<<< HEAD
=======
    this.onBeforeUnload = this.onBeforeUnload.bind(this);

>>>>>>> 9d438a52
    this.updateStreams = this.updateStreams.bind(this);
  }

  componentDidMount() {
    this.ws.onopen = this.onWsOpen;
    this.ws.onclose = this.onWsClose;

    window.addEventListener('online', this.openWs);
    window.addEventListener('offline', this.onWsClose);

    this.ws.onmessage = this.onWsMessage;

<<<<<<< HEAD
    window.addEventListener('beforeunload', VideoProvider.onBeforeUnload);
=======
    window.addEventListener('beforeunload', this.onBeforeUnload);
>>>>>>> 9d438a52
  }

  componentDidUpdate(prevProps) {
    const { isUserLocked, streams } = this.props;

    this.updateStreams(streams);

    if (!prevProps.isUserLocked && isUserLocked) VideoService.lockUser();
  }

  componentWillUnmount() {
    this.ws.onmessage = null;
    this.ws.onopen = null;
    this.ws.onclose = null;

    window.removeEventListener('online', this.openWs);
    window.removeEventListener('offline', this.onWsClose);

<<<<<<< HEAD
    window.removeEventListener('beforeunload', VideoProvider.onBeforeUnload);
=======
    window.removeEventListener('beforeunload', this.onBeforeUnload);
>>>>>>> 9d438a52

    VideoService.exitVideo();

    Object.keys(this.webRtcPeers).forEach((cameraId) => {
      this.stopWebRTCPeer(cameraId);
    });

    // Close websocket connection to prevent multiple reconnects from happening
    this.ws.close();
  }

  onWsMessage(message) {
    const parsedMessage = JSON.parse(message.data);

    if (parsedMessage.id === 'pong') return;

    switch (parsedMessage.id) {
      case 'startResponse':
        this.startResponse(parsedMessage);
        break;

      case 'playStart':
        this.handlePlayStart(parsedMessage);
        break;

      case 'playStop':
        this.handlePlayStop(parsedMessage);
        break;

      case 'iceCandidate':
        this.handleIceCandidate(parsedMessage);
        break;

      case 'pong':
        break;

      case 'error':
      default:
        this.handleSFUError(parsedMessage);
        break;
    }
  }

  onWsClose() {
    logger.debug({
      logCode: 'video_provider_onwsclose',
    }, 'Multiple video provider websocket connection closed.');

    clearInterval(this.pingInterval);

    VideoService.exitVideo();

    this.setState({ socketOpen: false });
  }

  onWsOpen() {
    logger.debug({
      logCode: 'video_provider_onwsopen',
    }, 'Multiple video provider websocket connection opened.');

    // Resend queued messages that happened when socket was not connected
    while (this.wsQueue.length > 0) {
      this.sendMessage(this.wsQueue.pop());
    }

    this.pingInterval = setInterval(this.ping.bind(this), PING_INTERVAL);

    this.setState({ socketOpen: true });
  }

<<<<<<< HEAD
  setReconnectionTimeout(cameraId, isLocal) {
    const peer = this.webRtcPeers[cameraId];
    const peerHasStarted = peer && peer.started === true;
    const shouldSetReconnectionTimeout = !this.restartTimeout[cameraId] && !peerHasStarted;

    if (shouldSetReconnectionTimeout) {
      const newReconnectTimer = this.restartTimer[cameraId] || CAMERA_SHARE_FAILED_WAIT_TIME;
      this.restartTimer[cameraId] = newReconnectTimer;

      logger.info({
        logCode: 'video_provider_setup_reconnect',
        extraInfo: {
          cameraId,
          reconnectTimer: newReconnectTimer,
        },
      }, `Camera has a new reconnect timer of ${newReconnectTimer} ms for ${cameraId}`);

      this.restartTimeout[cameraId] = setTimeout(
        this._getWebRTCStartTimeout(cameraId, isLocal),
        this.restartTimer[cameraId],
      );
    }
  }

  updateStreams(streams) {
    const streamsCameraIds = streams.map(s => s.cameraId);
    const streamsConnected = Object.keys(this.webRtcPeers);

    const streamsToConnect = streamsCameraIds.filter(
      cameraId => !streamsConnected.includes(cameraId),
    );

    const streamsToDisconnect = streamsConnected.filter(
      cameraId => !streamsCameraIds.includes(cameraId),
    );

    streamsToConnect.forEach((cameraId) => {
      const isLocal = VideoService.isLocalStream(cameraId);
      this.createWebRTCPeer(cameraId, isLocal);
    });

    streamsToDisconnect.forEach(cameraId => this.stopWebRTCPeer(cameraId));
=======
  onBeforeUnload() {
    VideoService.onBeforeUnload();
  }

  updateThreshold (numberOfPublishers) {
    const { threshold, profile } = VideoService.getThreshold(numberOfPublishers);
    if (profile) {
      const publishers = Object.values(this.webRtcPeers)
        .filter(peer => peer.isPublisher)
        .forEach(peer => {
          // 0 means no threshold in place. Reapply original one if needed
          let profileToApply = (threshold === 0) ? peer.originalProfileId : profile;
          VideoService.applyCameraProfile(peer, profileToApply)
        });
    }
  }

  updateStreams(streams) {
    const streamsCameraIds = streams.map(s => s.cameraId);
    const streamsConnected = Object.keys(this.webRtcPeers);

    const streamsToConnect = streamsCameraIds.filter(cameraId => {
      return !streamsConnected.includes(cameraId);
    });

    const streamsToDisconnect = streamsConnected.filter(cameraId => {
      return !streamsCameraIds.includes(cameraId);
    });

    streamsToConnect.forEach((cameraId) => {
      const isLocal = VideoService.isLocalStream(cameraId);
      this.createWebRTCPeer(cameraId, isLocal);
    });

    streamsToDisconnect.forEach(cameraId => this.stopWebRTCPeer(cameraId));

    if (CAMERA_QUALITY_THRESHOLDS_ENABLED) {
      this.updateThreshold(streamsCameraIds.length);
    }
>>>>>>> 9d438a52
  }

  ping() {
    const message = { id: 'ping' };
    this.sendMessage(message);
  }

  sendMessage(message) {
    const { ws } = this;

    if (this.connectedToMediaServer()) {
      const jsonMessage = JSON.stringify(message);
      ws.send(jsonMessage, (error) => {
        if (error) {
          logger.error({
            logCode: 'video_provider_ws_send_error',
            extraInfo: {
              sfuRequest: message,
              error,
            },
          }, `WebSocket failed when sending request to SFU due to ${error.message}`);
        }
      });
    } else if (message.id !== 'stop') {
      // No need to queue video stop messages
      this.wsQueue.push(message);
    }
  }

  connectedToMediaServer() {
    return this.ws.readyState === WebSocket.OPEN;
  }

  processOutboundIceQueue(peer, role, cameraId) {
    const queue = this.outboundIceQueues[cameraId];
    while (queue && queue.length) {
      const candidate = queue.shift();
      this.sendIceCandidateToSFU(peer, role, candidate, cameraId);
    }
  }

  startResponse(message) {
    const { cameraId, role } = message;
    const peer = this.webRtcPeers[cameraId];

    logger.info({
      logCode: 'video_provider_start_response_success',
      extraInfo: {
        cameraId,
        sfuResponse: message,
      },
    }, `Camera start request was accepted by SFU, processing response for ${cameraId}`);

    if (peer) {
      peer.processAnswer(message.sdpAnswer, (error) => {
        if (error) {
          logger.error({
            logCode: 'video_provider_peerconnection_processanswer_error',
            extraInfo: {
              cameraId,
              error,
            },
          }, `Processing SDP answer from SFU for ${cameraId} failed due to ${error.message}`);

          return;
        }

        peer.didSDPAnswered = true;
        this.processOutboundIceQueue(peer, role, cameraId);
        VideoService.processInboundIceQueue(peer, cameraId);
      });
    } else {
      logger.warn({
        logCode: 'video_provider_startresponse_no_peer',
      }, `SFU start response for ${cameraId} arrived after the peer was discarded, ignore it.`);
    }
  }

  handleIceCandidate(message) {
    const { cameraId, candidate } = message;
    const peer = this.webRtcPeers[cameraId];

    logger.debug({
      logCode: 'video_provider_ice_candidate_received',
      extraInfo: {
        candidate,
      },
    }, `video-provider received candidate for ${cameraId}: ${JSON.stringify(candidate)}`);

    if (peer) {
      if (peer.didSDPAnswered) {
        VideoService.addCandidateToPeer(peer, candidate, cameraId);
      } else {
        // ICE candidates are queued until a SDP answer has been processed.
        // This was done due to a long term iOS/Safari quirk where it'd
        // fail if candidates were added before the offer/answer cycle was completed.
        // Dunno if that still happens, but it works even if it slows the ICE checks
        // a bit  - prlanzarin july 2019
        if (peer.inboundIceQueue == null) {
          peer.inboundIceQueue = [];
        }
        peer.inboundIceQueue.push(candidate);
      }
    } else {
      logger.warn({
        logCode: 'video_provider_addicecandidate_no_peer',
      }, `SFU ICE candidate for ${cameraId} arrived after the peer was discarded, ignore it.`);
    }
  }

  stopWebRTCPeer(cameraId, restarting = false) {
    const isLocal = VideoService.isLocalStream(cameraId);

    // in this case, 'closed' state is not caused by an error;
    // we stop listening to prevent this from being treated as an error
    const peer = this.webRtcPeers[cameraId];
    if (peer && peer.peerConnection) {
      const conn = peer.peerConnection;
      conn.oniceconnectionstatechange = null;
    }

    if (isLocal) {
      VideoService.stopVideo(cameraId);
    }

    const role = VideoService.getRole(isLocal);

    logger.info({
      logCode: 'video_provider_stopping_webcam_sfu',
    }, `Sending stop request to SFU. Camera: ${cameraId}, role ${role} and flag restarting ${restarting}`);
    this.sendMessage({
      id: 'stop',
      type: 'video',
      cameraId,
      role,
    });

    // Clear the shared camera media flow timeout and current reconnect period
    // when destroying it if the peer won't restart
    if (!restarting) {
      if (this.restartTimeout[cameraId]) {
        clearTimeout(this.restartTimeout[cameraId]);
        delete this.restartTimeout[cameraId];
      }

      if (this.restartTimer[cameraId]) {
        delete this.restartTimer[cameraId];
      }
    }

    this.destroyWebRTCPeer(cameraId);
  }

  destroyWebRTCPeer(cameraId) {
    const peer = this.webRtcPeers[cameraId];
    if (peer) {
      logger.info({
        logCode: 'video_provider_destroywebrtcpeer',
      }, `Disposing WebRTC peer ${cameraId}`);
      if (typeof peer.dispose === 'function') {
        peer.dispose();
      }
      delete this.outboundIceQueues[cameraId];
      delete this.webRtcPeers[cameraId];
    } else {
      logger.warn({
        logCode: 'video_provider_destroywebrtcpeer_no_peer',
      }, `Peer ${cameraId} was already disposed (glare), ignore it.`);
    }
  }

  async createWebRTCPeer(cameraId, isLocal) {
    let iceServers = [];

    // Check if the peer is already being processed
    if (this.webRtcPeers[cameraId]) {
      return;
    }

    this.webRtcPeers[cameraId] = {};

    // WebRTC restrictions may need a capture device permission to release
    // useful ICE candidates on recvonly/no-gUM peers
    if (!isLocal) {
      try {
        await tryGenerateIceCandidates();
      } catch (error) {
        logger.error({
          logCode: 'video_provider_no_valid_candidate_gum_failure',
          extraInfo: {
            errorName: error.name,
            errorMessage: error.message,
          },
        }, `Forced gUM to release additional ICE candidates failed due to ${error.name}.`);
      }
    }

    try {
      iceServers = await fetchWebRTCMappedStunTurnServers(this.info.sessionToken);
    } catch (error) {
      logger.error({
        logCode: 'video_provider_fetchstunturninfo_error',
        extraInfo: {
          errorCode: error.code,
          errorMessage: error.message,
        },
      }, 'video-provider failed to fetch STUN/TURN info, using default');
      // Use fallback STUN server
      iceServers = getMappedFallbackStun();
    } finally {
      const { constraints, bitrate, id: profileId } = VideoService.getCameraProfile();
      this.outboundIceQueues[cameraId] = [];
      const peerOptions = {
        mediaConstraints: {
          audio: false,
          video: constraints,
        },
        onicecandidate: this._getOnIceCandidateCallback(cameraId, isLocal),
      };

      if (iceServers.length > 0) {
        peerOptions.configuration = {};
        peerOptions.configuration.iceServers = iceServers;
      }

      let WebRtcPeerObj;
      if (isLocal) {
        WebRtcPeerObj = window.kurentoUtils.WebRtcPeer.WebRtcPeerSendonly;
      } else {
        WebRtcPeerObj = window.kurentoUtils.WebRtcPeer.WebRtcPeerRecvonly;
      }

      this.webRtcPeers[cameraId] = new WebRtcPeerObj(peerOptions, (error) => {
        const peer = this.webRtcPeers[cameraId];

        peer.started = false;
        peer.attached = false;
        peer.didSDPAnswered = false;
        peer.isPublisher = isLocal;
        peer.originalProfileId = profileId;
        peer.currentProfileId = profileId;

        if (peer.inboundIceQueue == null) {
          peer.inboundIceQueue = [];
        }

        if (error) {
          return this._onWebRTCError(error, cameraId, isLocal);
        }

        peer.generateOffer((errorGenOffer, offerSdp) => {
          if (errorGenOffer) {
            return this._onWebRTCError(errorGenOffer, cameraId, isLocal);
          }

          const message = {
            id: 'start',
            type: 'video',
            cameraId,
            role: VideoService.getRole(isLocal),
            sdpOffer: offerSdp,
            meetingId: this.info.meetingId,
            voiceBridge: this.info.voiceBridge,
            userId: this.info.userId,
            userName: this.info.userName,
            bitrate,
          };

          logger.info({
            logCode: 'video_provider_sfu_request_start_camera',
            extraInfo: {
              sfuRequest: message,
              cameraProfile: profileId,
            },
          }, `Camera offer generated. Sending start request to SFU for ${cameraId}`);

          this.sendMessage(message);

          return false;
        });
        return false;
      });

      const peer = this.webRtcPeers[cameraId];
      if (peer && peer.peerConnection) {
        const conn = peer.peerConnection;
<<<<<<< HEAD
        conn.oniceconnectionstatechange = this
          ._getOnIceConnectionStateChangeCallback(cameraId, isLocal);
=======
        conn.oniceconnectionstatechange = this._getOnIceConnectionStateChangeCallback(cameraId, isLocal);
>>>>>>> 9d438a52
        VideoService.monitor(conn);
      }
    }
  }

  _getWebRTCStartTimeout(cameraId, isLocal) {
    const { intl } = this.props;

    return () => {
      // Peer that timed out is a sharer/publisher
      if (isLocal) {
        logger.error({
          logCode: 'video_provider_camera_share_timeout',
          extraInfo: { cameraId },
        }, `Camera SHARER has not succeeded in ${CAMERA_SHARE_FAILED_WAIT_TIME} for ${cameraId}`);

        VideoService.notify(intl.formatMessage(intlClientErrors.mediaFlowTimeout));
        this.stopWebRTCPeer(cameraId);
      } else {
        // Create new reconnect interval time
        const oldReconnectTimer = this.restartTimer[cameraId];
        const newReconnectTimer = Math.min(
          2 * oldReconnectTimer,
          MAX_CAMERA_SHARE_FAILED_WAIT_TIME,
        );
        this.restartTimer[cameraId] = newReconnectTimer;

        // Clear the current reconnect interval so it can be re-set in createWebRTCPeer
        if (this.restartTimeout[cameraId]) {
          delete this.restartTimeout[cameraId];
        }

        // Peer that timed out is a subscriber/viewer
        // Subscribers try to reconnect according to their timers if media could
        // not reach the server. That's why we pass the restarting flag as true
        // to the stop procedure as to not destroy the timers
        logger.error({
          logCode: 'video_provider_camera_view_timeout',
          extraInfo: {
            cameraId,
            oldReconnectTimer,
            newReconnectTimer,
          },
        }, `Camera VIEWER has not succeeded in ${oldReconnectTimer} for ${cameraId}. Reconnecting.`);

        this.stopWebRTCPeer(cameraId, true);
        this.createWebRTCPeer(cameraId, isLocal);
      }
    };
  }

  _onWebRTCError(error, cameraId, isLocal) {
    const { intl } = this.props;

    // 2001 means MEDIA_SERVER_OFFLINE. It's a server-wide error.
    // We only display it to a sharer/publisher instance to avoid popping up
    // redundant toasts.
    // If the client only has viewer instances, the WS will close unexpectedly
    // and an error will be shown there for them.
    if (error === 2001 && !isLocal) {
      return;
    }

    const errorMessage = intlClientErrors[error.name]
      || intlSFUErrors[error] || intlClientErrors.permissionError;
    // Only display WebRTC negotiation error toasts to sharers. The viewer streams
    // will try to autoreconnect silently, but the error will log nonetheless
    if (isLocal) {
      VideoService.notify(intl.formatMessage(errorMessage));
    } else {
      // If it's a viewer, set the reconnection timeout. There's a good chance
      // no local candidate was generated and it wasn't set.
      this.setReconnectionTimeout(cameraId, isLocal);
    }

    // shareWebcam as the second argument means it will only try to reconnect if
    // it's a viewer instance (see stopWebRTCPeer restarting argument)
    this.stopWebRTCPeer(cameraId, !isLocal);

    logger.error({
      logCode: 'video_provider_webrtc_peer_error',
      extraInfo: {
        cameraId,
        normalizedError: errorMessage,
        error,
      },
    }, `Camera peer creation failed for ${cameraId} due to ${error.message}`);
  }

<<<<<<< HEAD
=======
  setReconnectionTimeout(cameraId, isLocal) {
    const peer = this.webRtcPeers[cameraId];
    const peerHasStarted = peer && peer.started === true;
    const shouldSetReconnectionTimeout = !this.restartTimeout[cameraId] && !peerHasStarted;

    if (shouldSetReconnectionTimeout) {
      const newReconnectTimer = this.restartTimer[cameraId] || CAMERA_SHARE_FAILED_WAIT_TIME;
      this.restartTimer[cameraId] = newReconnectTimer;

      logger.info({
        logCode: 'video_provider_setup_reconnect',
        extraInfo: {
          cameraId,
          reconnectTimer: newReconnectTimer,
        },
      }, `Camera has a new reconnect timer of ${newReconnectTimer} ms for ${cameraId}`);

      this.restartTimeout[cameraId] = setTimeout(
        this._getWebRTCStartTimeout(cameraId, isLocal),
        this.restartTimer[cameraId]
      );
    }
  }

>>>>>>> 9d438a52
  _getOnIceCandidateCallback(cameraId, isLocal) {
    return (candidate) => {
      const peer = this.webRtcPeers[cameraId];
      const role = VideoService.getRole(isLocal);
      // Setup a timeout only when the first candidate is generated and if the peer wasn't
      // marked as started already (which is done on handlePlayStart after
      // it was verified that media could circle through the server)
      this.setReconnectionTimeout(cameraId, isLocal);

      if (peer && !peer.didSDPAnswered) {
        logger.debug({
          logCode: 'video_provider_client_candidate',
          extraInfo: { candidate },
        }, `video-provider client-side candidate queued for ${cameraId}`);
        this.outboundIceQueues[cameraId].push(candidate);
        return;
      }

      this.sendIceCandidateToSFU(peer, role, candidate, cameraId);
    };
  }

  sendIceCandidateToSFU(peer, role, candidate, cameraId) {
    logger.debug({
      logCode: 'video_provider_client_candidate',
      extraInfo: { candidate },
    }, `video-provider client-side candidate generated for ${cameraId}: ${JSON.stringify(candidate)}`);
    const message = {
      type: 'video',
      role,
      id: 'onIceCandidate',
      candidate,
      cameraId,
    };
    this.sendMessage(message);
  }

  _getOnIceConnectionStateChangeCallback(cameraId, isLocal) {
    const { intl } = this.props;
    const peer = this.webRtcPeers[cameraId];
    if (peer && peer.peerConnection) {
      const conn = peer.peerConnection;
      const { iceConnectionState } = conn;

      return () => {
        if (iceConnectionState === 'failed' || iceConnectionState === 'closed') {
          // prevent the same error from being detected multiple times
          conn.oniceconnectionstatechange = null;
          logger.error({
            logCode: 'video_provider_ice_connection_failed_state',
            extraInfo: {
              cameraId,
              iceConnectionState,
            },
          }, `ICE connection state transitioned to ${iceConnectionState} for ${cameraId}`);

          this.stopWebRTCPeer(cameraId);
          VideoService.notify(intl.formatMessage(intlClientErrors.iceConnectionStateError));
        }
      };
    }
    return () => {
      logger.error({
        logCode: 'video_provider_ice_connection_failed_state',
        extraInfo: {
          cameraId,
          iceConnectionState: undefined,
        },
      }, `Missing peer at ICE connection state transition for ${cameraId}`);

      // isLocal as the second argument means it will only try to reconnect if
      // it's a viewer instance (see stopWebRTCPeer restarting argument)
      this.stopWebRTCPeer(cameraId, !isLocal);
      VideoService.notify(intl.formatMessage(intlClientErrors.iceConnectionStateError));
    };
  }

  attachVideoStream(cameraId) {
    const video = this.videoTags[cameraId];
    if (video == null) {
      logger.warn({
        logCode: 'video_provider_delay_attach_video_stream',
        extraInfo: { cameraId },
      }, `Will attach stream later because camera has not started yet for ${cameraId}`);
      return;
    }

    if (video.srcObject) {
      delete this.videoTags[cameraId];
      return; // Skip if the stream is already attached
    }

    const isLocal = VideoService.isLocalStream(cameraId);
    const peer = this.webRtcPeers[cameraId];

    const attachVideoStreamHelper = () => {
      const stream = isLocal ? peer.getLocalStream() : peer.getRemoteStream();
      video.pause();
      video.srcObject = stream;
      video.load();

      peer.attached = true;
      delete this.videoTags[cameraId];
    };


    // If peer has started playing attach to tag, otherwise wait a while
    if (peer) {
      if (peer.started) {
        attachVideoStreamHelper();
      }

      // So we can start it later when we get a playStart
      // or if we need to do a restart timeout
      peer.videoTag = video;
    }
  }

  createVideoTag(cameraId, video) {
    const peer = this.webRtcPeers[cameraId];
    this.videoTags[cameraId] = video;

    if (peer) {
      this.attachVideoStream(cameraId);
    }
  }

  handlePlayStop(message) {
    const { cameraId } = message;

    logger.info({
      logCode: 'video_provider_handle_play_stop',
      extraInfo: {
        cameraId,
        sfuRequest: message,
      },
    }, `Received request from SFU to stop camera ${cameraId}`);
    this.stopWebRTCPeer(cameraId, false);
  }

  handlePlayStart(message) {
    const { cameraId } = message;
    const peer = this.webRtcPeers[cameraId];

    if (peer) {
      logger.info({
        logCode: 'video_provider_handle_play_start_flowing',
        extraInfo: {
          cameraId,
          sfuResponse: message,
        },
      }, `SFU says that media is flowing for camera ${cameraId}`);

      peer.started = true;

      // Clear camera shared timeout when camera succesfully starts
      clearTimeout(this.restartTimeout[cameraId]);
      delete this.restartTimeout[cameraId];
      delete this.restartTimer[cameraId];

      if (!peer.attached) {
        this.attachVideoStream(cameraId);
      }

      VideoService.playStart(cameraId);
    } else {
      logger.warn({ logCode: 'video_provider_playstart_no_peer' },
        `SFU playStart response for ${cameraId} arrived after the peer was discarded, ignore it.`);
    }
  }

  handleSFUError(message) {
    const { intl } = this.props;
    const { code, reason, streamId } = message;
    const cameraId = streamId;
    logger.error({
      logCode: 'video_provider_handle_sfu_error',
      extraInfo: {
        error: message,
        cameraId,
      },
    }, `SFU returned error for camera ${cameraId}. Code: ${code}, reason: ${reason}`);

    const isLocal = VideoService.isLocalStream(cameraId);
    if (isLocal) {
      // The publisher instance received an error from the server. There's no reconnect,
      // stop it.
      VideoService.stopVideo(cameraId);
      VideoService.notify(intl.formatMessage(intlSFUErrors[code] || intlSFUErrors[2200]));
    } else {
      this.stopWebRTCPeer(cameraId, true);
    }
  }

  render() {
    const { swapLayout } = this.props;
    const { socketOpen } = this.state;
    if (!socketOpen) return null;

    const {
      streams,
    } = this.props;
    return (
      <VideoList
        streams={streams}
        onMount={this.createVideoTag}
        swapLayout={swapLayout}
      />
    );
  }
}

VideoProvider.propTypes = propTypes;

export default injectIntl(VideoProvider);<|MERGE_RESOLUTION|>--- conflicted
+++ resolved
@@ -10,11 +10,6 @@
 } from '/imports/utils/fetchStunTurnServers';
 import { tryGenerateIceCandidates } from '/imports/utils/safari-webrtc';
 import logger from '/imports/startup/client/logger';
-<<<<<<< HEAD
-
-const CAMERA_SHARE_FAILED_WAIT_TIME = 15000;
-const MAX_CAMERA_SHARE_FAILED_WAIT_TIME = 60000;
-=======
 
 // Default values and default empty object to be backwards compat with 2.2.
 // FIXME Remove hardcoded defaults 2.3.
@@ -25,7 +20,6 @@
   maxTimeout: MAX_CAMERA_SHARE_FAILED_WAIT_TIME = 60000,
 } = Meteor.settings.public.kurento.cameraTimeouts || {};
 const CAMERA_QUALITY_THRESHOLDS_ENABLED = Meteor.settings.public.kurento.cameraQualityThresholds.enabled;
->>>>>>> 9d438a52
 const PING_INTERVAL = 15000;
 
 const intlClientErrors = defineMessages({
@@ -90,13 +84,10 @@
 };
 
 class VideoProvider extends Component {
-<<<<<<< HEAD
   static onBeforeUnload() {
     VideoService.onBeforeUnload();
   }
 
-=======
->>>>>>> 9d438a52
   constructor(props) {
     super(props);
 
@@ -107,15 +98,11 @@
     this.info = VideoService.getInfo();
 
     // Set a valid bbb-webrtc-sfu application server socket in the settings
-<<<<<<< HEAD
-    this.ws = new ReconnectingWebSocket(VideoService.getAuthenticatedURL());
-=======
     this.ws = new ReconnectingWebSocket(
       VideoService.getAuthenticatedURL(),
       [],
       { connectionTimeout: WS_CONN_TIMEOUT },
     );
->>>>>>> 9d438a52
     this.wsQueue = [];
 
     this.restartTimeout = {};
@@ -129,11 +116,6 @@
     this.onWsClose = this.onWsClose.bind(this);
     this.onWsMessage = this.onWsMessage.bind(this);
 
-<<<<<<< HEAD
-=======
-    this.onBeforeUnload = this.onBeforeUnload.bind(this);
-
->>>>>>> 9d438a52
     this.updateStreams = this.updateStreams.bind(this);
   }
 
@@ -146,11 +128,7 @@
 
     this.ws.onmessage = this.onWsMessage;
 
-<<<<<<< HEAD
     window.addEventListener('beforeunload', VideoProvider.onBeforeUnload);
-=======
-    window.addEventListener('beforeunload', this.onBeforeUnload);
->>>>>>> 9d438a52
   }
 
   componentDidUpdate(prevProps) {
@@ -169,11 +147,7 @@
     window.removeEventListener('online', this.openWs);
     window.removeEventListener('offline', this.onWsClose);
 
-<<<<<<< HEAD
     window.removeEventListener('beforeunload', VideoProvider.onBeforeUnload);
-=======
-    window.removeEventListener('beforeunload', this.onBeforeUnload);
->>>>>>> 9d438a52
 
     VideoService.exitVideo();
 
@@ -242,54 +216,6 @@
     this.pingInterval = setInterval(this.ping.bind(this), PING_INTERVAL);
 
     this.setState({ socketOpen: true });
-  }
-
-<<<<<<< HEAD
-  setReconnectionTimeout(cameraId, isLocal) {
-    const peer = this.webRtcPeers[cameraId];
-    const peerHasStarted = peer && peer.started === true;
-    const shouldSetReconnectionTimeout = !this.restartTimeout[cameraId] && !peerHasStarted;
-
-    if (shouldSetReconnectionTimeout) {
-      const newReconnectTimer = this.restartTimer[cameraId] || CAMERA_SHARE_FAILED_WAIT_TIME;
-      this.restartTimer[cameraId] = newReconnectTimer;
-
-      logger.info({
-        logCode: 'video_provider_setup_reconnect',
-        extraInfo: {
-          cameraId,
-          reconnectTimer: newReconnectTimer,
-        },
-      }, `Camera has a new reconnect timer of ${newReconnectTimer} ms for ${cameraId}`);
-
-      this.restartTimeout[cameraId] = setTimeout(
-        this._getWebRTCStartTimeout(cameraId, isLocal),
-        this.restartTimer[cameraId],
-      );
-    }
-  }
-
-  updateStreams(streams) {
-    const streamsCameraIds = streams.map(s => s.cameraId);
-    const streamsConnected = Object.keys(this.webRtcPeers);
-
-    const streamsToConnect = streamsCameraIds.filter(
-      cameraId => !streamsConnected.includes(cameraId),
-    );
-
-    const streamsToDisconnect = streamsConnected.filter(
-      cameraId => !streamsCameraIds.includes(cameraId),
-    );
-
-    streamsToConnect.forEach((cameraId) => {
-      const isLocal = VideoService.isLocalStream(cameraId);
-      this.createWebRTCPeer(cameraId, isLocal);
-    });
-
-    streamsToDisconnect.forEach(cameraId => this.stopWebRTCPeer(cameraId));
-=======
-  onBeforeUnload() {
-    VideoService.onBeforeUnload();
   }
 
   updateThreshold (numberOfPublishers) {
@@ -309,13 +235,13 @@
     const streamsCameraIds = streams.map(s => s.cameraId);
     const streamsConnected = Object.keys(this.webRtcPeers);
 
-    const streamsToConnect = streamsCameraIds.filter(cameraId => {
-      return !streamsConnected.includes(cameraId);
-    });
-
-    const streamsToDisconnect = streamsConnected.filter(cameraId => {
-      return !streamsCameraIds.includes(cameraId);
-    });
+    const streamsToConnect = streamsCameraIds.filter(
+      cameraId => !streamsConnected.includes(cameraId),
+    );
+
+    const streamsToDisconnect = streamsConnected.filter(
+      cameraId => !streamsCameraIds.includes(cameraId),
+    );
 
     streamsToConnect.forEach((cameraId) => {
       const isLocal = VideoService.isLocalStream(cameraId);
@@ -327,7 +253,6 @@
     if (CAMERA_QUALITY_THRESHOLDS_ENABLED) {
       this.updateThreshold(streamsCameraIds.length);
     }
->>>>>>> 9d438a52
   }
 
   ping() {
@@ -614,12 +539,8 @@
       const peer = this.webRtcPeers[cameraId];
       if (peer && peer.peerConnection) {
         const conn = peer.peerConnection;
-<<<<<<< HEAD
         conn.oniceconnectionstatechange = this
           ._getOnIceConnectionStateChangeCallback(cameraId, isLocal);
-=======
-        conn.oniceconnectionstatechange = this._getOnIceConnectionStateChangeCallback(cameraId, isLocal);
->>>>>>> 9d438a52
         VideoService.monitor(conn);
       }
     }
@@ -709,8 +630,6 @@
     }, `Camera peer creation failed for ${cameraId} due to ${error.message}`);
   }
 
-<<<<<<< HEAD
-=======
   setReconnectionTimeout(cameraId, isLocal) {
     const peer = this.webRtcPeers[cameraId];
     const peerHasStarted = peer && peer.started === true;
@@ -735,7 +654,6 @@
     }
   }
 
->>>>>>> 9d438a52
   _getOnIceCandidateCallback(cameraId, isLocal) {
     return (candidate) => {
       const peer = this.webRtcPeers[cameraId];
