import React, { useReducer } from 'react';
import { createContext, useContextSelector } from 'use-context-selector';
import PropTypes from 'prop-types';
import { ACTIONS } from '/imports/ui/components/layout/enums';
import DEFAULT_VALUES from '/imports/ui/components/layout/defaultValues';
import { INITIAL_INPUT_STATE, INITIAL_OUTPUT_STATE } from './initState';

<<<<<<< HEAD
export const LayoutContext = createContext();

const initialState = {
  autoArrangeLayout: true,
  webcamsAreaResizing: false,
  numUsersVideo: null,
  windowSize: {
    width: 0,
    height: 0,
  },
  mediaBounds: {
    width: 0,
    height: 0,
    top: 0,
    left: 0,
  },
  userListSize: {
    width: 0,
  },
  chatSize: {
    width: 0,
  },
  noteSize: {
    width: 0,
  },
  captionsSize: {
    width: 0,
  },
  pollSize: {
    width: 0,
  },
  waitingSize: {
    width: 0,
  },
  breakoutRoomSize: {
    width: 0,
  },
  webcamsAreaSize: {
    width: 0,
    height: 0,
  },
  tempWebcamsAreaSize: {
    width: 0,
    height: 0,
  },
  webcamsAreaUserSetsHeight: 0,
  webcamsAreaUserSetsWidth: 0,
  webcamsPlacement: 'top',
  presentationAreaSize: {
    width: 0,
    height: 0,
  },
  presentationSlideSize: {
    width: 0,
    height: 0,
=======
// variable to debug in console log
const debug = false;

const debugActions = (action, value) => {
  const baseStyles = [
    'color: #fff',
    'background-color: #d64541',
    'padding: 2px 4px',
    'border-radius: 2px',
  ].join(';');
  return debug && console.log(`%c${action}`, baseStyles, value);
};

const providerPropTypes = {
  children: PropTypes.oneOfType([
    PropTypes.arrayOf(PropTypes.node),
    PropTypes.node,
  ]).isRequired,
};

const LayoutContextSelector = createContext();

const initState = {
  deviceType: null,
  isRTL: false,
  layoutType: DEFAULT_VALUES.layoutType,
  fontSize: DEFAULT_VALUES.fontSize,
  idChatOpen: DEFAULT_VALUES.idChatOpen,
  fullscreen: {
    element: '',
    group: '',
>>>>>>> f64429cb
  },
  input: INITIAL_INPUT_STATE,
  output: INITIAL_OUTPUT_STATE,
};

const reducer = (state, action) => {
  debugActions(action.type, action.value);
  switch (action.type) {
    case ACTIONS.SET_LAYOUT_INPUT: {
      if (state.input === action.value) return state;
      return {
        ...state,
        input: action.value,
      };
    }

    case ACTIONS.SET_AUTO_ARRANGE_LAYOUT: {
      const { autoarrAngeLayout } = state.input;
      if (autoarrAngeLayout === action.value) return state;
      return {
        ...state,
        input: {
          ...state.input,
          autoarrAngeLayout: action.value,
        },
      };
    }

    case ACTIONS.SET_IS_RTL: {
      const { isRTL } = state;
      if (isRTL === action.value) return state;
      return {
        ...state,
        isRTL: action.value,
      };
    }

    // LAYOUT TYPE
    // using to load a diferent layout manager
    case ACTIONS.SET_LAYOUT_TYPE: {
      const { layoutType } = state.input;
      if (layoutType === action.value) return state;
      return {
        ...state,
        layoutType: action.value,
      };
    }

    // FONT SIZE
    case ACTIONS.SET_FONT_SIZE: {
      const { fontSize } = state;
      if (fontSize === action.value) return state;
      return {
        ...state,
        fontSize: action.value,
      };
    }

    // ID CHAT open in sidebar content panel
    case ACTIONS.SET_ID_CHAT_OPEN: {
      if (state.idChatOpen === action.value) return state;
      return {
        ...state,
        idChatOpen: action.value,
      };
    }

    // DEVICE
    case ACTIONS.SET_DEVICE_TYPE: {
      const { deviceType } = state;
      if (deviceType === action.value) return state;
      return {
        ...state,
        deviceType: action.value,
      };
    }

    // BROWSER
    case ACTIONS.SET_BROWSER_SIZE: {
      const { width, height } = action.value;
      const { browser } = state.input;
      if (browser.width === width
        && browser.height === height) {
        return state;
      }
      return {
        ...state,
        input: {
          ...state.input,
          browser: {
            width,
            height,
          },
        },
      };
    }

    // BANNER BAR
    case ACTIONS.SET_HAS_BANNER_BAR: {
      const { bannerBar } = state.input;
      if (bannerBar.hasBanner === action.value) {
        return state;
      }
      return {
        ...state,
        input: {
          ...state.input,
          bannerBar: {
            ...bannerBar,
            hasBanner: action.value,
          },
        },
      };
    }

    // NOTIFICATIONS BAR
    case ACTIONS.SET_HAS_NOTIFICATIONS_BAR: {
      const { notificationsBar } = state.input;
      if (notificationsBar.hasNotification === action.value) {
        return state;
      }
      return {
        ...state,
        input: {
          ...state.input,
          notificationsBar: {
            ...notificationsBar,
            hasNotification: action.value,
          },
        },
      };
    }

    // NAV BAR
    case ACTIONS.SET_NAVBAR_OUTPUT: {
      const {
        display, width, height, top, left, tabOrder, zIndex,
      } = action.value;
      const { navBar } = state.output;
      if (navBar.display === display
        && navBar.width === width
        && navBar.height === height
        && navBar.top === top
        && navBar.left === left
        && navBar.zIndex === zIndex
        && navBar.tabOrder === tabOrder) {
        return state;
      }
      return {
        ...state,
        output: {
          ...state.output,
          navBar: {
            ...navBar,
            display,
            width,
            height,
            top,
            left,
            tabOrder,
            zIndex,
          },
        },
      };
    }

    // ACTION BAR
    case ACTIONS.SET_ACTIONBAR_OUTPUT: {
      const {
        display, width, height, innerHeight, top, left, padding, tabOrder, zIndex,
      } = action.value;
      const { actionBar } = state.output;
      if (actionBar.display === display
        && actionBar.width === width
        && actionBar.height === height
        && actionBar.innerHeight === innerHeight
        && actionBar.top === top
        && actionBar.left === left
        && actionBar.padding === padding
        && actionBar.zIndex === zIndex
        && actionBar.tabOrder === tabOrder) {
        return state;
      }
      return {
        ...state,
        output: {
          ...state.output,
          actionBar: {
            ...actionBar,
            display,
            width,
            height,
            innerHeight,
            top,
            left,
            padding,
            tabOrder,
            zIndex,
          },
        },
      };
    }

    // CAPTIONS
    case ACTIONS.SET_CAPTIONS_OUTPUT: {
      const {
        left, right, maxWidth,
      } = action.value;
      const { captions } = state.output;
      if (captions.left === left
        && captions.right === right
        && captions.maxWidth === maxWidth) {
        return state;
      }
      return {
        ...state,
        output: {
          ...state.output,
          captions: {
            ...captions,
            left,
            right,
            maxWidth,
          },
        },
      };
    }

    // SIDEBAR NAVIGATION
    case ACTIONS.SET_SIDEBAR_NAVIGATION_IS_OPEN: {
      const { sidebarNavigation } = state.input;
      if (sidebarNavigation.isOpen === action.value) {
        return state;
      }
      return {
        ...state,
        input: {
          ...state.input,
          sidebarNavigation: {
            ...sidebarNavigation,
            isOpen: action.value,
          },
        },
      };
    }
    case ACTIONS.SET_SIDEBAR_NAVIGATION_PANEL: {
      const { sidebarNavigation } = state.input;
      if (sidebarNavigation.sidebarNavPanel === action.value) {
        return state;
      }
      return {
        ...state,
        input: {
          ...state.input,
          sidebarNavigation: {
            ...sidebarNavigation,
            sidebarNavPanel: action.value,
          },
        },
      };
    }
    case ACTIONS.SET_SIDEBAR_NAVIGATION_SIZE: {
      const { width, browserWidth } = action.value;
      const { sidebarNavigation } = state.input;
      if (sidebarNavigation.width === width
        && sidebarNavigation.browserWidth === browserWidth) {
        return state;
      }
      return {
        ...state,
        input: {
          ...state.input,
          sidebarNavigation: {
            ...sidebarNavigation,
            width,
            browserWidth,
          },
        },
      };
    }
    case ACTIONS.SET_SIDEBAR_NAVIGATION_OUTPUT: {
      const {
        display,
        minWidth,
        width,
        maxWidth,
        minHeight,
        height,
        maxHeight,
        top,
        left,
        right,
        tabOrder,
        isResizable,
        zIndex,
      } = action.value;
      const { sidebarNavigation } = state.output;
      if (sidebarNavigation.display === display
        && sidebarNavigation.minWidth === minWidth
        && sidebarNavigation.maxWidth === maxWidth
        && sidebarNavigation.width === width
        && sidebarNavigation.minHeight === minHeight
        && sidebarNavigation.height === height
        && sidebarNavigation.maxHeight === maxHeight
        && sidebarNavigation.top === top
        && sidebarNavigation.left === left
        && sidebarNavigation.right === right
        && sidebarNavigation.tabOrder === tabOrder
        && sidebarNavigation.zIndex === zIndex
        && sidebarNavigation.isResizable === isResizable) {
        return state;
      }
      return {
        ...state,
        output: {
          ...state.output,
          sidebarNavigation: {
            ...sidebarNavigation,
            display,
            minWidth,
            width,
            maxWidth,
            minHeight,
            height,
            maxHeight,
            top,
            left,
            right,
            tabOrder,
            isResizable,
            zIndex,
          },
        },
      };
    }
    case ACTIONS.SET_SIDEBAR_NAVIGATION_RESIZABLE_EDGE: {
      const {
        top, right, bottom, left,
      } = action.value;
      const { sidebarNavigation } = state.output;
      if (sidebarNavigation.resizableEdge.top === top
        && sidebarNavigation.resizableEdge.right === right
        && sidebarNavigation.resizableEdge.bottom === bottom
        && sidebarNavigation.resizableEdge.left === left) {
        return state;
      }
      return {
        ...state,
        output: {
          ...state.output,
          sidebarNavigation: {
            ...sidebarNavigation,
            resizableEdge: {
              top,
              right,
              bottom,
              left,
            },
          },
        },
      };
    }

    // SIDEBAR CONTENT
    case ACTIONS.SET_SIDEBAR_CONTENT_IS_OPEN: {
      const { sidebarContent } = state.input;
      if (sidebarContent.isOpen === action.value) {
        return state;
      }
      return {
        ...state,
        input: {
          ...state.input,
          sidebarContent: {
            ...sidebarContent,
            isOpen: action.value,
          },
        },
      };
    }
    case ACTIONS.SET_SIDEBAR_CONTENT_PANEL: {
      const { sidebarContent } = state.input;
      if (sidebarContent.sidebarContentPanel === action.value) {
        return state;
      }
      return {
        ...state,
        input: {
          ...state.input,
          sidebarContent: {
            ...sidebarContent,
            sidebarContentPanel: action.value,
          },
        },
      };
    }
    case ACTIONS.SET_SIDEBAR_CONTENT_SIZE: {
      const {
        width,
        browserWidth,
        height,
        browserHeight,
      } = action.value;
      const { sidebarContent } = state.input;
      if (sidebarContent.width === width
        && sidebarContent.browserWidth === browserWidth
        && sidebarContent.height === height
        && sidebarContent.browserHeight === browserHeight) {
        return state;
      }
      return {
        ...state,
        input: {
          ...state.input,
          sidebarContent: {
            ...sidebarContent,
            width,
            browserWidth,
            height,
            browserHeight,
          },
        },
      };
    }
    case ACTIONS.SET_SIDEBAR_CONTENT_OUTPUT: {
      const {
        display,
        minWidth,
        width,
        maxWidth,
        minHeight,
        height,
        maxHeight,
        top,
        left,
        right,
        currentPanelType,
        tabOrder,
        isResizable,
        zIndex,
      } = action.value;
      const { sidebarContent } = state.output;
      if (sidebarContent.display === display
        && sidebarContent.minWidth === minWidth
        && sidebarContent.width === width
        && sidebarContent.maxWidth === maxWidth
        && sidebarContent.minHeight === minHeight
        && sidebarContent.height === height
        && sidebarContent.maxHeight === maxHeight
        && sidebarContent.top === top
        && sidebarContent.left === left
        && sidebarContent.right === right
        && sidebarContent.tabOrder === tabOrder
        && sidebarContent.zIndex === zIndex
        && sidebarContent.isResizable === isResizable) {
        return state;
      }
      return {
        ...state,
        output: {
          ...state.output,
          sidebarContent: {
            ...sidebarContent,
            display,
            minWidth,
            width,
            maxWidth,
            minHeight,
            height,
            maxHeight,
            top,
            left,
            right,
            currentPanelType,
            tabOrder,
            isResizable,
            zIndex,
          },
        },
      };
    }
    case ACTIONS.SET_SIDEBAR_CONTENT_RESIZABLE_EDGE: {
      const {
        top, right, bottom, left,
      } = action.value;
      const { sidebarContent } = state.output;
      if (sidebarContent.resizableEdge.top === top
        && sidebarContent.resizableEdge.right === right
        && sidebarContent.resizableEdge.bottom === bottom
        && sidebarContent.resizableEdge.left === left) {
        return state;
      }
      return {
        ...state,
        output: {
          ...state.output,
          sidebarContent: {
            ...sidebarContent,
            resizableEdge: {
              top,
              right,
              bottom,
              left,
            },
          },
        },
      };
    }

    // MEDIA
    case ACTIONS.SET_MEDIA_AREA_SIZE: {
      const { width, height } = action.value;
      const { mediaArea } = state.output;
      if (mediaArea.width === width
        && mediaArea.height === height) {
        return state;
      }
      return {
        ...state,
        output: {
          ...state.output,
          mediaArea: {
            ...mediaArea,
            width,
            height,
          },
        },
      };
    }

    // WEBCAMS
    case ACTIONS.SET_NUM_CAMERAS: {
      const { cameraDock } = state.input;
      if (cameraDock.numCameras === action.value) {
        return state;
      }
      return {
        ...state,
        input: {
          ...state.input,
          cameraDock: {
            ...cameraDock,
            numCameras: action.value,
          },
        },
      };
    }
    case ACTIONS.SET_CAMERA_DOCK_IS_DRAGGING: {
      const { cameraDock } = state.input;
      if (cameraDock.isDragging === action.value) {
        return state;
      }
      return {
        ...state,
        input: {
          ...state.input,
          cameraDock: {
            ...cameraDock,
            isDragging: action.value,
          },
        },
      };
    }
    case ACTIONS.SET_CAMERA_DOCK_IS_RESIZING: {
      const { cameraDock } = state.input;
      if (cameraDock.isResizing === action.value) {
        return state;
      }
      return {
        ...state,
        input: {
          ...state.input,
          cameraDock: {
            ...cameraDock,
            isResizing: action.value,
          },
        },
      };
    }
    case ACTIONS.SET_CAMERA_DOCK_POSITION: {
      const { cameraDock } = state.input;
      if (cameraDock.position === action.value) {
        return state;
      }
      return {
        ...state,
        input: {
          ...state.input,
          cameraDock: {
            ...cameraDock,
            position: action.value,
          },
        },
      };
    }
    case ACTIONS.SET_CAMERA_DOCK_SIZE: {
      const {
        width, height, browserWidth, browserHeight,
      } = action.value;
      const { cameraDock } = state.input;
      if (cameraDock.width === width
        && cameraDock.height === height
        && cameraDock.browserWidth === browserWidth
        && cameraDock.browserHeight === browserHeight) {
        return state;
      }
      return {
        ...state,
        input: {
          ...state.input,
          cameraDock: {
            ...cameraDock,
            width,
            height,
            browserWidth,
            browserHeight,
          },
        },
      };
    }
    case ACTIONS.SET_CAMERA_DOCK_OPTIMAL_GRID_SIZE: {
      const { width, height } = action.value;
      const { cameraDock } = state.input;
      const { cameraOptimalGridSize } = cameraDock;
      if (cameraOptimalGridSize.width === width
        && cameraOptimalGridSize.height === height) {
        return state;
      }
      return {
        ...state,
        input: {
          ...state.input,
          cameraDock: {
            ...cameraDock,
            cameraOptimalGridSize: {
              width,
              height,
            },
          },
        },
      };
    }
    case ACTIONS.SET_CAMERA_DOCK_OUTPUT: {
      const {
        display,
        position,
        minWidth,
        width,
        maxWidth,
        presenterMaxWidth,
        minHeight,
        height,
        maxHeight,
        top,
        left,
        right,
        tabOrder,
        isDraggable,
        resizableEdge,
        zIndex,
      } = action.value;
      const { cameraDock } = state.output;
      if (cameraDock.display === display
        && cameraDock.position === position
        && cameraDock.width === width
        && cameraDock.maxWidth === maxWidth
        && cameraDock.presenterMaxWidth === presenterMaxWidth
        && cameraDock.height === height
        && cameraDock.maxHeight === maxHeight
        && cameraDock.top === top
        && cameraDock.left === left
        && cameraDock.right === right
        && cameraDock.tabOrder === tabOrder
        && cameraDock.isDraggable === isDraggable
        && cameraDock.zIndex === zIndex
        && cameraDock.resizableEdge === resizableEdge) {
        return state;
      }
      return {
        ...state,
        output: {
          ...state.output,
          cameraDock: {
            ...cameraDock,
            display,
            position,
            minWidth,
            width,
            maxWidth,
            presenterMaxWidth,
            minHeight,
            height,
            maxHeight,
            top,
            left,
            right,
            tabOrder,
            isDraggable,
            resizableEdge,
            zIndex,
          },
        },
      };
    }
    case ACTIONS.SET_CAMERA_DOCK_IS_DRAGGABLE: {
      const { cameraDock } = state.output;
      if (cameraDock.isDraggable === action.value) {
        return state;
      }
      return {
        ...state,
        output: {
          ...state.output,
          cameraDock: {
            ...cameraDock,
            isDraggable: action.value,
          },
        },
      };
    }

    // WEBCAMS DROP AREAS
    case ACTIONS.SET_DROP_AREAS: {
      const { dropZoneAreas } = state.output;
      if (dropZoneAreas === action.value) {
        return state;
      }
      return {
        ...state,
        output: {
          ...state.output,
          dropZoneAreas: action.value,
        },
      };
    }

    // PRESENTATION
    case ACTIONS.SET_PRESENTATION_IS_OPEN: {
      const { presentation } = state.input;
      if (presentation.isOpen === action.value) {
        return state;
      }
      return {
        ...state,
        input: {
          ...state.input,
          presentation: {
            ...presentation,
            isOpen: action.value,
          },
        },
      };
    }
    case ACTIONS.SET_PRESENTATION_SLIDES_LENGTH: {
      const { presentation } = state.input;
      if (presentation.slidesLength === action.value) {
        return state;
      }
      return {
        ...state,
        input: {
          ...state.input,
          presentation: {
            ...presentation,
            slidesLength: action.value,
          },
        },
      };
    }
    case ACTIONS.SET_PRESENTATION_NUM_CURRENT_SLIDE: {
      const { presentation } = state.input;
      if (presentation.currentSlide.num === action.value) {
        return state;
      }
      return {
        ...state,
        input: {
          ...state.input,
          presentation: {
            ...presentation,
            currentSlide: {
              ...presentation.currentSlide,
              num: action.value,
            },
          },
        },
      };
    }
    case ACTIONS.SET_PRESENTATION_CURRENT_SLIDE_SIZE: {
      const { width, height } = action.value;
      const { presentation } = state.input;
      const { currentSlide } = presentation;
      if (currentSlide.size.width === width
        && currentSlide.size.height === height) {
        return state;
      }
      return {
        ...state,
        input: {
          ...state.input,
          presentation: {
            ...presentation,
            currentSlide: {
              ...currentSlide,
              size: {
                width,
                height,
              },
            },
          },
        },
      };
    }
    case ACTIONS.SET_PRESENTATION_RESIZABLE_EDGE: {
      const {
        top, right, bottom, left,
      } = action.value;
      const { presentation } = state.output;
      const { resizableEdge } = presentation;
      if (resizableEdge.top === top
        && resizableEdge.right === right
        && resizableEdge.bottom === bottom
        && resizableEdge.left === left) {
        return state;
      }
      return {
        ...state,
        output: {
          ...state.output,
          presentation: {
            ...presentation,
            resizableEdge: {
              top,
              right,
              bottom,
              left,
            },
          },
        },
      };
    }
    case ACTIONS.SET_PRESENTATION_SIZE: {
      const {
        width, height, browserWidth, browserHeight,
      } = action.value;
      const { presentation } = state.input;
      if (presentation.width === width
        && presentation.height === height
        && presentation.browserWidth === browserWidth
        && presentation.browserHeight === browserHeight) {
        return state;
      }
      return {
        ...state,
        input: {
          ...state.input,
          presentation: {
            ...presentation,
            width,
            height,
            browserWidth,
            browserHeight,
          },
        },
      };
    }
    case ACTIONS.SET_PRESENTATION_OUTPUT: {
      const {
        display,
        minWidth,
        width,
        maxWidth,
        minHeight,
        height,
        maxHeight,
        top,
        left,
        right,
        tabOrder,
        isResizable,
        zIndex,
      } = action.value;
      const { presentation } = state.output;
      if (presentation.display === display
        && presentation.minWidth === minWidth
        && presentation.width === width
        && presentation.maxWidth === maxWidth
        && presentation.minHeight === minHeight
        && presentation.height === height
        && presentation.maxHeight === maxHeight
        && presentation.top === top
        && presentation.left === left
        && presentation.right === right
        && presentation.tabOrder === tabOrder
        && presentation.zIndex === zIndex
        && presentation.isResizable === isResizable) {
        return state;
      }
      return {
        ...state,
        output: {
          ...state.output,
          presentation: {
            ...presentation,
            display,
            minWidth,
            width,
            maxWidth,
            minHeight,
            height,
            maxHeight,
            top,
            left,
            right,
            tabOrder,
            isResizable,
            zIndex,
          },
        },
      };
    }

    // FULLSCREEN
    case ACTIONS.SET_FULLSCREEN_ELEMENT: {
      const { fullscreen } = state;
      if (fullscreen.element === action.value.element
        && fullscreen.group === action.value.group) {
        return state;
      }
      return {
        ...state,
        fullscreen: {
          element: action.value.element,
          group: action.value.group,
        },
      };
    }

    // SCREEN SHARE
    case ACTIONS.SET_HAS_SCREEN_SHARE: {
      const { screenShare } = state.input;
      if (screenShare.hasScreenShare === action.value) {
        return state;
      }
      return {
        ...state,
        input: {
          ...state.input,
          screenShare: {
            ...screenShare,
            hasScreenShare: action.value,
          },
        },
      };
    }
    case ACTIONS.SET_SCREEN_SHARE_SIZE: {
      const {
        width, height, browserWidth, browserHeight,
      } = action.value;
      const { screenShare } = state.input;
      if (screenShare.width === width
        && screenShare.height === height
        && screenShare.browserWidth === browserWidth
        && screenShare.browserHeight === browserHeight) {
        return state;
      }
      return {
        ...state,
        input: {
          ...state.input,
          screenShare: {
            ...screenShare,
            width,
            height,
            browserWidth,
            browserHeight,
          },
        },
      };
    }
    case ACTIONS.SET_SCREEN_SHARE_OUTPUT: {
      const {
        width,
        height,
        top,
        left,
        right,
        zIndex,
      } = action.value;
      const { screenShare } = state.output;
      if (screenShare.width === width
        && screenShare.height === height
        && screenShare.top === top
        && screenShare.left === left
        && screenShare.right === right
        && screenShare.zIndex === zIndex) {
        return state;
      }
      return {
        ...state,
        output: {
          ...state.output,
          screenShare: {
            ...screenShare,
            width,
            height,
            top,
            left,
            right,
            zIndex,
          },
        },
      };
    }

    // EXTERNAL VIDEO
    case ACTIONS.SET_HAS_EXTERNAL_VIDEO: {
      const { externalVideo } = state.input;
      if (externalVideo.hasExternalVideo === action.value) {
        return state;
      }
      return {
        ...state,
        input: {
          ...state.input,
          externalVideo: {
            ...externalVideo,
            hasExternalVideo: action.value,
          },
        },
      };
    }
    case ACTIONS.SET_EXTERNAL_VIDEO_SIZE: {
      const {
        width, height, browserWidth, browserHeight,
      } = action.value;
      const { externalVideo } = state.input;
      if (externalVideo.width === width
        && externalVideo.height === height
        && externalVideo.browserWidth === browserWidth
        && externalVideo.browserHeight === browserHeight) {
        return state;
      }
      return {
        ...state,
        input: {
          ...state.input,
          externalVideo: {
            ...externalVideo,
            width,
            height,
            browserWidth,
            browserHeight,
          },
        },
      };
    }
    case ACTIONS.SET_EXTERNAL_VIDEO_OUTPUT: {
      const {
        width,
        height,
        top,
        left,
        right,
      } = action.value;
      const { externalVideo } = state.output;
      if (externalVideo.width === width
        && externalVideo.height === height
        && externalVideo.top === top
        && externalVideo.left === left
        && externalVideo.right === right) {
        return state;
      }
      return {
        ...state,
        output: {
          ...state.output,
          externalVideo: {
            ...externalVideo,
            width,
            height,
            top,
            left,
            right,
          },
        },
      };
    }
    default: {
      throw new Error('Unexpected action');
    }
  }
};

const LayoutContextProvider = (props) => {
  const [layoutContextState, layoutContextDispatch] = useReducer(reducer, initState);
  const { children } = props;
  return (
    <LayoutContextSelector.Provider value={
      [
        layoutContextState,
        layoutContextDispatch,
      ]
    }
    >
      {children}
    </LayoutContextSelector.Provider>
  );
};
LayoutContextProvider.propTypes = providerPropTypes;

<<<<<<< HEAD
const withProvider = (Component) => (props) => (
  <ContextProvider {...props}>
    <Component />
  </ContextProvider>
);

const ContextConsumer = (Component) => (props) => (
  <LayoutContext.Consumer>
    {(contexts) => <Component {...props} {...contexts} />}
  </LayoutContext.Consumer>
);

const withLayoutConsumer = (Component) => ContextConsumer(Component);
const withLayoutContext = (Component) => withProvider(withLayoutConsumer(Component));
=======
const layoutSelect = (selector) => {
  return useContextSelector(LayoutContextSelector, layout => selector(layout[0]));
};
const layoutSelectInput = (selector) => {
  return useContextSelector(LayoutContextSelector, layout => selector(layout[0].input));
};
const layoutSelectOutput = (selector) => {
  return useContextSelector(LayoutContextSelector, layout => selector(layout[0].output));
};
const layoutDispatch = () => {
  return useContextSelector(LayoutContextSelector, layout => layout[1]);
};
>>>>>>> f64429cb

export {
  LayoutContextProvider,
  layoutSelect,
  layoutSelectInput,
  layoutSelectOutput,
  layoutDispatch,
}<|MERGE_RESOLUTION|>--- conflicted
+++ resolved
@@ -5,63 +5,6 @@
 import DEFAULT_VALUES from '/imports/ui/components/layout/defaultValues';
 import { INITIAL_INPUT_STATE, INITIAL_OUTPUT_STATE } from './initState';
 
-<<<<<<< HEAD
-export const LayoutContext = createContext();
-
-const initialState = {
-  autoArrangeLayout: true,
-  webcamsAreaResizing: false,
-  numUsersVideo: null,
-  windowSize: {
-    width: 0,
-    height: 0,
-  },
-  mediaBounds: {
-    width: 0,
-    height: 0,
-    top: 0,
-    left: 0,
-  },
-  userListSize: {
-    width: 0,
-  },
-  chatSize: {
-    width: 0,
-  },
-  noteSize: {
-    width: 0,
-  },
-  captionsSize: {
-    width: 0,
-  },
-  pollSize: {
-    width: 0,
-  },
-  waitingSize: {
-    width: 0,
-  },
-  breakoutRoomSize: {
-    width: 0,
-  },
-  webcamsAreaSize: {
-    width: 0,
-    height: 0,
-  },
-  tempWebcamsAreaSize: {
-    width: 0,
-    height: 0,
-  },
-  webcamsAreaUserSetsHeight: 0,
-  webcamsAreaUserSetsWidth: 0,
-  webcamsPlacement: 'top',
-  presentationAreaSize: {
-    width: 0,
-    height: 0,
-  },
-  presentationSlideSize: {
-    width: 0,
-    height: 0,
-=======
 // variable to debug in console log
 const debug = false;
 
@@ -93,7 +36,6 @@
   fullscreen: {
     element: '',
     group: '',
->>>>>>> f64429cb
   },
   input: INITIAL_INPUT_STATE,
   output: INITIAL_OUTPUT_STATE,
@@ -1205,22 +1147,6 @@
 };
 LayoutContextProvider.propTypes = providerPropTypes;
 
-<<<<<<< HEAD
-const withProvider = (Component) => (props) => (
-  <ContextProvider {...props}>
-    <Component />
-  </ContextProvider>
-);
-
-const ContextConsumer = (Component) => (props) => (
-  <LayoutContext.Consumer>
-    {(contexts) => <Component {...props} {...contexts} />}
-  </LayoutContext.Consumer>
-);
-
-const withLayoutConsumer = (Component) => ContextConsumer(Component);
-const withLayoutContext = (Component) => withProvider(withLayoutConsumer(Component));
-=======
 const layoutSelect = (selector) => {
   return useContextSelector(LayoutContextSelector, layout => selector(layout[0]));
 };
@@ -1233,7 +1159,6 @@
 const layoutDispatch = () => {
   return useContextSelector(LayoutContextSelector, layout => layout[1]);
 };
->>>>>>> f64429cb
 
 export {
   LayoutContextProvider,
