--- conflicted
+++ resolved
@@ -437,7 +437,6 @@
     const { position: cameraPosition } = cameraDockInput;
     const { camerasMargin, captionsMargin } = DEFAULT_VALUES;
 
-<<<<<<< HEAD
     const sidebarNavWidth = calculatesSidebarNavWidth();
     const sidebarNavHeight = calculatesSidebarNavHeight();
     const sidebarContentWidth = calculatesSidebarContentWidth();
@@ -447,21 +446,6 @@
     const navbarBounds = calculatesNavbarBounds(mediaAreaBounds);
     const actionbarBounds = calculatesActionbarBounds(mediaAreaBounds);
     const cameraDockBounds = calculatesCameraDockBounds(
-=======
-    const sidebarNavWidth = this.calculatesSidebarNavWidth();
-    const sidebarNavHeight = this.calculatesSidebarNavHeight();
-    const sidebarContentWidth = this.calculatesSidebarContentWidth();
-    const sidebarNavBounds = this
-      .calculatesSidebarNavBounds(sidebarNavWidth.width, sidebarContentWidth.width);
-    const sidebarContentBounds = this
-      .calculatesSidebarContentBounds(sidebarNavWidth.width, sidebarContentWidth.width);
-    const sidebarSize = sidebarContentWidth.width + sidebarNavWidth.width;
-    const mediaAreaBounds = this
-      .calculatesMediaAreaBounds(sidebarNavWidth.width, sidebarContentWidth.width);
-    const navbarBounds = this.calculatesNavbarBounds(mediaAreaBounds);
-    const actionbarBounds = this.calculatesActionbarBounds(mediaAreaBounds);
-    const cameraDockBounds = this.calculatesCameraDockBounds(
->>>>>>> ba94cd63
       sidebarNavWidth.width, sidebarContentWidth.width, mediaAreaBounds,
     );
     const dropZoneAreas = calculatesDropAreas(sidebarNavWidth.width, sidebarContentWidth.width, cameraDockBounds);
@@ -469,6 +453,7 @@
     const mediaBounds = calculatesMediaBounds(
       sidebarNavWidth.width, sidebarContentWidth.width, cameraDockBounds,
     );
+    const sidebarSize = sidebarContentWidth.width + sidebarNavWidth.width;
     const { height: actionBarHeight } = calculatesActionbarHeight();
 
     let horizontalCameraDiff = 0;
