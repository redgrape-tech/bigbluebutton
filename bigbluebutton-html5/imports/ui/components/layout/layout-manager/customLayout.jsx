import { Component } from 'react';
import _ from 'lodash';
import { LayoutContextFunc } from '/imports/ui/components/layout/context';
import DEFAULT_VALUES from '/imports/ui/components/layout/defaultValues';
import { INITIAL_INPUT_STATE } from '/imports/ui/components/layout/initState';
import {
  DEVICE_TYPE, ACTIONS, CAMERADOCK_POSITION, PANELS,
} from '../enums';

const windowWidth = () => window.document.documentElement.clientWidth;
const windowHeight = () => window.document.documentElement.clientHeight;
const min = (value1, value2) => (value1 <= value2 ? value1 : value2);
const max = (value1, value2) => (value1 >= value2 ? value1 : value2);

class CustomLayout extends Component {
  constructor(props) {
    super(props);

    this.throttledCalculatesLayout = _.throttle(() => this.calculatesLayout(),
      50, { trailing: true, leading: true });
  }

  componentDidMount() {
    this.init();
    const { layoutContextDispatch } = this.props;
    window.addEventListener('resize', () => {
      layoutContextDispatch({
        type: ACTIONS.SET_BROWSER_SIZE,
        value: {
          width: window.document.documentElement.clientWidth,
          height: window.document.documentElement.clientHeight,
        },
      });
    });
  }

  shouldComponentUpdate(nextProps) {
    const { layoutContextState } = this.props;
    return layoutContextState.input !== nextProps.layoutContextState.input
      || layoutContextState.deviceType !== nextProps.layoutContextState.deviceType
      || layoutContextState.isRTL !== nextProps.layoutContextState.isRTL
      || layoutContextState.fontSize !== nextProps.layoutContextState.fontSize
      || layoutContextState.fullscreen !== nextProps.layoutContextState.fullscreen;
  }

  componentDidUpdate(prevProps) {
    const { layoutContextState } = this.props;
    const { deviceType } = layoutContextState;

    if (prevProps.layoutContextState.deviceType !== deviceType) {
      this.init();
    } else {
      this.throttledCalculatesLayout();
    }
  }

  mainWidth() {
    return window.document.documentElement.clientWidth;
  }

  mainHeight() {
    return window.document.documentElement.clientHeight;
  }

  bannerAreaHeight() {
    const { layoutContextState } = this.props;
    const { input } = layoutContextState;
    const { bannerBar, notificationsBar } = input;

    const bannerHeight = bannerBar.hasBanner ? DEFAULT_VALUES.bannerHeight : 0;
    const notificationHeight = notificationsBar.hasNotification ? DEFAULT_VALUES.bannerHeight : 0;

    return bannerHeight + notificationHeight;
  }

  calculatesDropAreas(sidebarNavWidth, sidebarContentWidth, cameraDockBounds) {
    const { layoutContextState } = this.props;
    const { isRTL } = layoutContextState;
    const { height: actionBarHeight } = this.calculatesActionbarHeight();
    const mediaAreaHeight = this.mainHeight()
      - (DEFAULT_VALUES.navBarHeight + actionBarHeight);
    const mediaAreaWidth = this.mainWidth() - (sidebarNavWidth + sidebarContentWidth);
    const DROP_ZONE_DEFAUL_SIZE = 100;
    const dropZones = {};
    const sidebarSize = sidebarNavWidth + sidebarContentWidth;

    dropZones[CAMERADOCK_POSITION.CONTENT_TOP] = {
      top: DEFAULT_VALUES.navBarHeight,
      left: !isRTL ? sidebarSize : null,
      right: isRTL ? sidebarSize : null,
      width: mediaAreaWidth,
      height: DROP_ZONE_DEFAUL_SIZE,
      zIndex: cameraDockBounds.zIndex,
    };

    dropZones[CAMERADOCK_POSITION.CONTENT_RIGHT] = {
      top: DEFAULT_VALUES.navBarHeight + DROP_ZONE_DEFAUL_SIZE,
      left: !isRTL ? this.mainWidth() - DROP_ZONE_DEFAUL_SIZE : 0,
      height: mediaAreaHeight
        - (2 * DROP_ZONE_DEFAUL_SIZE),
      width: DROP_ZONE_DEFAUL_SIZE,
      zIndex: cameraDockBounds.zIndex,
    };

    dropZones[CAMERADOCK_POSITION.CONTENT_BOTTOM] = {
      top: DEFAULT_VALUES.navBarHeight
        + mediaAreaHeight
        - DROP_ZONE_DEFAUL_SIZE,
      left: !isRTL ? sidebarSize : null,
      right: isRTL ? sidebarSize : null,
      width: mediaAreaWidth,
      height: DROP_ZONE_DEFAUL_SIZE,
      zIndex: cameraDockBounds.zIndex,
    };

    dropZones[CAMERADOCK_POSITION.CONTENT_LEFT] = {
      top: DEFAULT_VALUES.navBarHeight + DROP_ZONE_DEFAUL_SIZE,
      left: !isRTL ? sidebarSize : null,
      right: isRTL ? sidebarSize : null,
      height: mediaAreaHeight
        - (2 * DROP_ZONE_DEFAUL_SIZE),
      width: DROP_ZONE_DEFAUL_SIZE,
      zIndex: cameraDockBounds.zIndex,
    };

    dropZones[CAMERADOCK_POSITION.SIDEBAR_CONTENT_BOTTOM] = {
      top: this.mainHeight() - DROP_ZONE_DEFAUL_SIZE,
      left: !isRTL ? sidebarNavWidth : null,
      right: isRTL ? sidebarNavWidth : null,
      width: sidebarContentWidth,
      height: DROP_ZONE_DEFAUL_SIZE,
      zIndex: cameraDockBounds.zIndex,
    };

    return dropZones;
  }

  init() {
    const { layoutContextState, layoutContextDispatch } = this.props;
    const { deviceType, input } = layoutContextState;

    if (deviceType === DEVICE_TYPE.MOBILE) {
      layoutContextDispatch({
        type: ACTIONS.SET_LAYOUT_INPUT,
        value: _.defaultsDeep({
          sidebarNavigation: {
            isOpen: false,
            sidebarNavPanel: input.sidebarNavigation.sidebarNavPanel,
          },
          sidebarContent: {
            isOpen: false,
            sidebarContentPanel: input.sidebarContent.sidebarContentPanel,
          },
          sidebarContentHorizontalResizer: {
            isOpen: false,
          },
          presentation: {
            slidesLength: input.presentation.slidesLength,
            currentSlide: {
              ...input.presentation.currentSlide,
            },
          },
          cameraDock: {
            numCameras: input.cameraDock.numCameras,
          },
        }, INITIAL_INPUT_STATE),
      });
    } else {
      const { sidebarContentPanel } = input.sidebarContent;

      layoutContextDispatch({
        type: ACTIONS.SET_LAYOUT_INPUT,
        value: _.defaultsDeep({
          sidebarNavigation: {
            isOpen: true,
          },
          sidebarContent: {
            isOpen: sidebarContentPanel !== PANELS.NONE,
            sidebarContentPanel,
          },
          sidebarContentHorizontalResizer: {
            isOpen: false,
          },
          presentation: {
            slidesLength: input.presentation.slidesLength,
            currentSlide: {
              ...input.presentation.currentSlide,
            },
          },
          cameraDock: {
            numCameras: input.cameraDock.numCameras,
          },
        }, INITIAL_INPUT_STATE),
      });
    }
    this.throttledCalculatesLayout();
  }

  reset() {
    this.init();
  }

  calculatesNavbarBounds(mediaAreaBounds) {
    const { layoutContextState } = this.props;
    const { isRTL } = layoutContextState;

    return {
      width: mediaAreaBounds.width,
      height: DEFAULT_VALUES.navBarHeight,
      top: DEFAULT_VALUES.navBarTop + this.bannerAreaHeight(),
      left: !isRTL ? mediaAreaBounds.left : 0,
    };
  }

  calculatesActionbarHeight() {
    const { layoutContextState } = this.props;
    const { fontSize } = layoutContextState;

    const BASE_FONT_SIZE = 14; // 90% font size
    const BASE_HEIGHT = DEFAULT_VALUES.actionBarHeight;
    const PADDING = DEFAULT_VALUES.actionBarPadding;

    const actionBarHeight = ((BASE_HEIGHT / BASE_FONT_SIZE) * fontSize);

    return {
      height: actionBarHeight + (PADDING * 2),
      innerHeight: actionBarHeight,
      padding: PADDING,
    };
  }

  calculatesActionbarBounds(mediaAreaBounds) {
    const { layoutContextState } = this.props;
    const { input, isRTL } = layoutContextState;

    const actionBarHeight = this.calculatesActionbarHeight();

    return {
      display: input.actionBar.hasActionBar,
      width: mediaAreaBounds.width,
      height: actionBarHeight.height,
      innerHeight: actionBarHeight.innerHeight,
      padding: actionBarHeight.padding,
      top: this.mainHeight() - actionBarHeight.height,
      left: !isRTL ? mediaAreaBounds.left : 0,
      zIndex: 1,
    };
  }

  calculatesSidebarNavWidth() {
    const { layoutContextState } = this.props;
    const { deviceType, input } = layoutContextState;
    const {
      sidebarNavMinWidth,
      sidebarNavMaxWidth,
    } = DEFAULT_VALUES;
    let minWidth = 0;
    let width = 0;
    let maxWidth = 0;
    if (input.sidebarNavigation.isOpen) {
      if (deviceType === DEVICE_TYPE.MOBILE) {
        minWidth = this.mainWidth();
        width = this.mainWidth();
        maxWidth = this.mainWidth();
      } else {
        if (input.sidebarNavigation.width === 0) {
          width = min(max((this.mainWidth() * 0.2), sidebarNavMinWidth), sidebarNavMaxWidth);
        } else {
          width = min(max(input.sidebarNavigation.width, sidebarNavMinWidth), sidebarNavMaxWidth);
        }
        minWidth = sidebarNavMinWidth;
        maxWidth = sidebarNavMaxWidth;
      }
    } else {
      minWidth = 0;
      width = 0;
      maxWidth = 0;
    }
    return {
      minWidth,
      width,
      maxWidth,
    };
  }

  calculatesSidebarNavHeight() {
    const { layoutContextState } = this.props;
    const { deviceType, input } = layoutContextState;
    let sidebarNavHeight = 0;
    if (input.sidebarNavigation.isOpen) {
      if (deviceType === DEVICE_TYPE.MOBILE) {
        sidebarNavHeight = this.mainHeight() - DEFAULT_VALUES.navBarHeight;
      } else {
        sidebarNavHeight = this.mainHeight();
      }
      sidebarNavHeight -= this.bannerAreaHeight();
    }
    return sidebarNavHeight;
  }

  calculatesSidebarNavBounds() {
    const { layoutContextState } = this.props;
    const { deviceType, isRTL } = layoutContextState;
    const { sidebarNavTop, navBarHeight, sidebarNavLeft } = DEFAULT_VALUES;

    let top = sidebarNavTop + this.bannerAreaHeight();

    if (deviceType === DEVICE_TYPE.MOBILE) {
      top = navBarHeight + this.bannerAreaHeight();
    }

    return {
      top,
      left: !isRTL ? sidebarNavLeft : null,
      right: isRTL ? sidebarNavLeft : null,
      zIndex: deviceType === DEVICE_TYPE.MOBILE ? 10 : 2,
    };
  }

  calculatesSidebarContentWidth() {
    const { layoutContextState } = this.props;
    const { deviceType, input } = layoutContextState;
    const {
      sidebarContentMinWidth,
      sidebarContentMaxWidth,
    } = DEFAULT_VALUES;
    let minWidth = 0;
    let width = 0;
    let maxWidth = 0;
    if (input.sidebarContent.isOpen) {
      if (deviceType === DEVICE_TYPE.MOBILE) {
        minWidth = this.mainWidth();
        width = this.mainWidth();
        maxWidth = this.mainWidth();
      } else {
        if (input.sidebarContent.width === 0) {
          width = min(
            max((this.mainWidth() * 0.2), sidebarContentMinWidth), sidebarContentMaxWidth,
          );
        } else {
          width = min(max(input.sidebarContent.width, sidebarContentMinWidth),
            sidebarContentMaxWidth);
        }
        minWidth = sidebarContentMinWidth;
        maxWidth = sidebarContentMaxWidth;
      }
    } else {
      minWidth = 0;
      width = 0;
      maxWidth = 0;
    }

    return {
      minWidth,
      width,
      maxWidth,
    };
  }

  calculatesSidebarContentHeight(cameraDockHeight) {
    const { layoutContextState } = this.props;
    const { deviceType, input } = layoutContextState;
    const { presentation } = input;
    const { isOpen } = presentation;
    let sidebarContentHeight = 0;
    if (input.sidebarContent.isOpen) {
      if (deviceType === DEVICE_TYPE.MOBILE) {
        sidebarContentHeight = this.mainHeight() - DEFAULT_VALUES.navBarHeight;
      } else if (input.cameraDock.numCameras > 0
        && input.cameraDock.position === CAMERADOCK_POSITION.SIDEBAR_CONTENT_BOTTOM
        && isOpen) {
        sidebarContentHeight = this.mainHeight() - cameraDockHeight;
      } else {
        sidebarContentHeight = this.mainHeight();
      }
      sidebarContentHeight -= this.bannerAreaHeight();
    }
    return sidebarContentHeight;
  }

  calculatesSidebarContentBounds(sidebarNavWidth) {
    const { layoutContextState } = this.props;
    const { deviceType, isRTL } = layoutContextState;

    let top = DEFAULT_VALUES.sidebarNavTop + this.bannerAreaHeight();

    if (deviceType === DEVICE_TYPE.MOBILE) {
      top = DEFAULT_VALUES.navBarHeight + this.bannerAreaHeight();
    }

    return {
      top,
      left: !isRTL ? (deviceType === DEVICE_TYPE.MOBILE ? 0 : sidebarNavWidth) : null,
      right: isRTL ? (deviceType === DEVICE_TYPE.MOBILE ? 0 : sidebarNavWidth) : null,
      zIndex: deviceType === DEVICE_TYPE.MOBILE ? 11 : 1,
    };
  }

  calculatesMediaAreaBounds(sidebarNavWidth, sidebarContentWidth) {
    const { layoutContextState } = this.props;
    const { deviceType, isRTL } = layoutContextState;
    const { navBarHeight } = DEFAULT_VALUES;
    const { height: actionBarHeight } = this.calculatesActionbarHeight();
    let left = 0;
    let width = 0;
    if (deviceType === DEVICE_TYPE.MOBILE) {
      left = 0;
      width = this.mainWidth();
    } else {
      left = !isRTL ? sidebarNavWidth + sidebarContentWidth : 0;
      width = this.mainWidth() - sidebarNavWidth - sidebarContentWidth;
    }

    return {
      width,
      height: this.mainHeight() - (navBarHeight + actionBarHeight + this.bannerAreaHeight()),
      top: DEFAULT_VALUES.navBarHeight + this.bannerAreaHeight(),
      left,
    };
  }

  calculatesCameraDockBounds(sidebarNavWidth, sidebarContentWidth, mediaAreaBounds) {
<<<<<<< HEAD
    const { newLayoutContextState } = this.props;
    const { input, fullscreen, isRTL, deviceType } = newLayoutContextState;
=======
    const { layoutContextState } = this.props;
    const { input, fullscreen, isRTL } = layoutContextState;
>>>>>>> 2f5ff80a
    const { presentation } = input;
    const { isOpen } = presentation;
    const { camerasMargin } = DEFAULT_VALUES;
    const sidebarSize = sidebarNavWidth + sidebarContentWidth;

    const cameraDockBounds = {};

    if (input.cameraDock.numCameras > 0) {
      if (!isOpen) {
        cameraDockBounds.width = mediaAreaBounds.width;
        cameraDockBounds.maxWidth = mediaAreaBounds.width;
        cameraDockBounds.height = mediaAreaBounds.height;
        cameraDockBounds.maxHeight = mediaAreaBounds.height;
        cameraDockBounds.top = DEFAULT_VALUES.navBarHeight;
        cameraDockBounds.left = mediaAreaBounds.left;
      } else {
        let cameraDockLeft = 0;
        let cameraDockHeight = 0;
        let cameraDockWidth = 0;
        switch (input.cameraDock.position) {
          case CAMERADOCK_POSITION.CONTENT_TOP:
            cameraDockLeft = mediaAreaBounds.left;

            if (input.cameraDock.height === 0 || deviceType === DEVICE_TYPE.MOBILE) {
              if (input.presentation.isOpen) {
                cameraDockHeight = min(
                  max((mediaAreaBounds.height * 0.2), DEFAULT_VALUES.cameraDockMinHeight),
                  (mediaAreaBounds.height - DEFAULT_VALUES.cameraDockMinHeight),
                );
              } else {
                cameraDockHeight = mediaAreaBounds.height;
              }
            } else {
              cameraDockHeight = min(
                max(input.cameraDock.height, DEFAULT_VALUES.cameraDockMinHeight),
                (mediaAreaBounds.height - DEFAULT_VALUES.cameraDockMinHeight),
              );
            }

            cameraDockBounds.top = DEFAULT_VALUES.navBarHeight;
            cameraDockBounds.left = cameraDockLeft;
            cameraDockBounds.right = isRTL ? sidebarSize : null;
            cameraDockBounds.minWidth = mediaAreaBounds.width;
            cameraDockBounds.width = mediaAreaBounds.width;
            cameraDockBounds.maxWidth = mediaAreaBounds.width;
            cameraDockBounds.minHeight = DEFAULT_VALUES.cameraDockMinHeight;
            cameraDockBounds.height = cameraDockHeight - camerasMargin;
            cameraDockBounds.maxHeight = mediaAreaBounds.height * 0.8;
            break;
          case CAMERADOCK_POSITION.CONTENT_RIGHT:
            if (input.cameraDock.width === 0) {
              if (input.presentation.isOpen) {
                cameraDockWidth = min(
                  max((mediaAreaBounds.width * 0.2), DEFAULT_VALUES.cameraDockMinWidth),
                  (mediaAreaBounds.width - DEFAULT_VALUES.cameraDockMinWidth),
                );
              } else {
                cameraDockWidth = mediaAreaBounds.width;
              }
            } else {
              cameraDockWidth = min(
                max(input.cameraDock.width, DEFAULT_VALUES.cameraDockMinWidth),
                (mediaAreaBounds.width - DEFAULT_VALUES.cameraDockMinWidth),
              );
            }

            cameraDockBounds.top = DEFAULT_VALUES.navBarHeight;
            const sizeValue = input.presentation.isOpen
              ? (mediaAreaBounds.left + mediaAreaBounds.width) - cameraDockWidth
              : mediaAreaBounds.left;
            cameraDockBounds.left = !isRTL ? sizeValue + camerasMargin : 0;
            cameraDockBounds.right = isRTL ? sizeValue + sidebarSize + camerasMargin : null;
            cameraDockBounds.minWidth = DEFAULT_VALUES.cameraDockMinWidth;
            cameraDockBounds.width = cameraDockWidth - (camerasMargin * 2);
            cameraDockBounds.maxWidth = mediaAreaBounds.width * 0.8;
            cameraDockBounds.presenterMaxWidth = mediaAreaBounds.width - DEFAULT_VALUES.presentationToolbarMinWidth - camerasMargin;
            cameraDockBounds.minHeight = DEFAULT_VALUES.cameraDockMinHeight;
            cameraDockBounds.height = mediaAreaBounds.height;
            cameraDockBounds.maxHeight = mediaAreaBounds.height;
            break;
          case CAMERADOCK_POSITION.CONTENT_BOTTOM:
            cameraDockLeft = mediaAreaBounds.left;

            if (input.cameraDock.height === 0) {
              if (input.presentation.isOpen) {
                cameraDockHeight = min(
                  max((mediaAreaBounds.height * 0.2), DEFAULT_VALUES.cameraDockMinHeight),
                  (mediaAreaBounds.height - DEFAULT_VALUES.cameraDockMinHeight),
                );
              } else {
                cameraDockHeight = mediaAreaBounds.height;
              }
            } else {
              cameraDockHeight = min(
                max(input.cameraDock.height, DEFAULT_VALUES.cameraDockMinHeight),
                (mediaAreaBounds.height - DEFAULT_VALUES.cameraDockMinHeight),
              );
            }

            cameraDockBounds.top = DEFAULT_VALUES.navBarHeight
              + mediaAreaBounds.height - cameraDockHeight;
            cameraDockBounds.left = cameraDockLeft;
            cameraDockBounds.right = isRTL ? sidebarSize : null;
            cameraDockBounds.minWidth = mediaAreaBounds.width;
            cameraDockBounds.width = mediaAreaBounds.width;
            cameraDockBounds.maxWidth = mediaAreaBounds.width;
            cameraDockBounds.minHeight = DEFAULT_VALUES.cameraDockMinHeight;
            cameraDockBounds.height = cameraDockHeight - camerasMargin;
            cameraDockBounds.maxHeight = mediaAreaBounds.height * 0.8;
            break;
          case CAMERADOCK_POSITION.CONTENT_LEFT:
            if (input.cameraDock.width === 0) {
              if (input.presentation.isOpen) {
                cameraDockWidth = min(
                  max((mediaAreaBounds.width * 0.2), DEFAULT_VALUES.cameraDockMinWidth),
                  (mediaAreaBounds.width - DEFAULT_VALUES.cameraDockMinWidth),
                );
              } else {
                cameraDockWidth = mediaAreaBounds.width;
              }
            } else {
              cameraDockWidth = min(
                max(input.cameraDock.width, DEFAULT_VALUES.cameraDockMinWidth),
                (mediaAreaBounds.width - DEFAULT_VALUES.cameraDockMinWidth),
              );
            }

            cameraDockBounds.top = DEFAULT_VALUES.navBarHeight;
            cameraDockBounds.left = mediaAreaBounds.left + camerasMargin;
            cameraDockBounds.right = isRTL ? sidebarSize + (camerasMargin * 2) : null;
            cameraDockBounds.minWidth = DEFAULT_VALUES.cameraDockMinWidth;
            cameraDockBounds.width = cameraDockWidth - (camerasMargin *2);
            cameraDockBounds.maxWidth = mediaAreaBounds.width * 0.8;
            cameraDockBounds.presenterMaxWidth = mediaAreaBounds.width - DEFAULT_VALUES.presentationToolbarMinWidth - camerasMargin;
            cameraDockBounds.minHeight = mediaAreaBounds.height;
            cameraDockBounds.height = mediaAreaBounds.height;
            cameraDockBounds.maxHeight = mediaAreaBounds.height;
            break;
          case CAMERADOCK_POSITION.SIDEBAR_CONTENT_BOTTOM:
            if (input.cameraDock.height === 0) {
              cameraDockHeight = min(
                max((this.mainHeight() * 0.2), DEFAULT_VALUES.cameraDockMinHeight),
                (this.mainHeight() - DEFAULT_VALUES.cameraDockMinHeight),
              );
            } else {
              cameraDockHeight = min(
                max(input.cameraDock.height, DEFAULT_VALUES.cameraDockMinHeight),
                (this.mainHeight() - DEFAULT_VALUES.cameraDockMinHeight),
              );
            }

            cameraDockBounds.top = this.mainHeight() - cameraDockHeight;
            cameraDockBounds.left = !isRTL ? sidebarNavWidth : 0;
            cameraDockBounds.right = isRTL ? sidebarNavWidth : 0;
            cameraDockBounds.minWidth = sidebarContentWidth;
            cameraDockBounds.width = sidebarContentWidth;
            cameraDockBounds.maxWidth = sidebarContentWidth;
            cameraDockBounds.minHeight = DEFAULT_VALUES.cameraDockMinHeight;
            cameraDockBounds.height = cameraDockHeight;
            cameraDockBounds.maxHeight = this.mainHeight() * 0.8;
            break;
          default:
            console.log('default');
        }

        if (fullscreen.group === 'webcams') {
          cameraDockBounds.width = windowWidth();
          cameraDockBounds.minWidth = windowWidth();
          cameraDockBounds.maxWidth = windowWidth();
          cameraDockBounds.height = windowHeight();
          cameraDockBounds.minHeight = windowHeight();
          cameraDockBounds.maxHeight = windowHeight();
          cameraDockBounds.top = 0;
          cameraDockBounds.left = 0;
          cameraDockBounds.right = 0;
          cameraDockBounds.zIndex = 99;
          return cameraDockBounds;
        }

        if (input.cameraDock.isDragging) cameraDockBounds.zIndex = 99;
        else cameraDockBounds.zIndex = 1;
      }
    } else {
      cameraDockBounds.width = 0;
      cameraDockBounds.height = 0;
    }

    return cameraDockBounds;
  }

  calculatesMediaBounds(sidebarNavWidth, sidebarContentWidth, cameraDockBounds) {
    const { layoutContextState } = this.props;
    const { input, fullscreen, isRTL } = layoutContextState;
    const { presentation } = input;
    const { isOpen } = presentation;
    const { height: actionBarHeight } = this.calculatesActionbarHeight();
    const mediaAreaHeight = this.mainHeight()
      - (DEFAULT_VALUES.navBarHeight + actionBarHeight);
    const mediaAreaWidth = this.mainWidth() - (sidebarNavWidth + sidebarContentWidth);
    const mediaBounds = {};
    const { element: fullscreenElement } = fullscreen;
    const { navBarHeight, camerasMargin } = DEFAULT_VALUES;

    if (!isOpen) {
      mediaBounds.width = 0;
      mediaBounds.height = 0;
      mediaBounds.top = 0;
      mediaBounds.left = !isRTL ? 0 : null;
      mediaBounds.right = isRTL ? 0 : null;
      mediaBounds.zIndex = 0;
      return mediaBounds;
    }

    if (fullscreenElement === 'Presentation' || fullscreenElement === 'Screenshare') {
      mediaBounds.width = this.mainWidth();
      mediaBounds.height = this.mainHeight();
      mediaBounds.top = 0;
      mediaBounds.left = !isRTL ? 0 : null;
      mediaBounds.right = isRTL ? 0 : null;
      mediaBounds.zIndex = 99;
      return mediaBounds;
    }

    const sidebarSize = sidebarNavWidth + sidebarContentWidth;

    if (input.cameraDock.numCameras > 0 && !input.cameraDock.isDragging) {
      switch (input.cameraDock.position) {
        case CAMERADOCK_POSITION.CONTENT_TOP:
          mediaBounds.width = mediaAreaWidth;
          mediaBounds.height = mediaAreaHeight - cameraDockBounds.height - camerasMargin;
          mediaBounds.top = navBarHeight + cameraDockBounds.height + camerasMargin;
          mediaBounds.left = !isRTL ? sidebarSize : null;
          mediaBounds.right = isRTL ? sidebarSize : null;
          break;
        case CAMERADOCK_POSITION.CONTENT_RIGHT:
          mediaBounds.width = mediaAreaWidth - cameraDockBounds.width - (camerasMargin * 2);
          mediaBounds.height = mediaAreaHeight;
          mediaBounds.top = navBarHeight;
          mediaBounds.left = !isRTL ? sidebarSize : null;
          mediaBounds.right = isRTL ? sidebarSize - (camerasMargin *2) : null;
          break;
        case CAMERADOCK_POSITION.CONTENT_BOTTOM:
          mediaBounds.width = mediaAreaWidth;
          mediaBounds.height = mediaAreaHeight - cameraDockBounds.height - camerasMargin;
          mediaBounds.top = navBarHeight - camerasMargin;
          mediaBounds.left = !isRTL ? sidebarSize : null;
          mediaBounds.right = isRTL ? sidebarSize : null;
          break;
        case CAMERADOCK_POSITION.CONTENT_LEFT:
          mediaBounds.width = mediaAreaWidth - cameraDockBounds.width - (camerasMargin * 2);
          mediaBounds.height = mediaAreaHeight;
          mediaBounds.top = navBarHeight;
          const sizeValue = sidebarNavWidth
            + sidebarContentWidth + mediaAreaWidth - mediaBounds.width;
          mediaBounds.left = !isRTL ? sizeValue : null;
          mediaBounds.right = isRTL ? sidebarSize : null;
          break;
        case CAMERADOCK_POSITION.SIDEBAR_CONTENT_BOTTOM:
          mediaBounds.width = mediaAreaWidth;
          mediaBounds.height = mediaAreaHeight;
          mediaBounds.top = navBarHeight;
          mediaBounds.left = !isRTL ? sidebarSize : null;
          mediaBounds.right = isRTL ? sidebarSize : null;
          break;
        default:
          console.log('presentation - camera default');
      }
      mediaBounds.zIndex = 1;
    } else {
      mediaBounds.width = mediaAreaWidth;
      mediaBounds.height = mediaAreaHeight;
      mediaBounds.top = DEFAULT_VALUES.navBarHeight + this.bannerAreaHeight();
      mediaBounds.left = !isRTL ? sidebarSize : null;
      mediaBounds.right = isRTL ? sidebarSize : null;
    }

    return mediaBounds;
  }

  calculatesLayout() {
    const { layoutContextState, layoutContextDispatch } = this.props;
    const { deviceType, input, isRTL } = layoutContextState;
    const { cameraDock } = input;
    const { position: cameraPosition } = cameraDock;
    const { camerasMargin } = DEFAULT_VALUES;

    const sidebarNavWidth = this.calculatesSidebarNavWidth();
    const sidebarNavHeight = this.calculatesSidebarNavHeight();
    const sidebarContentWidth = this.calculatesSidebarContentWidth();
    const sidebarNavBounds = this
      .calculatesSidebarNavBounds(sidebarNavWidth.width, sidebarContentWidth.width);
    const sidebarContentBounds = this
      .calculatesSidebarContentBounds(sidebarNavWidth.width, sidebarContentWidth.width);
    const mediaAreaBounds = this
      .calculatesMediaAreaBounds(sidebarNavWidth.width, sidebarContentWidth.width);
    const navbarBounds = this.calculatesNavbarBounds(mediaAreaBounds);
    const actionbarBounds = this.calculatesActionbarBounds(mediaAreaBounds);
    const cameraDockBounds = this.calculatesCameraDockBounds(
      sidebarNavWidth.width, sidebarContentWidth.width, mediaAreaBounds,
    );
    const dropZoneAreas = this
      .calculatesDropAreas(sidebarNavWidth.width, sidebarContentWidth.width, cameraDockBounds);
    const sidebarContentHeight = this.calculatesSidebarContentHeight(cameraDockBounds.height);
    const mediaBounds = this.calculatesMediaBounds(
      sidebarNavWidth.width, sidebarContentWidth.width, cameraDockBounds,
    );
    const { height: actionBarHeight } = this.calculatesActionbarHeight();

    let horizontalCameraDiff = 0;

    if (cameraPosition === CAMERADOCK_POSITION.CONTENT_LEFT) {
      horizontalCameraDiff = cameraDockBounds.width + (camerasMargin * 2);
    }

    if (cameraPosition === CAMERADOCK_POSITION.CONTENT_RIGHT) {
      horizontalCameraDiff = camerasMargin * 2;
    }

    layoutContextDispatch({
      type: ACTIONS.SET_NAVBAR_OUTPUT,
      value: {
        display: input.navBar.hasNavBar,
        width: navbarBounds.width,
        height: navbarBounds.height,
        top: navbarBounds.top,
        left: navbarBounds.left,
        tabOrder: DEFAULT_VALUES.navBarTabOrder,
      },
    });

    layoutContextDispatch({
      type: ACTIONS.SET_ACTIONBAR_OUTPUT,
      value: {
        display: input.actionBar.hasActionBar,
        width: actionbarBounds.width,
        height: actionbarBounds.height,
        innerHeight: actionbarBounds.innerHeight,
        top: actionbarBounds.top,
        left: actionbarBounds.left,
        padding: actionbarBounds.padding,
        tabOrder: DEFAULT_VALUES.actionBarTabOrder,
        zIndex: actionbarBounds.zIndex,
      },
    });

    layoutContextDispatch({
      type: ACTIONS.SET_SIDEBAR_NAVIGATION_OUTPUT,
      value: {
        display: input.sidebarNavigation.isOpen,
        minWidth: sidebarNavWidth.minWidth,
        width: sidebarNavWidth.width,
        maxWidth: sidebarNavWidth.maxWidth,
        height: sidebarNavHeight,
        top: sidebarNavBounds.top,
        left: sidebarNavBounds.left,
        right: sidebarNavBounds.right,
        tabOrder: DEFAULT_VALUES.sidebarNavTabOrder,
        isResizable: deviceType !== DEVICE_TYPE.MOBILE
          && deviceType !== DEVICE_TYPE.TABLET,
        zIndex: sidebarNavBounds.zIndex,
      },
    });

    layoutContextDispatch({
      type: ACTIONS.SET_SIDEBAR_NAVIGATION_RESIZABLE_EDGE,
      value: {
        top: false,
        right: !isRTL,
        bottom: false,
        left: isRTL,
      },
    });

    layoutContextDispatch({
      type: ACTIONS.SET_SIDEBAR_CONTENT_OUTPUT,
      value: {
        display: input.sidebarContent.isOpen,
        minWidth: sidebarContentWidth.minWidth,
        width: sidebarContentWidth.width,
        maxWidth: sidebarContentWidth.maxWidth,
        height: sidebarContentHeight,
        top: sidebarContentBounds.top,
        left: sidebarContentBounds.left,
        right: sidebarContentBounds.right,
        currentPanelType: input.currentPanelType,
        tabOrder: DEFAULT_VALUES.sidebarContentTabOrder,
        isResizable: deviceType !== DEVICE_TYPE.MOBILE
          && deviceType !== DEVICE_TYPE.TABLET,
        zIndex: sidebarContentBounds.zIndex,
      },
    });

    layoutContextDispatch({
      type: ACTIONS.SET_SIDEBAR_CONTENT_RESIZABLE_EDGE,
      value: {
        top: false,
        right: !isRTL,
        bottom: false,
        left: isRTL,
      },
    });

    layoutContextDispatch({
      type: ACTIONS.SET_MEDIA_AREA_SIZE,
      value: {
        width: this.mainWidth() - sidebarNavWidth.width - sidebarContentWidth.width,
        height: this.mainHeight() - DEFAULT_VALUES.navBarHeight - actionBarHeight,
      },
    });

    layoutContextDispatch({
      type: ACTIONS.SET_CAMERA_DOCK_OUTPUT,
      value: {
        display: input.cameraDock.numCameras > 0,
        position: input.cameraDock.position,
        minWidth: cameraDockBounds.minWidth,
        width: cameraDockBounds.width,
        maxWidth: cameraDockBounds.maxWidth,
        presenterMaxWidth: cameraDockBounds.presenterMaxWidth,
        minHeight: cameraDockBounds.minHeight,
        height: cameraDockBounds.height,
        maxHeight: cameraDockBounds.maxHeight,
        top: cameraDockBounds.top,
        left: cameraDockBounds.left,
        right: cameraDockBounds.right,
        tabOrder: 4,
        isDraggable: deviceType !== DEVICE_TYPE.MOBILE
          && deviceType !== DEVICE_TYPE.TABLET,
        resizableEdge: {
          top: input.cameraDock.position === CAMERADOCK_POSITION.CONTENT_BOTTOM
            || input.cameraDock.position === CAMERADOCK_POSITION.SIDEBAR_CONTENT_BOTTOM,
          right: (!isRTL && input.cameraDock.position === CAMERADOCK_POSITION.CONTENT_LEFT)
            || (isRTL && input.cameraDock.position === CAMERADOCK_POSITION.CONTENT_RIGHT),
          bottom: input.cameraDock.position === CAMERADOCK_POSITION.CONTENT_TOP,
          left: (!isRTL && input.cameraDock.position === CAMERADOCK_POSITION.CONTENT_RIGHT)
            || (isRTL && input.cameraDock.position === CAMERADOCK_POSITION.CONTENT_LEFT),
        },
        zIndex: cameraDockBounds.zIndex,
      },
    });

    layoutContextDispatch({
      type: ACTIONS.SET_DROP_AREAS,
      value: dropZoneAreas,
    });

    layoutContextDispatch({
      type: ACTIONS.SET_PRESENTATION_OUTPUT,
      value: {
        display: input.presentation.isOpen,
        width: mediaBounds.width,
        height: mediaBounds.height,
        top: mediaBounds.top,
        left: mediaBounds.left,
        right: isRTL ? (mediaBounds.right + horizontalCameraDiff) : null,
        tabOrder: DEFAULT_VALUES.presentationTabOrder,
        isResizable: false,
        zIndex: mediaBounds.zIndex,
      },
    });

    layoutContextDispatch({
      type: ACTIONS.SET_SCREEN_SHARE_OUTPUT,
      value: {
        width: mediaBounds.width,
        height: mediaBounds.height,
        top: mediaBounds.top,
        left: mediaBounds.left,
        right: isRTL ? (mediaBounds.right + horizontalCameraDiff) : null,
        zIndex: mediaBounds.zIndex,
      },
    });

    layoutContextDispatch({
      type: ACTIONS.SET_EXTERNAL_VIDEO_OUTPUT,
      value: {
        width: mediaBounds.width,
        height: mediaBounds.height,
        top: mediaBounds.top,
        left: mediaBounds.left,
        right: isRTL ? (mediaBounds.right + horizontalCameraDiff) : null,
      },
    });
  }

  render() {
    return null;
  }
}

export default LayoutContextFunc.withConsumer(CustomLayout);<|MERGE_RESOLUTION|>--- conflicted
+++ resolved
@@ -420,13 +420,8 @@
   }
 
   calculatesCameraDockBounds(sidebarNavWidth, sidebarContentWidth, mediaAreaBounds) {
-<<<<<<< HEAD
-    const { newLayoutContextState } = this.props;
-    const { input, fullscreen, isRTL, deviceType } = newLayoutContextState;
-=======
-    const { layoutContextState } = this.props;
-    const { input, fullscreen, isRTL } = layoutContextState;
->>>>>>> 2f5ff80a
+    const { layoutContextState } = this.props;
+    const { input, fullscreen, isRTL, deviceType } = layoutContextState;
     const { presentation } = input;
     const { isOpen } = presentation;
     const { camerasMargin } = DEFAULT_VALUES;
