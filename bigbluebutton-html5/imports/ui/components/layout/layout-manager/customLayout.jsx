import { useEffect, useRef } from 'react';
import _ from 'lodash';
import { layoutSelect, layoutSelectInput, layoutDispatch } from '/imports/ui/components/layout/context';
import DEFAULT_VALUES from '/imports/ui/components/layout/defaultValues';
import { INITIAL_INPUT_STATE } from '/imports/ui/components/layout/initState';
import {
  DEVICE_TYPE, ACTIONS, CAMERADOCK_POSITION, PANELS,
} from '../enums';

const windowWidth = () => window.document.documentElement.clientWidth;
const windowHeight = () => window.document.documentElement.clientHeight;
const min = (value1, value2) => (value1 <= value2 ? value1 : value2);
const max = (value1, value2) => (value1 >= value2 ? value1 : value2);

const CustomLayout = () => {
  function usePrevious(value) {
    const ref = useRef();
    useEffect(() => {
      ref.current = value;
    });
    return ref.current;
  }

  const input = layoutSelect((i) => i.input);
  const deviceType = layoutSelect((i) => i.deviceType);
  const isRTL = layoutSelect((i) => i.isRTL);
  const fullscreen = layoutSelect((i) => i.fullscreen);
  const fontSize = layoutSelect((i) => i.fontSize);
  const currentPanelType = layoutSelect((i) => i.currentPanelType);

  const bannerBarInput = layoutSelectInput((i) => i.bannerBar);
  const notificationsBarInput = layoutSelectInput((i) => i.notificationsBar);
  const presentationInput = layoutSelectInput((i) => i.presentation);
  const sidebarNavigationInput = layoutSelectInput((i) => i.sidebarNavigation);
  const sidebarContentInput = layoutSelectInput((i) => i.sidebarContent);
  const cameraDockInput = layoutSelectInput((i) => i.cameraDock);
  const actionbarInput = layoutSelectInput((i) => i.actionBar);
  const navbarInput = layoutSelectInput((i) => i.navBar);
  const layoutContextDispatch = layoutDispatch();

  const prevDeviceType = usePrevious(deviceType);

  const throttledCalculatesLayout = _.throttle(() => calculatesLayout(),
    50, { trailing: true, leading: true });

  useEffect(() => {
    window.addEventListener('resize', () => {
      layoutContextDispatch({
        type: ACTIONS.SET_BROWSER_SIZE,
        value: {
          width: window.document.documentElement.clientWidth,
          height: window.document.documentElement.clientHeight,
        },
      });
    });
  }, []);

  useEffect(() => {
    if (deviceType === null) return;

    if (deviceType !== prevDeviceType) {
      // reset layout if deviceType changed
      // not all options is supported in all devices
      init();
    } else {
      throttledCalculatesLayout();
    }
  }, [input, deviceType, isRTL, fontSize, fullscreen]);

  const bannerAreaHeight = () => {
    const { hasNotification } = notificationsBarInput;
    const { hasBanner } = bannerBarInput;
    const bannerHeight = hasBanner ? DEFAULT_VALUES.bannerHeight : 0;
    const notificationHeight = hasNotification ? DEFAULT_VALUES.bannerHeight : 0;

    return bannerHeight + notificationHeight;
  };

  const calculatesDropAreas = (sidebarNavWidth, sidebarContentWidth, cameraDockBounds) => {
    const { height: actionBarHeight } = calculatesActionbarHeight();
    const mediaAreaHeight = windowHeight()
      - (DEFAULT_VALUES.navBarHeight + actionBarHeight);
    const mediaAreaWidth = windowWidth() - (sidebarNavWidth + sidebarContentWidth);
    const DROP_ZONE_DEFAUL_SIZE = 100;
    const dropZones = {};
    const sidebarSize = sidebarNavWidth + sidebarContentWidth;

    dropZones[CAMERADOCK_POSITION.CONTENT_TOP] = {
      top: DEFAULT_VALUES.navBarHeight,
      left: !isRTL ? sidebarSize : null,
      right: isRTL ? sidebarSize : null,
      width: mediaAreaWidth,
      height: DROP_ZONE_DEFAUL_SIZE,
      zIndex: cameraDockBounds.zIndex,
    };

    dropZones[CAMERADOCK_POSITION.CONTENT_RIGHT] = {
      top: DEFAULT_VALUES.navBarHeight + DROP_ZONE_DEFAUL_SIZE,
      left: !isRTL ? windowWidth() - DROP_ZONE_DEFAUL_SIZE : 0,
      height: mediaAreaHeight
        - (2 * DROP_ZONE_DEFAUL_SIZE),
      width: DROP_ZONE_DEFAUL_SIZE,
      zIndex: cameraDockBounds.zIndex,
    };

    dropZones[CAMERADOCK_POSITION.CONTENT_BOTTOM] = {
      top: DEFAULT_VALUES.navBarHeight
        + mediaAreaHeight
        - DROP_ZONE_DEFAUL_SIZE,
      left: !isRTL ? sidebarSize : null,
      right: isRTL ? sidebarSize : null,
      width: mediaAreaWidth,
      height: DROP_ZONE_DEFAUL_SIZE,
      zIndex: cameraDockBounds.zIndex,
    };

    dropZones[CAMERADOCK_POSITION.CONTENT_LEFT] = {
      top: DEFAULT_VALUES.navBarHeight + DROP_ZONE_DEFAUL_SIZE,
      left: !isRTL ? sidebarSize : null,
      right: isRTL ? sidebarSize : null,
      height: mediaAreaHeight
        - (2 * DROP_ZONE_DEFAUL_SIZE),
      width: DROP_ZONE_DEFAUL_SIZE,
      zIndex: cameraDockBounds.zIndex,
    };

    dropZones[CAMERADOCK_POSITION.SIDEBAR_CONTENT_BOTTOM] = {
      top: windowHeight() - DROP_ZONE_DEFAUL_SIZE,
      left: !isRTL ? sidebarNavWidth : null,
      right: isRTL ? sidebarNavWidth : null,
      width: sidebarContentWidth,
      height: DROP_ZONE_DEFAUL_SIZE,
      zIndex: cameraDockBounds.zIndex,
    };

    return dropZones;
  };

  const init = () => {
    if (deviceType === DEVICE_TYPE.MOBILE) {
      layoutContextDispatch({
        type: ACTIONS.SET_LAYOUT_INPUT,
        value: _.defaultsDeep({
          sidebarNavigation: {
            isOpen: false,
            sidebarNavPanel: sidebarNavigationInput.sidebarNavPanel,
          },
          sidebarContent: {
            isOpen: false,
            sidebarContentPanel: sidebarContentInput.sidebarContentPanel,
          },
          sidebarContentHorizontalResizer: {
            isOpen: false,
          },
          presentation: {
<<<<<<< HEAD
            slidesLength: presentationInput.slidesLength,
=======
            isOpen: input.presentation.isOpen,
            slidesLength: input.presentation.slidesLength,
>>>>>>> d7df8dd0
            currentSlide: {
              ...presentationInput.currentSlide,
            },
          },
          cameraDock: {
            numCameras: cameraDockInput.numCameras,
          },
        }, INITIAL_INPUT_STATE),
      });
    } else {
      const { sidebarContentPanel } = sidebarContentInput;

      layoutContextDispatch({
        type: ACTIONS.SET_LAYOUT_INPUT,
        value: _.defaultsDeep({
          sidebarNavigation: {
            isOpen: true,
          },
          sidebarContent: {
            isOpen: sidebarContentPanel !== PANELS.NONE,
            sidebarContentPanel,
          },
          sidebarContentHorizontalResizer: {
            isOpen: false,
          },
          presentation: {
<<<<<<< HEAD
            slidesLength: presentationInput.slidesLength,
=======
            isOpen: input.presentation.isOpen,
            slidesLength: input.presentation.slidesLength,
>>>>>>> d7df8dd0
            currentSlide: {
              ...presentationInput.currentSlide,
            },
          },
          cameraDock: {
            numCameras: cameraDockInput.numCameras,
          },
        }, INITIAL_INPUT_STATE),
      });
    }
    throttledCalculatesLayout();
  };

  const calculatesNavbarBounds = (mediaAreaBounds) => {
    return {
      width: mediaAreaBounds.width,
      height: DEFAULT_VALUES.navBarHeight,
      top: DEFAULT_VALUES.navBarTop + bannerAreaHeight(),
      left: !isRTL ? mediaAreaBounds.left : 0,
    };
  }

  const calculatesActionbarHeight = () => {
    const BASE_FONT_SIZE = 14; // 90% font size
    const BASE_HEIGHT = DEFAULT_VALUES.actionBarHeight;
    const PADDING = DEFAULT_VALUES.actionBarPadding;

    const actionBarHeight = ((BASE_HEIGHT / BASE_FONT_SIZE) * fontSize);

    return {
      height: actionBarHeight + (PADDING * 2),
      innerHeight: actionBarHeight,
      padding: PADDING,
    };
  };

  const calculatesActionbarBounds = (mediaAreaBounds) => {
    const actionBarHeight = calculatesActionbarHeight();

    return {
      display: actionbarInput.hasActionBar,
      width: mediaAreaBounds.width,
      height: actionBarHeight.height,
      innerHeight: actionBarHeight.innerHeight,
      padding: actionBarHeight.padding,
      top: windowHeight() - actionBarHeight.height,
      left: !isRTL ? mediaAreaBounds.left : 0,
      zIndex: 1,
    };
  };

  const calculatesSidebarNavWidth = () => {
    const {
      sidebarNavMinWidth,
      sidebarNavMaxWidth,
    } = DEFAULT_VALUES;
    let minWidth = 0;
    let width = 0;
    let maxWidth = 0;
    if (sidebarNavigationInput.isOpen) {
      if (deviceType === DEVICE_TYPE.MOBILE) {
        minWidth = windowWidth();
        width = windowWidth();
        maxWidth = windowWidth();
      } else {
        if (sidebarNavigationInput.width === 0) {
          width = min(max((windowWidth() * 0.2), sidebarNavMinWidth), sidebarNavMaxWidth);
        } else {
          width = min(max(sidebarNavigationInput.width, sidebarNavMinWidth), sidebarNavMaxWidth);
        }
        minWidth = sidebarNavMinWidth;
        maxWidth = sidebarNavMaxWidth;
      }
    } else {
      minWidth = 0;
      width = 0;
      maxWidth = 0;
    }
    return {
      minWidth,
      width,
      maxWidth,
    };
  };

  const calculatesSidebarNavHeight = () => {
    let sidebarNavHeight = 0;
    if (sidebarNavigationInput.isOpen) {
      if (deviceType === DEVICE_TYPE.MOBILE) {
        sidebarNavHeight = windowHeight() - DEFAULT_VALUES.navBarHeight;
      } else {
        sidebarNavHeight = windowHeight();
      }
      sidebarNavHeight -= bannerAreaHeight();
    }
    return sidebarNavHeight;
  };

  const calculatesSidebarNavBounds = () => {
    const { sidebarNavTop, navBarHeight, sidebarNavLeft } = DEFAULT_VALUES;

    let top = sidebarNavTop + bannerAreaHeight();

    if (deviceType === DEVICE_TYPE.MOBILE) {
      top = navBarHeight + bannerAreaHeight();
    }

    return {
      top,
      left: !isRTL ? sidebarNavLeft : null,
      right: isRTL ? sidebarNavLeft : null,
      zIndex: deviceType === DEVICE_TYPE.MOBILE ? 10 : 2,
    };
  };

  const calculatesSidebarContentWidth = () => {
    const {
      sidebarContentMinWidth,
      sidebarContentMaxWidth,
    } = DEFAULT_VALUES;
    let minWidth = 0;
    let width = 0;
    let maxWidth = 0;
    if (sidebarContentInput.isOpen) {
      if (deviceType === DEVICE_TYPE.MOBILE) {
        minWidth = windowWidth();
        width = windowWidth();
        maxWidth = windowWidth();
      } else {
        if (sidebarContentInput.width === 0) {
          width = min(
            max((windowWidth() * 0.2), sidebarContentMinWidth), sidebarContentMaxWidth,
          );
        } else {
          width = min(max(sidebarContentInput.width, sidebarContentMinWidth),
            sidebarContentMaxWidth);
        }
        minWidth = sidebarContentMinWidth;
        maxWidth = sidebarContentMaxWidth;
      }
    } else {
      minWidth = 0;
      width = 0;
      maxWidth = 0;
    }

    return {
      minWidth,
      width,
      maxWidth,
    };
  };

  const calculatesSidebarContentHeight = (cameraDockHeight) => {
    const { isOpen } = presentationInput;
    let sidebarContentHeight = 0;
    if (sidebarContentInput.isOpen) {
      if (deviceType === DEVICE_TYPE.MOBILE) {
        sidebarContentHeight = windowHeight() - DEFAULT_VALUES.navBarHeight;
      } else if (cameraDockInput.numCameras > 0
        && cameraDockInput.position === CAMERADOCK_POSITION.SIDEBAR_CONTENT_BOTTOM
        && isOpen) {
        sidebarContentHeight = windowHeight() - cameraDockHeight;
      } else {
        sidebarContentHeight = windowHeight();
      }
      sidebarContentHeight -= bannerAreaHeight();
    }
    return sidebarContentHeight;
  };

  const calculatesSidebarContentBounds = (sidebarNavWidth) => {
    let top = DEFAULT_VALUES.sidebarNavTop + bannerAreaHeight();

    if (deviceType === DEVICE_TYPE.MOBILE) {
      top = DEFAULT_VALUES.navBarHeight + bannerAreaHeight();
    }

    let left = deviceType === DEVICE_TYPE.MOBILE ? 0 : sidebarNavWidth;
    left = !isRTL ? left : null;

    let right = deviceType === DEVICE_TYPE.MOBILE ? 0 : sidebarNavWidth;
    right = isRTL ? right : null;

    return {
      top,
      left,
      right,
      zIndex: deviceType === DEVICE_TYPE.MOBILE ? 11 : 1,
    };
  };

  const calculatesMediaAreaBounds = (sidebarNavWidth, sidebarContentWidth) => {
    const { navBarHeight } = DEFAULT_VALUES;
    const { height: actionBarHeight } = calculatesActionbarHeight();
    let left = 0;
    let width = 0;
    if (deviceType === DEVICE_TYPE.MOBILE) {
      left = 0;
      width = windowWidth();
    } else {
      left = !isRTL ? sidebarNavWidth + sidebarContentWidth : 0;
      width = windowWidth() - sidebarNavWidth - sidebarContentWidth;
    }

    return {
      width,
      height: windowHeight() - (navBarHeight + actionBarHeight + bannerAreaHeight()),
      top: DEFAULT_VALUES.navBarHeight + bannerAreaHeight(),
      left,
    };
  };

  const calculatesCameraDockBounds = (sidebarNavWidth, sidebarContentWidth, mediaAreaBounds) => {
    const { isOpen } = presentationInput;
    const { camerasMargin } = DEFAULT_VALUES;
    const sidebarSize = sidebarNavWidth + sidebarContentWidth;
    const bannerAreaHeight = this.bannerAreaHeight();

    const cameraDockBounds = {};

    if (cameraDockInput.numCameras > 0) {
      if (!isOpen) {
        cameraDockBounds.width = mediaAreaBounds.width;
        cameraDockBounds.maxWidth = mediaAreaBounds.width;
        cameraDockBounds.height = mediaAreaBounds.height;
        cameraDockBounds.maxHeight = mediaAreaBounds.height;
        cameraDockBounds.top = DEFAULT_VALUES.navBarHeight;
        cameraDockBounds.left = !isRTL ? mediaAreaBounds.left : 0;
        cameraDockBounds.right = isRTL ? sidebarSize : null;
      } else {
        let cameraDockLeft = 0;
        let cameraDockHeight = 0;
        let cameraDockWidth = 0;
        switch (cameraDockInput.position) {
          case CAMERADOCK_POSITION.CONTENT_TOP: {
            cameraDockLeft = mediaAreaBounds.left;

            if (cameraDockInput.height === 0 || deviceType === DEVICE_TYPE.MOBILE) {
              if (presentationInput.isOpen) {
                cameraDockHeight = min(
                  max((mediaAreaBounds.height * 0.2), DEFAULT_VALUES.cameraDockMinHeight),
                  (mediaAreaBounds.height - DEFAULT_VALUES.cameraDockMinHeight),
                );
              } else {
                cameraDockHeight = mediaAreaBounds.height;
              }
            } else {
              cameraDockHeight = min(
                max(cameraDockInput.height, DEFAULT_VALUES.cameraDockMinHeight),
                (mediaAreaBounds.height - DEFAULT_VALUES.cameraDockMinHeight),
              );
            }

            cameraDockBounds.top = DEFAULT_VALUES.navBarHeight + bannerAreaHeight;
            cameraDockBounds.left = cameraDockLeft;
            cameraDockBounds.right = isRTL ? sidebarSize : null;
            cameraDockBounds.minWidth = mediaAreaBounds.width;
            cameraDockBounds.width = mediaAreaBounds.width;
            cameraDockBounds.maxWidth = mediaAreaBounds.width;
            cameraDockBounds.minHeight = DEFAULT_VALUES.cameraDockMinHeight;
            cameraDockBounds.height = cameraDockHeight - camerasMargin;
            cameraDockBounds.maxHeight = mediaAreaBounds.height * 0.8;
            break;
          }
          case CAMERADOCK_POSITION.CONTENT_RIGHT: {
            if (cameraDockInput.width === 0) {
              if (presentationInput.isOpen) {
                cameraDockWidth = min(
                  max((mediaAreaBounds.width * 0.2), DEFAULT_VALUES.cameraDockMinWidth),
                  (mediaAreaBounds.width - DEFAULT_VALUES.cameraDockMinWidth),
                );
              } else {
                cameraDockWidth = mediaAreaBounds.width;
              }
            } else {
              cameraDockWidth = min(
                max(cameraDockInput.width, DEFAULT_VALUES.cameraDockMinWidth),
                (mediaAreaBounds.width - DEFAULT_VALUES.cameraDockMinWidth),
              );
            }

<<<<<<< HEAD
            cameraDockBounds.top = DEFAULT_VALUES.navBarHeight;
            const sizeValue = presentationInput.isOpen
=======
            cameraDockBounds.top = DEFAULT_VALUES.navBarHeight + bannerAreaHeight;
            const sizeValue = input.presentation.isOpen
>>>>>>> d7df8dd0
              ? (mediaAreaBounds.left + mediaAreaBounds.width) - cameraDockWidth
              : mediaAreaBounds.left;
            cameraDockBounds.left = !isRTL ? sizeValue + camerasMargin : 0;
            cameraDockBounds.right = isRTL ? sizeValue + sidebarSize + camerasMargin : null;
            cameraDockBounds.minWidth = DEFAULT_VALUES.cameraDockMinWidth;
            cameraDockBounds.width = cameraDockWidth - (camerasMargin * 2);
            cameraDockBounds.maxWidth = mediaAreaBounds.width * 0.8;
            cameraDockBounds.presenterMaxWidth = mediaAreaBounds.width
              - DEFAULT_VALUES.presentationToolbarMinWidth
              - camerasMargin;
            cameraDockBounds.minHeight = DEFAULT_VALUES.cameraDockMinHeight;
            cameraDockBounds.height = mediaAreaBounds.height;
            cameraDockBounds.maxHeight = mediaAreaBounds.height;
            break;
          }
          case CAMERADOCK_POSITION.CONTENT_BOTTOM: {
            cameraDockLeft = mediaAreaBounds.left;

            if (cameraDockInput.height === 0) {
              if (presentationInput.isOpen) {
                cameraDockHeight = min(
                  max((mediaAreaBounds.height * 0.2), DEFAULT_VALUES.cameraDockMinHeight),
                  (mediaAreaBounds.height - DEFAULT_VALUES.cameraDockMinHeight),
                );
              } else {
                cameraDockHeight = mediaAreaBounds.height;
              }
            } else {
              cameraDockHeight = min(
                max(cameraDockInput.height, DEFAULT_VALUES.cameraDockMinHeight),
                (mediaAreaBounds.height - DEFAULT_VALUES.cameraDockMinHeight),
              );
            }

            cameraDockBounds.top = DEFAULT_VALUES.navBarHeight
              + mediaAreaBounds.height - cameraDockHeight + bannerAreaHeight;
            cameraDockBounds.left = cameraDockLeft;
            cameraDockBounds.right = isRTL ? sidebarSize : null;
            cameraDockBounds.minWidth = mediaAreaBounds.width;
            cameraDockBounds.width = mediaAreaBounds.width;
            cameraDockBounds.maxWidth = mediaAreaBounds.width;
            cameraDockBounds.minHeight = DEFAULT_VALUES.cameraDockMinHeight;
            cameraDockBounds.height = cameraDockHeight - camerasMargin;
            cameraDockBounds.maxHeight = mediaAreaBounds.height * 0.8;
            break;
          }
          case CAMERADOCK_POSITION.CONTENT_LEFT: {
            if (cameraDockInput.width === 0) {
              if (presentationInput.isOpen) {
                cameraDockWidth = min(
                  max((mediaAreaBounds.width * 0.2), DEFAULT_VALUES.cameraDockMinWidth),
                  (mediaAreaBounds.width - DEFAULT_VALUES.cameraDockMinWidth),
                );
              } else {
                cameraDockWidth = mediaAreaBounds.width;
              }
            } else {
              cameraDockWidth = min(
                max(cameraDockInput.width, DEFAULT_VALUES.cameraDockMinWidth),
                (mediaAreaBounds.width - DEFAULT_VALUES.cameraDockMinWidth),
              );
            }

            cameraDockBounds.top = DEFAULT_VALUES.navBarHeight + bannerAreaHeight;
            cameraDockBounds.left = mediaAreaBounds.left + camerasMargin;
            cameraDockBounds.right = isRTL ? sidebarSize + (camerasMargin * 2) : null;
            cameraDockBounds.minWidth = DEFAULT_VALUES.cameraDockMinWidth;
            cameraDockBounds.width = cameraDockWidth - (camerasMargin * 2);
            cameraDockBounds.maxWidth = mediaAreaBounds.width * 0.8;
            cameraDockBounds.presenterMaxWidth = mediaAreaBounds.width
              - DEFAULT_VALUES.presentationToolbarMinWidth
              - camerasMargin;
            cameraDockBounds.minHeight = mediaAreaBounds.height;
            cameraDockBounds.height = mediaAreaBounds.height;
            cameraDockBounds.maxHeight = mediaAreaBounds.height;
            break;
          }
          case CAMERADOCK_POSITION.SIDEBAR_CONTENT_BOTTOM: {
            if (cameraDockInput.height === 0) {
              cameraDockHeight = min(
                max((windowHeight() * 0.2), DEFAULT_VALUES.cameraDockMinHeight),
                (windowHeight() - DEFAULT_VALUES.cameraDockMinHeight),
              );
            } else {
              cameraDockHeight = min(
                max(cameraDockInput.height, DEFAULT_VALUES.cameraDockMinHeight),
                (windowHeight() - DEFAULT_VALUES.cameraDockMinHeight),
              );
            }

            cameraDockBounds.top = windowHeight() - cameraDockHeight;
            cameraDockBounds.left = !isRTL ? sidebarNavWidth : 0;
            cameraDockBounds.right = isRTL ? sidebarNavWidth : 0;
            cameraDockBounds.minWidth = sidebarContentWidth;
            cameraDockBounds.width = sidebarContentWidth;
            cameraDockBounds.maxWidth = sidebarContentWidth;
            cameraDockBounds.minHeight = DEFAULT_VALUES.cameraDockMinHeight;
            cameraDockBounds.height = cameraDockHeight;
            cameraDockBounds.maxHeight = windowHeight() * 0.8;
            break;
          }
          default: {
            console.log('default');
          }
        }

        if (fullscreen.group === 'webcams') {
          cameraDockBounds.width = windowWidth();
          cameraDockBounds.minWidth = windowWidth();
          cameraDockBounds.maxWidth = windowWidth();
          cameraDockBounds.height = windowHeight();
          cameraDockBounds.minHeight = windowHeight();
          cameraDockBounds.maxHeight = windowHeight();
          cameraDockBounds.top = 0;
          cameraDockBounds.left = 0;
          cameraDockBounds.right = 0;
          cameraDockBounds.zIndex = 99;
          return cameraDockBounds;
        }

        if (cameraDockInput.isDragging) cameraDockBounds.zIndex = 99;
        else cameraDockBounds.zIndex = 1;
      }
    } else {
      cameraDockBounds.width = 0;
      cameraDockBounds.height = 0;
    }

    return cameraDockBounds;
  };

<<<<<<< HEAD
  const calculatesMediaBounds = (sidebarNavWidth, sidebarContentWidth, cameraDockBounds) => {
    const { isOpen } = presentationInput;
    const { height: actionBarHeight } = calculatesActionbarHeight();
=======
  calculatesMediaBounds(sidebarNavWidth, sidebarContentWidth, cameraDockBounds) {
    const { layoutContextState } = this.props;
    const { input, fullscreen, isRTL } = layoutContextState;
    const { presentation } = input;
    const { isOpen } = presentation;
    const { height: actionBarHeight } = this.calculatesActionbarHeight();
    const bannerAreaHeight = this.bannerAreaHeight();
>>>>>>> d7df8dd0
    const mediaAreaHeight = windowHeight()
      - (DEFAULT_VALUES.navBarHeight + actionBarHeight + bannerAreaHeight);
    const mediaAreaWidth = windowWidth() - (sidebarNavWidth + sidebarContentWidth);
    const mediaBounds = {};
    const { element: fullscreenElement } = fullscreen;
    const { navBarHeight, camerasMargin } = DEFAULT_VALUES;

    if (!isOpen) {
      mediaBounds.width = 0;
      mediaBounds.height = 0;
      mediaBounds.top = 0;
      mediaBounds.left = !isRTL ? 0 : null;
      mediaBounds.right = isRTL ? 0 : null;
      mediaBounds.zIndex = 0;
      return mediaBounds;
    }

    if (fullscreenElement === 'Presentation' || fullscreenElement === 'Screenshare') {
      mediaBounds.width = windowWidth();
      mediaBounds.height = windowHeight();
      mediaBounds.top = 0;
      mediaBounds.left = !isRTL ? 0 : null;
      mediaBounds.right = isRTL ? 0 : null;
      mediaBounds.zIndex = 99;
      return mediaBounds;
    }

    const sidebarSize = sidebarNavWidth + sidebarContentWidth;

    if (cameraDockInput.numCameras > 0 && !cameraDockInput.isDragging) {
      switch (cameraDockInput.position) {
        case CAMERADOCK_POSITION.CONTENT_TOP: {
          mediaBounds.width = mediaAreaWidth;
          mediaBounds.height = mediaAreaHeight - cameraDockBounds.height - camerasMargin;
          mediaBounds.top = navBarHeight + cameraDockBounds.height + camerasMargin + bannerAreaHeight;
          mediaBounds.left = !isRTL ? sidebarSize : null;
          mediaBounds.right = isRTL ? sidebarSize : null;
          break;
        }
        case CAMERADOCK_POSITION.CONTENT_RIGHT: {
          mediaBounds.width = mediaAreaWidth - cameraDockBounds.width - camerasMargin;
          mediaBounds.height = mediaAreaHeight;
          mediaBounds.top = navBarHeight + bannerAreaHeight;
          mediaBounds.left = !isRTL ? sidebarSize : null;
          mediaBounds.right = isRTL ? sidebarSize - (camerasMargin * 2) : null;
          break;
        }
        case CAMERADOCK_POSITION.CONTENT_BOTTOM: {
          mediaBounds.width = mediaAreaWidth;
          mediaBounds.height = mediaAreaHeight - cameraDockBounds.height - camerasMargin;
          mediaBounds.top = navBarHeight - camerasMargin + bannerAreaHeight;
          mediaBounds.left = !isRTL ? sidebarSize : null;
          mediaBounds.right = isRTL ? sidebarSize : null;
          break;
        }
        case CAMERADOCK_POSITION.CONTENT_LEFT: {
          mediaBounds.width = mediaAreaWidth - cameraDockBounds.width - camerasMargin;
          mediaBounds.height = mediaAreaHeight;
          mediaBounds.top = navBarHeight + bannerAreaHeight;
          const sizeValue = sidebarNavWidth
            + sidebarContentWidth + mediaAreaWidth - mediaBounds.width;
          mediaBounds.left = !isRTL ? sizeValue : null;
          mediaBounds.right = isRTL ? sidebarSize : null;
          break;
        }
        case CAMERADOCK_POSITION.SIDEBAR_CONTENT_BOTTOM: {
          mediaBounds.width = mediaAreaWidth;
          mediaBounds.height = mediaAreaHeight;
          mediaBounds.top = navBarHeight + bannerAreaHeight;
          mediaBounds.left = !isRTL ? sidebarSize : null;
          mediaBounds.right = isRTL ? sidebarSize : null;
          break;
        }
        default: {
          console.log('presentation - camera default');
        }
      }
      mediaBounds.zIndex = 1;
    } else {
      mediaBounds.width = mediaAreaWidth;
      mediaBounds.height = mediaAreaHeight;
<<<<<<< HEAD
      mediaBounds.top = DEFAULT_VALUES.navBarHeight + bannerAreaHeight();
=======
      mediaBounds.top = DEFAULT_VALUES.navBarHeight + bannerAreaHeight;
>>>>>>> d7df8dd0
      mediaBounds.left = !isRTL ? sidebarSize : null;
      mediaBounds.right = isRTL ? sidebarSize : null;
    }

    return mediaBounds;
  }

  const calculatesLayout = () => {
    const { position: cameraPosition } = cameraDockInput;
    const { camerasMargin, captionsMargin } = DEFAULT_VALUES;

    const sidebarNavWidth = calculatesSidebarNavWidth();
    const sidebarNavHeight = calculatesSidebarNavHeight();
    const sidebarContentWidth = calculatesSidebarContentWidth();
    const sidebarNavBounds = calculatesSidebarNavBounds();
    const sidebarContentBounds = calculatesSidebarContentBounds(sidebarNavWidth.width);
    const mediaAreaBounds = calculatesMediaAreaBounds(sidebarNavWidth.width, sidebarContentWidth.width);
    const navbarBounds = calculatesNavbarBounds(mediaAreaBounds);
    const actionbarBounds = calculatesActionbarBounds(mediaAreaBounds);
    const cameraDockBounds = calculatesCameraDockBounds(
      sidebarNavWidth.width, sidebarContentWidth.width, mediaAreaBounds,
    );
    const dropZoneAreas = calculatesDropAreas(sidebarNavWidth.width, sidebarContentWidth.width, cameraDockBounds);
    const sidebarContentHeight = calculatesSidebarContentHeight(cameraDockBounds.height);
    const mediaBounds = calculatesMediaBounds(
      sidebarNavWidth.width, sidebarContentWidth.width, cameraDockBounds,
    );
    const { height: actionBarHeight } = calculatesActionbarHeight();

    let horizontalCameraDiff = 0;

    if (cameraPosition === CAMERADOCK_POSITION.CONTENT_LEFT) {
      horizontalCameraDiff = cameraDockBounds.width + (camerasMargin * 2);
    }

    if (cameraPosition === CAMERADOCK_POSITION.CONTENT_RIGHT) {
      horizontalCameraDiff = camerasMargin * 2;
    }

    layoutDispatch({
      type: ACTIONS.SET_NAVBAR_OUTPUT,
      value: {
        display: navbarInput.hasNavBar,
        width: navbarBounds.width,
        height: navbarBounds.height,
        top: navbarBounds.top,
        left: navbarBounds.left,
        tabOrder: DEFAULT_VALUES.navBarTabOrder,
      },
    });

    layoutDispatch({
      type: ACTIONS.SET_ACTIONBAR_OUTPUT,
      value: {
        display: actionbarInput.hasActionBar,
        width: actionbarBounds.width,
        height: actionbarBounds.height,
        innerHeight: actionbarBounds.innerHeight,
        top: actionbarBounds.top,
        left: actionbarBounds.left,
        padding: actionbarBounds.padding,
        tabOrder: DEFAULT_VALUES.actionBarTabOrder,
        zIndex: actionbarBounds.zIndex,
      },
    });

    layoutDispatch({
      type: ACTIONS.SET_CAPTIONS_OUTPUT,
      value: {
        left: !isRTL ? (mediaBounds.left + captionsMargin) : null,
        right: isRTL ? (mediaBounds.right + captionsMargin) : null,
        maxWidth: mediaBounds.width - (captionsMargin * 2),
      },
    });

    layoutDispatch({
      type: ACTIONS.SET_SIDEBAR_NAVIGATION_OUTPUT,
      value: {
        display: sidebarNavigationInput.isOpen,
        minWidth: sidebarNavWidth.minWidth,
        width: sidebarNavWidth.width,
        maxWidth: sidebarNavWidth.maxWidth,
        height: sidebarNavHeight,
        top: sidebarNavBounds.top,
        left: sidebarNavBounds.left,
        right: sidebarNavBounds.right,
        tabOrder: DEFAULT_VALUES.sidebarNavTabOrder,
        isResizable: deviceType !== DEVICE_TYPE.MOBILE
          && deviceType !== DEVICE_TYPE.TABLET,
        zIndex: sidebarNavBounds.zIndex,
      },
    });

    layoutDispatch({
      type: ACTIONS.SET_SIDEBAR_NAVIGATION_RESIZABLE_EDGE,
      value: {
        top: false,
        right: !isRTL,
        bottom: false,
        left: isRTL,
      },
    });

    layoutDispatch({
      type: ACTIONS.SET_SIDEBAR_CONTENT_OUTPUT,
      value: {
        display: sidebarContentInput.isOpen,
        minWidth: sidebarContentWidth.minWidth,
        width: sidebarContentWidth.width,
        maxWidth: sidebarContentWidth.maxWidth,
        height: sidebarContentHeight,
        top: sidebarContentBounds.top,
        left: sidebarContentBounds.left,
        right: sidebarContentBounds.right,
        currentPanelType,
        tabOrder: DEFAULT_VALUES.sidebarContentTabOrder,
        isResizable: deviceType !== DEVICE_TYPE.MOBILE
          && deviceType !== DEVICE_TYPE.TABLET,
        zIndex: sidebarContentBounds.zIndex,
      },
    });

    layoutDispatch({
      type: ACTIONS.SET_SIDEBAR_CONTENT_RESIZABLE_EDGE,
      value: {
        top: false,
        right: !isRTL,
        bottom: false,
        left: isRTL,
      },
    });

    layoutDispatch({
      type: ACTIONS.SET_MEDIA_AREA_SIZE,
      value: {
        width: windowWidth() - sidebarNavWidth.width - sidebarContentWidth.width,
        height: windowHeight() - DEFAULT_VALUES.navBarHeight - actionBarHeight,
      },
    });

    layoutDispatch({
      type: ACTIONS.SET_CAMERA_DOCK_OUTPUT,
      value: {
        display: cameraDockInput.numCameras > 0,
        position: cameraDockInput.position,
        minWidth: cameraDockBounds.minWidth,
        width: cameraDockBounds.width,
        maxWidth: cameraDockBounds.maxWidth,
        presenterMaxWidth: cameraDockBounds.presenterMaxWidth,
        minHeight: cameraDockBounds.minHeight,
        height: cameraDockBounds.height,
        maxHeight: cameraDockBounds.maxHeight,
        top: cameraDockBounds.top,
        left: cameraDockBounds.left,
        right: cameraDockBounds.right,
        tabOrder: 4,
        isDraggable: deviceType !== DEVICE_TYPE.MOBILE
          && deviceType !== DEVICE_TYPE.TABLET,
        resizableEdge: {
          top: cameraDockInput.position === CAMERADOCK_POSITION.CONTENT_BOTTOM
            || cameraDockInput.position === CAMERADOCK_POSITION.SIDEBAR_CONTENT_BOTTOM,
          right: (!isRTL && cameraDockInput.position === CAMERADOCK_POSITION.CONTENT_LEFT)
            || (isRTL && cameraDockInput.position === CAMERADOCK_POSITION.CONTENT_RIGHT),
          bottom: cameraDockInput.position === CAMERADOCK_POSITION.CONTENT_TOP,
          left: (!isRTL && cameraDockInput.position === CAMERADOCK_POSITION.CONTENT_RIGHT)
            || (isRTL && cameraDockInput.position === CAMERADOCK_POSITION.CONTENT_LEFT),
        },
        zIndex: cameraDockBounds.zIndex,
      },
    });

    layoutDispatch({
      type: ACTIONS.SET_DROP_AREAS,
      value: dropZoneAreas,
    });

    layoutDispatch({
      type: ACTIONS.SET_PRESENTATION_OUTPUT,
      value: {
        display: presentationInput.isOpen,
        width: mediaBounds.width,
        height: mediaBounds.height,
        top: mediaBounds.top,
        left: mediaBounds.left,
        right: isRTL ? (mediaBounds.right + horizontalCameraDiff) : null,
        tabOrder: DEFAULT_VALUES.presentationTabOrder,
        isResizable: false,
        zIndex: mediaBounds.zIndex,
      },
    });

    layoutDispatch({
      type: ACTIONS.SET_SCREEN_SHARE_OUTPUT,
      value: {
        width: mediaBounds.width,
        height: mediaBounds.height,
        top: mediaBounds.top,
        left: mediaBounds.left,
        right: isRTL ? (mediaBounds.right + horizontalCameraDiff) : null,
        zIndex: mediaBounds.zIndex,
      },
    });

    layoutDispatch({
      type: ACTIONS.SET_EXTERNAL_VIDEO_OUTPUT,
      value: {
        width: mediaBounds.width,
        height: mediaBounds.height,
        top: mediaBounds.top,
        left: mediaBounds.left,
        right: isRTL ? (mediaBounds.right + horizontalCameraDiff) : null,
      },
    });
  };

  return null;
};

export default CustomLayout;<|MERGE_RESOLUTION|>--- conflicted
+++ resolved
@@ -153,12 +153,8 @@
             isOpen: false,
           },
           presentation: {
-<<<<<<< HEAD
+            isOpen: presentationInput.isOpen,
             slidesLength: presentationInput.slidesLength,
-=======
-            isOpen: input.presentation.isOpen,
-            slidesLength: input.presentation.slidesLength,
->>>>>>> d7df8dd0
             currentSlide: {
               ...presentationInput.currentSlide,
             },
@@ -185,12 +181,8 @@
             isOpen: false,
           },
           presentation: {
-<<<<<<< HEAD
+            isOpen: presentationInput.isOpen,
             slidesLength: presentationInput.slidesLength,
-=======
-            isOpen: input.presentation.isOpen,
-            slidesLength: input.presentation.slidesLength,
->>>>>>> d7df8dd0
             currentSlide: {
               ...presentationInput.currentSlide,
             },
@@ -408,7 +400,6 @@
     const { isOpen } = presentationInput;
     const { camerasMargin } = DEFAULT_VALUES;
     const sidebarSize = sidebarNavWidth + sidebarContentWidth;
-    const bannerAreaHeight = this.bannerAreaHeight();
 
     const cameraDockBounds = {};
 
@@ -445,7 +436,7 @@
               );
             }
 
-            cameraDockBounds.top = DEFAULT_VALUES.navBarHeight + bannerAreaHeight;
+            cameraDockBounds.top = DEFAULT_VALUES.navBarHeight + bannerAreaHeight();
             cameraDockBounds.left = cameraDockLeft;
             cameraDockBounds.right = isRTL ? sidebarSize : null;
             cameraDockBounds.minWidth = mediaAreaBounds.width;
@@ -473,13 +464,8 @@
               );
             }
 
-<<<<<<< HEAD
-            cameraDockBounds.top = DEFAULT_VALUES.navBarHeight;
+            cameraDockBounds.top = DEFAULT_VALUES.navBarHeight + bannerAreaHeight();
             const sizeValue = presentationInput.isOpen
-=======
-            cameraDockBounds.top = DEFAULT_VALUES.navBarHeight + bannerAreaHeight;
-            const sizeValue = input.presentation.isOpen
->>>>>>> d7df8dd0
               ? (mediaAreaBounds.left + mediaAreaBounds.width) - cameraDockWidth
               : mediaAreaBounds.left;
             cameraDockBounds.left = !isRTL ? sizeValue + camerasMargin : 0;
@@ -515,7 +501,7 @@
             }
 
             cameraDockBounds.top = DEFAULT_VALUES.navBarHeight
-              + mediaAreaBounds.height - cameraDockHeight + bannerAreaHeight;
+              + mediaAreaBounds.height - cameraDockHeight + bannerAreaHeight();
             cameraDockBounds.left = cameraDockLeft;
             cameraDockBounds.right = isRTL ? sidebarSize : null;
             cameraDockBounds.minWidth = mediaAreaBounds.width;
@@ -543,7 +529,7 @@
               );
             }
 
-            cameraDockBounds.top = DEFAULT_VALUES.navBarHeight + bannerAreaHeight;
+            cameraDockBounds.top = DEFAULT_VALUES.navBarHeight + bannerAreaHeight();
             cameraDockBounds.left = mediaAreaBounds.left + camerasMargin;
             cameraDockBounds.right = isRTL ? sidebarSize + (camerasMargin * 2) : null;
             cameraDockBounds.minWidth = DEFAULT_VALUES.cameraDockMinWidth;
@@ -611,21 +597,11 @@
     return cameraDockBounds;
   };
 
-<<<<<<< HEAD
   const calculatesMediaBounds = (sidebarNavWidth, sidebarContentWidth, cameraDockBounds) => {
     const { isOpen } = presentationInput;
     const { height: actionBarHeight } = calculatesActionbarHeight();
-=======
-  calculatesMediaBounds(sidebarNavWidth, sidebarContentWidth, cameraDockBounds) {
-    const { layoutContextState } = this.props;
-    const { input, fullscreen, isRTL } = layoutContextState;
-    const { presentation } = input;
-    const { isOpen } = presentation;
-    const { height: actionBarHeight } = this.calculatesActionbarHeight();
-    const bannerAreaHeight = this.bannerAreaHeight();
->>>>>>> d7df8dd0
     const mediaAreaHeight = windowHeight()
-      - (DEFAULT_VALUES.navBarHeight + actionBarHeight + bannerAreaHeight);
+      - (DEFAULT_VALUES.navBarHeight + actionBarHeight + bannerAreaHeight());
     const mediaAreaWidth = windowWidth() - (sidebarNavWidth + sidebarContentWidth);
     const mediaBounds = {};
     const { element: fullscreenElement } = fullscreen;
@@ -658,7 +634,7 @@
         case CAMERADOCK_POSITION.CONTENT_TOP: {
           mediaBounds.width = mediaAreaWidth;
           mediaBounds.height = mediaAreaHeight - cameraDockBounds.height - camerasMargin;
-          mediaBounds.top = navBarHeight + cameraDockBounds.height + camerasMargin + bannerAreaHeight;
+          mediaBounds.top = navBarHeight + cameraDockBounds.height + camerasMargin + bannerAreaHeight();
           mediaBounds.left = !isRTL ? sidebarSize : null;
           mediaBounds.right = isRTL ? sidebarSize : null;
           break;
@@ -666,7 +642,7 @@
         case CAMERADOCK_POSITION.CONTENT_RIGHT: {
           mediaBounds.width = mediaAreaWidth - cameraDockBounds.width - camerasMargin;
           mediaBounds.height = mediaAreaHeight;
-          mediaBounds.top = navBarHeight + bannerAreaHeight;
+          mediaBounds.top = navBarHeight + bannerAreaHeight();
           mediaBounds.left = !isRTL ? sidebarSize : null;
           mediaBounds.right = isRTL ? sidebarSize - (camerasMargin * 2) : null;
           break;
@@ -674,7 +650,7 @@
         case CAMERADOCK_POSITION.CONTENT_BOTTOM: {
           mediaBounds.width = mediaAreaWidth;
           mediaBounds.height = mediaAreaHeight - cameraDockBounds.height - camerasMargin;
-          mediaBounds.top = navBarHeight - camerasMargin + bannerAreaHeight;
+          mediaBounds.top = navBarHeight - camerasMargin + bannerAreaHeight();
           mediaBounds.left = !isRTL ? sidebarSize : null;
           mediaBounds.right = isRTL ? sidebarSize : null;
           break;
@@ -682,7 +658,7 @@
         case CAMERADOCK_POSITION.CONTENT_LEFT: {
           mediaBounds.width = mediaAreaWidth - cameraDockBounds.width - camerasMargin;
           mediaBounds.height = mediaAreaHeight;
-          mediaBounds.top = navBarHeight + bannerAreaHeight;
+          mediaBounds.top = navBarHeight + bannerAreaHeight();
           const sizeValue = sidebarNavWidth
             + sidebarContentWidth + mediaAreaWidth - mediaBounds.width;
           mediaBounds.left = !isRTL ? sizeValue : null;
@@ -692,7 +668,7 @@
         case CAMERADOCK_POSITION.SIDEBAR_CONTENT_BOTTOM: {
           mediaBounds.width = mediaAreaWidth;
           mediaBounds.height = mediaAreaHeight;
-          mediaBounds.top = navBarHeight + bannerAreaHeight;
+          mediaBounds.top = navBarHeight + bannerAreaHeight();
           mediaBounds.left = !isRTL ? sidebarSize : null;
           mediaBounds.right = isRTL ? sidebarSize : null;
           break;
@@ -705,11 +681,7 @@
     } else {
       mediaBounds.width = mediaAreaWidth;
       mediaBounds.height = mediaAreaHeight;
-<<<<<<< HEAD
       mediaBounds.top = DEFAULT_VALUES.navBarHeight + bannerAreaHeight();
-=======
-      mediaBounds.top = DEFAULT_VALUES.navBarHeight + bannerAreaHeight;
->>>>>>> d7df8dd0
       mediaBounds.left = !isRTL ? sidebarSize : null;
       mediaBounds.right = isRTL ? sidebarSize : null;
     }
@@ -749,7 +721,7 @@
       horizontalCameraDiff = camerasMargin * 2;
     }
 
-    layoutDispatch({
+    layoutContextDispatch({
       type: ACTIONS.SET_NAVBAR_OUTPUT,
       value: {
         display: navbarInput.hasNavBar,
@@ -761,7 +733,7 @@
       },
     });
 
-    layoutDispatch({
+    layoutContextDispatch({
       type: ACTIONS.SET_ACTIONBAR_OUTPUT,
       value: {
         display: actionbarInput.hasActionBar,
@@ -776,7 +748,7 @@
       },
     });
 
-    layoutDispatch({
+    layoutContextDispatch({
       type: ACTIONS.SET_CAPTIONS_OUTPUT,
       value: {
         left: !isRTL ? (mediaBounds.left + captionsMargin) : null,
@@ -785,7 +757,7 @@
       },
     });
 
-    layoutDispatch({
+    layoutContextDispatch({
       type: ACTIONS.SET_SIDEBAR_NAVIGATION_OUTPUT,
       value: {
         display: sidebarNavigationInput.isOpen,
@@ -803,7 +775,7 @@
       },
     });
 
-    layoutDispatch({
+    layoutContextDispatch({
       type: ACTIONS.SET_SIDEBAR_NAVIGATION_RESIZABLE_EDGE,
       value: {
         top: false,
@@ -813,7 +785,7 @@
       },
     });
 
-    layoutDispatch({
+    layoutContextDispatch({
       type: ACTIONS.SET_SIDEBAR_CONTENT_OUTPUT,
       value: {
         display: sidebarContentInput.isOpen,
@@ -832,7 +804,7 @@
       },
     });
 
-    layoutDispatch({
+    layoutContextDispatch({
       type: ACTIONS.SET_SIDEBAR_CONTENT_RESIZABLE_EDGE,
       value: {
         top: false,
@@ -842,7 +814,7 @@
       },
     });
 
-    layoutDispatch({
+    layoutContextDispatch({
       type: ACTIONS.SET_MEDIA_AREA_SIZE,
       value: {
         width: windowWidth() - sidebarNavWidth.width - sidebarContentWidth.width,
@@ -850,7 +822,7 @@
       },
     });
 
-    layoutDispatch({
+    layoutContextDispatch({
       type: ACTIONS.SET_CAMERA_DOCK_OUTPUT,
       value: {
         display: cameraDockInput.numCameras > 0,
@@ -881,12 +853,12 @@
       },
     });
 
-    layoutDispatch({
+    layoutContextDispatch({
       type: ACTIONS.SET_DROP_AREAS,
       value: dropZoneAreas,
     });
 
-    layoutDispatch({
+    layoutContextDispatch({
       type: ACTIONS.SET_PRESENTATION_OUTPUT,
       value: {
         display: presentationInput.isOpen,
@@ -901,7 +873,7 @@
       },
     });
 
-    layoutDispatch({
+    layoutContextDispatch({
       type: ACTIONS.SET_SCREEN_SHARE_OUTPUT,
       value: {
         width: mediaBounds.width,
@@ -913,7 +885,7 @@
       },
     });
 
-    layoutDispatch({
+    layoutContextDispatch({
       type: ACTIONS.SET_EXTERNAL_VIDEO_OUTPUT,
       value: {
         width: mediaBounds.width,
