--- conflicted
+++ resolved
@@ -263,7 +263,6 @@
         cameraDockBounds.top += (mediaAreaBounds.height - cameraDockHeight);
       }
 
-<<<<<<< HEAD
       return cameraDockBounds;
     }
 
@@ -300,196 +299,6 @@
       } else if (isCameraLeft) {
         cameraDockBounds.left = mediaAreaBounds.left + camerasMargin;
         cameraDockBounds.right = isRTL ? sidebarSize + (camerasMargin * 2) : null;
-=======
-    if (input.cameraDock.numCameras > 0) {
-      if (fullscreen.group === 'webcams') {
-        cameraDockBounds.width = windowWidth();
-        cameraDockBounds.minWidth = windowWidth();
-        cameraDockBounds.maxWidth = windowWidth();
-        cameraDockBounds.height = windowHeight();
-        cameraDockBounds.minHeight = windowHeight();
-        cameraDockBounds.maxHeight = windowHeight();
-        cameraDockBounds.top = 0;
-        cameraDockBounds.left = 0;
-        cameraDockBounds.right = 0;
-        cameraDockBounds.zIndex = 99;
-        return cameraDockBounds;
-      }
-
-      if (!isOpen) {
-        cameraDockBounds.width = mediaAreaBounds.width;
-        cameraDockBounds.maxWidth = mediaAreaBounds.width;
-        cameraDockBounds.height = mediaAreaBounds.height;
-        cameraDockBounds.maxHeight = mediaAreaBounds.height;
-        cameraDockBounds.top = DEFAULT_VALUES.navBarHeight;
-        cameraDockBounds.left = !isRTL ? mediaAreaBounds.left : 0;
-        cameraDockBounds.right = isRTL ? sidebarSize : null;
-      } else {
-        let cameraDockLeft = 0;
-        let cameraDockHeight = 0;
-        let cameraDockWidth = 0;
-        switch (input.cameraDock.position) {
-          case CAMERADOCK_POSITION.CONTENT_TOP: {
-            cameraDockLeft = mediaAreaBounds.left;
-
-            if (input.cameraDock.height === 0 || deviceType === DEVICE_TYPE.MOBILE) {
-              if (input.presentation.isOpen) {
-                cameraDockHeight = min(
-                  max((mediaAreaBounds.height * 0.2), DEFAULT_VALUES.cameraDockMinHeight),
-                  (mediaAreaBounds.height - DEFAULT_VALUES.cameraDockMinHeight),
-                );
-              } else {
-                cameraDockHeight = mediaAreaBounds.height;
-              }
-            } else {
-              cameraDockHeight = min(
-                max(input.cameraDock.height, DEFAULT_VALUES.cameraDockMinHeight),
-                (mediaAreaBounds.height - DEFAULT_VALUES.cameraDockMinHeight),
-              );
-            }
-
-            cameraDockBounds.top = DEFAULT_VALUES.navBarHeight + bannerAreaHeight;
-            cameraDockBounds.left = cameraDockLeft;
-            cameraDockBounds.right = isRTL ? sidebarSize : null;
-            cameraDockBounds.minWidth = mediaAreaBounds.width;
-            cameraDockBounds.width = mediaAreaBounds.width;
-            cameraDockBounds.maxWidth = mediaAreaBounds.width;
-            cameraDockBounds.minHeight = DEFAULT_VALUES.cameraDockMinHeight;
-            cameraDockBounds.height = cameraDockHeight;
-            cameraDockBounds.maxHeight = mediaAreaBounds.height * 0.8;
-            break;
-          }
-          case CAMERADOCK_POSITION.CONTENT_RIGHT: {
-            if (input.cameraDock.width === 0) {
-              if (input.presentation.isOpen) {
-                cameraDockWidth = min(
-                  max((mediaAreaBounds.width * 0.2), DEFAULT_VALUES.cameraDockMinWidth),
-                  (mediaAreaBounds.width - DEFAULT_VALUES.cameraDockMinWidth),
-                );
-              } else {
-                cameraDockWidth = mediaAreaBounds.width;
-              }
-            } else {
-              cameraDockWidth = min(
-                max(input.cameraDock.width, DEFAULT_VALUES.cameraDockMinWidth),
-                (mediaAreaBounds.width - DEFAULT_VALUES.cameraDockMinWidth),
-              );
-            }
-
-            cameraDockBounds.top = DEFAULT_VALUES.navBarHeight + bannerAreaHeight;
-            const sizeValue = input.presentation.isOpen
-              ? (mediaAreaBounds.left + mediaAreaBounds.width) - cameraDockWidth
-              : mediaAreaBounds.left;
-            cameraDockBounds.left = !isRTL ? sizeValue - camerasMargin : 0;
-            cameraDockBounds.right = isRTL ? sizeValue + sidebarSize - camerasMargin : null;
-            cameraDockBounds.minWidth = DEFAULT_VALUES.cameraDockMinWidth;
-            cameraDockBounds.width = cameraDockWidth;
-            cameraDockBounds.maxWidth = mediaAreaBounds.width * 0.8;
-            cameraDockBounds.presenterMaxWidth = mediaAreaBounds.width
-              - DEFAULT_VALUES.presentationToolbarMinWidth
-              - camerasMargin;
-            cameraDockBounds.minHeight = DEFAULT_VALUES.cameraDockMinHeight;
-            cameraDockBounds.height = mediaAreaBounds.height;
-            cameraDockBounds.maxHeight = mediaAreaBounds.height;
-            // button size in vertical position
-            cameraDockBounds.height -= 20;
-            break;
-          }
-          case CAMERADOCK_POSITION.CONTENT_BOTTOM: {
-            cameraDockLeft = mediaAreaBounds.left;
-
-            if (input.cameraDock.height === 0) {
-              if (input.presentation.isOpen) {
-                cameraDockHeight = min(
-                  max((mediaAreaBounds.height * 0.2), DEFAULT_VALUES.cameraDockMinHeight),
-                  (mediaAreaBounds.height - DEFAULT_VALUES.cameraDockMinHeight),
-                );
-              } else {
-                cameraDockHeight = mediaAreaBounds.height;
-              }
-            } else {
-              cameraDockHeight = min(
-                max(input.cameraDock.height, DEFAULT_VALUES.cameraDockMinHeight),
-                (mediaAreaBounds.height - DEFAULT_VALUES.cameraDockMinHeight),
-              );
-            }
-
-            cameraDockBounds.top = DEFAULT_VALUES.navBarHeight
-              + mediaAreaBounds.height - cameraDockHeight + bannerAreaHeight;
-            cameraDockBounds.left = cameraDockLeft;
-            cameraDockBounds.right = isRTL ? sidebarSize : null;
-            cameraDockBounds.minWidth = mediaAreaBounds.width;
-            cameraDockBounds.width = mediaAreaBounds.width;
-            cameraDockBounds.maxWidth = mediaAreaBounds.width;
-            cameraDockBounds.minHeight = DEFAULT_VALUES.cameraDockMinHeight;
-            cameraDockBounds.height = cameraDockHeight;
-            cameraDockBounds.maxHeight = mediaAreaBounds.height * 0.8;
-            break;
-          }
-          case CAMERADOCK_POSITION.CONTENT_LEFT: {
-            if (input.cameraDock.width === 0) {
-              if (input.presentation.isOpen) {
-                cameraDockWidth = min(
-                  max((mediaAreaBounds.width * 0.2), DEFAULT_VALUES.cameraDockMinWidth),
-                  (mediaAreaBounds.width - DEFAULT_VALUES.cameraDockMinWidth),
-                );
-              } else {
-                cameraDockWidth = mediaAreaBounds.width;
-              }
-            } else {
-              cameraDockWidth = min(
-                max(input.cameraDock.width, DEFAULT_VALUES.cameraDockMinWidth),
-                (mediaAreaBounds.width - DEFAULT_VALUES.cameraDockMinWidth),
-              );
-            }
-
-            cameraDockBounds.top = DEFAULT_VALUES.navBarHeight + bannerAreaHeight;
-            cameraDockBounds.left = mediaAreaBounds.left + camerasMargin;
-            cameraDockBounds.right = isRTL ? sidebarSize + (camerasMargin * 2) : null;
-            cameraDockBounds.minWidth = DEFAULT_VALUES.cameraDockMinWidth;
-            cameraDockBounds.width = cameraDockWidth;
-            cameraDockBounds.maxWidth = mediaAreaBounds.width * 0.8;
-            cameraDockBounds.presenterMaxWidth = mediaAreaBounds.width
-              - DEFAULT_VALUES.presentationToolbarMinWidth
-              - camerasMargin;
-            cameraDockBounds.minHeight = mediaAreaBounds.height;
-            cameraDockBounds.height = mediaAreaBounds.height;
-            cameraDockBounds.maxHeight = mediaAreaBounds.height;
-            // button size in vertical position
-            cameraDockBounds.height -= 20;
-            break;
-          }
-          case CAMERADOCK_POSITION.SIDEBAR_CONTENT_BOTTOM: {
-            if (input.cameraDock.height === 0) {
-              cameraDockHeight = min(
-                max((windowHeight() * 0.2), DEFAULT_VALUES.cameraDockMinHeight),
-                (windowHeight() - DEFAULT_VALUES.cameraDockMinHeight),
-              );
-            } else {
-              cameraDockHeight = min(
-                max(input.cameraDock.height, DEFAULT_VALUES.cameraDockMinHeight),
-                (windowHeight() - DEFAULT_VALUES.cameraDockMinHeight),
-              );
-            }
-
-            cameraDockBounds.top = windowHeight() - cameraDockHeight;
-            cameraDockBounds.left = !isRTL ? sidebarNavWidth : 0;
-            cameraDockBounds.right = isRTL ? sidebarNavWidth : 0;
-            cameraDockBounds.minWidth = sidebarContentWidth;
-            cameraDockBounds.width = sidebarContentWidth;
-            cameraDockBounds.maxWidth = sidebarContentWidth;
-            cameraDockBounds.minHeight = DEFAULT_VALUES.cameraDockMinHeight;
-            cameraDockBounds.height = cameraDockHeight;
-            cameraDockBounds.maxHeight = windowHeight() * 0.8;
-            break;
-          }
-          default: {
-            console.log('default');
-          }
-        }
-        if (input.cameraDock.isDragging) cameraDockBounds.zIndex = 99;
-        else cameraDockBounds.zIndex = 1;
->>>>>>> 0f1f8b9f
       }
 
       return cameraDockBounds;
