import React, { Component } from 'react';
import Storage from '/imports/ui/services/storage/session';
import { withLayoutConsumer } from '/imports/ui/components/layout/context';
import { isVideoBroadcasting } from '/imports/ui/components/screenshare/service';
import deviceInfo from '/imports/utils/deviceInfo';
import _ from 'lodash';
import NewLayoutManager from '../context/context';

const min = (value1, value2) => (value1 <= value2 ? value1 : value2);
const max = (value1, value2) => (value1 >= value2 ? value1 : value2);

const { isMobile } = deviceInfo;

// values based on sass file
const USERLIST_MIN_WIDTH = 150;
const USERLIST_MAX_WIDTH = 240;
const CHAT_MIN_WIDTH = 320;
const CHAT_MAX_WIDTH = 400;
<<<<<<< HEAD
const NAVBAR_HEIGHT = 170;
=======
const POLL_MIN_WIDTH = 320;
const POLL_MAX_WIDTH = 400;
const NOTE_MIN_WIDTH = 340;
const NOTE_MAX_WIDTH = 800;
const WAITING_MIN_WIDTH = 340;
const WAITING_MAX_WIDTH = 800;
const NAVBAR_HEIGHT = 112;
const LARGE_NAVBAR_HEIGHT = 170;
>>>>>>> ecb95749
const ACTIONSBAR_HEIGHT = isMobile ? 50 : 42;
const BREAKOUT_MIN_WIDTH = 320;
const BREAKOUT_MAX_WIDTH = 400;

const WEBCAMSAREA_MIN_PERCENT = 0.2;
const WEBCAMSAREA_MAX_PERCENT = 0.8;
// const PRESENTATIONAREA_MIN_PERCENT = 0.2;
const PRESENTATIONAREA_MIN_WIDTH = 385; // Value based on presentation toolbar
// const PRESENTATIONAREA_MAX_PERCENT = 0.8;
const storageLayoutData = () => Storage.getItem('layoutData');

class LayoutManagerComponent extends Component {
  static calculatesPresentationSize(
    mediaAreaWidth, mediaAreaHeight, presentationSlideWidth, presentationSlideHeight,
  ) {
    let presentationWidth;
    let presentationHeight;
    if (presentationSlideWidth > presentationSlideHeight
      || presentationSlideWidth === presentationSlideHeight) {
      presentationWidth = mediaAreaWidth;
      presentationHeight = (mediaAreaWidth * presentationSlideHeight)
        / presentationSlideWidth;
      // if overflow
      if (presentationHeight > mediaAreaHeight) {
        presentationWidth = (mediaAreaHeight * presentationWidth) / presentationHeight;
        presentationHeight = mediaAreaHeight;
      }
    }
    if (presentationSlideHeight > presentationSlideWidth) {
      presentationWidth = (mediaAreaHeight * presentationSlideWidth)
        / presentationSlideHeight;
      presentationHeight = mediaAreaHeight;
      // if overflow
      if (presentationWidth > mediaAreaWidth) {
        presentationHeight = (mediaAreaWidth * presentationWidth) / presentationHeight;
        presentationWidth = mediaAreaWidth;
      }
    }

    return {
      presentationWidth,
      presentationHeight,
    };
  }

  constructor(props) {
    super(props);

    this.setLayoutSizes = this.setLayoutSizes.bind(this);
    this.calculatesLayout = this.calculatesLayout.bind(this);
  }

  componentDidMount() {
    this._isMounted = true;
    this.setLayoutSizes();
    window.addEventListener('resize', _.throttle(() => this.setLayoutSizes(), 200));

    window.addEventListener('panelChanged', () => {
      this.setLayoutSizes(true);
    });

    window.addEventListener('autoArrangeChanged', () => {
      setTimeout(() => this.setLayoutSizes(false, true), 200);
    });

    window.addEventListener('slideChanged', () => {
      setTimeout(() => this.setLayoutSizes(), 200);
    });

    window.addEventListener('togglePresentationHide', () => {
      setTimeout(() => this.setLayoutSizes(), 200);
    });

    window.addEventListener('webcamAreaResize', () => {
      this.setLayoutSizes();
    });

    window.addEventListener('webcamPlacementChange', () => {
      this.setLayoutSizes(false, false, true);
    });
<<<<<<< HEAD
=======
    
    window.addEventListener('fullscreenchange', () => {
      setTimeout(() => this.setLayoutSizes(), 200);
    });

    window.addEventListener('localeChanged', () => {
      setTimeout(() => this.setLayoutSizes(), 200);
    });
>>>>>>> ecb95749
  }

  componentDidUpdate(prevProps) {
    const {
      layoutContextState,
      layoutManagerLoaded,
      screenIsShared,
      newLayoutContextState,
    } = this.props;
    const {
      layoutContextState: prevLayoutContextState,
      screenIsShared: prevScreenIsShared,
      newLayoutContextState: prevNewLayoutContextState,
    } = prevProps;

    const {
      numUsersVideo,
    } = layoutContextState;
    const {
      numUsersVideo: prevNumUsersVideo,
    } = prevLayoutContextState;

    const { input } = newLayoutContextState;
    const { sidebarNavigation, sidebarContent } = input;

    const { input: prevInput } = prevNewLayoutContextState;
    const {
      sidebarNavigation: prevSidebarNavigation,
      sidebarContent: prevSidebarContent,
    } = prevInput;

    if (numUsersVideo !== prevNumUsersVideo
      || prevProps.layoutManagerLoaded !== layoutManagerLoaded
      || prevScreenIsShared !== screenIsShared
      || sidebarNavigation.isOpen !== prevSidebarNavigation.isOpen
      || sidebarContent.isOpen !== prevSidebarContent.isOpen) {
      setTimeout(() => this.setLayoutSizes(), 500);
    }
  }

  componentWillUnmount() {
    this._isMounted = false;
  }

  setLayoutSizes(panelChanged = false, autoarrangeChanged = false, placementChanged = false) {
    const { layoutContextDispatch, layoutContextState } = this.props;
    const { autoArrangeLayout } = layoutContextState;

    if ((autoarrangeChanged && !autoArrangeLayout && !placementChanged) || !this._isMounted) return;

    const layoutSizes = this.calculatesLayout(panelChanged);

    layoutContextDispatch(
      {
        type: 'setWindowSize',
        value: {
          width: this.windowWidth(),
          height: this.windowHeight(),
        },
      },
    );
    layoutContextDispatch(
      {
        type: 'setMediaBounds',
        value: {
          width: layoutSizes.mediaBounds.width,
          height: layoutSizes.mediaBounds.height,
          top: layoutSizes.mediaBounds.top,
          left: layoutSizes.mediaBounds.left,
        },
      },
    );
    layoutContextDispatch(
      {
        type: 'setUserListSize',
        value: {
          width: layoutSizes.userListSize.width,
        },
      },
    );
    layoutContextDispatch(
      {
        type: 'setSecondPanelSize',
        value: layoutSizes.secondPanelSize.width,
      },
    );
    layoutContextDispatch(
      {
        type: 'setWebcamsAreaSize',
        value: {
          width: layoutSizes.webcamsAreaSize.width,
          height: layoutSizes.webcamsAreaSize.height,
        },
      },
    );
    layoutContextDispatch(
      {
        type: 'setPresentationAreaSize',
        value: {
          width: layoutSizes.presentationAreaSize.width,
          height: layoutSizes.presentationAreaSize.height,
        },
      },
    );

    const newLayoutData = {
      windowSize: {
        width: this.windowWidth(),
        height: this.windowHeight(),
      },
      mediaBounds: {
        width: layoutSizes.mediaBounds.width,
        height: layoutSizes.mediaBounds.height,
        top: layoutSizes.mediaBounds.top,
        left: layoutSizes.mediaBounds.left,
      },
      userListSize: {
        width: layoutSizes.userListSize.width,
      },
      secondPanelSize: {
        width: layoutSizes.secondPanelSize.width,
      },
      webcamsAreaSize: {
        width: layoutSizes.webcamsAreaSize.width,
        height: layoutSizes.webcamsAreaSize.height,
      },
      presentationAreaSize: {
        width: layoutSizes.presentationAreaSize.width,
        height: layoutSizes.presentationAreaSize.height,
      },
    };

    Storage.setItem('layoutData', newLayoutData);
    window.dispatchEvent(new Event('layoutSizesSets'));
  }

  windowWidth() {
    const { layoutManagerLoaded } = this.props;
    return (
      layoutManagerLoaded !== 'both'
        ? window.document.documentElement.clientWidth
        : window.document.documentElement.clientWidth * 0.5
    );
  }

  windowHeight() {
    const { layoutManagerLoaded } = this.props;
    return (
      layoutManagerLoaded !== 'both'
        ? window.document.documentElement.clientHeight
        : window.document.documentElement.clientHeight * 0.5
    );
  }

  defineWebcamPlacement(mediaAreaWidth, mediaAreaHeight, presentationWidth, presentationHeight) {
    const { layoutContextDispatch, layoutContextState } = this.props;
    const { autoArrangeLayout } = layoutContextState;
    const isScreenShare = isVideoBroadcasting();

    if (!autoArrangeLayout || !this._isMounted) return;

    if (isScreenShare) {
      layoutContextDispatch(
        {
          type: 'setWebcamsPlacement',
          value: 'top',
        },
      );
      Storage.setItem('webcamsPlacement', 'top');
      return;
    }

    if ((mediaAreaWidth - presentationWidth) > (mediaAreaHeight - presentationHeight)) {
      layoutContextDispatch(
        {
          type: 'setWebcamsPlacement',
          value: 'left',
        },
      );
      Storage.setItem('webcamsPlacement', 'left');
    } else {
      layoutContextDispatch(
        {
          type: 'setWebcamsPlacement',
          value: 'top',
        },
      );
      Storage.setItem('webcamsPlacement', 'top');
    }
  }

  calculatesPanelsSize(panelChanged) {
    const { layoutContextState } = this.props;
    const {
      userListSize: userListSizeContext,
      secondPanelSize,
    } = layoutContextState;
    const storageLData = storageLayoutData();

    let storageUserListWidth;
    let storageSecondPanelWidth;
    if (storageLData) {
      storageUserListWidth = storageLData?.userListSize?.width;
      storageSecondPanelWidth = storageLData?.secondPanelSize?.width;
    }

    let newUserListSize;
    let newPanelSize;

    if (panelChanged && userListSizeContext.width !== 0) {
      newUserListSize = userListSizeContext;
    } else if (!storageUserListWidth) {
      newUserListSize = {
        width: min(max((this.windowWidth() * 0.1), USERLIST_MIN_WIDTH), USERLIST_MAX_WIDTH),
      };
    } else {
      newUserListSize = {
        width: storageUserListWidth,
      };
    }

    if (panelChanged && secondPanelSize.width !== 0) {
      newPanelSize = {
        width: secondPanelSize.width,
      };
    } else if (!storageSecondPanelWidth) {
      newPanelSize = {
        width: min(max((this.windowWidth() * 0.2), CHAT_MIN_WIDTH), CHAT_MAX_WIDTH),
      };
    } else {
      newPanelSize = {
        width: storageSecondPanelWidth,
      };
    }

    return {
      newUserListSize,
      newPanelSize,
    };
  }

  calculatesWebcamsAreaSize(
    mediaAreaWidth, mediaAreaHeight, presentationWidth, presentationHeight,
  ) {
    const {
      layoutContextState,
    } = this.props;
    const { webcamsPlacement, numUsersVideo } = layoutContextState;

    const autoArrangeLayout = Storage.getItem('autoArrangeLayout');
    const webcamsAreaUserSetsHeight = Storage.getItem('webcamsAreaUserSetsHeight');
    const webcamsAreaUserSetsWidth = Storage.getItem('webcamsAreaUserSetsWidth');

    let webcamsAreaWidth;
    let webcamsAreaHeight;

    if (numUsersVideo < 1) {
      return {
        webcamsAreaWidth: 0,
        webcamsAreaHeight: 0,
      };
    }

    if (autoArrangeLayout) {
      if (webcamsPlacement === 'left' || webcamsPlacement === 'right') {
        webcamsAreaWidth = (mediaAreaWidth - presentationWidth)
          < (mediaAreaWidth * WEBCAMSAREA_MIN_PERCENT)
          ? mediaAreaWidth * WEBCAMSAREA_MIN_PERCENT
          : mediaAreaWidth - presentationWidth;
        webcamsAreaHeight = mediaAreaHeight;
      } else {
        webcamsAreaWidth = mediaAreaWidth;
        webcamsAreaHeight = (mediaAreaHeight - presentationHeight)
          < (mediaAreaHeight * WEBCAMSAREA_MIN_PERCENT)
          ? mediaAreaHeight * WEBCAMSAREA_MIN_PERCENT
          : mediaAreaHeight - presentationHeight;
      }
    } else if (webcamsPlacement === 'left' || webcamsPlacement === 'right') {
      webcamsAreaWidth = min(
        max(
          webcamsAreaUserSetsWidth
          || mediaAreaWidth * WEBCAMSAREA_MIN_PERCENT,
          mediaAreaWidth * WEBCAMSAREA_MIN_PERCENT,
        ),
        mediaAreaWidth * WEBCAMSAREA_MAX_PERCENT,
      );
      webcamsAreaHeight = mediaAreaHeight;
    } else {
      webcamsAreaWidth = mediaAreaWidth;
      webcamsAreaHeight = min(
        max(
          webcamsAreaUserSetsHeight
          || mediaAreaHeight * WEBCAMSAREA_MIN_PERCENT,
          mediaAreaHeight * WEBCAMSAREA_MIN_PERCENT,
        ),
        mediaAreaHeight * WEBCAMSAREA_MAX_PERCENT,
      );
    }

    if ((webcamsPlacement === 'left' || webcamsPlacement === 'right') && (mediaAreaWidth - webcamsAreaWidth) < PRESENTATIONAREA_MIN_WIDTH) {
      webcamsAreaWidth = mediaAreaWidth - PRESENTATIONAREA_MIN_WIDTH;
    }

    return {
      webcamsAreaWidth,
      webcamsAreaHeight,
    };
  }

  calculatesPresentationAreaSize(
    mediaAreaWidth, mediaAreaHeight, webcamAreaWidth, webcamAreaHeight,
  ) {
    const {
      layoutContextState,
    } = this.props;
    const {
      webcamsPlacement,
      numUsersVideo,
    } = layoutContextState;

    if (numUsersVideo < 1) {
      return {
        presentationAreaWidth: mediaAreaWidth,
        presentationAreaHeight: mediaAreaHeight - 20,
      };
    }

    let presentationAreaWidth;
    let presentationAreaHeight;

    if (webcamsPlacement === 'left' || webcamsPlacement === 'right') {
      presentationAreaWidth = mediaAreaWidth - webcamAreaWidth - 20;
      presentationAreaHeight = mediaAreaHeight - 20;
    } else {
      presentationAreaWidth = mediaAreaWidth;
      presentationAreaHeight = mediaAreaHeight - webcamAreaHeight - 30;
    }

    return {
      presentationAreaWidth,
      presentationAreaHeight,
    };
  }

  calculatesLayout(panelChanged = false) {
    const {
      layoutContextState,
      newLayoutContextState,
    } = this.props;
    const { input } = newLayoutContextState;
    const { sidebarNavigation, sidebarContent } = input;
    const {
      presentationIsFullscreen,
      presentationSlideSize,
    } = layoutContextState;

    const {
      width: presentationSlideWidth,
      height: presentationSlideHeight,
    } = presentationSlideSize;

    const panelsSize = this.calculatesPanelsSize(panelChanged);

    const {
      newUserListSize,
      newPanelSize,
    } = panelsSize;

    const firstPanel = newUserListSize;
    let secondPanel = {
      width: 0,
    };
    if (newPanelSize.width > 0) {
      secondPanel = newPanelSize;
    }

<<<<<<< HEAD
    const mediaAreaHeight = this.windowHeight() - (NAVBAR_HEIGHT + ACTIONSBAR_HEIGHT) - 10;
    const mediaAreaWidth = this.windowWidth() - (
      (sidebarNavigation.isOpen ? firstPanel.width : 0)
      + (sidebarContent.isOpen ? secondPanel.width : 0)
    );

=======
    const isLargeFont = Session.get('isLargeFont');
    const realNavbarHeight = isLargeFont ? LARGE_NAVBAR_HEIGHT : NAVBAR_HEIGHT;

    const mediaAreaHeight = windowHeight() - (realNavbarHeight + ACTIONSBAR_HEIGHT) - 10;
    const mediaAreaWidth = windowWidth() - (firstPanel.width + secondPanel.width);
>>>>>>> ecb95749
    const newMediaBounds = {
      width: mediaAreaWidth,
      height: mediaAreaHeight,
      top: realNavbarHeight,
      left: firstPanel.width + secondPanel.width,
    };

    const {
      presentationWidth,
      presentationHeight,
    } = LayoutManagerComponent.calculatesPresentationSize(
      mediaAreaWidth, mediaAreaHeight, presentationSlideWidth, presentationSlideHeight,
    );

    this.defineWebcamPlacement(
      mediaAreaWidth, mediaAreaHeight, presentationWidth, presentationHeight,
    );

    const { webcamsAreaWidth, webcamsAreaHeight } = this.calculatesWebcamsAreaSize(
      mediaAreaWidth, mediaAreaHeight, presentationWidth, presentationHeight,
    );

    const newWebcamsAreaSize = {
      width: webcamsAreaWidth,
      height: webcamsAreaHeight,
    };
    let newPresentationAreaSize;
    let newScreenShareAreaSize;
    const { presentationAreaWidth, presentationAreaHeight } = this.calculatesPresentationAreaSize(
      mediaAreaWidth, mediaAreaHeight, webcamsAreaWidth, webcamsAreaHeight,
    );
    if (!presentationIsFullscreen) {
      newPresentationAreaSize = {
        width: presentationAreaWidth || 0,
        height: presentationAreaHeight || 0,
      };
    } else {
      newPresentationAreaSize = {
        width: this.windowWidth(),
        height: this.windowHeight(),
      };
    }

    newScreenShareAreaSize = {
      width: presentationAreaWidth || 0,
      height: presentationAreaHeight || 0,
    };

    return {
      mediaBounds: newMediaBounds,
      userListSize: newUserListSize,
      secondPanelSize: newPanelSize,
      webcamsAreaSize: newWebcamsAreaSize,
      presentationAreaSize: newPresentationAreaSize,
      screenShareAreaSize: newScreenShareAreaSize,
    };
  }

  render() {
    return <></>;
  }
}

export default withLayoutConsumer(NewLayoutManager.withConsumer(LayoutManagerComponent));
export {
  USERLIST_MIN_WIDTH,
  USERLIST_MAX_WIDTH,
  CHAT_MIN_WIDTH,
  CHAT_MAX_WIDTH,
  NAVBAR_HEIGHT,
  LARGE_NAVBAR_HEIGHT,
  ACTIONSBAR_HEIGHT,
  WEBCAMSAREA_MIN_PERCENT,
  WEBCAMSAREA_MAX_PERCENT,
  PRESENTATIONAREA_MIN_WIDTH,
  BREAKOUT_MIN_WIDTH,
  BREAKOUT_MAX_WIDTH,
};<|MERGE_RESOLUTION|>--- conflicted
+++ resolved
@@ -16,18 +16,8 @@
 const USERLIST_MAX_WIDTH = 240;
 const CHAT_MIN_WIDTH = 320;
 const CHAT_MAX_WIDTH = 400;
-<<<<<<< HEAD
-const NAVBAR_HEIGHT = 170;
-=======
-const POLL_MIN_WIDTH = 320;
-const POLL_MAX_WIDTH = 400;
-const NOTE_MIN_WIDTH = 340;
-const NOTE_MAX_WIDTH = 800;
-const WAITING_MIN_WIDTH = 340;
-const WAITING_MAX_WIDTH = 800;
 const NAVBAR_HEIGHT = 112;
 const LARGE_NAVBAR_HEIGHT = 170;
->>>>>>> ecb95749
 const ACTIONSBAR_HEIGHT = isMobile ? 50 : 42;
 const BREAKOUT_MIN_WIDTH = 320;
 const BREAKOUT_MAX_WIDTH = 400;
@@ -108,8 +98,6 @@
     window.addEventListener('webcamPlacementChange', () => {
       this.setLayoutSizes(false, false, true);
     });
-<<<<<<< HEAD
-=======
     
     window.addEventListener('fullscreenchange', () => {
       setTimeout(() => this.setLayoutSizes(), 200);
@@ -118,7 +106,6 @@
     window.addEventListener('localeChanged', () => {
       setTimeout(() => this.setLayoutSizes(), 200);
     });
->>>>>>> ecb95749
   }
 
   componentDidUpdate(prevProps) {
@@ -495,20 +482,15 @@
       secondPanel = newPanelSize;
     }
 
-<<<<<<< HEAD
-    const mediaAreaHeight = this.windowHeight() - (NAVBAR_HEIGHT + ACTIONSBAR_HEIGHT) - 10;
+    const isLargeFont = Session.get('isLargeFont');
+    const realNavbarHeight = isLargeFont ? LARGE_NAVBAR_HEIGHT : NAVBAR_HEIGHT;
+
+    const mediaAreaHeight = this.windowHeight() - (realNavbarHeight + ACTIONSBAR_HEIGHT) - 10;
     const mediaAreaWidth = this.windowWidth() - (
       (sidebarNavigation.isOpen ? firstPanel.width : 0)
       + (sidebarContent.isOpen ? secondPanel.width : 0)
     );
 
-=======
-    const isLargeFont = Session.get('isLargeFont');
-    const realNavbarHeight = isLargeFont ? LARGE_NAVBAR_HEIGHT : NAVBAR_HEIGHT;
-
-    const mediaAreaHeight = windowHeight() - (realNavbarHeight + ACTIONSBAR_HEIGHT) - 10;
-    const mediaAreaWidth = windowWidth() - (firstPanel.width + secondPanel.width);
->>>>>>> ecb95749
     const newMediaBounds = {
       width: mediaAreaWidth,
       height: mediaAreaHeight,
