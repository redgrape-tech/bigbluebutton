import { useEffect, useRef } from 'react';
import _ from 'lodash';
import { layoutDispatch, layoutSelect, layoutSelectInput } from '/imports/ui/components/layout/context';
import DEFAULT_VALUES from '/imports/ui/components/layout/defaultValues';
import { INITIAL_INPUT_STATE } from '/imports/ui/components/layout/initState';
import { ACTIONS, PANELS } from '/imports/ui/components/layout/enums';

const windowWidth = () => window.document.documentElement.clientWidth;
const windowHeight = () => window.document.documentElement.clientHeight;
const min = (value1, value2) => (value1 <= value2 ? value1 : value2);
const max = (value1, value2) => (value1 >= value2 ? value1 : value2);

const PresentationFocusLayout = (props) => {
  const { bannerAreaHeight, isMobile } = props;

  function usePrevious(value) {
    const ref = useRef();
    useEffect(() => {
      ref.current = value;
    });
    return ref.current;
  }

  const input = layoutSelect((i) => i.input);
  const deviceType = layoutSelect((i) => i.deviceType);
  const isRTL = layoutSelect((i) => i.isRTL);
  const fullscreen = layoutSelect((i) => i.fullscreen);
  const fontSize = layoutSelect((i) => i.fontSize);
  const currentPanelType = layoutSelect((i) => i.currentPanelType);

  const presentationInput = layoutSelectInput((i) => i.presentation);
  const sidebarNavigationInput = layoutSelectInput((i) => i.sidebarNavigation);
  const sidebarContentInput = layoutSelectInput((i) => i.sidebarContent);
  const cameraDockInput = layoutSelectInput((i) => i.cameraDock);
  const actionbarInput = layoutSelectInput((i) => i.actionBar);
  const navbarInput = layoutSelectInput((i) => i.navBar);
  const layoutContextDispatch = layoutDispatch();

  const prevDeviceType = usePrevious(deviceType);

  const throttledCalculatesLayout = _.throttle(() => calculatesLayout(),
    50, { trailing: true, leading: true });

  useEffect(() => {
    window.addEventListener('resize', () => {
      layoutContextDispatch({
        type: ACTIONS.SET_BROWSER_SIZE,
        value: {
          width: window.document.documentElement.clientWidth,
          height: window.document.documentElement.clientHeight,
        },
      });
    });
  }, []);

  useEffect(() => {
    if (deviceType === null) return;

    if (deviceType !== prevDeviceType) {
      // reset layout if deviceType changed
      // not all options is supported in all devices
      init();
    } else {
      throttledCalculatesLayout();
    }
  }, [input, deviceType, isRTL, fontSize, fullscreen]);

  const init = () => {
    if (isMobile) {
      layoutContextDispatch({
        type: ACTIONS.SET_LAYOUT_INPUT,
        value: _.defaultsDeep({
          sidebarNavigation: {
            isOpen: false,
            sidebarNavPanel: sidebarNavigationInput.sidebarNavPanel,
          },
          sidebarContent: {
            isOpen: false,
            sidebarContentPanel: sidebarContentInput.sidebarContentPanel,
          },
          SidebarContentHorizontalResizer: {
            isOpen: false,
          },
          presentation: {
            isOpen: presentationInput.isOpen,
            slidesLength: presentationInput.slidesLength,
            currentSlide: {
              ...presentationInput.currentSlide,
            },
          },
          cameraDock: {
            numCameras: cameraDockInput.numCameras,
          },
        }, INITIAL_INPUT_STATE),
      });
    } else {
      const { sidebarContentPanel } = sidebarContentInput;

      layoutContextDispatch({
        type: ACTIONS.SET_LAYOUT_INPUT,
        value: _.defaultsDeep({
          sidebarNavigation: {
            isOpen: input.sidebarNavigation.isOpen || false,
          },
          sidebarContent: {
            isOpen: sidebarContentPanel !== PANELS.NONE,
            sidebarContentPanel,
          },
          SidebarContentHorizontalResizer: {
            isOpen: false,
          },
          presentation: {
            isOpen: presentationInput.isOpen,
            slidesLength: presentationInput.slidesLength,
            currentSlide: {
              ...presentationInput.currentSlide,
            },
          },
          cameraDock: {
            numCameras: cameraDockInput.numCameras,
          },
        }, INITIAL_INPUT_STATE),
      });
    }
    throttledCalculatesLayout();
  };

  const calculatesSidebarContentHeight = () => {
    const { isOpen } = presentationInput;
    const {
      navBarHeight,
      sidebarContentMinHeight,
    } = DEFAULT_VALUES;
    let height = 0;
    let minHeight = 0;
    let maxHeight = 0;
    if (sidebarContentInput.isOpen) {
      if (isMobile) {
        height = windowHeight() - navBarHeight - bannerAreaHeight();
        minHeight = height;
        maxHeight = height;
      } else if (cameraDockInput.numCameras > 0 && isOpen) {
        if (sidebarContentInput.height === 0) {
          height = (windowHeight() * 0.75) - bannerAreaHeight();
        } else {
          height = min(max(sidebarContentInput.height, sidebarContentMinHeight),
            windowHeight());
        }
        minHeight = windowHeight() * 0.25 - bannerAreaHeight();
        maxHeight = windowHeight() * 0.75 - bannerAreaHeight();
      } else {
        height = windowHeight() - bannerAreaHeight();
        minHeight = height;
        maxHeight = height;
      }
    }
    return {
      height,
      minHeight,
      maxHeight,
    };
  };

  const calculatesCameraDockBounds = (
    mediaBounds,
    mediaAreaBounds,
    sidebarNavWidth,
    sidebarContentWidth,
    sidebarContentHeight,
  ) => {
    const { baseCameraDockBounds } = props;
    const sidebarSize = sidebarNavWidth + sidebarContentWidth;

<<<<<<< HEAD
    const baseBounds = baseCameraDockBounds(mediaAreaBounds, sidebarSize);

    // do not proceed if using values from LayoutEngine
    if (Object.keys(baseBounds).length > 0) {
      return baseBounds;
    }

    const { cameraDockMinHeight } = DEFAULT_VALUES;

    const cameraDockBounds = {};

    let cameraDockHeight = 0;

    if (isMobile) {
      cameraDockBounds.top = mediaAreaBounds.top + mediaBounds.height;
      cameraDockBounds.left = 0;
      cameraDockBounds.right = 0;
      cameraDockBounds.minWidth = mediaAreaBounds.width;
      cameraDockBounds.width = mediaAreaBounds.width;
      cameraDockBounds.maxWidth = mediaAreaBounds.width;
      cameraDockBounds.minHeight = cameraDockMinHeight;
      cameraDockBounds.height = mediaAreaBounds.height - mediaBounds.height;
      cameraDockBounds.maxHeight = mediaAreaBounds.height - mediaBounds.height;
=======
    if (input.cameraDock.numCameras > 0) {
      if (fullscreen.group === 'webcams') {
        cameraDockBounds.width = windowWidth();
        cameraDockBounds.minWidth = windowWidth();
        cameraDockBounds.maxWidth = windowWidth();
        cameraDockBounds.height = windowHeight();
        cameraDockBounds.minHeight = windowHeight();
        cameraDockBounds.maxHeight = windowHeight();
        cameraDockBounds.top = 0;
        cameraDockBounds.left = 0;
        cameraDockBounds.right = 0;
        cameraDockBounds.zIndex = 99;
        return cameraDockBounds;
      }

      if (!isOpen) {
        cameraDockBounds.width = mediaAreaBounds.width;
        cameraDockBounds.maxWidth = mediaAreaBounds.width;
        cameraDockBounds.height = mediaAreaBounds.height;
        cameraDockBounds.maxHeight = mediaAreaBounds.height;
        cameraDockBounds.top = DEFAULT_VALUES.navBarHeight;
        cameraDockBounds.left = !isRTL ? mediaAreaBounds.left : 0;
        cameraDockBounds.right = isRTL ? sidebarSize : null;
      } else {
        let cameraDockHeight = 0;

        if (deviceType === DEVICE_TYPE.MOBILE) {
          cameraDockBounds.top = mediaAreaBounds.top + mediaBounds.height;
          cameraDockBounds.left = 0;
          cameraDockBounds.right = 0;
          cameraDockBounds.minWidth = mediaAreaBounds.width;
          cameraDockBounds.width = mediaAreaBounds.width;
          cameraDockBounds.maxWidth = mediaAreaBounds.width;
          cameraDockBounds.minHeight = DEFAULT_VALUES.cameraDockMinHeight;
          cameraDockBounds.height = mediaAreaBounds.height - mediaBounds.height;
          cameraDockBounds.maxHeight = mediaAreaBounds.height - mediaBounds.height;
        } else {
          if (input.cameraDock.height === 0) {
            cameraDockHeight = min(
              max((windowHeight() - sidebarContentHeight), DEFAULT_VALUES.cameraDockMinHeight),
              (windowHeight() - DEFAULT_VALUES.cameraDockMinHeight),
            );
          } else {
            cameraDockHeight = min(
              max(input.cameraDock.height, DEFAULT_VALUES.cameraDockMinHeight),
              (windowHeight() - DEFAULT_VALUES.cameraDockMinHeight),
            );
          }
          cameraDockBounds.top = windowHeight() - cameraDockHeight;
          cameraDockBounds.left = !isRTL ? sidebarNavWidth : 0;
          cameraDockBounds.right = isRTL ? sidebarNavWidth : 0;
          cameraDockBounds.minWidth = sidebarContentWidth;
          cameraDockBounds.width = sidebarContentWidth;
          cameraDockBounds.maxWidth = sidebarContentWidth;
          cameraDockBounds.minHeight = DEFAULT_VALUES.cameraDockMinHeight;
          cameraDockBounds.height = cameraDockHeight;
          cameraDockBounds.maxHeight = windowHeight() - sidebarContentHeight;
          cameraDockBounds.zIndex = 1;
        }
      }
>>>>>>> 0f1f8b9f
    } else {
      if (cameraDockInput.height === 0) {
        cameraDockHeight = min(
          max((windowHeight() - sidebarContentHeight), cameraDockMinHeight),
          (windowHeight() - cameraDockMinHeight),
        );
      } else {
        cameraDockHeight = min(
          max(cameraDockInput.height, cameraDockMinHeight),
          (windowHeight() - cameraDockMinHeight),
        );
      }
      cameraDockBounds.top = windowHeight() - cameraDockHeight;
      cameraDockBounds.left = !isRTL ? sidebarNavWidth : 0;
      cameraDockBounds.right = isRTL ? sidebarNavWidth : 0;
      cameraDockBounds.minWidth = sidebarContentWidth;
      cameraDockBounds.width = sidebarContentWidth;
      cameraDockBounds.maxWidth = sidebarContentWidth;
      cameraDockBounds.minHeight = cameraDockMinHeight;
      cameraDockBounds.height = cameraDockHeight;
      cameraDockBounds.maxHeight = windowHeight() - sidebarContentHeight;
      cameraDockBounds.zIndex = 1;
    }
    return cameraDockBounds;
  };

  const calculatesMediaBounds = (mediaAreaBounds, sidebarSize) => {
    const mediaBounds = {};
    const { element: fullscreenElement } = fullscreen;

    if (fullscreenElement === 'Presentation' || fullscreenElement === 'Screenshare') {
      mediaBounds.width = windowWidth();
      mediaBounds.height = windowHeight();
      mediaBounds.top = 0;
      mediaBounds.left = !isRTL ? 0 : null;
      mediaBounds.right = isRTL ? 0 : null;
      mediaBounds.zIndex = 99;
      return mediaBounds;
    }

    if (isMobile && cameraDockInput.numCameras > 0) {
      mediaBounds.height = mediaAreaBounds.height * 0.7;
    } else {
      mediaBounds.height = mediaAreaBounds.height;
    }
    mediaBounds.width = mediaAreaBounds.width;
    mediaBounds.top = DEFAULT_VALUES.navBarHeight + bannerAreaHeight();
    mediaBounds.left = !isRTL ? mediaAreaBounds.left : null;
    mediaBounds.right = isRTL ? sidebarSize : null;
    mediaBounds.zIndex = 1;

    return mediaBounds;
  };

  const calculatesLayout = () => {
    const {
      calculatesNavbarBounds,
      calculatesActionbarBounds,
      calculatesSidebarNavWidth,
      calculatesSidebarNavHeight,
      calculatesSidebarNavBounds,
      calculatesSidebarContentWidth,
      calculatesSidebarContentBounds,
      calculatesMediaAreaBounds,
      isTablet,
    } = props;
    const { captionsMargin } = DEFAULT_VALUES;

    const sidebarNavWidth = calculatesSidebarNavWidth();
    const sidebarNavHeight = calculatesSidebarNavHeight();
    const sidebarContentWidth = calculatesSidebarContentWidth();
    const sidebarNavBounds = calculatesSidebarNavBounds();
    const sidebarContentBounds = calculatesSidebarContentBounds(sidebarNavWidth.width);
    const mediaAreaBounds = calculatesMediaAreaBounds(
      sidebarNavWidth.width, sidebarContentWidth.width,
    );
    const navbarBounds = calculatesNavbarBounds(mediaAreaBounds);
    const actionbarBounds = calculatesActionbarBounds(mediaAreaBounds);
    const sidebarSize = sidebarContentWidth.width + sidebarNavWidth.width;
    const mediaBounds = calculatesMediaBounds(mediaAreaBounds, sidebarSize);
    const sidebarContentHeight = calculatesSidebarContentHeight();
    const cameraDockBounds = calculatesCameraDockBounds(
      mediaBounds,
      mediaAreaBounds,
      sidebarNavWidth.width,
      sidebarContentWidth.width,
      sidebarContentHeight.height,
    );

    layoutContextDispatch({
      type: ACTIONS.SET_NAVBAR_OUTPUT,
      value: {
        display: navbarInput.hasNavBar,
        width: navbarBounds.width,
        height: navbarBounds.height,
        top: navbarBounds.top,
        left: navbarBounds.left,
        tabOrder: DEFAULT_VALUES.navBarTabOrder,
        zIndex: navbarBounds.zIndex,
      },
    });

    layoutContextDispatch({
      type: ACTIONS.SET_ACTIONBAR_OUTPUT,
      value: {
        display: actionbarInput.hasActionBar,
        width: actionbarBounds.width,
        height: actionbarBounds.height,
        innerHeight: actionbarBounds.innerHeight,
        top: actionbarBounds.top,
        left: actionbarBounds.left,
        padding: actionbarBounds.padding,
        tabOrder: DEFAULT_VALUES.actionBarTabOrder,
        zIndex: actionbarBounds.zIndex,
      },
    });

    layoutContextDispatch({
      type: ACTIONS.SET_CAPTIONS_OUTPUT,
      value: {
        left: !isRTL ? (mediaBounds.left + captionsMargin) : null,
        right: isRTL ? (mediaBounds.right + captionsMargin) : null,
        maxWidth: mediaBounds.width - (captionsMargin * 2),
      },
    });

    layoutContextDispatch({
      type: ACTIONS.SET_SIDEBAR_NAVIGATION_OUTPUT,
      value: {
        display: sidebarNavigationInput.isOpen,
        minWidth: sidebarNavWidth.minWidth,
        width: sidebarNavWidth.width,
        maxWidth: sidebarNavWidth.maxWidth,
        height: sidebarNavHeight,
        top: sidebarNavBounds.top,
        left: sidebarNavBounds.left,
        right: sidebarNavBounds.right,
        tabOrder: DEFAULT_VALUES.sidebarNavTabOrder,
        isResizable: !isMobile && !isTablet,
        zIndex: sidebarNavBounds.zIndex,
      },
    });

    layoutContextDispatch({
      type: ACTIONS.SET_SIDEBAR_NAVIGATION_RESIZABLE_EDGE,
      value: {
        top: false,
        right: !isRTL,
        bottom: false,
        left: isRTL,
      },
    });

    layoutContextDispatch({
      type: ACTIONS.SET_SIDEBAR_CONTENT_OUTPUT,
      value: {
        display: sidebarContentInput.isOpen,
        minWidth: sidebarContentWidth.minWidth,
        width: sidebarContentWidth.width,
        maxWidth: sidebarContentWidth.maxWidth,
        minHeight: sidebarContentHeight.minHeight,
        height: sidebarContentHeight.height,
        maxHeight: sidebarContentHeight.maxHeight,
        top: sidebarContentBounds.top,
        left: sidebarContentBounds.left,
        right: sidebarContentBounds.right,
        currentPanelType,
        tabOrder: DEFAULT_VALUES.sidebarContentTabOrder,
        isResizable: !isMobile && !isTablet,
        zIndex: sidebarContentBounds.zIndex,
      },
    });

    layoutContextDispatch({
      type: ACTIONS.SET_SIDEBAR_CONTENT_RESIZABLE_EDGE,
      value: {
        top: false,
        right: !isRTL,
        bottom: cameraDockInput.numCameras > 0,
        left: isRTL,
      },
    });

    layoutContextDispatch({
      type: ACTIONS.SET_MEDIA_AREA_SIZE,
      value: {
        width: mediaAreaBounds.width,
        height: mediaAreaBounds.height,
      },
    });

    layoutContextDispatch({
      type: ACTIONS.SET_CAMERA_DOCK_OUTPUT,
      value: {
        display: cameraDockInput.numCameras > 0,
        minWidth: cameraDockBounds.minWidth,
        width: cameraDockBounds.width,
        maxWidth: cameraDockBounds.maxWidth,
        minHeight: cameraDockBounds.minHeight,
        height: cameraDockBounds.height,
        maxHeight: cameraDockBounds.maxHeight,
        top: cameraDockBounds.top,
        left: cameraDockBounds.left,
        right: cameraDockBounds.right,
        tabOrder: 4,
        isDraggable: false,
        resizableEdge: {
          top: false,
          right: false,
          bottom: false,
          left: false,
        },
        zIndex: cameraDockBounds.zIndex,
      },
    });

    layoutContextDispatch({
      type: ACTIONS.SET_PRESENTATION_OUTPUT,
      value: {
        display: presentationInput.isOpen,
        width: mediaBounds.width,
        height: mediaBounds.height,
        top: mediaBounds.top,
        left: mediaBounds.left,
        right: isRTL ? mediaBounds.right : null,
        tabOrder: DEFAULT_VALUES.presentationTabOrder,
        isResizable: false,
        zIndex: mediaBounds.zIndex,
      },
    });

    layoutContextDispatch({
      type: ACTIONS.SET_SCREEN_SHARE_OUTPUT,
      value: {
        width: mediaBounds.width,
        height: mediaBounds.height,
        top: mediaBounds.top,
        left: mediaBounds.left,
        right: mediaBounds.right,
        zIndex: mediaBounds.zIndex,
      },
    });

    layoutContextDispatch({
      type: ACTIONS.SET_EXTERNAL_VIDEO_OUTPUT,
      value: {
        width: mediaBounds.width,
        height: mediaBounds.height,
        top: mediaBounds.top,
        left: mediaBounds.left,
        right: mediaBounds.right,
      },
    });
  };

  return null;
};

export default PresentationFocusLayout;<|MERGE_RESOLUTION|>--- conflicted
+++ resolved
@@ -171,7 +171,6 @@
     const { baseCameraDockBounds } = props;
     const sidebarSize = sidebarNavWidth + sidebarContentWidth;
 
-<<<<<<< HEAD
     const baseBounds = baseCameraDockBounds(mediaAreaBounds, sidebarSize);
 
     // do not proceed if using values from LayoutEngine
@@ -195,68 +194,6 @@
       cameraDockBounds.minHeight = cameraDockMinHeight;
       cameraDockBounds.height = mediaAreaBounds.height - mediaBounds.height;
       cameraDockBounds.maxHeight = mediaAreaBounds.height - mediaBounds.height;
-=======
-    if (input.cameraDock.numCameras > 0) {
-      if (fullscreen.group === 'webcams') {
-        cameraDockBounds.width = windowWidth();
-        cameraDockBounds.minWidth = windowWidth();
-        cameraDockBounds.maxWidth = windowWidth();
-        cameraDockBounds.height = windowHeight();
-        cameraDockBounds.minHeight = windowHeight();
-        cameraDockBounds.maxHeight = windowHeight();
-        cameraDockBounds.top = 0;
-        cameraDockBounds.left = 0;
-        cameraDockBounds.right = 0;
-        cameraDockBounds.zIndex = 99;
-        return cameraDockBounds;
-      }
-
-      if (!isOpen) {
-        cameraDockBounds.width = mediaAreaBounds.width;
-        cameraDockBounds.maxWidth = mediaAreaBounds.width;
-        cameraDockBounds.height = mediaAreaBounds.height;
-        cameraDockBounds.maxHeight = mediaAreaBounds.height;
-        cameraDockBounds.top = DEFAULT_VALUES.navBarHeight;
-        cameraDockBounds.left = !isRTL ? mediaAreaBounds.left : 0;
-        cameraDockBounds.right = isRTL ? sidebarSize : null;
-      } else {
-        let cameraDockHeight = 0;
-
-        if (deviceType === DEVICE_TYPE.MOBILE) {
-          cameraDockBounds.top = mediaAreaBounds.top + mediaBounds.height;
-          cameraDockBounds.left = 0;
-          cameraDockBounds.right = 0;
-          cameraDockBounds.minWidth = mediaAreaBounds.width;
-          cameraDockBounds.width = mediaAreaBounds.width;
-          cameraDockBounds.maxWidth = mediaAreaBounds.width;
-          cameraDockBounds.minHeight = DEFAULT_VALUES.cameraDockMinHeight;
-          cameraDockBounds.height = mediaAreaBounds.height - mediaBounds.height;
-          cameraDockBounds.maxHeight = mediaAreaBounds.height - mediaBounds.height;
-        } else {
-          if (input.cameraDock.height === 0) {
-            cameraDockHeight = min(
-              max((windowHeight() - sidebarContentHeight), DEFAULT_VALUES.cameraDockMinHeight),
-              (windowHeight() - DEFAULT_VALUES.cameraDockMinHeight),
-            );
-          } else {
-            cameraDockHeight = min(
-              max(input.cameraDock.height, DEFAULT_VALUES.cameraDockMinHeight),
-              (windowHeight() - DEFAULT_VALUES.cameraDockMinHeight),
-            );
-          }
-          cameraDockBounds.top = windowHeight() - cameraDockHeight;
-          cameraDockBounds.left = !isRTL ? sidebarNavWidth : 0;
-          cameraDockBounds.right = isRTL ? sidebarNavWidth : 0;
-          cameraDockBounds.minWidth = sidebarContentWidth;
-          cameraDockBounds.width = sidebarContentWidth;
-          cameraDockBounds.maxWidth = sidebarContentWidth;
-          cameraDockBounds.minHeight = DEFAULT_VALUES.cameraDockMinHeight;
-          cameraDockBounds.height = cameraDockHeight;
-          cameraDockBounds.maxHeight = windowHeight() - sidebarContentHeight;
-          cameraDockBounds.zIndex = 1;
-        }
-      }
->>>>>>> 0f1f8b9f
     } else {
       if (cameraDockInput.height === 0) {
         cameraDockHeight = min(
