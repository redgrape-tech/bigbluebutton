import React, { Component } from 'react';
import { throttle, defaultsDeep } from 'lodash';
import NewLayoutContext from '../context/context';
import DEFAULT_VALUES from '../defaultValues';
import { INITIAL_INPUT_STATE } from '../context/initState';
import { DEVICE_TYPE, ACTIONS, PANELS } from '../enums';

const windowWidth = () => window.document.documentElement.clientWidth;
const windowHeight = () => window.document.documentElement.clientHeight;
const min = (value1, value2) => (value1 <= value2 ? value1 : value2);
const max = (value1, value2) => (value1 >= value2 ? value1 : value2);

class PresentationFocusLayout extends Component {
  constructor(props) {
    super(props);

    this.throttledCalculatesLayout = throttle(() => this.calculatesLayout(),
      50, { trailing: true, leading: true });
  }

  componentDidMount() {
    this.init();
    const { newLayoutContextDispatch } = this.props;
    window.addEventListener('resize', () => {
      newLayoutContextDispatch({
        type: ACTIONS.SET_BROWSER_SIZE,
        value: {
          width: window.document.documentElement.clientWidth,
          height: window.document.documentElement.clientHeight,
        },
      });
    });
  }

  shouldComponentUpdate(nextProps) {
    const { newLayoutContextState } = this.props;
    return newLayoutContextState.input !== nextProps.newLayoutContextState.input
      || newLayoutContextState.deviceType !== nextProps.newLayoutContextState.deviceType
      || newLayoutContextState.isRTL !== nextProps.newLayoutContextState.isRTL
      || newLayoutContextState.layoutLoaded !== nextProps.newLayoutContextState.layoutLoaded
      || newLayoutContextState.fontSize !== nextProps.newLayoutContextState.fontSize
      || newLayoutContextState.fullscreen !== nextProps.newLayoutContextState.fullscreen;
  }

  componentDidUpdate(prevProps) {
    const { newLayoutContextState } = this.props;
    const { deviceType } = newLayoutContextState;
    if (prevProps.newLayoutContextState.deviceType !== deviceType) {
      this.init();
    } else {
      this.throttledCalculatesLayout();
    }
  }

  mainWidth() {
    const { newLayoutContextState } = this.props;
    const { layoutLoaded } = newLayoutContextState;
    const wWidth = window.document.documentElement.clientWidth;

    if (layoutLoaded === 'both') return wWidth / 2;
    return wWidth;
  }

  mainHeight() {
    const { newLayoutContextState } = this.props;
    const { layoutLoaded } = newLayoutContextState;
    const wHeight = window.document.documentElement.clientHeight;

    if (layoutLoaded === 'both') return wHeight / 2;
    return wHeight;
  }

  bannerAreaHeight() {
    const { newLayoutContextState } = this.props;
    const { input } = newLayoutContextState;
    const { bannerBar, notificationsBar } = input;

    const bannerHeight = bannerBar.hasBanner ? DEFAULT_VALUES.bannerHeight : 0;
    const notificationHeight = notificationsBar.hasNotification ? DEFAULT_VALUES.bannerHeight : 0;

    return bannerHeight + notificationHeight;
  }

  init() {
    const { newLayoutContextState, newLayoutContextDispatch } = this.props;
    const { deviceType, input } = newLayoutContextState;
    if (deviceType === DEVICE_TYPE.MOBILE) {
      newLayoutContextDispatch({
        type: ACTIONS.SET_LAYOUT_INPUT,
        value: defaultsDeep({
          sidebarNavigation: {
            isOpen: false,
            sidebarNavPanel: input.sidebarNavigation.sidebarNavPanel,
          },
          sidebarContent: {
            isOpen: false,
            sidebarContentPanel: input.sidebarContent.sidebarContentPanel,
          },
          SidebarContentHorizontalResizer: {
            isOpen: false,
          },
          presentation: {
            slidesLength: input.presentation.slidesLength,
            currentSlide: {
              ...input.presentation.currentSlide,
            },
          },
          cameraDock: {
            numCameras: input.cameraDock.numCameras,
          },
        }, INITIAL_INPUT_STATE),
      });
    } else {
      const { sidebarContentPanel } = input.sidebarContent;

      newLayoutContextDispatch({
        type: ACTIONS.SET_LAYOUT_INPUT,
        value: defaultsDeep({
          sidebarNavigation: {
            isOpen: true,
          },
          sidebarContent: {
            isOpen: sidebarContentPanel !== PANELS.NONE,
            sidebarContentPanel,
          },
          SidebarContentHorizontalResizer: {
            isOpen: false,
          },
          presentation: {
            slidesLength: input.presentation.slidesLength,
            currentSlide: {
              ...input.presentation.currentSlide,
            },
          },
          cameraDock: {
            numCameras: input.cameraDock.numCameras,
          },
        }, INITIAL_INPUT_STATE),
      });
    }
    this.throttledCalculatesLayout();
  }

  reset() {
    this.init();
  }

  calculatesNavbarBounds(mediaAreaBounds) {
    const { newLayoutContextState } = this.props;
    const { layoutLoaded, isRTL } = newLayoutContextState;
    let top = 0;
    if (layoutLoaded === 'both') top = this.mainHeight();
    else top = DEFAULT_VALUES.navBarTop + this.bannerAreaHeight();

    return {
      width: mediaAreaBounds.width,
      height: DEFAULT_VALUES.navBarHeight,
      top,
      left: !isRTL ? mediaAreaBounds.left : 0,
      zIndex: 1,
    };
  }

  calculatesActionbarHeight() {
    const { newLayoutContextState } = this.props;
    const { fontSize } = newLayoutContextState;

    const BASE_FONT_SIZE = 14; // 90% font size
    const BASE_HEIGHT = DEFAULT_VALUES.actionBarHeight;
    const PADDING = DEFAULT_VALUES.actionBarPadding;

    const actionBarHeight = ((BASE_HEIGHT / BASE_FONT_SIZE) * fontSize);

    return {
      height: actionBarHeight + (PADDING * 2),
      innerHeight: actionBarHeight,
      padding: PADDING,
    };
  }

  calculatesActionbarBounds(mediaAreaBounds) {
    const { newLayoutContextState } = this.props;
<<<<<<< HEAD
    const { input, fontSize, isRTL } = newLayoutContextState;
=======
    const { input } = newLayoutContextState;
>>>>>>> 9e644e8b

    const actionBarHeight = this.calculatesActionbarHeight();

    return {
      display: input.actionBar.hasActionBar,
<<<<<<< HEAD
      width: mediaAreaBounds.width,
      height: actionBarHeight,
      top: this.mainHeight() - actionBarHeight,
      left: !isRTL ? mediaAreaBounds.left : 0,
=======
      width: this.mainWidth() - mediaAreaBounds.left,
      height: actionBarHeight.height,
      innerHeight: actionBarHeight.innerHeight,
      padding: actionBarHeight.padding,
      top: this.mainHeight() - actionBarHeight.height,
      left: mediaAreaBounds.left,
>>>>>>> 9e644e8b
      zIndex: 1,
    };
  }

  calculatesSidebarNavWidth() {
    const { newLayoutContextState } = this.props;
    const { deviceType, input } = newLayoutContextState;
    const {
      sidebarNavMinWidth,
      sidebarNavMaxWidth,
    } = DEFAULT_VALUES;
    let minWidth = 0;
    let width = 0;
    let maxWidth = 0;
    if (input.sidebarNavigation.isOpen) {
      if (deviceType === DEVICE_TYPE.MOBILE) {
        minWidth = this.mainWidth();
        width = this.mainWidth();
        maxWidth = this.mainWidth();
      } else {
        if (input.sidebarNavigation.width === 0) {
          width = min(max((this.mainWidth() * 0.2), sidebarNavMinWidth), sidebarNavMaxWidth);
        } else {
          width = min(max(input.sidebarNavigation.width, sidebarNavMinWidth), sidebarNavMaxWidth);
        }
        minWidth = sidebarNavMinWidth;
        maxWidth = sidebarNavMaxWidth;
      }
    }
    return {
      minWidth,
      width,
      maxWidth,
    };
  }

  calculatesSidebarNavHeight() {
    const { newLayoutContextState } = this.props;
    const { deviceType, input } = newLayoutContextState;
    const { navBarHeight } = DEFAULT_VALUES;
    let sidebarNavHeight = 0;
    if (input.sidebarNavigation.isOpen) {
      if (deviceType === DEVICE_TYPE.MOBILE) {
        sidebarNavHeight = this.mainHeight() - navBarHeight - this.bannerAreaHeight();
      } else {
        sidebarNavHeight = this.mainHeight() - this.bannerAreaHeight();
      }
    }
    return sidebarNavHeight;
  }

  calculatesSidebarNavBounds() {
    const { newLayoutContextState } = this.props;
    const { deviceType, layoutLoaded, isRTL } = newLayoutContextState;
    const { sidebarNavTop, navBarHeight, sidebarNavLeft } = DEFAULT_VALUES;

    let top = 0;
    if (layoutLoaded === 'both') top = this.mainHeight();
    else top = sidebarNavTop + this.bannerAreaHeight();

    if (deviceType === DEVICE_TYPE.MOBILE) top = navBarHeight + this.bannerAreaHeight();

    return {
      top,
      left: !isRTL ? sidebarNavLeft : null,
      right: isRTL ? sidebarNavLeft : null,
      zIndex: deviceType === DEVICE_TYPE.MOBILE ? 11 : 2,
    };
  }

  calculatesSidebarContentWidth() {
    const { newLayoutContextState } = this.props;
    const { deviceType, input } = newLayoutContextState;
    const {
      sidebarContentMinWidth,
      sidebarContentMaxWidth,
    } = DEFAULT_VALUES;
    let minWidth = 0;
    let width = 0;
    let maxWidth = 0;
    if (input.sidebarContent.isOpen) {
      if (deviceType === DEVICE_TYPE.MOBILE) {
        minWidth = this.mainWidth();
        width = this.mainWidth();
        maxWidth = this.mainWidth();
      } else {
        if (input.sidebarContent.width === 0) {
          width = min(
            max((this.mainWidth() * 0.2), sidebarContentMinWidth), sidebarContentMaxWidth,
          );
        } else {
          width = min(max(input.sidebarContent.width, sidebarContentMinWidth),
            sidebarContentMaxWidth);
        }
        minWidth = sidebarContentMinWidth;
        maxWidth = sidebarContentMaxWidth;
      }
    }
    return {
      minWidth,
      width,
      maxWidth,
    };
  }

  calculatesSidebarContentHeight(cameraDockHeight) {
    const { newLayoutContextState } = this.props;
    const { deviceType, input } = newLayoutContextState;
    const { navBarHeight } = DEFAULT_VALUES;
    let sidebarContentHeight = 0;
    if (input.sidebarContent.isOpen) {
      if (deviceType === DEVICE_TYPE.MOBILE) {
        sidebarContentHeight = this.mainHeight() - navBarHeight - this.bannerAreaHeight();
      } else if (input.cameraDock.numCameras > 0) {
        sidebarContentHeight = this.mainHeight() - cameraDockHeight - this.bannerAreaHeight();
      } else {
        sidebarContentHeight = this.mainHeight() - this.bannerAreaHeight();
      }
    }
    return sidebarContentHeight;
  }

  calculatesSidebarContentBounds(sidebarNavWidth) {
    const { newLayoutContextState } = this.props;
    const { deviceType, layoutLoaded, isRTL } = newLayoutContextState;
    const { navBarHeight, sidebarNavTop } = DEFAULT_VALUES;

    let top = 0;
    if (layoutLoaded === 'both') top = this.mainHeight();
    else top = sidebarNavTop + this.bannerAreaHeight();

    if (deviceType === DEVICE_TYPE.MOBILE) top = navBarHeight + this.bannerAreaHeight();

    return {
      top,
      left: !isRTL ? (deviceType === DEVICE_TYPE.MOBILE ? 0 : sidebarNavWidth) : null,
      right: isRTL ? (deviceType === DEVICE_TYPE.MOBILE ? 0 : sidebarNavWidth) : null,
      zIndex: deviceType === DEVICE_TYPE.MOBILE ? 11 : 1,
    };
  }

  calculatesMediaAreaBounds(sidebarNavWidth, sidebarContentWidth) {
    const { newLayoutContextState } = this.props;
<<<<<<< HEAD
    const { deviceType, layoutLoaded, isRTL } = newLayoutContextState;
    const { navBarHeight, actionBarHeight } = DEFAULT_VALUES;
=======
    const { deviceType, layoutLoaded } = newLayoutContextState;
    const { navBarHeight } = DEFAULT_VALUES;
    const { height: actionBarHeight } = this.calculatesActionbarHeight();
>>>>>>> 9e644e8b
    let left = 0;
    let width = 0;
    let top = 0;
    if (deviceType === DEVICE_TYPE.MOBILE) {
      left = 0;
      width = this.mainWidth();
    } else {
      left = !isRTL ? sidebarNavWidth + sidebarContentWidth : 0;
      width = this.mainWidth() - sidebarNavWidth - sidebarContentWidth;
    }

    if (layoutLoaded === 'both') top = this.mainHeight() / 2;
    else top = navBarHeight + this.bannerAreaHeight();

    return {
      width,
      height: this.mainHeight() - (navBarHeight + actionBarHeight + this.bannerAreaHeight()),
      top,
      left,
    };
  }

  calculatesCameraDockBounds(
    mediaBounds,
    mediaAreaBounds,
    sidebarNavWidth,
    sidebarContentWidth,
  ) {
    const { newLayoutContextState } = this.props;
    const { deviceType, input, fullscreen, isRTL } = newLayoutContextState;
    const cameraDockBounds = {};

    if (input.cameraDock.numCameras > 0) {
      let cameraDockHeight = 0;

      if (fullscreen.group === 'webcams') {
        cameraDockBounds.width = windowWidth();
        cameraDockBounds.minWidth = windowWidth();
        cameraDockBounds.maxWidth = windowWidth();
        cameraDockBounds.height = windowHeight();
        cameraDockBounds.minHeight = windowHeight();
        cameraDockBounds.maxHeight = windowHeight();
        cameraDockBounds.top = 0;
        cameraDockBounds.left = 0;
        cameraDockBounds.right = 0;
        cameraDockBounds.zIndex = 99;
        return cameraDockBounds;
      }

      if (deviceType === DEVICE_TYPE.MOBILE) {
        cameraDockBounds.top = mediaAreaBounds.top + mediaBounds.height;
        cameraDockBounds.left = 0;
        cameraDockBounds.right = 0;
        cameraDockBounds.minWidth = mediaAreaBounds.width;
        cameraDockBounds.width = mediaAreaBounds.width;
        cameraDockBounds.maxWidth = mediaAreaBounds.width;
        cameraDockBounds.minHeight = DEFAULT_VALUES.cameraDockMinHeight;
        cameraDockBounds.height = mediaAreaBounds.height - mediaBounds.height;
        cameraDockBounds.maxHeight = mediaAreaBounds.height - mediaBounds.height;
      } else {
        if (input.cameraDock.height === 0) {
          cameraDockHeight = min(
            max((this.mainHeight() * 0.2), DEFAULT_VALUES.cameraDockMinHeight),
            (this.mainHeight() - DEFAULT_VALUES.cameraDockMinHeight),
          );
        } else {
          cameraDockHeight = min(
            max(input.cameraDock.height, DEFAULT_VALUES.cameraDockMinHeight),
            (this.mainHeight() - DEFAULT_VALUES.cameraDockMinHeight),
          );
        }
        cameraDockBounds.top = this.mainHeight() - cameraDockHeight;
        cameraDockBounds.left = !isRTL ? sidebarNavWidth : 0;
        cameraDockBounds.right = isRTL ? sidebarNavWidth : 0;
        cameraDockBounds.minWidth = sidebarContentWidth;
        cameraDockBounds.width = sidebarContentWidth;
        cameraDockBounds.maxWidth = sidebarContentWidth;
        cameraDockBounds.minHeight = DEFAULT_VALUES.cameraDockMinHeight;
        cameraDockBounds.height = cameraDockHeight;
        cameraDockBounds.maxHeight = this.mainHeight() * 0.8;
        cameraDockBounds.zIndex = 1;
      }
    } else {
      cameraDockBounds.width = 0;
      cameraDockBounds.height = 0;
    }
    return cameraDockBounds;
  }

  calculatesMediaBounds(mediaAreaBounds, sidebarSize) {
    const { newLayoutContextState } = this.props;
    const { deviceType, input, fullscreen, isRTL } = newLayoutContextState;
    const mediaBounds = {};
    const { element: fullscreenElement } = fullscreen;

    if (fullscreenElement === 'Presentation' || fullscreenElement === 'Screenshare') {
      mediaBounds.width = this.mainWidth();
      mediaBounds.height = this.mainHeight();
      mediaBounds.top = 0;
      mediaBounds.left = !isRTL ? 0 : null;
      mediaBounds.right = isRTL ? 0 : null;
      mediaBounds.zIndex = 99;
      return mediaBounds;
    }

    if (deviceType === DEVICE_TYPE.MOBILE && input.cameraDock.numCameras > 0) {
      mediaBounds.height = mediaAreaBounds.height * 0.7;
    } else {
      mediaBounds.height = mediaAreaBounds.height;
    }
    mediaBounds.width = mediaAreaBounds.width;
    mediaBounds.top = DEFAULT_VALUES.navBarHeight + this.bannerAreaHeight();
    mediaBounds.left = !isRTL ? mediaAreaBounds.left : null;
    mediaBounds.right = isRTL ? sidebarSize : null;
    mediaBounds.zIndex = 1;

    return mediaBounds;
  }

  calculatesLayout() {
    const { newLayoutContextState, newLayoutContextDispatch } = this.props;
    const { deviceType, input, isRTL } = newLayoutContextState;

    const sidebarNavWidth = this.calculatesSidebarNavWidth();
    const sidebarNavHeight = this.calculatesSidebarNavHeight();
    const sidebarContentWidth = this.calculatesSidebarContentWidth();
    const sidebarNavBounds = this.calculatesSidebarNavBounds(
      sidebarNavWidth.width, sidebarContentWidth.width,
    );
    const sidebarContentBounds = this.calculatesSidebarContentBounds(
      sidebarNavWidth.width, sidebarContentWidth.width,
    );
    const mediaAreaBounds = this.calculatesMediaAreaBounds(
      sidebarNavWidth.width, sidebarContentWidth.width,
    );
    const navbarBounds = this.calculatesNavbarBounds(mediaAreaBounds);
    const actionbarBounds = this.calculatesActionbarBounds(mediaAreaBounds);
    const sidebarSize = sidebarContentWidth.width + sidebarNavWidth.width;
    const mediaBounds = this.calculatesMediaBounds(mediaAreaBounds, sidebarSize);
    const cameraDockBounds = this.calculatesCameraDockBounds(
      mediaBounds, mediaAreaBounds, sidebarNavWidth.width, sidebarContentWidth.width,
    );
    const sidebarContentHeight = this.calculatesSidebarContentHeight(cameraDockBounds.height);

    newLayoutContextDispatch({
      type: ACTIONS.SET_NAVBAR_OUTPUT,
      value: {
        display: input.navBar.hasNavBar,
        width: navbarBounds.width,
        height: navbarBounds.height,
        top: navbarBounds.top,
        left: navbarBounds.left,
        tabOrder: DEFAULT_VALUES.navBarTabOrder,
        zIndex: navbarBounds.zIndex,
      },
    });

    newLayoutContextDispatch({
      type: ACTIONS.SET_ACTIONBAR_OUTPUT,
      value: {
        display: input.actionBar.hasActionBar,
        width: actionbarBounds.width,
        height: actionbarBounds.height,
        innerHeight: actionbarBounds.innerHeight,
        top: actionbarBounds.top,
        left: actionbarBounds.left,
        padding: actionbarBounds.padding,
        tabOrder: DEFAULT_VALUES.actionBarTabOrder,
        zIndex: actionbarBounds.zIndex,
      },
    });

    newLayoutContextDispatch({
      type: ACTIONS.SET_SIDEBAR_NAVIGATION_OUTPUT,
      value: {
        display: input.sidebarNavigation.isOpen,
        minWidth: sidebarNavWidth.minWidth,
        width: sidebarNavWidth.width,
        maxWidth: sidebarNavWidth.maxWidth,
        height: sidebarNavHeight,
        top: sidebarNavBounds.top,
        left: sidebarNavBounds.left,
        right: sidebarNavBounds.right,
        tabOrder: DEFAULT_VALUES.sidebarNavTabOrder,
        isResizable: deviceType !== DEVICE_TYPE.MOBILE
          && deviceType !== DEVICE_TYPE.TABLET,
        zIndex: sidebarNavBounds.zIndex,
      },
    });

    newLayoutContextDispatch({
      type: ACTIONS.SET_SIDEBAR_NAVIGATION_RESIZABLE_EDGE,
      value: {
        top: false,
        right: !isRTL,
        bottom: false,
        left: isRTL,
      },
    });

    newLayoutContextDispatch({
      type: ACTIONS.SET_SIDEBAR_CONTENT_OUTPUT,
      value: {
        display: input.sidebarContent.isOpen,
        minWidth: sidebarContentWidth.minWidth,
        width: sidebarContentWidth.width,
        maxWidth: sidebarContentWidth.maxWidth,
        height: sidebarContentHeight,
        top: sidebarContentBounds.top,
        left: sidebarContentBounds.left,
        right: sidebarContentBounds.right,
        currentPanelType: input.currentPanelType,
        tabOrder: DEFAULT_VALUES.sidebarContentTabOrder,
        isResizable: deviceType !== DEVICE_TYPE.MOBILE
          && deviceType !== DEVICE_TYPE.TABLET,
        zIndex: sidebarContentBounds.zIndex,
      },
    });

    newLayoutContextDispatch({
      type: ACTIONS.SET_SIDEBAR_CONTENT_RESIZABLE_EDGE,
      value: {
        top: false,
        right: !isRTL,
        bottom: false,
        left: isRTL,
      },
    });

    newLayoutContextDispatch({
      type: ACTIONS.SET_MEDIA_AREA_SIZE,
      value: {
        width: mediaAreaBounds.width,
        height: mediaAreaBounds.height,
      },
    });

    newLayoutContextDispatch({
      type: ACTIONS.SET_CAMERA_DOCK_OUTPUT,
      value: {
        display: input.cameraDock.numCameras > 0,
        minWidth: cameraDockBounds.minWidth,
        width: cameraDockBounds.width,
        maxWidth: cameraDockBounds.maxWidth,
        minHeight: cameraDockBounds.minHeight,
        height: cameraDockBounds.height,
        maxHeight: cameraDockBounds.maxHeight,
        top: cameraDockBounds.top,
        left: cameraDockBounds.left,
        right: cameraDockBounds.right,
        tabOrder: 4,
        isDraggable: false,
        resizableEdge: {
          top: false,
          right: false,
          bottom: false,
          left: false,
        },
        zIndex: cameraDockBounds.zIndex,
      },
    });

    newLayoutContextDispatch({
      type: ACTIONS.SET_PRESENTATION_OUTPUT,
      value: {
        display: input.presentation.isOpen,
        width: mediaBounds.width,
        height: mediaBounds.height,
        top: mediaBounds.top,
        left: mediaBounds.left,
        right: isRTL ? mediaBounds.right : null,
        tabOrder: DEFAULT_VALUES.presentationTabOrder,
        isResizable: false,
        zIndex: mediaBounds.zIndex,
      },
    });

    newLayoutContextDispatch({
      type: ACTIONS.SET_SCREEN_SHARE_OUTPUT,
      value: {
        width: mediaBounds.width,
        height: mediaBounds.height,
        top: mediaBounds.top,
        left: mediaBounds.left,
        right: mediaBounds.right,
        zIndex: mediaBounds.zIndex,
      },
    });

    newLayoutContextDispatch({
      type: ACTIONS.SET_EXTERNAL_VIDEO_OUTPUT,
      value: {
        width: mediaBounds.width,
        height: mediaBounds.height,
        top: mediaBounds.top,
        left: mediaBounds.left,
        right: mediaBounds.right,
      },
    });
  }

  render() {
    return (
      <></>
    );
  }
}

export default NewLayoutContext.withConsumer(PresentationFocusLayout);<|MERGE_RESOLUTION|>--- conflicted
+++ resolved
@@ -180,29 +180,18 @@
 
   calculatesActionbarBounds(mediaAreaBounds) {
     const { newLayoutContextState } = this.props;
-<<<<<<< HEAD
-    const { input, fontSize, isRTL } = newLayoutContextState;
-=======
-    const { input } = newLayoutContextState;
->>>>>>> 9e644e8b
+    const { input, isRTL } = newLayoutContextState;
 
     const actionBarHeight = this.calculatesActionbarHeight();
 
     return {
       display: input.actionBar.hasActionBar,
-<<<<<<< HEAD
       width: mediaAreaBounds.width,
-      height: actionBarHeight,
-      top: this.mainHeight() - actionBarHeight,
-      left: !isRTL ? mediaAreaBounds.left : 0,
-=======
-      width: this.mainWidth() - mediaAreaBounds.left,
       height: actionBarHeight.height,
       innerHeight: actionBarHeight.innerHeight,
       padding: actionBarHeight.padding,
       top: this.mainHeight() - actionBarHeight.height,
-      left: mediaAreaBounds.left,
->>>>>>> 9e644e8b
+      left: !isRTL ? mediaAreaBounds.left : 0,
       zIndex: 1,
     };
   }
@@ -346,14 +335,9 @@
 
   calculatesMediaAreaBounds(sidebarNavWidth, sidebarContentWidth) {
     const { newLayoutContextState } = this.props;
-<<<<<<< HEAD
     const { deviceType, layoutLoaded, isRTL } = newLayoutContextState;
-    const { navBarHeight, actionBarHeight } = DEFAULT_VALUES;
-=======
-    const { deviceType, layoutLoaded } = newLayoutContextState;
     const { navBarHeight } = DEFAULT_VALUES;
     const { height: actionBarHeight } = this.calculatesActionbarHeight();
->>>>>>> 9e644e8b
     let left = 0;
     let width = 0;
     let top = 0;
