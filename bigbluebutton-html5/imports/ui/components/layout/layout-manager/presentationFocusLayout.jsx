--- conflicted
+++ resolved
@@ -91,12 +91,8 @@
             isOpen: false,
           },
           presentation: {
-<<<<<<< HEAD
+            isOpen: presentationInput.isOpen,
             slidesLength: presentationInput.slidesLength,
-=======
-            isOpen: input.presentation.isOpen,
-            slidesLength: input.presentation.slidesLength,
->>>>>>> d7df8dd0
             currentSlide: {
               ...presentationInput.currentSlide,
             },
@@ -123,12 +119,8 @@
             isOpen: false,
           },
           presentation: {
-<<<<<<< HEAD
+            isOpen: presentationInput.isOpen,
             slidesLength: presentationInput.slidesLength,
-=======
-            isOpen: input.presentation.isOpen,
-            slidesLength: input.presentation.slidesLength,
->>>>>>> d7df8dd0
             currentSlide: {
               ...presentationInput.currentSlide,
             },
@@ -272,15 +264,8 @@
     };
   };
 
-<<<<<<< HEAD
   const calculatesSidebarContentHeight = () => {
-=======
-  calculatesSidebarContentHeight() {
-    const { layoutContextState } = this.props;
-    const { deviceType, input } = layoutContextState;
-    const { presentation } = input;
-    const { isOpen } = presentation;
->>>>>>> d7df8dd0
+    const { isOpen } = presentationInput;
     const {
       navBarHeight,
       sidebarContentMinHeight,
@@ -293,15 +278,9 @@
         height = windowHeight() - navBarHeight - bannerAreaHeight();
         minHeight = height;
         maxHeight = height;
-<<<<<<< HEAD
-      } else if (cameraDockInput.numCameras > 0) {
+      } else if (cameraDockInput.numCameras > 0 && isOpen) {
         if (sidebarContentInput.height === 0) {
           height = (windowHeight() * 0.75) - bannerAreaHeight();
-=======
-      } else if (input.cameraDock.numCameras > 0 && isOpen) {
-        if (input.sidebarContent.height === 0) {
-          height = (windowHeight() * 0.75) - this.bannerAreaHeight();
->>>>>>> d7df8dd0
         } else {
           height = min(max(sidebarContentInput.height, sidebarContentMinHeight),
             windowHeight());
@@ -370,47 +349,13 @@
     sidebarNavWidth,
     sidebarContentWidth,
     sidebarContentHeight,
-<<<<<<< HEAD
   ) => {
-=======
-  ) {
-    const { layoutContextState } = this.props;
-    const {
-      deviceType, input, fullscreen, isRTL,
-    } = layoutContextState;
-    const { presentation } = input;
-    const { isOpen } = presentation;
->>>>>>> d7df8dd0
+    const { isOpen } = presentationInput;
     const cameraDockBounds = {};
     const sidebarSize = sidebarNavWidth + sidebarContentWidth;
 
-<<<<<<< HEAD
     if (cameraDockInput.numCameras > 0) {
-      let cameraDockHeight = 0;
-
-      if (fullscreen.group === 'webcams') {
-        cameraDockBounds.width = windowWidth();
-        cameraDockBounds.minWidth = windowWidth();
-        cameraDockBounds.maxWidth = windowWidth();
-        cameraDockBounds.height = windowHeight();
-        cameraDockBounds.minHeight = windowHeight();
-        cameraDockBounds.maxHeight = windowHeight();
-        cameraDockBounds.top = 0;
-        cameraDockBounds.left = 0;
-        cameraDockBounds.right = 0;
-        cameraDockBounds.zIndex = 99;
-        return cameraDockBounds;
-      }
-
-      if (deviceType === DEVICE_TYPE.MOBILE) {
-        cameraDockBounds.top = mediaAreaBounds.top + mediaBounds.height;
-        cameraDockBounds.left = 0;
-        cameraDockBounds.right = 0;
-        cameraDockBounds.minWidth = mediaAreaBounds.width;
-=======
-    if (input.cameraDock.numCameras > 0) {
       if (!isOpen) {
->>>>>>> d7df8dd0
         cameraDockBounds.width = mediaAreaBounds.width;
         cameraDockBounds.maxWidth = mediaAreaBounds.width;
         cameraDockBounds.height = mediaAreaBounds.height;
@@ -419,18 +364,6 @@
         cameraDockBounds.left = !isRTL ? mediaAreaBounds.left : 0;
         cameraDockBounds.right = isRTL ? sidebarSize : null;
       } else {
-<<<<<<< HEAD
-        if (cameraDockInput.height === 0) {
-          cameraDockHeight = min(
-            max((windowHeight() - sidebarContentHeight), DEFAULT_VALUES.cameraDockMinHeight),
-            (windowHeight() - DEFAULT_VALUES.cameraDockMinHeight),
-          );
-        } else {
-          cameraDockHeight = min(
-            max(cameraDockInput.height, DEFAULT_VALUES.cameraDockMinHeight),
-            (windowHeight() - DEFAULT_VALUES.cameraDockMinHeight),
-          );
-=======
         let cameraDockHeight = 0;
 
         if (fullscreen.group === 'webcams') {
@@ -458,14 +391,14 @@
           cameraDockBounds.height = mediaAreaBounds.height - mediaBounds.height;
           cameraDockBounds.maxHeight = mediaAreaBounds.height - mediaBounds.height;
         } else {
-          if (input.cameraDock.height === 0) {
+          if (cameraDockInput.height === 0) {
             cameraDockHeight = min(
               max((windowHeight() - sidebarContentHeight), DEFAULT_VALUES.cameraDockMinHeight),
               (windowHeight() - DEFAULT_VALUES.cameraDockMinHeight),
             );
           } else {
             cameraDockHeight = min(
-              max(input.cameraDock.height, DEFAULT_VALUES.cameraDockMinHeight),
+              max(cameraDockInput.height, DEFAULT_VALUES.cameraDockMinHeight),
               (windowHeight() - DEFAULT_VALUES.cameraDockMinHeight),
             );
           }
@@ -479,7 +412,6 @@
           cameraDockBounds.height = cameraDockHeight;
           cameraDockBounds.maxHeight = windowHeight() - sidebarContentHeight;
           cameraDockBounds.zIndex = 1;
->>>>>>> d7df8dd0
         }
       }
     } else {
