--- conflicted
+++ resolved
@@ -3,16 +3,11 @@
 import { layoutDispatch, layoutSelect, layoutSelectInput } from '/imports/ui/components/layout/context';
 import DEFAULT_VALUES from '/imports/ui/components/layout/defaultValues';
 import { INITIAL_INPUT_STATE } from '/imports/ui/components/layout/initState';
-<<<<<<< HEAD
-import { ACTIONS, PANELS } from '/imports/ui/components/layout/enums';
-=======
 import {
-  DEVICE_TYPE,
   ACTIONS,
   PANELS,
   CAMERADOCK_POSITION,
 } from '/imports/ui/components/layout/enums';
->>>>>>> 2e72946b
 
 const windowWidth = () => window.document.documentElement.clientWidth;
 const windowHeight = () => window.document.documentElement.clientHeight;
@@ -182,7 +177,6 @@
 
     const baseBounds = baseCameraDockBounds(mediaAreaBounds, sidebarSize);
 
-<<<<<<< HEAD
     // do not proceed if using values from LayoutEngine
     if (Object.keys(baseBounds).length > 0) {
       return baseBounds;
@@ -210,30 +204,20 @@
           max((windowHeight() - sidebarContentHeight), cameraDockMinHeight),
           (windowHeight() - cameraDockMinHeight),
         );
-=======
-      if (!isOpen) {
-        cameraDockBounds.width = mediaAreaBounds.width;
-        cameraDockBounds.maxWidth = mediaAreaBounds.width;
-        cameraDockBounds.height = mediaAreaBounds.height - this.bannerAreaHeight();
-        cameraDockBounds.maxHeight = mediaAreaBounds.height;
-        cameraDockBounds.top = DEFAULT_VALUES.navBarHeight + this.bannerAreaHeight();
-        cameraDockBounds.left = !isRTL ? mediaAreaBounds.left : 0;
-        cameraDockBounds.right = isRTL ? sidebarSize : null;
->>>>>>> 2e72946b
       } else {
         cameraDockHeight = min(
           max(cameraDockInput.height, cameraDockMinHeight),
           (windowHeight() - cameraDockMinHeight),
         );
       }
-      cameraDockBounds.top = windowHeight() - cameraDockHeight + this.bannerAreaHeight();
+      cameraDockBounds.top = windowHeight() - cameraDockHeight;
       cameraDockBounds.left = !isRTL ? sidebarNavWidth : 0;
       cameraDockBounds.right = isRTL ? sidebarNavWidth : 0;
       cameraDockBounds.minWidth = sidebarContentWidth;
       cameraDockBounds.width = sidebarContentWidth;
       cameraDockBounds.maxWidth = sidebarContentWidth;
       cameraDockBounds.minHeight = cameraDockMinHeight;
-      cameraDockBounds.height = cameraDockHeight - this.bannerAreaHeight();
+      cameraDockBounds.height = cameraDockHeight;
       cameraDockBounds.maxHeight = windowHeight() - sidebarContentHeight;
       cameraDockBounds.zIndex = 1;
     }
@@ -409,12 +393,8 @@
     layoutContextDispatch({
       type: ACTIONS.SET_CAMERA_DOCK_OUTPUT,
       value: {
-<<<<<<< HEAD
         display: cameraDockInput.numCameras > 0,
-=======
-        display: input.cameraDock.numCameras > 0,
         position: CAMERADOCK_POSITION.SIDEBAR_CONTENT_BOTTOM,
->>>>>>> 2e72946b
         minWidth: cameraDockBounds.minWidth,
         width: cameraDockBounds.width,
         maxWidth: cameraDockBounds.maxWidth,
