import { useEffect, useRef } from 'react';
<<<<<<< HEAD
import { throttle } from '/imports/utils/throttle';
import { layoutDispatch, layoutSelect, layoutSelectInput } from '/imports/ui/components/layout/context';
import DEFAULT_VALUES from '/imports/ui/components/layout/defaultValues';
import { INITIAL_INPUT_STATE } from '/imports/ui/components/layout/initState';
import {
  ACTIONS,
  PANELS,
  CAMERADOCK_POSITION,
} from '/imports/ui/components/layout/enums';
import { defaultsDeep } from '/imports/utils/array-utils';
=======
import _ from 'lodash';
import {
  layoutDispatch,
  layoutSelect,
  layoutSelectInput,
} from '/imports/ui/components/layout/context';
import DEFAULT_VALUES from '/imports/ui/components/layout/defaultValues';
import { INITIAL_INPUT_STATE } from '/imports/ui/components/layout/initState';
import { ACTIONS, PANELS, CAMERADOCK_POSITION } from '/imports/ui/components/layout/enums';
>>>>>>> 8378fe50
import { isPresentationEnabled } from '/imports/ui/services/features';

const windowWidth = () => window.document.documentElement.clientWidth;
const windowHeight = () => window.document.documentElement.clientHeight;
const min = (value1, value2) => (value1 <= value2 ? value1 : value2);
const max = (value1, value2) => (value1 >= value2 ? value1 : value2);

const PresentationFocusLayout = (props) => {
  const { bannerAreaHeight, isMobile } = props;

  function usePrevious(value) {
    const ref = useRef();
    useEffect(() => {
      ref.current = value;
    });
    return ref.current;
  }

  const input = layoutSelect((i) => i.input);
  const deviceType = layoutSelect((i) => i.deviceType);
  const isRTL = layoutSelect((i) => i.isRTL);
  const fullscreen = layoutSelect((i) => i.fullscreen);
  const fontSize = layoutSelect((i) => i.fontSize);
  const currentPanelType = layoutSelect((i) => i.currentPanelType);

  const presentationInput = layoutSelectInput((i) => i.presentation);
  const externalVideoInput = layoutSelectInput((i) => i.externalVideo);
  const screenShareInput = layoutSelectInput((i) => i.screenShare);
  const sharedNotesInput = layoutSelectInput((i) => i.sharedNotes);

  const sidebarNavigationInput = layoutSelectInput((i) => i.sidebarNavigation);
  const sidebarContentInput = layoutSelectInput((i) => i.sidebarContent);
  const cameraDockInput = layoutSelectInput((i) => i.cameraDock);
  const actionbarInput = layoutSelectInput((i) => i.actionBar);
  const navbarInput = layoutSelectInput((i) => i.navBar);
  const layoutContextDispatch = layoutDispatch();

  const prevDeviceType = usePrevious(deviceType);

<<<<<<< HEAD
  const throttledCalculatesLayout = throttle(() => calculatesLayout(),
    50, { trailing: true, leading: true });
=======
  const throttledCalculatesLayout = _.throttle(() => calculatesLayout(), 50, {
    trailing: true,
    leading: true,
  });
>>>>>>> 8378fe50

  useEffect(() => {
    window.addEventListener('resize', () => {
      layoutContextDispatch({
        type: ACTIONS.SET_BROWSER_SIZE,
        value: {
          width: window.document.documentElement.clientWidth,
          height: window.document.documentElement.clientHeight,
        },
      });
    });
  }, []);

  useEffect(() => {
    if (deviceType === null) return;

    if (deviceType !== prevDeviceType) {
      // reset layout if deviceType changed
      // not all options is supported in all devices
      init();
    } else {
      throttledCalculatesLayout();
    }
  }, [input, deviceType, isRTL, fontSize, fullscreen]);

  const init = () => {
    const { sidebarContentPanel } = sidebarContentInput;
    if (isMobile) {
      layoutContextDispatch({
        type: ACTIONS.SET_LAYOUT_INPUT,
<<<<<<< HEAD
        value: defaultsDeep({
          sidebarNavigation: {
            isOpen: false,
            sidebarNavPanel: sidebarNavigationInput.sidebarNavPanel,
          },
          sidebarContent: {
            isOpen: false,
            sidebarContentPanel: sidebarContentInput.sidebarContentPanel,
          },
          SidebarContentHorizontalResizer: {
            isOpen: false,
          },
          presentation: {
            isOpen: presentationInput.isOpen,
            slidesLength: presentationInput.slidesLength,
            currentSlide: {
              ...presentationInput.currentSlide,
=======
        value: _.defaultsDeep(
          {
            sidebarNavigation: {
              isOpen:
                input.sidebarNavigation.isOpen || sidebarContentPanel !== PANELS.NONE || false,
            },
            sidebarContent: {
              isOpen: sidebarContentPanel !== PANELS.NONE,
              sidebarContentPanel,
            },
            SidebarContentHorizontalResizer: {
              isOpen: false,
            },
            presentation: {
              isOpen: presentationInput.isOpen,
              slidesLength: presentationInput.slidesLength,
              currentSlide: {
                ...presentationInput.currentSlide,
              },
            },
            cameraDock: {
              numCameras: cameraDockInput.numCameras,
            },
            externalVideo: {
              hasExternalVideo: input.externalVideo.hasExternalVideo,
            },
            screenShare: {
              hasScreenShare: input.screenShare.hasScreenShare,
              width: input.screenShare.width,
              height: input.screenShare.height,
>>>>>>> 8378fe50
            },
          },
          INITIAL_INPUT_STATE
        ),
      });
    } else {
      layoutContextDispatch({
        type: ACTIONS.SET_LAYOUT_INPUT,
<<<<<<< HEAD
        value: defaultsDeep({
          sidebarNavigation: {
            isOpen: input.sidebarNavigation.isOpen || sidebarContentPanel !== PANELS.NONE || false,
          },
          sidebarContent: {
            isOpen: sidebarContentPanel !== PANELS.NONE,
            sidebarContentPanel,
          },
          SidebarContentHorizontalResizer: {
            isOpen: false,
          },
          presentation: {
            isOpen: presentationInput.isOpen,
            slidesLength: presentationInput.slidesLength,
            currentSlide: {
              ...presentationInput.currentSlide,
=======
        value: _.defaultsDeep(
          {
            sidebarNavigation: {
              isOpen:
                input.sidebarNavigation.isOpen || sidebarContentPanel !== PANELS.NONE || false,
            },
            sidebarContent: {
              isOpen: sidebarContentPanel !== PANELS.NONE,
              sidebarContentPanel,
            },
            SidebarContentHorizontalResizer: {
              isOpen: false,
            },
            presentation: {
              isOpen: presentationInput.isOpen,
              slidesLength: presentationInput.slidesLength,
              currentSlide: {
                ...presentationInput.currentSlide,
              },
            },
            cameraDock: {
              numCameras: cameraDockInput.numCameras,
            },
            externalVideo: {
              hasExternalVideo: input.externalVideo.hasExternalVideo,
            },
            screenShare: {
              hasScreenShare: input.screenShare.hasScreenShare,
              width: input.screenShare.width,
              height: input.screenShare.height,
>>>>>>> 8378fe50
            },
          },
          INITIAL_INPUT_STATE
        ),
      });
    }
    Session.set('layoutReady', true);
    throttledCalculatesLayout();
  };

  const calculatesSidebarContentHeight = () => {
    const { isOpen, slidesLength } = presentationInput;
    const { hasExternalVideo } = externalVideoInput;
    const { hasScreenShare } = screenShareInput;
    const { isPinned: isSharedNotesPinned } = sharedNotesInput;

    const hasPresentation = isPresentationEnabled() && slidesLength !== 0;
    const isGeneralMediaOff =
      !hasPresentation && !hasExternalVideo && !hasScreenShare && !isSharedNotesPinned;

    const { navBarHeight, sidebarContentMinHeight } = DEFAULT_VALUES;
    let height = 0;
    let minHeight = 0;
    let maxHeight = 0;
    if (sidebarContentInput.isOpen) {
      if (isMobile) {
        height = windowHeight() - navBarHeight - bannerAreaHeight();
        minHeight = height;
        maxHeight = height;
      } else if (cameraDockInput.numCameras > 0 && isOpen && !isGeneralMediaOff) {
        if (sidebarContentInput.height === 0) {
          height = windowHeight() * 0.75 - bannerAreaHeight();
        } else {
          height = min(max(sidebarContentInput.height, sidebarContentMinHeight), windowHeight());
        }
        minHeight = windowHeight() * 0.25 - bannerAreaHeight();
        maxHeight = windowHeight() * 0.75 - bannerAreaHeight();
      } else {
        height = windowHeight() - bannerAreaHeight();
        minHeight = height;
        maxHeight = height;
      }
    }
    return {
      height,
      minHeight,
      maxHeight,
    };
  };

  const calculatesCameraDockBounds = (
    mediaBounds,
    mediaAreaBounds,
    sidebarNavWidth,
    sidebarContentWidth,
    sidebarContentHeight
  ) => {
    const { baseCameraDockBounds } = props;
    const sidebarSize = sidebarNavWidth + sidebarContentWidth;

    const baseBounds = baseCameraDockBounds(mediaAreaBounds, sidebarSize);

    // do not proceed if using values from LayoutEngine
    if (Object.keys(baseBounds).length > 0) {
      return baseBounds;
    }

    const { cameraDockMinHeight } = DEFAULT_VALUES;

    const cameraDockBounds = {};

    let cameraDockHeight = 0;

    if (isMobile) {
      cameraDockBounds.top = mediaAreaBounds.top + mediaBounds.height;
      cameraDockBounds.left = 0;
      cameraDockBounds.right = 0;
      cameraDockBounds.minWidth = mediaAreaBounds.width;
      cameraDockBounds.width = mediaAreaBounds.width;
      cameraDockBounds.maxWidth = mediaAreaBounds.width;
      cameraDockBounds.minHeight = cameraDockMinHeight;
      cameraDockBounds.height = mediaAreaBounds.height - mediaBounds.height;
      cameraDockBounds.maxHeight = mediaAreaBounds.height - mediaBounds.height;
    } else {
      if (cameraDockInput.height === 0) {
        cameraDockHeight = min(
          max(windowHeight() - sidebarContentHeight, cameraDockMinHeight),
          windowHeight() - cameraDockMinHeight
        );
        const bannerAreaDiff =
          windowHeight() - sidebarContentHeight - cameraDockHeight - bannerAreaHeight();
        cameraDockHeight += bannerAreaDiff;
      } else {
        cameraDockHeight = min(
          max(cameraDockInput.height, cameraDockMinHeight),
          windowHeight() - cameraDockMinHeight
        );
      }
      cameraDockBounds.top = windowHeight() - cameraDockHeight - bannerAreaHeight();
      cameraDockBounds.left = !isRTL ? sidebarNavWidth : 0;
      cameraDockBounds.right = isRTL ? sidebarNavWidth : 0;
      cameraDockBounds.minWidth = sidebarContentWidth;
      cameraDockBounds.width = sidebarContentWidth;
      cameraDockBounds.maxWidth = sidebarContentWidth;
      cameraDockBounds.minHeight = cameraDockMinHeight;
      cameraDockBounds.height = cameraDockHeight;
      cameraDockBounds.maxHeight = windowHeight() - sidebarContentHeight;
      cameraDockBounds.zIndex = 1;
    }
    return cameraDockBounds;
  };

  const calculatesMediaBounds = (mediaAreaBounds, sidebarSize) => {
    const mediaBounds = {};
    const { element: fullscreenElement } = fullscreen;

    if (
      fullscreenElement === 'Presentation' ||
      fullscreenElement === 'Screenshare' ||
      fullscreenElement === 'ExternalVideo'
    ) {
      mediaBounds.width = windowWidth();
      mediaBounds.height = windowHeight();
      mediaBounds.top = 0;
      mediaBounds.left = !isRTL ? 0 : null;
      mediaBounds.right = isRTL ? 0 : null;
      mediaBounds.zIndex = 99;
      return mediaBounds;
    }

    if (isMobile && cameraDockInput.numCameras > 0) {
      mediaBounds.height = mediaAreaBounds.height * 0.7;
    } else {
      mediaBounds.height = mediaAreaBounds.height;
    }
    mediaBounds.width = mediaAreaBounds.width;
    mediaBounds.top = DEFAULT_VALUES.navBarHeight + bannerAreaHeight();
    mediaBounds.left = !isRTL ? mediaAreaBounds.left : null;
    mediaBounds.right = isRTL ? sidebarSize : null;
    mediaBounds.zIndex = 1;

    return mediaBounds;
  };

  const calculatesLayout = () => {
    const {
      calculatesNavbarBounds,
      calculatesActionbarBounds,
      calculatesSidebarNavWidth,
      calculatesSidebarNavHeight,
      calculatesSidebarNavBounds,
      calculatesSidebarContentWidth,
      calculatesSidebarContentBounds,
      calculatesMediaAreaBounds,
      isTablet,
    } = props;
    const { captionsMargin } = DEFAULT_VALUES;

    const sidebarNavWidth = calculatesSidebarNavWidth();
    const sidebarNavHeight = calculatesSidebarNavHeight();
    const sidebarContentWidth = calculatesSidebarContentWidth();
    const sidebarNavBounds = calculatesSidebarNavBounds();
    const sidebarContentBounds = calculatesSidebarContentBounds(sidebarNavWidth.width);
    const mediaAreaBounds = calculatesMediaAreaBounds(
      sidebarNavWidth.width,
      sidebarContentWidth.width
    );
    const navbarBounds = calculatesNavbarBounds(mediaAreaBounds);
    const actionbarBounds = calculatesActionbarBounds(mediaAreaBounds);
    const sidebarSize = sidebarContentWidth.width + sidebarNavWidth.width;
    const mediaBounds = calculatesMediaBounds(mediaAreaBounds, sidebarSize);
    const sidebarContentHeight = calculatesSidebarContentHeight();
    const cameraDockBounds = calculatesCameraDockBounds(
      mediaBounds,
      mediaAreaBounds,
      sidebarNavWidth.width,
      sidebarContentWidth.width,
      sidebarContentHeight.height
    );
    const { isOpen } = presentationInput;

    layoutContextDispatch({
      type: ACTIONS.SET_NAVBAR_OUTPUT,
      value: {
        display: navbarInput.hasNavBar,
        width: navbarBounds.width,
        height: navbarBounds.height,
        top: navbarBounds.top,
        left: navbarBounds.left,
        tabOrder: DEFAULT_VALUES.navBarTabOrder,
        zIndex: navbarBounds.zIndex,
      },
    });

    layoutContextDispatch({
      type: ACTIONS.SET_ACTIONBAR_OUTPUT,
      value: {
        display: actionbarInput.hasActionBar,
        width: actionbarBounds.width,
        height: actionbarBounds.height,
        innerHeight: actionbarBounds.innerHeight,
        top: actionbarBounds.top,
        left: actionbarBounds.left,
        padding: actionbarBounds.padding,
        tabOrder: DEFAULT_VALUES.actionBarTabOrder,
        zIndex: actionbarBounds.zIndex,
      },
    });

    layoutContextDispatch({
      type: ACTIONS.SET_CAPTIONS_OUTPUT,
      value: {
        left: !isRTL ? sidebarSize + captionsMargin : null,
        right: isRTL ? sidebarSize + captionsMargin : null,
        maxWidth: mediaAreaBounds.width - captionsMargin * 2,
      },
    });

    layoutContextDispatch({
      type: ACTIONS.SET_SIDEBAR_NAVIGATION_OUTPUT,
      value: {
        display: sidebarNavigationInput.isOpen,
        minWidth: sidebarNavWidth.minWidth,
        width: sidebarNavWidth.width,
        maxWidth: sidebarNavWidth.maxWidth,
        height: sidebarNavHeight,
        top: sidebarNavBounds.top,
        left: sidebarNavBounds.left,
        right: sidebarNavBounds.right,
        tabOrder: DEFAULT_VALUES.sidebarNavTabOrder,
        isResizable: !isMobile && !isTablet,
        zIndex: sidebarNavBounds.zIndex,
      },
    });

    layoutContextDispatch({
      type: ACTIONS.SET_SIDEBAR_NAVIGATION_RESIZABLE_EDGE,
      value: {
        top: false,
        right: !isRTL,
        bottom: false,
        left: isRTL,
      },
    });

    layoutContextDispatch({
      type: ACTIONS.SET_SIDEBAR_CONTENT_OUTPUT,
      value: {
        display: sidebarContentInput.isOpen,
        minWidth: sidebarContentWidth.minWidth,
        width: sidebarContentWidth.width,
        maxWidth: sidebarContentWidth.maxWidth,
        minHeight: sidebarContentHeight.minHeight,
        height: sidebarContentHeight.height,
        maxHeight: sidebarContentHeight.maxHeight,
        top: sidebarContentBounds.top,
        left: sidebarContentBounds.left,
        right: sidebarContentBounds.right,
        currentPanelType,
        tabOrder: DEFAULT_VALUES.sidebarContentTabOrder,
        isResizable: !isMobile && !isTablet,
        zIndex: sidebarContentBounds.zIndex,
      },
    });

    layoutContextDispatch({
      type: ACTIONS.SET_SIDEBAR_CONTENT_RESIZABLE_EDGE,
      value: {
        top: false,
        right: !isRTL,
        bottom: cameraDockInput.numCameras > 0,
        left: isRTL,
      },
    });

    layoutContextDispatch({
      type: ACTIONS.SET_MEDIA_AREA_SIZE,
      value: {
        width: mediaAreaBounds.width,
        height: mediaAreaBounds.height,
      },
    });

    layoutContextDispatch({
      type: ACTIONS.SET_CAMERA_DOCK_OUTPUT,
      value: {
        display: cameraDockInput.numCameras > 0,
        position: CAMERADOCK_POSITION.SIDEBAR_CONTENT_BOTTOM,
        minWidth: cameraDockBounds.minWidth,
        width: cameraDockBounds.width,
        maxWidth: cameraDockBounds.maxWidth,
        minHeight: cameraDockBounds.minHeight,
        height: cameraDockBounds.height,
        maxHeight: cameraDockBounds.maxHeight,
        top: cameraDockBounds.top,
        left: cameraDockBounds.left,
        right: cameraDockBounds.right,
        tabOrder: 4,
        isDraggable: false,
        resizableEdge: {
          top: false,
          right: false,
          bottom: false,
          left: false,
        },
        focusedId: input.cameraDock.focusedId,
        zIndex: cameraDockBounds.zIndex,
      },
    });

    layoutContextDispatch({
      type: ACTIONS.SET_PRESENTATION_OUTPUT,
      value: {
        display: presentationInput.isOpen,
        width: mediaBounds.width,
        height: mediaBounds.height,
        top: mediaBounds.top,
        left: mediaBounds.left,
        right: isRTL ? mediaBounds.right : null,
        tabOrder: DEFAULT_VALUES.presentationTabOrder,
        isResizable: false,
        zIndex: mediaBounds.zIndex,
      },
    });

    layoutContextDispatch({
      type: ACTIONS.SET_SCREEN_SHARE_OUTPUT,
      value: {
        width: mediaBounds.width,
        height: isOpen ? mediaBounds.height : 0,
        top: mediaBounds.top,
        left: mediaBounds.left,
        right: mediaBounds.right,
        zIndex: mediaBounds.zIndex,
      },
    });

    layoutContextDispatch({
      type: ACTIONS.SET_EXTERNAL_VIDEO_OUTPUT,
      value: {
        width: isOpen ? mediaBounds.width : 0,
        height: isOpen ? mediaBounds.height : 0,
        top: mediaBounds.top,
        left: mediaBounds.left,
        right: mediaBounds.right,
      },
    });

    layoutContextDispatch({
      type: ACTIONS.SET_SHARED_NOTES_OUTPUT,
      value: {
        width: isOpen ? mediaBounds.width : 0,
        height: isOpen ? mediaBounds.height : 0,
        top: mediaBounds.top,
        left: mediaBounds.left,
        right: mediaBounds.right,
      },
    });
  };

  return null;
};

export default PresentationFocusLayout;<|MERGE_RESOLUTION|>--- conflicted
+++ resolved
@@ -1,5 +1,4 @@
 import { useEffect, useRef } from 'react';
-<<<<<<< HEAD
 import { throttle } from '/imports/utils/throttle';
 import { layoutDispatch, layoutSelect, layoutSelectInput } from '/imports/ui/components/layout/context';
 import DEFAULT_VALUES from '/imports/ui/components/layout/defaultValues';
@@ -10,17 +9,6 @@
   CAMERADOCK_POSITION,
 } from '/imports/ui/components/layout/enums';
 import { defaultsDeep } from '/imports/utils/array-utils';
-=======
-import _ from 'lodash';
-import {
-  layoutDispatch,
-  layoutSelect,
-  layoutSelectInput,
-} from '/imports/ui/components/layout/context';
-import DEFAULT_VALUES from '/imports/ui/components/layout/defaultValues';
-import { INITIAL_INPUT_STATE } from '/imports/ui/components/layout/initState';
-import { ACTIONS, PANELS, CAMERADOCK_POSITION } from '/imports/ui/components/layout/enums';
->>>>>>> 8378fe50
 import { isPresentationEnabled } from '/imports/ui/services/features';
 
 const windowWidth = () => window.document.documentElement.clientWidth;
@@ -60,15 +48,8 @@
 
   const prevDeviceType = usePrevious(deviceType);
 
-<<<<<<< HEAD
   const throttledCalculatesLayout = throttle(() => calculatesLayout(),
     50, { trailing: true, leading: true });
-=======
-  const throttledCalculatesLayout = _.throttle(() => calculatesLayout(), 50, {
-    trailing: true,
-    leading: true,
-  });
->>>>>>> 8378fe50
 
   useEffect(() => {
     window.addEventListener('resize', () => {
@@ -99,26 +80,7 @@
     if (isMobile) {
       layoutContextDispatch({
         type: ACTIONS.SET_LAYOUT_INPUT,
-<<<<<<< HEAD
-        value: defaultsDeep({
-          sidebarNavigation: {
-            isOpen: false,
-            sidebarNavPanel: sidebarNavigationInput.sidebarNavPanel,
-          },
-          sidebarContent: {
-            isOpen: false,
-            sidebarContentPanel: sidebarContentInput.sidebarContentPanel,
-          },
-          SidebarContentHorizontalResizer: {
-            isOpen: false,
-          },
-          presentation: {
-            isOpen: presentationInput.isOpen,
-            slidesLength: presentationInput.slidesLength,
-            currentSlide: {
-              ...presentationInput.currentSlide,
-=======
-        value: _.defaultsDeep(
+        value: defaultsDeep(
           {
             sidebarNavigation: {
               isOpen:
@@ -148,7 +110,6 @@
               hasScreenShare: input.screenShare.hasScreenShare,
               width: input.screenShare.width,
               height: input.screenShare.height,
->>>>>>> 8378fe50
             },
           },
           INITIAL_INPUT_STATE
@@ -157,25 +118,7 @@
     } else {
       layoutContextDispatch({
         type: ACTIONS.SET_LAYOUT_INPUT,
-<<<<<<< HEAD
-        value: defaultsDeep({
-          sidebarNavigation: {
-            isOpen: input.sidebarNavigation.isOpen || sidebarContentPanel !== PANELS.NONE || false,
-          },
-          sidebarContent: {
-            isOpen: sidebarContentPanel !== PANELS.NONE,
-            sidebarContentPanel,
-          },
-          SidebarContentHorizontalResizer: {
-            isOpen: false,
-          },
-          presentation: {
-            isOpen: presentationInput.isOpen,
-            slidesLength: presentationInput.slidesLength,
-            currentSlide: {
-              ...presentationInput.currentSlide,
-=======
-        value: _.defaultsDeep(
+        value: defaultsDeep(
           {
             sidebarNavigation: {
               isOpen:
@@ -205,7 +148,6 @@
               hasScreenShare: input.screenShare.hasScreenShare,
               width: input.screenShare.width,
               height: input.screenShare.height,
->>>>>>> 8378fe50
             },
           },
           INITIAL_INPUT_STATE
