--- conflicted
+++ resolved
@@ -32,6 +32,8 @@
   const cameraDockInput = layoutSelectInput((i) => i.cameraDock);
   const actionbarInput = layoutSelectInput((i) => i.actionBar);
   const navbarInput = layoutSelectInput((i) => i.navBar);
+  const externalVideoInput = layoutSelectInput((i) => i.externalVideo);
+  const screenShareInput = layoutSelectInput((i) => i.screenShare);
   const layoutContextDispatch = layoutDispatch();
 
   const prevDeviceType = usePrevious(deviceType);
@@ -216,20 +218,10 @@
     };
   };
 
-<<<<<<< HEAD
   const calculatesMediaBounds = (mediaAreaBounds, slideSize, sidebarSize) => {
     const { isOpen } = presentationInput;
-=======
-  calculatesMediaBounds(mediaAreaBounds, slideSize, sidebarSize) {
-    const { layoutContextState } = this.props;
-    const {
-      input, fullscreen, isRTL, deviceType,
-    } = layoutContextState;
-    const { presentation, externalVideo, screenShare } = input;
-    const { isOpen } = presentation;
-    const { hasExternalVideo } = externalVideo;
-    const { hasScreenShare } = screenShare;
->>>>>>> b7d40b11
+    const { hasExternalVideo } = externalVideoInput;
+    const { hasScreenShare } = screenShareInput;
     const mediaBounds = {};
     const { element: fullscreenElement } = fullscreen;
 
@@ -253,15 +245,9 @@
       return mediaBounds;
     }
 
-<<<<<<< HEAD
     if (cameraDockInput.numCameras > 0 && !cameraDockInput.isDragging) {
-      if (slideSize.width !== 0 && slideSize.height !== 0) {
+      if (slideSize.width !== 0 && slideSize.height !== 0 && !hasExternalVideo && !hasScreenShare) {
         if (slideSize.width < mediaAreaBounds.width && !isMobile) {
-=======
-    if (input.cameraDock.numCameras > 0 && !input.cameraDock.isDragging) {
-      if (slideSize.width !== 0 && slideSize.height !== 0 && !hasExternalVideo && !hasScreenShare) {
-        if (slideSize.width < mediaAreaBounds.width && deviceType !== DEVICE_TYPE.MOBILE) {
->>>>>>> b7d40b11
           if (slideSize.width < (mediaAreaBounds.width * 0.8)) {
             mediaBounds.width = slideSize.width;
           } else {
