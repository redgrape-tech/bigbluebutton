--- conflicted
+++ resolved
@@ -377,11 +377,7 @@
     if (input.cameraDock.numCameras > 0) {
       cameraDockBounds.top = mediaAreaBounds.top;
       cameraDockBounds.left = mediaAreaBounds.left;
-<<<<<<< HEAD
-      cameraDockBounds.right = isRTL ? (sidebarSize + (camerasMargin *2)) : null;
-=======
       cameraDockBounds.right = isRTL ? sidebarSize + (camerasMargin * 2) : null;
->>>>>>> ffe963ca
       cameraDockBounds.zIndex = 1;
 
       if (!isOpen) {
@@ -503,7 +499,7 @@
           const sizeValue = mediaAreaBounds.left
             + (mediaAreaBounds.width - mediaBounds.width);
           mediaBounds.left = !isRTL ? sizeValue : null;
-          mediaBounds.right = isRTL ? sidebarSize + (camerasMargin *2) : null;
+          mediaBounds.right = isRTL ? sidebarSize : null;
         } else {
           if (slideSize.height < (mediaAreaBounds.height * 0.8)) {
             mediaBounds.height = slideSize.height;
