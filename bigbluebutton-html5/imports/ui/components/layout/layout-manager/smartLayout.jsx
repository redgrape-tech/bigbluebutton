import { useEffect, useRef } from 'react';
<<<<<<< HEAD
import { throttle } from '/imports/utils/throttle';
import { layoutDispatch, layoutSelect, layoutSelectInput } from '/imports/ui/components/layout/context';
=======
import _ from 'lodash';
import {
  layoutDispatch,
  layoutSelect,
  layoutSelectInput,
} from '/imports/ui/components/layout/context';
>>>>>>> 8378fe50
import DEFAULT_VALUES from '/imports/ui/components/layout/defaultValues';
import { INITIAL_INPUT_STATE } from '/imports/ui/components/layout/initState';
import { ACTIONS, PANELS, CAMERADOCK_POSITION } from '/imports/ui/components/layout/enums';
import { defaultsDeep } from '/imports/utils/array-utils';
import { isPresentationEnabled } from '/imports/ui/services/features';

const windowWidth = () => window.document.documentElement.clientWidth;
const windowHeight = () => window.document.documentElement.clientHeight;

const SmartLayout = (props) => {
  const { bannerAreaHeight, isMobile } = props;

  function usePrevious(value) {
    const ref = useRef();
    useEffect(() => {
      ref.current = value;
    });
    return ref.current;
  }

  const input = layoutSelect((i) => i.input);
  const deviceType = layoutSelect((i) => i.deviceType);
  const isRTL = layoutSelect((i) => i.isRTL);
  const fullscreen = layoutSelect((i) => i.fullscreen);
  const fontSize = layoutSelect((i) => i.fontSize);
  const currentPanelType = layoutSelect((i) => i.currentPanelType);

  const presentationInput = layoutSelectInput((i) => i.presentation);
  const sidebarNavigationInput = layoutSelectInput((i) => i.sidebarNavigation);
  const sidebarContentInput = layoutSelectInput((i) => i.sidebarContent);
  const cameraDockInput = layoutSelectInput((i) => i.cameraDock);
  const actionbarInput = layoutSelectInput((i) => i.actionBar);
  const navbarInput = layoutSelectInput((i) => i.navBar);
  const externalVideoInput = layoutSelectInput((i) => i.externalVideo);
  const screenShareInput = layoutSelectInput((i) => i.screenShare);
  const sharedNotesInput = layoutSelectInput((i) => i.sharedNotes);
  const layoutContextDispatch = layoutDispatch();

  const prevDeviceType = usePrevious(deviceType);

<<<<<<< HEAD
  const throttledCalculatesLayout = throttle(() => calculatesLayout(),
    50, { trailing: true, leading: true });
=======
  const throttledCalculatesLayout = _.throttle(() => calculatesLayout(), 50, {
    trailing: true,
    leading: true,
  });
>>>>>>> 8378fe50

  useEffect(() => {
    window.addEventListener('resize', () => {
      layoutContextDispatch({
        type: ACTIONS.SET_BROWSER_SIZE,
        value: {
          width: window.document.documentElement.clientWidth,
          height: window.document.documentElement.clientHeight,
        },
      });
    });
  }, []);

  useEffect(() => {
    if (deviceType === null) return;

    if (deviceType !== prevDeviceType) {
      // reset layout if deviceType changed
      // not all options is supported in all devices
      init();
    } else {
      throttledCalculatesLayout();
    }
  }, [input, deviceType, isRTL, fontSize, fullscreen]);

  const init = () => {
    const { sidebarContentPanel } = sidebarContentInput;

    if (isMobile) {
      layoutContextDispatch({
        type: ACTIONS.SET_LAYOUT_INPUT,
<<<<<<< HEAD
        value: defaultsDeep({
          sidebarNavigation: {
            isOpen: false,
            sidebarNavPanel: sidebarNavigationInput.sidebarNavPanel,
          },
          sidebarContent: {
            isOpen: false,
            sidebarContentPanel: sidebarContentInput.sidebarContentPanel,
          },
          SidebarContentHorizontalResizer: {
            isOpen: false,
          },
          presentation: {
            isOpen: presentationInput.isOpen,
            slidesLength: presentationInput.slidesLength,
            currentSlide: {
              ...presentationInput.currentSlide,
=======
        value: _.defaultsDeep(
          {
            sidebarNavigation: {
              isOpen:
                input.sidebarNavigation.isOpen || sidebarContentPanel !== PANELS.NONE || false,
            },
            sidebarContent: {
              isOpen: sidebarContentPanel !== PANELS.NONE,
              sidebarContentPanel,
            },
            SidebarContentHorizontalResizer: {
              isOpen: false,
            },
            presentation: {
              isOpen: presentationInput.isOpen,
              slidesLength: presentationInput.slidesLength,
              currentSlide: {
                ...presentationInput.currentSlide,
              },
            },
            cameraDock: {
              numCameras: cameraDockInput.numCameras,
            },
            externalVideo: {
              hasExternalVideo: externalVideoInput.hasExternalVideo,
            },
            screenShare: {
              hasScreenShare: screenShareInput.hasScreenShare,
              width: screenShareInput.width,
              height: screenShareInput.height,
            },
            sharedNotes: {
              isPinned: sharedNotesInput.isPinned,
>>>>>>> 8378fe50
            },
          },
          INITIAL_INPUT_STATE
        ),
      });
    } else {
      layoutContextDispatch({
        type: ACTIONS.SET_LAYOUT_INPUT,
<<<<<<< HEAD
        value: defaultsDeep({
          sidebarNavigation: {
            isOpen: input.sidebarNavigation.isOpen || sidebarContentPanel !== PANELS.NONE || false,
          },
          sidebarContent: {
            isOpen: sidebarContentPanel !== PANELS.NONE,
            sidebarContentPanel,
          },
          SidebarContentHorizontalResizer: {
            isOpen: false,
          },
          presentation: {
            isOpen: presentationInput.isOpen,
            slidesLength: presentationInput.slidesLength,
            currentSlide: {
              ...presentationInput.currentSlide,
=======
        value: _.defaultsDeep(
          {
            sidebarNavigation: {
              isOpen:
                input.sidebarNavigation.isOpen || sidebarContentPanel !== PANELS.NONE || false,
            },
            sidebarContent: {
              isOpen: sidebarContentPanel !== PANELS.NONE,
              sidebarContentPanel,
            },
            SidebarContentHorizontalResizer: {
              isOpen: false,
            },
            presentation: {
              isOpen: presentationInput.isOpen,
              slidesLength: presentationInput.slidesLength,
              currentSlide: {
                ...presentationInput.currentSlide,
              },
            },
            cameraDock: {
              numCameras: cameraDockInput.numCameras,
            },
            externalVideo: {
              hasExternalVideo: externalVideoInput.hasExternalVideo,
            },
            screenShare: {
              hasScreenShare: screenShareInput.hasScreenShare,
              width: screenShareInput.width,
              height: screenShareInput.height,
            },
            sharedNotes: {
              isPinned: sharedNotesInput.isPinned,
>>>>>>> 8378fe50
            },
          },
          INITIAL_INPUT_STATE
        ),
      });
    }
    Session.set('layoutReady', true);
    throttledCalculatesLayout();
  };

  const calculatesSidebarContentHeight = () => {
    let sidebarContentHeight = 0;
    if (sidebarContentInput.isOpen) {
      if (isMobile) {
        sidebarContentHeight = windowHeight() - DEFAULT_VALUES.navBarHeight;
      } else {
        sidebarContentHeight = windowHeight();
      }
      sidebarContentHeight -= bannerAreaHeight();
    }
    return sidebarContentHeight;
  };

  const calculatesCameraDockBounds = (mediaAreaBounds, mediaBounds, sidebarSize) => {
    const { baseCameraDockBounds } = props;

    const baseBounds = baseCameraDockBounds(mediaAreaBounds, sidebarSize);

    // do not proceed if using values from LayoutEngine
    if (Object.keys(baseBounds).length > 0) {
      baseBounds.isCameraHorizontal = false;
      return baseBounds;
    }

    const { camerasMargin, presentationToolbarMinWidth, navBarHeight } = DEFAULT_VALUES;

    const cameraDockBounds = {};

    cameraDockBounds.isCameraHorizontal = false;

    const mediaBoundsWidth =
      mediaBounds.width > presentationToolbarMinWidth && !isMobile
        ? mediaBounds.width
        : presentationToolbarMinWidth;

    cameraDockBounds.top = navBarHeight;
    cameraDockBounds.left = mediaAreaBounds.left;
    cameraDockBounds.right = isRTL ? sidebarSize + camerasMargin * 2 : null;
    cameraDockBounds.zIndex = 1;

    if (mediaBounds.width < mediaAreaBounds.width) {
      cameraDockBounds.top = navBarHeight + bannerAreaHeight();
      cameraDockBounds.width = mediaAreaBounds.width - mediaBoundsWidth;
      cameraDockBounds.maxWidth = mediaAreaBounds.width * 0.8;
      cameraDockBounds.height = mediaAreaBounds.height;
      cameraDockBounds.maxHeight = mediaAreaBounds.height;
      cameraDockBounds.left += camerasMargin;
      cameraDockBounds.width -= camerasMargin * 2;
      cameraDockBounds.isCameraHorizontal = true;
      cameraDockBounds.position = CAMERADOCK_POSITION.CONTENT_LEFT;
      // button size in vertical position
      cameraDockBounds.height -= 20;
    } else {
      cameraDockBounds.width = mediaAreaBounds.width;
      cameraDockBounds.maxWidth = mediaAreaBounds.width;
      cameraDockBounds.height = mediaAreaBounds.height - mediaBounds.height;
      cameraDockBounds.maxHeight = mediaAreaBounds.height * 0.8;
      cameraDockBounds.top += camerasMargin;
      cameraDockBounds.height -= camerasMargin * 2;
      cameraDockBounds.position = CAMERADOCK_POSITION.CONTENT_TOP;
    }

    cameraDockBounds.minWidth = cameraDockBounds.width;
    cameraDockBounds.minHeight = cameraDockBounds.height;

    return cameraDockBounds;
  };

  const calculatesSlideSize = (mediaAreaBounds) => {
    const { currentSlide } = presentationInput;

    if (currentSlide.size.width === 0 && currentSlide.size.height === 0) {
      return {
        width: 0,
        height: 0,
      };
    }

    let slideWidth;
    let slideHeight;

    slideWidth = (currentSlide.size.width * mediaAreaBounds.height) / currentSlide.size.height;
    slideHeight = mediaAreaBounds.height;

    if (slideWidth > mediaAreaBounds.width) {
      slideWidth = mediaAreaBounds.width;
      slideHeight = (currentSlide.size.height * mediaAreaBounds.width) / currentSlide.size.width;
    }

    return {
      width: slideWidth,
      height: slideHeight,
    };
  };

  const calculatesScreenShareSize = (mediaAreaBounds) => {
    const { width = 0, height = 0 } = screenShareInput;

    if (width === 0 && height === 0) return { width, height };

    let screeShareWidth;
    let screeShareHeight;

    screeShareWidth = (width * mediaAreaBounds.height) / height;
    screeShareHeight = mediaAreaBounds.height;

    if (screeShareWidth > mediaAreaBounds.width) {
      screeShareWidth = mediaAreaBounds.width;
      screeShareHeight = (height * mediaAreaBounds.width) / width;
    }

    return {
      width: screeShareWidth,
      height: screeShareHeight,
    };
  };

  const calculatesMediaBounds = (mediaAreaBounds, slideSize, sidebarSize, screenShareSize) => {
    const { isOpen, slidesLength } = presentationInput;
    const { hasExternalVideo } = externalVideoInput;
    const { hasScreenShare } = screenShareInput;
    const { isPinned: isSharedNotesPinned } = sharedNotesInput;

    const hasPresentation = isPresentationEnabled() && slidesLength !== 0;
    const isGeneralMediaOff =
      !hasPresentation && !hasExternalVideo && !hasScreenShare && !isSharedNotesPinned;

    const mediaBounds = {};
    const { element: fullscreenElement } = fullscreen;

    if (!isOpen || isGeneralMediaOff) {
      mediaBounds.width = 0;
      mediaBounds.height = 0;
      mediaBounds.top = 0;
      mediaBounds.left = !isRTL ? 0 : null;
      mediaBounds.right = isRTL ? 0 : null;
      mediaBounds.zIndex = 0;
      return mediaBounds;
    }

    if (
      fullscreenElement === 'Presentation' ||
      fullscreenElement === 'Screenshare' ||
      fullscreenElement === 'ExternalVideo'
    ) {
      mediaBounds.width = windowWidth();
      mediaBounds.height = windowHeight();
      mediaBounds.top = 0;
      mediaBounds.left = !isRTL ? 0 : null;
      mediaBounds.right = isRTL ? 0 : null;
      mediaBounds.zIndex = 99;
      return mediaBounds;
    }

    const mediaContentSize = hasScreenShare ? screenShareSize : slideSize;

    if (cameraDockInput.numCameras > 0 && !cameraDockInput.isDragging) {
      if (mediaContentSize.width !== 0 && mediaContentSize.height !== 0 && !hasExternalVideo) {
        if (mediaContentSize.width < mediaAreaBounds.width && !isMobile) {
          if (mediaContentSize.width < mediaAreaBounds.width * 0.8) {
            mediaBounds.width = mediaContentSize.width;
          } else {
            mediaBounds.width = mediaAreaBounds.width * 0.8;
          }
          mediaBounds.height = mediaAreaBounds.height;
          mediaBounds.top = mediaAreaBounds.top;
          const sizeValue = mediaAreaBounds.left + (mediaAreaBounds.width - mediaBounds.width);
          mediaBounds.left = !isRTL ? sizeValue : null;
          mediaBounds.right = isRTL ? sidebarSize : null;
        } else {
          if (mediaContentSize.height < mediaAreaBounds.height * 0.8) {
            mediaBounds.height = mediaContentSize.height;
          } else {
            mediaBounds.height = mediaAreaBounds.height * 0.8;
          }
          mediaBounds.width = mediaAreaBounds.width;
          mediaBounds.top = mediaAreaBounds.top + (mediaAreaBounds.height - mediaBounds.height);
          const sizeValue = mediaAreaBounds.left;
          mediaBounds.left = !isRTL ? sizeValue : null;
          mediaBounds.right = isRTL ? sidebarSize : null;
        }
      } else {
        mediaBounds.width = mediaAreaBounds.width;
        mediaBounds.height = mediaAreaBounds.height * 0.8;
        mediaBounds.top = mediaAreaBounds.top + (mediaAreaBounds.height - mediaBounds.height);
        const sizeValue = mediaAreaBounds.left;
        mediaBounds.left = !isRTL ? sizeValue : null;
        mediaBounds.right = isRTL ? sidebarSize : null;
      }
    } else {
      mediaBounds.width = mediaAreaBounds.width;
      mediaBounds.height = mediaAreaBounds.height;
      mediaBounds.top = mediaAreaBounds.top;
      const sizeValue = mediaAreaBounds.left;
      mediaBounds.left = !isRTL ? sizeValue : null;
      mediaBounds.right = isRTL ? sidebarSize : null;
    }
    mediaBounds.zIndex = 1;

    return mediaBounds;
  };

  const calculatesLayout = () => {
    const {
      calculatesNavbarBounds,
      calculatesActionbarBounds,
      calculatesSidebarNavWidth,
      calculatesSidebarNavHeight,
      calculatesSidebarNavBounds,
      calculatesSidebarContentWidth,
      calculatesSidebarContentBounds,
      calculatesMediaAreaBounds,
      isTablet,
    } = props;
    const { camerasMargin, captionsMargin } = DEFAULT_VALUES;

    const sidebarNavWidth = calculatesSidebarNavWidth();
    const sidebarNavHeight = calculatesSidebarNavHeight();
    const sidebarContentWidth = calculatesSidebarContentWidth();
    const sidebarContentHeight = calculatesSidebarContentHeight();
    const sidebarNavBounds = calculatesSidebarNavBounds();
    const sidebarContentBounds = calculatesSidebarContentBounds(sidebarNavWidth.width);
    const mediaAreaBounds = calculatesMediaAreaBounds(
      sidebarNavWidth.width,
      sidebarContentWidth.width
    );
    const navbarBounds = calculatesNavbarBounds(mediaAreaBounds);
    const actionbarBounds = calculatesActionbarBounds(mediaAreaBounds);
    const slideSize = calculatesSlideSize(mediaAreaBounds);
    const screenShareSize = calculatesScreenShareSize(mediaAreaBounds);
    const sidebarSize = sidebarContentWidth.width + sidebarNavWidth.width;
    const mediaBounds = calculatesMediaBounds(
      mediaAreaBounds,
      slideSize,
      sidebarSize,
      screenShareSize
    );
    const cameraDockBounds = calculatesCameraDockBounds(mediaAreaBounds, mediaBounds, sidebarSize);
    const horizontalCameraDiff = cameraDockBounds.isCameraHorizontal
      ? cameraDockBounds.width + camerasMargin * 2
      : 0;

    layoutContextDispatch({
      type: ACTIONS.SET_NAVBAR_OUTPUT,
      value: {
        display: navbarInput.hasNavBar,
        width: navbarBounds.width,
        height: navbarBounds.height,
        top: navbarBounds.top,
        left: navbarBounds.left,
        tabOrder: DEFAULT_VALUES.navBarTabOrder,
        zIndex: navbarBounds.zIndex,
      },
    });

    layoutContextDispatch({
      type: ACTIONS.SET_ACTIONBAR_OUTPUT,
      value: {
        display: actionbarInput.hasActionBar,
        width: actionbarBounds.width,
        height: actionbarBounds.height,
        innerHeight: actionbarBounds.innerHeight,
        top: actionbarBounds.top,
        left: actionbarBounds.left,
        padding: actionbarBounds.padding,
        tabOrder: DEFAULT_VALUES.actionBarTabOrder,
        zIndex: actionbarBounds.zIndex,
      },
    });

    layoutContextDispatch({
      type: ACTIONS.SET_CAPTIONS_OUTPUT,
      value: {
        left: !isRTL ? sidebarSize + captionsMargin : null,
        right: isRTL ? sidebarSize + captionsMargin : null,
        maxWidth: mediaAreaBounds.width - captionsMargin * 2,
      },
    });

    layoutContextDispatch({
      type: ACTIONS.SET_SIDEBAR_NAVIGATION_OUTPUT,
      value: {
        display: sidebarNavigationInput.isOpen,
        minWidth: sidebarNavWidth.minWidth,
        width: sidebarNavWidth.width,
        maxWidth: sidebarNavWidth.maxWidth,
        height: sidebarNavHeight,
        top: sidebarNavBounds.top,
        left: sidebarNavBounds.left,
        right: sidebarNavBounds.right,
        tabOrder: DEFAULT_VALUES.sidebarNavTabOrder,
        isResizable: !isMobile && !isTablet,
        zIndex: sidebarNavBounds.zIndex,
      },
    });

    layoutContextDispatch({
      type: ACTIONS.SET_SIDEBAR_NAVIGATION_RESIZABLE_EDGE,
      value: {
        top: false,
        right: !isRTL,
        bottom: false,
        left: isRTL,
      },
    });

    layoutContextDispatch({
      type: ACTIONS.SET_SIDEBAR_CONTENT_OUTPUT,
      value: {
        display: sidebarContentInput.isOpen,
        minWidth: sidebarContentWidth.minWidth,
        width: sidebarContentWidth.width,
        maxWidth: sidebarContentWidth.maxWidth,
        height: sidebarContentHeight,
        top: sidebarContentBounds.top,
        left: sidebarContentBounds.left,
        right: sidebarContentBounds.right,
        currentPanelType,
        tabOrder: DEFAULT_VALUES.sidebarContentTabOrder,
        isResizable: !isMobile && !isTablet,
        zIndex: sidebarContentBounds.zIndex,
      },
    });

    layoutContextDispatch({
      type: ACTIONS.SET_SIDEBAR_CONTENT_RESIZABLE_EDGE,
      value: {
        top: false,
        right: !isRTL,
        bottom: false,
        left: isRTL,
      },
    });

    layoutContextDispatch({
      type: ACTIONS.SET_MEDIA_AREA_SIZE,
      value: {
        width: mediaAreaBounds.width,
        height: mediaAreaBounds.height,
      },
    });

    layoutContextDispatch({
      type: ACTIONS.SET_CAMERA_DOCK_OUTPUT,
      value: {
        display: cameraDockInput.numCameras > 0,
        position: cameraDockBounds.position,
        minWidth: cameraDockBounds.minWidth,
        width: cameraDockBounds.width,
        maxWidth: cameraDockBounds.maxWidth,
        minHeight: cameraDockBounds.minHeight,
        height: cameraDockBounds.height,
        maxHeight: cameraDockBounds.maxHeight,
        top: cameraDockBounds.top,
        left: cameraDockBounds.left,
        right: cameraDockBounds.right,
        tabOrder: 4,
        isDraggable: false,
        resizableEdge: {
          top: false,
          right: false,
          bottom: false,
          left: false,
        },
        zIndex: cameraDockBounds.zIndex,
        focusedId: input.cameraDock.focusedId,
      },
    });

    layoutContextDispatch({
      type: ACTIONS.SET_PRESENTATION_OUTPUT,
      value: {
        display: presentationInput.isOpen,
        width: mediaBounds.width,
        height: mediaBounds.height,
        top: mediaBounds.top,
        left: mediaBounds.left,
        right: isRTL ? mediaBounds.right + horizontalCameraDiff : null,
        tabOrder: DEFAULT_VALUES.presentationTabOrder,
        isResizable: false,
        zIndex: mediaBounds.zIndex,
      },
    });

    layoutContextDispatch({
      type: ACTIONS.SET_SCREEN_SHARE_OUTPUT,
      value: {
        width: mediaBounds.width,
        height: mediaBounds.height,
        top: mediaBounds.top,
        left: mediaBounds.left,
        right: isRTL ? mediaBounds.right + horizontalCameraDiff : null,
        zIndex: mediaBounds.zIndex,
      },
    });

    layoutContextDispatch({
      type: ACTIONS.SET_EXTERNAL_VIDEO_OUTPUT,
      value: {
        width: mediaBounds.width,
        height: mediaBounds.height,
        top: mediaBounds.top,
        left: mediaBounds.left,
        right: isRTL ? mediaBounds.right + horizontalCameraDiff : null,
      },
    });

    layoutContextDispatch({
      type: ACTIONS.SET_SHARED_NOTES_OUTPUT,
      value: {
        width: mediaBounds.width,
        height: mediaBounds.height,
        top: mediaBounds.top,
        left: mediaBounds.left,
        right: isRTL ? mediaBounds.right + horizontalCameraDiff : null,
      },
    });
  };

  return null;
};

export default SmartLayout;<|MERGE_RESOLUTION|>--- conflicted
+++ resolved
@@ -1,15 +1,6 @@
 import { useEffect, useRef } from 'react';
-<<<<<<< HEAD
 import { throttle } from '/imports/utils/throttle';
 import { layoutDispatch, layoutSelect, layoutSelectInput } from '/imports/ui/components/layout/context';
-=======
-import _ from 'lodash';
-import {
-  layoutDispatch,
-  layoutSelect,
-  layoutSelectInput,
-} from '/imports/ui/components/layout/context';
->>>>>>> 8378fe50
 import DEFAULT_VALUES from '/imports/ui/components/layout/defaultValues';
 import { INITIAL_INPUT_STATE } from '/imports/ui/components/layout/initState';
 import { ACTIONS, PANELS, CAMERADOCK_POSITION } from '/imports/ui/components/layout/enums';
@@ -50,15 +41,10 @@
 
   const prevDeviceType = usePrevious(deviceType);
 
-<<<<<<< HEAD
-  const throttledCalculatesLayout = throttle(() => calculatesLayout(),
-    50, { trailing: true, leading: true });
-=======
-  const throttledCalculatesLayout = _.throttle(() => calculatesLayout(), 50, {
+  const throttledCalculatesLayout = throttle(() => calculatesLayout(), 50, {
     trailing: true,
     leading: true,
   });
->>>>>>> 8378fe50
 
   useEffect(() => {
     window.addEventListener('resize', () => {
@@ -90,26 +76,7 @@
     if (isMobile) {
       layoutContextDispatch({
         type: ACTIONS.SET_LAYOUT_INPUT,
-<<<<<<< HEAD
-        value: defaultsDeep({
-          sidebarNavigation: {
-            isOpen: false,
-            sidebarNavPanel: sidebarNavigationInput.sidebarNavPanel,
-          },
-          sidebarContent: {
-            isOpen: false,
-            sidebarContentPanel: sidebarContentInput.sidebarContentPanel,
-          },
-          SidebarContentHorizontalResizer: {
-            isOpen: false,
-          },
-          presentation: {
-            isOpen: presentationInput.isOpen,
-            slidesLength: presentationInput.slidesLength,
-            currentSlide: {
-              ...presentationInput.currentSlide,
-=======
-        value: _.defaultsDeep(
+        value: defaultsDeep(
           {
             sidebarNavigation: {
               isOpen:
@@ -142,7 +109,6 @@
             },
             sharedNotes: {
               isPinned: sharedNotesInput.isPinned,
->>>>>>> 8378fe50
             },
           },
           INITIAL_INPUT_STATE
@@ -151,25 +117,7 @@
     } else {
       layoutContextDispatch({
         type: ACTIONS.SET_LAYOUT_INPUT,
-<<<<<<< HEAD
-        value: defaultsDeep({
-          sidebarNavigation: {
-            isOpen: input.sidebarNavigation.isOpen || sidebarContentPanel !== PANELS.NONE || false,
-          },
-          sidebarContent: {
-            isOpen: sidebarContentPanel !== PANELS.NONE,
-            sidebarContentPanel,
-          },
-          SidebarContentHorizontalResizer: {
-            isOpen: false,
-          },
-          presentation: {
-            isOpen: presentationInput.isOpen,
-            slidesLength: presentationInput.slidesLength,
-            currentSlide: {
-              ...presentationInput.currentSlide,
-=======
-        value: _.defaultsDeep(
+        value: defaultsDeep(
           {
             sidebarNavigation: {
               isOpen:
@@ -202,7 +150,6 @@
             },
             sharedNotes: {
               isPinned: sharedNotesInput.isPinned,
->>>>>>> 8378fe50
             },
           },
           INITIAL_INPUT_STATE
