--- conflicted
+++ resolved
@@ -141,11 +141,8 @@
             },
             screenShare: {
               hasScreenShare: input.screenShare.hasScreenShare,
-<<<<<<< HEAD
-=======
               width: input.screenShare.width,
               height: input.screenShare.height,
->>>>>>> 438b6244
             },
           },
           INITIAL_INPUT_STATE,
