import React, { Component } from 'react';
import { throttle, defaultsDeep } from 'lodash';
import LayoutContext from '../context/context';
import DEFAULT_VALUES from '../defaultValues';
import { INITIAL_INPUT_STATE } from '../context/initState';
import { DEVICE_TYPE, ACTIONS, PANELS } from '../enums';

const windowWidth = () => window.document.documentElement.clientWidth;
const windowHeight = () => window.document.documentElement.clientHeight;
const min = (value1, value2) => (value1 <= value2 ? value1 : value2);
const max = (value1, value2) => (value1 >= value2 ? value1 : value2);

class VideoFocusLayout extends Component {
  constructor(props) {
    super(props);

    this.throttledCalculatesLayout = throttle(() => this.calculatesLayout(),
      50, { trailing: true, leading: true });
  }

  componentDidMount() {
    this.init();
    const { newLayoutContextDispatch } = this.props;
    window.addEventListener('resize', () => {
      newLayoutContextDispatch({
        type: ACTIONS.SET_BROWSER_SIZE,
        value: {
          width: window.document.documentElement.clientWidth,
          height: window.document.documentElement.clientHeight,
        },
      });
    });
  }

  shouldComponentUpdate(nextProps) {
    const { newLayoutContextState } = this.props;
    return newLayoutContextState.input !== nextProps.newLayoutContextState.input
      || newLayoutContextState.deviceType !== nextProps.newLayoutContextState.deviceType
      || newLayoutContextState.layoutLoaded !== nextProps.newLayoutContextState.layoutLoaded
      || newLayoutContextState.fontSize !== nextProps.newLayoutContextState.fontSize
      || newLayoutContextState.fullscreen !== nextProps.newLayoutContextState.fullscreen;
  }

  componentDidUpdate(prevProps) {
    const { newLayoutContextState } = this.props;
    const { deviceType } = newLayoutContextState;
    if (prevProps.newLayoutContextState.deviceType !== deviceType) {
      this.init();
    } else {
      this.throttledCalculatesLayout();
    }
  }

  mainWidth() {
    const { newLayoutContextState } = this.props;
    const { layoutLoaded } = newLayoutContextState;
    const wWidth = window.document.documentElement.clientWidth;

    if (layoutLoaded === 'both') return wWidth / 2;
    return wWidth;
  }

  mainHeight() {
    const { newLayoutContextState } = this.props;
    const { layoutLoaded } = newLayoutContextState;
    const wHeight = window.document.documentElement.clientHeight;

    if (layoutLoaded === 'both') return wHeight / 2;
    return wHeight;
  }

  bannerAreaHeight() {
    const { newLayoutContextState } = this.props;
    const { input } = newLayoutContextState;
    const { bannerBar, notificationsBar } = input;

    const bannerHeight = bannerBar.hasBanner ? DEFAULT_VALUES.bannerHeight : 0;
    const notificationHeight = notificationsBar.hasNotification ? DEFAULT_VALUES.bannerHeight : 0;

    return bannerHeight + notificationHeight;
  }

  init() {
    const { newLayoutContextState, newLayoutContextDispatch } = this.props;
    const { input } = newLayoutContextState;
    const { deviceType } = newLayoutContextState;
    if (deviceType === DEVICE_TYPE.MOBILE) {
      newLayoutContextDispatch({
        type: ACTIONS.SET_LAYOUT_INPUT,
        value: defaultsDeep(
          {
            sidebarNavigation: {
              isOpen: false,
              sidebarNavPanel: input.sidebarNavigation.sidebarNavPanel,
            },
            sidebarContent: {
              isOpen: false,
              sidebarContentPanel: input.sidebarContent.sidebarContentPanel,
            },
            SidebarContentHorizontalResizer: {
              isOpen: false,
            },
            presentation: {
              slidesLength: input.presentation.slidesLength,
              currentSlide: {
                ...input.presentation.currentSlide,
              },
            },
            cameraDock: {
              numCameras: input.cameraDock.numCameras,
            },
          },
          INITIAL_INPUT_STATE,
        ),
      });
    } else {
      const { sidebarContentPanel } = input.sidebarContent;

      newLayoutContextDispatch({
        type: ACTIONS.SET_LAYOUT_INPUT,
        value: defaultsDeep(
          {
            sidebarNavigation: {
              isOpen: true,
            },
            sidebarContent: {
              isOpen: sidebarContentPanel !== PANELS.NONE,
              sidebarContentPanel,
            },
            SidebarContentHorizontalResizer: {
              isOpen: false,
            },
            presentation: {
              slidesLength: input.presentation.slidesLength,
              currentSlide: {
                ...input.presentation.currentSlide,
              },
            },
            cameraDock: {
              numCameras: input.cameraDock.numCameras,
            },
          },
          INITIAL_INPUT_STATE,
        ),
      });
    }
    this.throttledCalculatesLayout();
  }

  reset() {
    this.init();
  }

  calculatesNavbarBounds(mediaAreaBounds) {
    const { newLayoutContextState } = this.props;
    const { layoutLoaded } = newLayoutContextState;

    let top = 0;
    if (layoutLoaded === 'both') top = this.mainHeight();
    else top = DEFAULT_VALUES.navBarTop + this.bannerAreaHeight();

    return {
      width: this.mainWidth() - mediaAreaBounds.left,
      height: DEFAULT_VALUES.navBarHeight,
      top,
      left: mediaAreaBounds.left,
      zIndex: 1,
    };
  }

  calculatesActionbarHeight() {
    const { newLayoutContextState } = this.props;
    const { fontSize } = newLayoutContextState;

    const BASE_FONT_SIZE = 14; // 90% font size
    const BASE_HEIGHT = DEFAULT_VALUES.actionBarHeight;
    const PADDING = DEFAULT_VALUES.actionBarPadding;

    const actionBarHeight = ((BASE_HEIGHT / BASE_FONT_SIZE) * fontSize);

    return {
      height: actionBarHeight + (PADDING * 2),
      innerHeight: actionBarHeight,
      padding: PADDING,
    };
  }

  calculatesActionbarBounds(mediaAreaBounds) {
    const { newLayoutContextState } = this.props;
    const { input } = newLayoutContextState;

    const actionBarHeight = this.calculatesActionbarHeight();

    return {
      display: input.actionBar.hasActionBar,
      width: this.mainWidth() - mediaAreaBounds.left,
      height: actionBarHeight.height,
      innerHeight: actionBarHeight.innerHeight,
      padding: actionBarHeight.padding,
      top: this.mainHeight() - actionBarHeight.height,
      left: mediaAreaBounds.left,
      zIndex: 1,
    };
  }

  calculatesSidebarNavWidth() {
    const { newLayoutContextState } = this.props;
    const { deviceType, input } = newLayoutContextState;
    const {
      sidebarNavMinWidth,
      sidebarNavMaxWidth,
    } = DEFAULT_VALUES;
    let minWidth = 0;
    let width = 0;
    let maxWidth = 0;
    if (input.sidebarNavigation.isOpen) {
      if (deviceType === DEVICE_TYPE.MOBILE) {
        minWidth = this.mainWidth();
        width = this.mainWidth();
        maxWidth = this.mainWidth();
      } else {
        if (input.sidebarNavigation.width === 0) {
          width = min(max((this.mainWidth() * 0.2), sidebarNavMinWidth), sidebarNavMaxWidth);
        } else {
          width = min(max(input.sidebarNavigation.width, sidebarNavMinWidth), sidebarNavMaxWidth);
        }
        minWidth = sidebarNavMinWidth;
        maxWidth = sidebarNavMaxWidth;
      }
    }
    return {
      minWidth,
      width,
      maxWidth,
    };
  }

  calculatesSidebarNavHeight() {
    const { newLayoutContextState } = this.props;
    const { deviceType, input } = newLayoutContextState;
    let sidebarNavHeight = 0;
    if (input.sidebarNavigation.isOpen) {
      if (deviceType === DEVICE_TYPE.MOBILE) {
        sidebarNavHeight = this.mainHeight() - DEFAULT_VALUES.navBarHeight;
      } else {
        sidebarNavHeight = this.mainHeight();
      }
      sidebarNavHeight -= this.bannerAreaHeight();
    }
    return sidebarNavHeight;
  }

  calculatesSidebarNavBounds() {
    const { newLayoutContextState } = this.props;
    const { deviceType, layoutLoaded } = newLayoutContextState;
    const { sidebarNavTop, navBarHeight, sidebarNavLeft } = DEFAULT_VALUES;

    let top = 0;
    if (layoutLoaded === 'both') top = this.mainHeight();
    else top = sidebarNavTop + this.bannerAreaHeight();

    if (deviceType === DEVICE_TYPE.MOBILE) top = navBarHeight + this.bannerAreaHeight();

    return {
      top,
      left: sidebarNavLeft,
      zIndex: deviceType === DEVICE_TYPE.MOBILE ? 10 : 2,
    };
  }

  calculatesSidebarContentWidth() {
    const { newLayoutContextState } = this.props;
    const { deviceType, input } = newLayoutContextState;
    const {
      sidebarContentMinWidth,
      sidebarContentMaxWidth,
    } = DEFAULT_VALUES;
    let minWidth = 0;
    let width = 0;
    let maxWidth = 0;
    if (input.sidebarContent.isOpen) {
      if (deviceType === DEVICE_TYPE.MOBILE) {
        minWidth = this.mainWidth();
        width = this.mainWidth();
        maxWidth = this.mainWidth();
      } else {
        if (input.sidebarContent.width === 0) {
          width = min(
            max((this.mainWidth() * 0.2), sidebarContentMinWidth), sidebarContentMaxWidth,
          );
        } else {
          width = min(max(input.sidebarContent.width, sidebarContentMinWidth),
            sidebarContentMaxWidth);
        }
        minWidth = sidebarContentMinWidth;
        maxWidth = sidebarContentMaxWidth;
      }
    }
    return {
      minWidth,
      width,
      maxWidth,
    };
  }

  calculatesSidebarContentHeight() {
    const { newLayoutContextState } = this.props;
    const { deviceType, input, output } = newLayoutContextState;
    const { sidebarContentMinHeight } = DEFAULT_VALUES;
    const { sidebarContent: inputContent } = input;
    const { sidebarContent: outputContent } = output;
    let minHeight = 0;
    let height = 0;
    let maxHeight = 0;
    if (inputContent.isOpen) {
      if (deviceType === DEVICE_TYPE.MOBILE) {
        height = this.mainHeight() - DEFAULT_VALUES.navBarHeight - this.bannerAreaHeight();
        minHeight = this.mainHeight() - this.bannerAreaHeight();
        maxHeight = this.mainHeight() - this.bannerAreaHeight();
      } else {
        if (input.cameraDock.numCameras > 0) {
          if (inputContent.height > 0 && inputContent.height < this.mainHeight()) {
            height = inputContent.height - this.bannerAreaHeight();
            maxHeight = this.mainHeight() - this.bannerAreaHeight();
          } else {
            const { size: slideSize } = input.presentation.currentSlide;
            const calculatedHeight = (slideSize.height * outputContent.width) / slideSize.width;
            height = this.mainHeight() - calculatedHeight - this.bannerAreaHeight();
            maxHeight = height;
          }
        } else {
          height = this.mainHeight() - this.bannerAreaHeight();
          maxHeight = height;
        }
        minHeight = sidebarContentMinHeight;
      }
    }
    return {
      minHeight,
      height,
      maxHeight,
    };
  }

  calculatesSidebarContentBounds(sidebarNavWidth) {
    const { newLayoutContextState } = this.props;
    const { deviceType, layoutLoaded } = newLayoutContextState;
    const { sidebarNavTop, navBarHeight } = DEFAULT_VALUES;

    let top = 0;
    if (layoutLoaded === 'both') top = this.mainHeight();
    else top = sidebarNavTop + this.bannerAreaHeight();

    if (deviceType === DEVICE_TYPE.MOBILE) top = navBarHeight + this.bannerAreaHeight();

    return {
      top,
      left: deviceType === DEVICE_TYPE.MOBILE ? 0 : sidebarNavWidth,
      zIndex: deviceType === DEVICE_TYPE.MOBILE ? 11 : 1,
    };
  }

  calculatesMediaAreaBounds(sidebarNavWidth, sidebarContentWidth) {
    const { newLayoutContextState } = this.props;
<<<<<<< HEAD
    const { deviceType, input, layoutLoaded } = newLayoutContextState;
    const { sidebarContent } = input;
    const { navBarHeight } = DEFAULT_VALUES;
    const { height: actionBarHeight } = this.calculatesActionbarHeight();
=======
    const { deviceType, layoutLoaded } = newLayoutContextState;
    const { navBarHeight, actionBarHeight } = DEFAULT_VALUES;
>>>>>>> 27e639cf
    let left = 0;
    let width = 0;
    let top = 0;
    if (deviceType === DEVICE_TYPE.MOBILE) {
      left = 0;
      width = this.mainWidth();
    } else {
      left = sidebarNavWidth + sidebarContentWidth;
      width = this.mainWidth() - sidebarNavWidth - sidebarContentWidth;
    }

    if (layoutLoaded === 'both') top = this.mainHeight() / 2;
    else top = navBarHeight + this.bannerAreaHeight();

    return {
      width,
      height: this.mainHeight() - (navBarHeight + actionBarHeight + this.bannerAreaHeight()),
      top,
      left,
    };
  }

  calculatesCameraDockBounds(mediaAreaBounds) {
    const { newLayoutContextState } = this.props;
    const { deviceType, input, fullscreen } = newLayoutContextState;
    const { cameraDock } = input;
    const { numCameras } = cameraDock;

    const cameraDockBounds = {};

    if (numCameras > 0) {
      if (deviceType === DEVICE_TYPE.MOBILE) {
        cameraDockBounds.minHeight = mediaAreaBounds.height * 0.7;
        cameraDockBounds.height = mediaAreaBounds.height * 0.7;
        cameraDockBounds.maxHeight = mediaAreaBounds.height * 0.7;
      } else {
        cameraDockBounds.minHeight = mediaAreaBounds.height;
        cameraDockBounds.height = mediaAreaBounds.height;
        cameraDockBounds.maxHeight = mediaAreaBounds.height;
      }

      cameraDockBounds.top = DEFAULT_VALUES.navBarHeight;
      cameraDockBounds.left = mediaAreaBounds.left;
      cameraDockBounds.minWidth = mediaAreaBounds.width;
      cameraDockBounds.width = mediaAreaBounds.width;
      cameraDockBounds.maxWidth = mediaAreaBounds.width;
      cameraDockBounds.zIndex = 1;

      if (fullscreen.group === 'webcams') {
        cameraDockBounds.width = windowWidth();
        cameraDockBounds.minWidth = windowWidth();
        cameraDockBounds.maxWidth = windowWidth();
        cameraDockBounds.height = windowHeight();
        cameraDockBounds.minHeight = windowHeight();
        cameraDockBounds.maxHeight = windowHeight();
        cameraDockBounds.top = 0;
        cameraDockBounds.left = 0;
        cameraDockBounds.zIndex = 99;
      }

      return cameraDockBounds;
    }

    cameraDockBounds.top = 0;
    cameraDockBounds.left = 0;
    cameraDockBounds.minWidth = 0;
    cameraDockBounds.width = 0;
    cameraDockBounds.maxWidth = 0;
    cameraDockBounds.zIndex = 0;
    return cameraDockBounds;
  }

  calculatesMediaBounds(
    mediaAreaBounds,
    cameraDockBounds,
    sidebarNavWidth,
    sidebarContentWidth,
    sidebarContentHeight,
  ) {
    const { newLayoutContextState } = this.props;
    const { deviceType, input, fullscreen } = newLayoutContextState;
    const mediaBounds = {};
    const { element: fullscreenElement } = fullscreen;

    if (fullscreenElement === 'Presentation' || fullscreenElement === 'Screenshare') {
      mediaBounds.width = this.mainWidth();
      mediaBounds.height = this.mainHeight();
      mediaBounds.top = 0;
      mediaBounds.left = 0;
      mediaBounds.zIndex = 99;
      return mediaBounds;
    }

    if (deviceType === DEVICE_TYPE.MOBILE) {
      mediaBounds.height = mediaAreaBounds.height - cameraDockBounds.height;
      mediaBounds.left = mediaAreaBounds.left;
      mediaBounds.top = mediaAreaBounds.top + cameraDockBounds.height;
      mediaBounds.width = mediaAreaBounds.width;
    } else if (input.cameraDock.numCameras > 0) {
      mediaBounds.height = this.mainHeight() - sidebarContentHeight;
      mediaBounds.left = sidebarNavWidth;
      mediaBounds.top = sidebarContentHeight;
      mediaBounds.width = sidebarContentWidth;
      mediaBounds.zIndex = 1;
    } else {
      mediaBounds.height = mediaAreaBounds.height;
      mediaBounds.width = mediaAreaBounds.width;
      mediaBounds.top = DEFAULT_VALUES.navBarHeight + this.bannerAreaHeight();
      mediaBounds.left = mediaAreaBounds.left;
      mediaBounds.zIndex = 1;
    }

    return mediaBounds;
  }

  calculatesLayout() {
    const { newLayoutContextState, newLayoutContextDispatch } = this.props;
    const { deviceType, input } = newLayoutContextState;

    const sidebarNavWidth = this.calculatesSidebarNavWidth();
    const sidebarNavHeight = this.calculatesSidebarNavHeight();
    const sidebarContentWidth = this.calculatesSidebarContentWidth();
    const sidebarNavBounds = this.calculatesSidebarNavBounds(
      sidebarNavWidth.width, sidebarContentWidth.width,
    );
    const sidebarContentBounds = this.calculatesSidebarContentBounds(
      sidebarNavWidth.width, sidebarContentWidth.width,
    );
    const mediaAreaBounds = this.calculatesMediaAreaBounds(
      sidebarNavWidth.width, sidebarContentWidth.width,
    );
    const navbarBounds = this.calculatesNavbarBounds(mediaAreaBounds);
    const actionbarBounds = this.calculatesActionbarBounds(mediaAreaBounds);
    const cameraDockBounds = this.calculatesCameraDockBounds(mediaAreaBounds);
    const sidebarContentHeight = this.calculatesSidebarContentHeight();
    const mediaBounds = this.calculatesMediaBounds(
      mediaAreaBounds,
      cameraDockBounds,
      sidebarNavWidth.width,
      sidebarContentWidth.width,
      sidebarContentHeight.height,
    );
    const isBottomResizable = input.cameraDock.numCameras > 0;

    newLayoutContextDispatch({
      type: ACTIONS.SET_NAVBAR_OUTPUT,
      value: {
        display: input.navBar.hasNavBar,
        width: navbarBounds.width,
        height: navbarBounds.height,
        top: navbarBounds.top,
        left: navbarBounds.left,
        tabOrder: DEFAULT_VALUES.navBarTabOrder,
        zIndex: navbarBounds.zIndex,
      },
    });

    newLayoutContextDispatch({
      type: ACTIONS.SET_ACTIONBAR_OUTPUT,
      value: {
        display: input.actionBar.hasActionBar,
        width: actionbarBounds.width,
        height: actionbarBounds.height,
        innerHeight: actionbarBounds.innerHeight,
        top: actionbarBounds.top,
        left: actionbarBounds.left,
        padding: actionbarBounds.padding,
        tabOrder: DEFAULT_VALUES.actionBarTabOrder,
        zIndex: actionbarBounds.zIndex,
      },
    });

    newLayoutContextDispatch({
      type: ACTIONS.SET_SIDEBAR_NAVIGATION_OUTPUT,
      value: {
        display: input.sidebarNavigation.isOpen,
        minWidth: sidebarNavWidth.minWidth,
        width: sidebarNavWidth.width,
        maxWidth: sidebarNavWidth.maxWidth,
        height: sidebarNavHeight,
        top: sidebarNavBounds.top,
        left: sidebarNavBounds.left,
        tabOrder: DEFAULT_VALUES.sidebarNavTabOrder,
        isResizable: deviceType !== DEVICE_TYPE.MOBILE
          && deviceType !== DEVICE_TYPE.TABLET,
        zIndex: sidebarNavBounds.zIndex,
      },
    });

    newLayoutContextDispatch({
      type: ACTIONS.SET_SIDEBAR_NAVIGATION_RESIZABLE_EDGE,
      value: {
        top: false,
        right: true,
        bottom: false,
        left: false,
      },
    });

    newLayoutContextDispatch({
      type: ACTIONS.SET_SIDEBAR_CONTENT_OUTPUT,
      value: {
        display: input.sidebarContent.isOpen,
        minWidth: sidebarContentWidth.minWidth,
        width: sidebarContentWidth.width,
        maxWidth: sidebarContentWidth.maxWidth,
        minHeight: sidebarContentHeight.minHeight,
        height: sidebarContentHeight.height,
        maxHeight: sidebarContentHeight.maxHeight,
        top: sidebarContentBounds.top,
        left: sidebarContentBounds.left,
        currentPanelType: input.currentPanelType,
        tabOrder: DEFAULT_VALUES.sidebarContentTabOrder,
        isResizable: deviceType !== DEVICE_TYPE.MOBILE
          && deviceType !== DEVICE_TYPE.TABLET,
        zIndex: sidebarContentBounds.zIndex,
      },
    });

    newLayoutContextDispatch({
      type: ACTIONS.SET_SIDEBAR_CONTENT_RESIZABLE_EDGE,
      value: {
        top: false,
        right: true,
        bottom: isBottomResizable,
        left: false,
      },
    });

    newLayoutContextDispatch({
      type: ACTIONS.SET_MEDIA_AREA_SIZE,
      value: {
        width: mediaAreaBounds.width,
        height: mediaAreaBounds.height,
      },
    });

    newLayoutContextDispatch({
      type: ACTIONS.SET_CAMERA_DOCK_OUTPUT,
      value: {
        display: input.cameraDock.numCameras > 0,
        minWidth: cameraDockBounds.minWidth,
        width: cameraDockBounds.width,
        maxWidth: cameraDockBounds.maxWidth,
        minHeight: cameraDockBounds.minHeight,
        height: cameraDockBounds.height,
        maxHeight: cameraDockBounds.maxHeight,
        top: cameraDockBounds.top,
        left: cameraDockBounds.left,
        tabOrder: 4,
        isDraggable: false,
        resizableEdge: {
          top: false,
          right: false,
          bottom: false,
          left: false,
        },
        zIndex: cameraDockBounds.zIndex,
      },
    });

    newLayoutContextDispatch({
      type: ACTIONS.SET_PRESENTATION_OUTPUT,
      value: {
        display: input.presentation.isOpen,
        width: mediaBounds.width,
        height: mediaBounds.height,
        top: mediaBounds.top,
        left: mediaBounds.left,
        tabOrder: DEFAULT_VALUES.presentationTabOrder,
        isResizable: deviceType !== DEVICE_TYPE.MOBILE
          && deviceType !== DEVICE_TYPE.TABLET,
        zIndex: mediaBounds.zIndex,
      },
    });

    newLayoutContextDispatch({
      type: ACTIONS.SET_PRESENTATION_RESIZABLE_EDGE,
      value: {
        top: true,
        right: false,
        bottom: false,
        left: false,
      },
    });

    newLayoutContextDispatch({
      type: ACTIONS.SET_SCREEN_SHARE_OUTPUT,
      value: {
        width: mediaBounds.width,
        height: mediaBounds.height,
        top: mediaBounds.top,
        left: mediaBounds.left,
        zIndex: mediaBounds.zIndex,
      },
    });

    newLayoutContextDispatch({
      type: ACTIONS.SET_EXTERNAL_VIDEO_OUTPUT,
      value: {
        width: mediaBounds.width,
        height: mediaBounds.height,
        top: mediaBounds.top,
        left: mediaBounds.left,
      },
    });
  }

  render() {
    return <></>;
  }
}

export default LayoutContext.withConsumer(VideoFocusLayout);<|MERGE_RESOLUTION|>--- conflicted
+++ resolved
@@ -362,15 +362,9 @@
 
   calculatesMediaAreaBounds(sidebarNavWidth, sidebarContentWidth) {
     const { newLayoutContextState } = this.props;
-<<<<<<< HEAD
-    const { deviceType, input, layoutLoaded } = newLayoutContextState;
-    const { sidebarContent } = input;
+    const { deviceType, layoutLoaded } = newLayoutContextState;
     const { navBarHeight } = DEFAULT_VALUES;
     const { height: actionBarHeight } = this.calculatesActionbarHeight();
-=======
-    const { deviceType, layoutLoaded } = newLayoutContextState;
-    const { navBarHeight, actionBarHeight } = DEFAULT_VALUES;
->>>>>>> 27e639cf
     let left = 0;
     let width = 0;
     let top = 0;
