import { useEffect, useRef } from 'react';
<<<<<<< HEAD
import { throttle } from '/imports/utils/throttle';
import { 
=======
import _ from 'lodash';
import {
>>>>>>> 8378fe50
  layoutDispatch,
  layoutSelect,
  layoutSelectInput,
  layoutSelectOutput,
} from '/imports/ui/components/layout/context';
import DEFAULT_VALUES from '/imports/ui/components/layout/defaultValues';
import { INITIAL_INPUT_STATE } from '/imports/ui/components/layout/initState';
import { ACTIONS, PANELS } from '/imports/ui/components/layout/enums';
import { defaultsDeep } from '/imports/utils/array-utils';
import { isPresentationEnabled } from '/imports/ui/services/features';

const windowWidth = () => window.document.documentElement.clientWidth;
const windowHeight = () => window.document.documentElement.clientHeight;

const VideoFocusLayout = (props) => {
  const { bannerAreaHeight, isMobile } = props;

  function usePrevious(value) {
    const ref = useRef();
    useEffect(() => {
      ref.current = value;
    });
    return ref.current;
  }

  const input = layoutSelect((i) => i.input);
  const deviceType = layoutSelect((i) => i.deviceType);
  const isRTL = layoutSelect((i) => i.isRTL);
  const fullscreen = layoutSelect((i) => i.fullscreen);
  const fontSize = layoutSelect((i) => i.fontSize);
  const currentPanelType = layoutSelect((i) => i.currentPanelType);

  const presentationInput = layoutSelectInput((i) => i.presentation);
  const externalVideoInput = layoutSelectInput((i) => i.externalVideo);
  const screenShareInput = layoutSelectInput((i) => i.screenShare);
  const sharedNotesInput = layoutSelectInput((i) => i.sharedNotes);

  const sidebarNavigationInput = layoutSelectInput((i) => i.sidebarNavigation);
  const sidebarContentInput = layoutSelectInput((i) => i.sidebarContent);
  const cameraDockInput = layoutSelectInput((i) => i.cameraDock);
  const actionbarInput = layoutSelectInput((i) => i.actionBar);
  const navbarInput = layoutSelectInput((i) => i.navBar);
  const layoutContextDispatch = layoutDispatch();

  const sidebarContentOutput = layoutSelectOutput((i) => i.sidebarContent);

  const prevDeviceType = usePrevious(deviceType);

<<<<<<< HEAD
  const throttledCalculatesLayout = throttle(() => calculatesLayout(),
    50, { trailing: true, leading: true });
=======
  const throttledCalculatesLayout = _.throttle(() => calculatesLayout(), 50, {
    trailing: true,
    leading: true,
  });
>>>>>>> 8378fe50

  useEffect(() => {
    window.addEventListener('resize', () => {
      layoutContextDispatch({
        type: ACTIONS.SET_BROWSER_SIZE,
        value: {
          width: window.document.documentElement.clientWidth,
          height: window.document.documentElement.clientHeight,
        },
      });
    });
  }, []);

  useEffect(() => {
    if (deviceType === null) return;

    if (deviceType !== prevDeviceType) {
      // reset layout if deviceType changed
      // not all options is supported in all devices
      init();
    } else {
      throttledCalculatesLayout();
    }
  }, [input, deviceType, isRTL, fontSize, fullscreen]);

  const init = () => {
    const { sidebarContentPanel } = sidebarContentInput;
    if (isMobile) {
      layoutContextDispatch({
        type: ACTIONS.SET_LAYOUT_INPUT,
        value: defaultsDeep(
          {
            sidebarNavigation: {
              isOpen:
                input.sidebarNavigation.isOpen || sidebarContentPanel !== PANELS.NONE || false,
            },
            sidebarContent: {
              isOpen: sidebarContentPanel !== PANELS.NONE,
              sidebarContentPanel,
            },
            SidebarContentHorizontalResizer: {
              isOpen: false,
            },
            presentation: {
              isOpen: presentationInput.isOpen,
              slidesLength: presentationInput.slidesLength,
              currentSlide: {
                ...presentationInput.currentSlide,
              },
            },
            cameraDock: {
              numCameras: cameraDockInput.numCameras,
            },
            externalVideo: {
              hasExternalVideo: input.externalVideo.hasExternalVideo,
            },
            screenShare: {
              hasScreenShare: input.screenShare.hasScreenShare,
              width: input.screenShare.width,
              height: input.screenShare.height,
            },
          },
          INITIAL_INPUT_STATE
        ),
      });
    } else {
      layoutContextDispatch({
        type: ACTIONS.SET_LAYOUT_INPUT,
        value: defaultsDeep(
          {
            sidebarNavigation: {
              isOpen:
                input.sidebarNavigation.isOpen || sidebarContentPanel !== PANELS.NONE || false,
            },
            sidebarContent: {
              isOpen: sidebarContentPanel !== PANELS.NONE,
              sidebarContentPanel,
            },
            SidebarContentHorizontalResizer: {
              isOpen: false,
            },
            presentation: {
              isOpen: presentationInput.isOpen,
              slidesLength: presentationInput.slidesLength,
              currentSlide: {
                ...presentationInput.currentSlide,
              },
            },
            cameraDock: {
              numCameras: cameraDockInput.numCameras,
            },
            externalVideo: {
              hasExternalVideo: input.externalVideo.hasExternalVideo,
            },
            screenShare: {
              hasScreenShare: input.screenShare.hasScreenShare,
              width: input.screenShare.width,
              height: input.screenShare.height,
            },
          },
          INITIAL_INPUT_STATE
        ),
      });
    }
    Session.set('layoutReady', true);
    throttledCalculatesLayout();
  };

  const calculatesSidebarContentHeight = () => {
    const { isOpen, slidesLength } = presentationInput;
    const { hasExternalVideo } = externalVideoInput;
    const { hasScreenShare } = screenShareInput;
    const { isPinned: isSharedNotesPinned } = sharedNotesInput;

    const hasPresentation = isPresentationEnabled() && slidesLength !== 0;
    const isGeneralMediaOff =
      !hasPresentation && !hasExternalVideo && !hasScreenShare && !isSharedNotesPinned;

    let minHeight = 0;
    let height = 0;
    let maxHeight = 0;
    if (sidebarContentInput.isOpen) {
      if (isMobile) {
        height = windowHeight() - DEFAULT_VALUES.navBarHeight - bannerAreaHeight();
        minHeight = height;
        maxHeight = height;
      } else if (isOpen && !isGeneralMediaOff) {
        if (sidebarContentInput.height > 0 && sidebarContentInput.height < windowHeight()) {
          height = sidebarContentInput.height - bannerAreaHeight();
        } else {
          const { size: slideSize } = presentationInput.currentSlide;
          let calculatedHeight = (windowHeight() - bannerAreaHeight()) * 0.3;

          if (slideSize.height > 0 && slideSize.width > 0) {
            calculatedHeight = (slideSize.height * sidebarContentOutput.width) / slideSize.width;
          }
          height = windowHeight() - calculatedHeight - bannerAreaHeight();
        }
        maxHeight = windowHeight() * 0.75 - bannerAreaHeight();
        minHeight = windowHeight() * 0.25 - bannerAreaHeight();

        if (height > maxHeight) {
          height = maxHeight;
        }
      } else {
        height = windowHeight() - bannerAreaHeight();
        maxHeight = height;
        minHeight = height;
      }
    }
    return {
      minHeight,
      height,
      maxHeight,
    };
  };

  const calculatesCameraDockBounds = (mediaAreaBounds, sidebarSize) => {
    const { baseCameraDockBounds } = props;

    const baseBounds = baseCameraDockBounds(mediaAreaBounds, sidebarSize);

    // do not proceed if using values from LayoutEngine
    if (Object.keys(baseBounds).length > 0) {
      return baseBounds;
    }

    const { navBarHeight } = DEFAULT_VALUES;

    const cameraDockBounds = {};

    const mobileCameraHeight = mediaAreaBounds.height * 0.7 - bannerAreaHeight();
    const cameraHeight = mediaAreaBounds.height - bannerAreaHeight();

    if (isMobile) {
      cameraDockBounds.minHeight = mobileCameraHeight;
      cameraDockBounds.height = mobileCameraHeight;
      cameraDockBounds.maxHeight = mobileCameraHeight;
    } else {
      cameraDockBounds.minHeight = cameraHeight;
      cameraDockBounds.height = cameraHeight;
      cameraDockBounds.maxHeight = cameraHeight;
    }

    cameraDockBounds.top = navBarHeight + bannerAreaHeight();
    cameraDockBounds.left = !isRTL ? mediaAreaBounds.left : null;
    cameraDockBounds.right = isRTL ? sidebarSize : null;
    cameraDockBounds.minWidth = mediaAreaBounds.width;
    cameraDockBounds.width = mediaAreaBounds.width;
    cameraDockBounds.maxWidth = mediaAreaBounds.width;
    cameraDockBounds.zIndex = 1;

    return cameraDockBounds;
  };

  const calculatesMediaBounds = (
    mediaAreaBounds,
    cameraDockBounds,
    sidebarNavWidth,
    sidebarContentWidth,
    sidebarContentHeight
  ) => {
    const mediaBounds = {};
    const { element: fullscreenElement } = fullscreen;

    if (
      fullscreenElement === 'Presentation' ||
      fullscreenElement === 'Screenshare' ||
      fullscreenElement === 'ExternalVideo'
    ) {
      mediaBounds.width = windowWidth();
      mediaBounds.height = windowHeight();
      mediaBounds.top = 0;
      mediaBounds.left = 0;
      mediaBounds.right = 0;
      mediaBounds.zIndex = 99;
      return mediaBounds;
    }

    if (isMobile) {
      mediaBounds.height = mediaAreaBounds.height - cameraDockBounds.height;
      mediaBounds.left = mediaAreaBounds.left;
      mediaBounds.top = mediaAreaBounds.top + cameraDockBounds.height;
      mediaBounds.width = mediaAreaBounds.width;
    } else if (presentationInput.isOpen) {
      mediaBounds.height = windowHeight() - sidebarContentHeight - bannerAreaHeight();
      mediaBounds.left = !isRTL ? sidebarNavWidth : 0;
      mediaBounds.right = isRTL ? sidebarNavWidth : 0;
      mediaBounds.top = sidebarContentHeight + bannerAreaHeight();
      mediaBounds.width = sidebarContentWidth;
      mediaBounds.zIndex = 1;
    } else if (!presentationInput.isOpen) {
      mediaBounds.width = 0;
      mediaBounds.height = 0;
      mediaBounds.top = 0;
      mediaBounds.left = 0;
    }

    return mediaBounds;
  };

  const calculatesLayout = () => {
    const {
      calculatesNavbarBounds,
      calculatesActionbarBounds,
      calculatesSidebarNavWidth,
      calculatesSidebarNavHeight,
      calculatesSidebarNavBounds,
      calculatesSidebarContentWidth,
      calculatesSidebarContentBounds,
      calculatesMediaAreaBounds,
      isTablet,
    } = props;
    const { captionsMargin } = DEFAULT_VALUES;

    const sidebarNavWidth = calculatesSidebarNavWidth();
    const sidebarNavHeight = calculatesSidebarNavHeight();
    const sidebarContentWidth = calculatesSidebarContentWidth();
    const sidebarNavBounds = calculatesSidebarNavBounds();
    const sidebarContentBounds = calculatesSidebarContentBounds(sidebarNavWidth.width);
    const mediaAreaBounds = calculatesMediaAreaBounds(
      sidebarNavWidth.width,
      sidebarContentWidth.width
    );
    const navbarBounds = calculatesNavbarBounds(mediaAreaBounds);
    const actionbarBounds = calculatesActionbarBounds(mediaAreaBounds);
    const sidebarSize = sidebarContentWidth.width + sidebarNavWidth.width;
    const cameraDockBounds = calculatesCameraDockBounds(mediaAreaBounds, sidebarSize);
    const sidebarContentHeight = calculatesSidebarContentHeight();
    const mediaBounds = calculatesMediaBounds(
      mediaAreaBounds,
      cameraDockBounds,
      sidebarNavWidth.width,
      sidebarContentWidth.width,
      sidebarContentHeight.height
    );

    layoutContextDispatch({
      type: ACTIONS.SET_NAVBAR_OUTPUT,
      value: {
        display: navbarInput.hasNavBar,
        width: navbarBounds.width,
        height: navbarBounds.height,
        top: navbarBounds.top,
        left: navbarBounds.left,
        tabOrder: DEFAULT_VALUES.navBarTabOrder,
        zIndex: navbarBounds.zIndex,
      },
    });

    layoutContextDispatch({
      type: ACTIONS.SET_ACTIONBAR_OUTPUT,
      value: {
        display: actionbarInput.hasActionBar,
        width: actionbarBounds.width,
        height: actionbarBounds.height,
        innerHeight: actionbarBounds.innerHeight,
        top: actionbarBounds.top,
        left: actionbarBounds.left,
        padding: actionbarBounds.padding,
        tabOrder: DEFAULT_VALUES.actionBarTabOrder,
        zIndex: actionbarBounds.zIndex,
      },
    });

    layoutContextDispatch({
      type: ACTIONS.SET_CAPTIONS_OUTPUT,
      value: {
        left: !isRTL ? sidebarSize + captionsMargin : null,
        right: isRTL ? sidebarSize + captionsMargin : null,
        maxWidth: mediaAreaBounds.width - captionsMargin * 2,
      },
    });

    layoutContextDispatch({
      type: ACTIONS.SET_SIDEBAR_NAVIGATION_OUTPUT,
      value: {
        display: sidebarNavigationInput.isOpen,
        minWidth: sidebarNavWidth.minWidth,
        width: sidebarNavWidth.width,
        maxWidth: sidebarNavWidth.maxWidth,
        height: sidebarNavHeight,
        top: sidebarNavBounds.top,
        left: sidebarNavBounds.left,
        right: sidebarNavBounds.right,
        tabOrder: DEFAULT_VALUES.sidebarNavTabOrder,
        isResizable: !isMobile && !isTablet,
        zIndex: sidebarNavBounds.zIndex,
      },
    });

    layoutContextDispatch({
      type: ACTIONS.SET_SIDEBAR_NAVIGATION_RESIZABLE_EDGE,
      value: {
        top: false,
        right: !isRTL,
        bottom: false,
        left: isRTL,
      },
    });

    layoutContextDispatch({
      type: ACTIONS.SET_SIDEBAR_CONTENT_OUTPUT,
      value: {
        display: sidebarContentInput.isOpen,
        minWidth: sidebarContentWidth.minWidth,
        width: sidebarContentWidth.width,
        maxWidth: sidebarContentWidth.maxWidth,
        minHeight: sidebarContentHeight.minHeight,
        height: sidebarContentHeight.height,
        maxHeight: sidebarContentHeight.maxHeight,
        top: sidebarContentBounds.top,
        left: sidebarContentBounds.left,
        right: sidebarContentBounds.right,
        currentPanelType,
        tabOrder: DEFAULT_VALUES.sidebarContentTabOrder,
        isResizable: !isMobile && !isTablet,
        zIndex: sidebarContentBounds.zIndex,
      },
    });

    layoutContextDispatch({
      type: ACTIONS.SET_SIDEBAR_CONTENT_RESIZABLE_EDGE,
      value: {
        top: false,
        right: !isRTL,
        bottom: true,
        left: isRTL,
      },
    });

    layoutContextDispatch({
      type: ACTIONS.SET_MEDIA_AREA_SIZE,
      value: {
        width: mediaAreaBounds.width,
        height: mediaAreaBounds.height,
      },
    });

    layoutContextDispatch({
      type: ACTIONS.SET_CAMERA_DOCK_OUTPUT,
      value: {
        display: true,
        minWidth: cameraDockBounds.minWidth,
        width: cameraDockBounds.width,
        maxWidth: cameraDockBounds.maxWidth,
        minHeight: cameraDockBounds.minHeight,
        height: cameraDockBounds.height,
        maxHeight: cameraDockBounds.maxHeight,
        top: cameraDockBounds.top,
        left: cameraDockBounds.left,
        right: cameraDockBounds.right,
        tabOrder: 4,
        isDraggable: false,
        resizableEdge: {
          top: false,
          right: false,
          bottom: false,
          left: false,
        },
        zIndex: cameraDockBounds.zIndex,
        focusedId: input.cameraDock.focusedId,
      },
    });

    layoutContextDispatch({
      type: ACTIONS.SET_PRESENTATION_OUTPUT,
      value: {
        display: presentationInput.isOpen,
        width: mediaBounds.width,
        height: mediaBounds.height,
        top: mediaBounds.top,
        left: mediaBounds.left,
        right: isRTL ? mediaBounds.right : null,
        tabOrder: DEFAULT_VALUES.presentationTabOrder,
        isResizable: !isMobile && !isTablet,
        zIndex: mediaBounds.zIndex,
      },
    });

    layoutContextDispatch({
      type: ACTIONS.SET_PRESENTATION_RESIZABLE_EDGE,
      value: {
        top: true,
        right: false,
        bottom: false,
        left: false,
      },
    });

    layoutContextDispatch({
      type: ACTIONS.SET_SCREEN_SHARE_OUTPUT,
      value: {
        width: mediaBounds.width,
        height: mediaBounds.height,
        top: mediaBounds.top,
        left: mediaBounds.left,
        right: isRTL ? mediaBounds.right : null,
        zIndex: mediaBounds.zIndex,
      },
    });

    layoutContextDispatch({
      type: ACTIONS.SET_EXTERNAL_VIDEO_OUTPUT,
      value: {
        width: mediaBounds.width,
        height: mediaBounds.height,
        top: mediaBounds.top,
        left: mediaBounds.left,
        right: isRTL ? mediaBounds.right : null,
      },
    });

    layoutContextDispatch({
      type: ACTIONS.SET_SHARED_NOTES_OUTPUT,
      value: {
        width: mediaBounds.width,
        height: mediaBounds.height,
        top: mediaBounds.top,
        left: mediaBounds.left,
        right: isRTL ? mediaBounds.right : null,
      },
    });
  };

  return null;
};

export default VideoFocusLayout;<|MERGE_RESOLUTION|>--- conflicted
+++ resolved
@@ -1,11 +1,6 @@
 import { useEffect, useRef } from 'react';
-<<<<<<< HEAD
 import { throttle } from '/imports/utils/throttle';
 import { 
-=======
-import _ from 'lodash';
-import {
->>>>>>> 8378fe50
   layoutDispatch,
   layoutSelect,
   layoutSelectInput,
@@ -54,15 +49,10 @@
 
   const prevDeviceType = usePrevious(deviceType);
 
-<<<<<<< HEAD
-  const throttledCalculatesLayout = throttle(() => calculatesLayout(),
-    50, { trailing: true, leading: true });
-=======
-  const throttledCalculatesLayout = _.throttle(() => calculatesLayout(), 50, {
+  const throttledCalculatesLayout = throttle(() => calculatesLayout(), 50, {
     trailing: true,
     leading: true,
   });
->>>>>>> 8378fe50
 
   useEffect(() => {
     window.addEventListener('resize', () => {
