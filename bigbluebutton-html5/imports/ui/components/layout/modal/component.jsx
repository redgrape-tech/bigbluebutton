import React, { useState } from 'react';
import PropTypes from 'prop-types';
import { defineMessages, injectIntl } from 'react-intl';
import { LAYOUT_TYPE } from '/imports/ui/components/layout/enums';
import SettingsService from '/imports/ui/components/settings/service';
import deviceInfo from '/imports/utils/deviceInfo';
import Toggle from '/imports/ui/components/common/switch/component';
import Button from '/imports/ui/components/common/button/component';
import Styled from './styles';

const LayoutModalComponent = (props) => {
  const {
    intl,
    setIsOpen,
    isModerator,
    isPresenter,
    showToggleLabel,
    application,
    updateSettings,
  } = props;

  const [selectedLayout, setSelectedLayout] = useState(application.selectedLayout);
  // eslint-disable-next-line react/prop-types
  const [isKeepPushingLayout, setIsKeepPushingLayout] = useState(application.pushLayout);

  const BASE_NAME = Meteor.settings.public.app.basename;

  const LAYOUTS_PATH = `${BASE_NAME}/resources/images/layouts/`;
  const isKeepPushingLayoutEnabled = SettingsService.isKeepPushingLayoutEnabled();

  const intlMessages = defineMessages({
    title: {
      id: 'app.layout.modal.title',
      description: 'Modal title',
    },
    confirm: {
      id: 'app.layout.modal.confirm',
      description: 'Modal confirm button',
    },
    cancel: {
      id: 'app.layout.modal.cancel',
      description: 'Modal cancel button',
    },
    layoutLabel: {
      id: 'app.layout.modal.layoutLabel',
      description: 'Layout label',
    },
    layoutToastLabel: {
      id: 'app.layout.modal.layoutToastLabel',
      description: 'Layout toast label',
    },
    keepPushingLayoutLabel: {
      id: 'app.layout.modal.keepPushingLayoutLabel',
      description: 'Keep push layout Label',
    },
    customLayout: {
      id: 'app.layout.style.custom',
      description: 'label for custom layout style',
    },
    smartLayout: {
      id: 'app.layout.style.smart',
      description: 'label for smart layout style',
    },
    presentationFocusLayout: {
      id: 'app.layout.style.presentationFocus',
      description: 'label for presentationFocus layout style',
    },
    videoFocusLayout: {
      id: 'app.layout.style.videoFocus',
      description: 'label for videoFocus layout style',
    },
    layoutSingular: {
      id: 'app.layout.modal.layoutSingular',
      description: 'label for singular layout',
    },
    layoutBtnDesc: {
      id: 'app.layout.modal.layoutBtnDesc',
      description: 'label for singular layout',
    },
  });

  const handleSwitchLayout = (e) => {
    setSelectedLayout(e);
  };

  const handleKeepPushingLayout = () => {
    setIsKeepPushingLayout((newValue) => !newValue);
  };

  const handleCloseModal = () => {
    const obj = {
      application:
      { ...application, selectedLayout, pushLayout: isKeepPushingLayout },
    };

<<<<<<< HEAD
    updateSettings(obj, intl.formatMessage(intlMessages.layoutToastLabel));
    setIsOpen(false);
=======
    updateSettings(obj, intlMessages.layoutToastLabel);
    closeModal();
>>>>>>> 3f062541
  };

  const renderPushLayoutsOptions = () => {
    if (!isModerator && !isPresenter) {
      return null;
    }

    if (isKeepPushingLayoutEnabled) {
      return (
        <Styled.PushContainer>
          <Styled.LabelPushLayout>
            {intl.formatMessage(intlMessages.keepPushingLayoutLabel)}
          </Styled.LabelPushLayout>
          <Toggle
            id="TogglePush"
            icons={false}
            defaultChecked={isKeepPushingLayout}
            onChange={handleKeepPushingLayout}
            ariaLabel="push"
            showToggleLabel={showToggleLabel}
          />
        </Styled.PushContainer>
      );
    }
    return null;
  };

  const renderLayoutButtons = () => (
    <Styled.ButtonsContainer>
      {Object.values(LAYOUT_TYPE)
        .map((layout) => (
          <Styled.ButtonLayoutContainer key={layout}>
            <Styled.LabelLayoutNames aria-hidden>{intl.formatMessage(intlMessages[`${layout}Layout`])}</Styled.LabelLayoutNames>
            <Styled.LayoutBtn
              label=""
              customIcon={(
                <Styled.IconSvg
                  src={`${LAYOUTS_PATH}${layout}.svg`}
                  alt={`${layout} ${intl.formatMessage(intlMessages.layoutSingular)}`}
                />
                )}
              onClick={() => handleSwitchLayout(layout)}
              active={(layout === selectedLayout).toString()}
              aria-describedby="layout-btn-desc"
              data-test={`${layout}Layout`}
            />
          </Styled.ButtonLayoutContainer>
        ))}
    </Styled.ButtonsContainer>
  );

  return (
    <Styled.LayoutModal
      contentLabel={intl.formatMessage(intlMessages.title)}
      shouldShowCloseButton
      shouldCloseOnOverlayClick
      isPhone={deviceInfo.isPhone}
      data-test="layoutChangeModal"
      onRequestClose={() => setIsOpen(false)}
      title={intl.formatMessage(intlMessages.title)}
      {...props}
    >
      <Styled.Content>
        <Styled.BodyContainer>
          {renderLayoutButtons()}
          {renderPushLayoutsOptions()}
        </Styled.BodyContainer>
      </Styled.Content>
      <Styled.ButtonBottomContainer>
        <Styled.BottomButton
          label={intl.formatMessage(intlMessages.cancel)}
          onClick={() => setIsOpen(false)}
          color="secondary"
        />
        <Button
          color="primary"
          label={intl.formatMessage(intlMessages.confirm)}
          onClick={handleCloseModal}
        />
      </Styled.ButtonBottomContainer>
      <div style={{ display: 'none' }} id="layout-btn-desc">{intl.formatMessage(intlMessages.layoutBtnDesc)}</div>
    </Styled.LayoutModal>
  );
};

const propTypes = {
  intl: PropTypes.shape({
    formatMessage: PropTypes.func.isRequired,
  }).isRequired,
  isModerator: PropTypes.bool.isRequired,
  isPresenter: PropTypes.bool.isRequired,
  showToggleLabel: PropTypes.bool.isRequired,
  application: PropTypes.shape({
    selectedLayout: PropTypes.string.isRequired,
  }).isRequired,
  updateSettings: PropTypes.func.isRequired,
};

LayoutModalComponent.propTypes = propTypes;

export default injectIntl(LayoutModalComponent);<|MERGE_RESOLUTION|>--- conflicted
+++ resolved
@@ -93,13 +93,8 @@
       { ...application, selectedLayout, pushLayout: isKeepPushingLayout },
     };
 
-<<<<<<< HEAD
-    updateSettings(obj, intl.formatMessage(intlMessages.layoutToastLabel));
+    updateSettings(obj, intlMessages.layoutToastLabel);
     setIsOpen(false);
-=======
-    updateSettings(obj, intlMessages.layoutToastLabel);
-    closeModal();
->>>>>>> 3f062541
   };
 
   const renderPushLayoutsOptions = () => {
