import React, { Component } from 'react';
import ScreenshareContainer from '/imports/ui/components/screenshare/container';
import styles from './styles';
import { log } from '/imports/ui/services/api';


class VideoElement extends Component {
  constructor(props) {
    super(props);
  }

  render() {
    return <video id={`video-elem-${this.props.videoId}`} width={320} height={240} autoPlay={true} playsInline={true} />;
  }

  componentDidMount() {
    this.props.onMount(this.props.videoId, false);
  }
}

export default class VideoDock extends Component {
  constructor(props) {
    super(props);

    // Set a valid bbb-webrtc-sfu application server socket in the settings
    this.ws = new ReconnectingWebSocket(Meteor.settings.public.kurento.wsUrl);
    this.wsQueue = [];
    this.webRtcPeers = {};
<<<<<<< HEAD
    this.reconnectWebcam = false;
    this.reconnectList = false;
    this.sharedCameraTimeout = null;
    this.subscribedCamerasTimeouts = [];

    this.state = {
      videos: {},
    };
=======
    this.state = {
      sharedWebcam : false,
    }
>>>>>>> 362335f7

    this.sendUserShareWebcam = props.sendUserShareWebcam.bind(this);
    this.sendUserUnshareWebcam = props.sendUserUnshareWebcam.bind(this);

    this.unshareWebcam = this.unshareWebcam.bind(this);
    this.shareWebcam = this.shareWebcam.bind(this);

    this.onWsOpen = this.onWsOpen.bind(this);
    this.onWsClose = this.onWsClose.bind(this);
    this.onWsMessage = this.onWsMessage.bind(this);
  }

  setupReconnectVideos() {
    for (id in this.webRtcPeers) {
      this.disconnected(id);
      this.stop(id);
    }
  }

  reconnectVideos() {
    for (i in this.reconnectList) {
      const id = this.reconnectList[i];

      // TODO: base this on BBB API users instead of using memory
      if (id != this.myId) {
        setTimeout(() => {
          log('debug', ` [camera] Trying to reconnect camera ${id}`);
          this.start(id, false);
        }, 5000);
      }
    }

    if (this.reconnectWebcam) {
      log('debug', ` [camera] Trying to re-share ${this.myId} after reconnect.`);
      this.start(this.myId, true);
    }

    this.reconnectWebcam = false;
    this.reconnectList = [];
  }

  componentDidMount() {
    const ws = this.ws;
    const { users } = this.props;
<<<<<<< HEAD

    for (let i = 0; i < users.length; i++) {
      if (users[i].has_stream) {
        this.start(users[i].userId, false);
=======
    const id = users[0].userId;
    for (let i = 0; i < users.length; i++) {
      if (users[i].has_stream && users[i].userId !== id) {
        this.start(users[i].userId, false, this.refs.videoInput);
>>>>>>> 362335f7
      }
    }

    document.addEventListener('joinVideo', this.shareWebcam.bind(this));// TODO find a better way to do this
    document.addEventListener('exitVideo', this.unshareWebcam.bind(this));

    window.addEventListener('resize', this.adjustVideos);

    ws.addEventListener('message', this.onWsMessage);
  }

  componentWillMount () {
    this.ws.addEventListener('open', this.onWsOpen);
    this.ws.addEventListener('close', this.onWsClose);
  }

  componentWillUnmount () {
    document.removeEventListener('joinVideo', this.shareWebcam);
    document.removeEventListener('exitVideo', this.shareWebcam);
    window.removeEventListener('resize', this.adjustVideos);

    this.ws.removeEventListener('message', this.onWsMessage);
    this.ws.removeEventListener('open', this.onWsOpen);
    this.ws.removeEventListener('close', this.onWsClose);
    // Close websocket connection to prevent multiple reconnects from happening
    this.ws.close();
  }

  adjustVideos () {
    window.adjustVideos('webcamArea', true);
  }

  onWsOpen () {
    log('debug', '------ Websocket connection opened.');

    // -- Resend queued messages that happened when socket was not connected
    while (this.wsQueue.length > 0) {
      this.sendMessage(this.wsQueue.pop());
    }

    this.reconnectVideos();
  }

  onWsClose (error) {
    log('debug', '------ Websocket connection closed.');

    this.setupReconnectVideos();
  }

  onWsMessage (msg) {
    const parsedMessage = JSON.parse(msg.data);

    console.log('Received message new ws message: ');
    console.log(parsedMessage);

    switch (parsedMessage.id) {

      case 'startResponse':
        this.startResponse(parsedMessage);
        break;

      case 'error':
        this.handleError(parsedMessage);
        break;

      case 'playStart':
        this.handlePlayStart(parsedMessage);
        break;

      case 'playStop':
        this.handlePlayStop(parsedMessage);

        break;

      case 'iceCandidate':

        const webRtcPeer = this.webRtcPeers[parsedMessage.cameraId];

        if (webRtcPeer !== null) {
          if (webRtcPeer.didSDPAnswered) {
            webRtcPeer.addIceCandidate(parsedMessage.candidate, (err) => {
              if (err) {
                return log('error', `Error adding candidate: ${err}`);
              }
            });
          } else {
            webRtcPeer.iceQueue.push(parsedMessage.candidate);
          }
        } else {
          log('error', ' [ICE] Message arrived before webRtcPeer?');
        }
        break;
    }
  };

  start(id, shareWebcam) {
    const that = this;

    console.log(`Starting video call for video: ${id} with ${shareWebcam}`);

    if (shareWebcam) {
      this.initWebRTC(id, true);
    } else {
      // initWebRTC with shareWebcam false will be called after react mounts the element
      this.createVideoTag(id);
    }
  }

  initWebRTC(id, shareWebcam) {
    let that = this;

    const onIceCandidate = function (candidate) {
      const message = {
        type: 'video',
        role: shareWebcam ? 'share' : 'viewer',
        id: 'onIceCandidate',
        candidate,
        cameraId: id,
      };
      that.sendMessage(message);
    };

    let videoConstraints = {};
    if (!!navigator.userAgent.match(/Version\/[\d\.]+.*Safari/)) { // Custom constraints for Safari
      videoConstraints = {
        width: {min:320, max:640},
        height: {min:240, max:480}
      }
    } else {
      videoConstraints = {
        width: {min: 320, ideal: 320},
        height: {min: 240, ideal:240},
        frameRate: {min: 5, ideal: 10}
      };
    }

    let options = {
      mediaConstraints: {
        audio: false,
        video: videoConstraints
      },
      onicecandidate: onIceCandidate,
    };

    let peerObj;
    if (shareWebcam) {
      options.localVideo = this.refs.videoInput;
      peerObj = kurentoUtils.WebRtcPeer.WebRtcPeerSendonly;
    } else {
      peerObj = kurentoUtils.WebRtcPeer.WebRtcPeerRecvonly;
      options.remoteVideo = document.getElementById(`video-elem-${id}`);
    }

    let webRtcPeer = new peerObj(options, function (error) {
      if (error) {
        log('error', ' WebRTC peerObj create error');

        that.destroyWebRTCPeer(id);
        that.destroyVideoTag(id);

        return log('error', error);
      }

      this.didSDPAnswered = false;
      this.iceQueue = [];

      that.webRtcPeers[id] = webRtcPeer;
      if (shareWebcam) {
        that.sharedWebcam = webRtcPeer;
        that.myId = id;
      }

      this.generateOffer((error, offerSdp) => {
        if (error) {
          log('error', ' WebRtc generate offer error');

          that.destroyWebRTCPeer(id);
          that.destroyVideoTag(id);

          return log('error', error);
        }

        console.log(`Invoking SDP offer callback function ${location.host}`);
        const message = {
          type: 'video',
          role: shareWebcam ? 'share' : 'viewer',
          id: 'start',
          sdpOffer: offerSdp,
          cameraId: id,
        };
        that.sendMessage(message);
      });
      while (this.iceQueue.length) {
        let candidate = this.iceQueue.shift();
        this.addIceCandidate(candidate, (err) => {
          if (err) {
            return console.error(`Error adding candidate: ${err}`);
          }
        });
      }
      this.didSDPAnswered = true;
    });
  }

  disconnected(id) {
    if (this.sharedWebcam) {
      log('debug', ' [camera] Webcam disconnected, will try re-share webcam later.');
      this.reconnectWebcam = true;
    } else {
      this.reconnectList.push(id);

      log('debug', ` [camera] ${id} disconnected, will try re-subscribe later.`);
    }
  }

  stop(id) {
    const { users } = this.props;
    this.sendMessage({
      type: 'video',
      role: id == users[0].userId ? 'share' : 'viewer',
      id: 'stop',
      cameraId: id,
    });

    this.destroyWebRTCPeer(id);
    this.destroyVideoTag(id);
  }

  createVideoTag(id) {
    let videos = this.state.videos;

    videos[id] = true;
    this.setState({videos: videos})
  }

  destroyVideoTag(id) {
    let videos = this.state.videos;

    delete videos[id];
    this.setState({videos: videos});
  }

  destroyWebRTCPeer(id) {
    const webRtcPeer = this.webRtcPeers[id];

    if (webRtcPeer) {
      log('info', 'Stopping WebRTC peer');

      if (id == this.myId && this.sharedWebcam) {
        this.sharedWebcam.dispose();
        this.sharedWebcam = null;
      }

      webRtcPeer.dispose();
      delete this.webRtcPeers[id];
    } else {
      log('info', 'No WebRTC peer to stop (not an error)');
    }

    if (this.sharedWebcam) {
      this.sharedWebcam.dispose();
      this.sharedWebcam = null;
    } else {
      log('info', 'No shared camera WebRTC peer to stop (not an error)');
    }
  }

  shareWebcam() {
    const { users } = this.props;
    const id = users[0].userId;

<<<<<<< HEAD
    if (this.connectedToMediaServer()) {
      this.start(id, true);
    } else {
      log("error", "Not connected to media server BRA");
    }

=======
    this.setState({sharedWebcam: true});
    this.start(id, true, this.refs.videoInput);
>>>>>>> 362335f7
  }

  unshareWebcam() {
    log('info', 'Unsharing webcam');
    const { users } = this.props;
    const id = users[0].userId;
    this.setState({sharedWebcam: false});
    this.sendUserUnshareWebcam(id);
  }

  startResponse(message) {
    const id = message.cameraId;
    const webRtcPeer = this.webRtcPeers[id];

    if (message.sdpAnswer == null) {
      return log('debug', 'Null sdp answer. Camera unplugged?');
    }

    if (webRtcPeer == null) {
      return log('debug', 'Null webrtc peer ????');
    }

    log('info', 'SDP answer received from server. Processing ...');

    webRtcPeer.processAnswer(message.sdpAnswer, (error) => {
      if (error) {
        return log('error', error);
      }
    });

    this.sendUserShareWebcam(id);
  }

  sendMessage(message) {
    const ws = this.ws;

    if (this.connectedToMediaServer()) {
      const jsonMessage = JSON.stringify(message);
      console.log(`Sending message: ${jsonMessage}`);
      ws.send(jsonMessage, (error) => {
        if (error) {
          console.error(`client: Websocket error "${error}" on message "${jsonMessage.id}"`);
        }
      });
    } else {
      // No need to queue video stop messages
      if (message.id != 'stop') {
        this.wsQueue.push(message);
      }
    }
  }

  connectedToMediaServer() {
    return this.ws.readyState === WebSocket.OPEN;
  }

  connectionStatus() {
    return this.ws.readyState;
  }

  handlePlayStop(message) {
    log('info', 'Handle play stop <--------------------');
    log('error', message);

    const { users } = this.props;

    if (message.cameraId == users[0].userId) {
      this.unshareWebcam();
    } else {
      this.stop(message.cameraId);
    }
  }

  handlePlayStart(message) {
    log('info', 'Handle play start <===================');
  }

  handleError(message) {
    console.error(' Handle error --------------------->');
    log('debug', message.message);
  }

  componentDidUpdate() {
    this.adjustVideos();
  }

  render() {
    let cssClass;
    if (this.state.sharedWebcam) {
      cssClass = styles.sharedWebcamVideoLocal;
    }
    else {
      cssClass = styles.sharedWebcamVideo;
    }

    return (

      <div className={styles.videoDock}>
        <div id="webcamArea">
<<<<<<< HEAD
          {Object.keys(this.state.videos).map((id) => {
            return (<VideoElement videoId={id} key={id} onMount={this.initWebRTC.bind(this)} />);
          })}
        </div>
        <video id="shareWebcamVideo" className={styles.sharedWebcamVideo} ref="videoInput" />
=======
        <video autoPlay={true} playsInline={true} muted={true} id="shareWebcamVideo" className={cssClass} ref="videoInput" />
          </div>
>>>>>>> 362335f7
      </div>
    );
  }

  shouldComponentUpdate(nextProps, nextState) {
    const { users } = this.props;
    const nextUsers = nextProps.users;
    const id = users[0].userId;

    if (users) {
      let suc = false;

      for (let i = 0; i < users.length; i++) {
        if (users && users[i] &&
              nextUsers && nextUsers[i]) {
          if (users[i].has_stream !== nextUsers[i].has_stream) {
            console.log(`User ${nextUsers[i].has_stream ? '' : 'un'}shared webcam ${users[i].userId}`);

            if (nextUsers[i].has_stream) {
<<<<<<< HEAD
              this.start(users[i].userId, false);
=======
              if (id !== users[i].userId) {
                this.start(users[i].userId, false, this.refs.videoInput);
              }
>>>>>>> 362335f7
            } else {
              this.stop(users[i].userId);
            }

            if (!nextUsers[i].has_stream) {
              this.destroyVideoTag(users[i].userId);
            }

            suc = suc || true;
          }
        }
      }

      return true;
    }

    return false;
  }
}<|MERGE_RESOLUTION|>--- conflicted
+++ resolved
@@ -26,7 +26,6 @@
     this.ws = new ReconnectingWebSocket(Meteor.settings.public.kurento.wsUrl);
     this.wsQueue = [];
     this.webRtcPeers = {};
-<<<<<<< HEAD
     this.reconnectWebcam = false;
     this.reconnectList = false;
     this.sharedCameraTimeout = null;
@@ -34,12 +33,8 @@
 
     this.state = {
       videos: {},
+      sharedWebcam : false,
     };
-=======
-    this.state = {
-      sharedWebcam : false,
-    }
->>>>>>> 362335f7
 
     this.sendUserShareWebcam = props.sendUserShareWebcam.bind(this);
     this.sendUserUnshareWebcam = props.sendUserUnshareWebcam.bind(this);
@@ -84,17 +79,11 @@
   componentDidMount() {
     const ws = this.ws;
     const { users } = this.props;
-<<<<<<< HEAD
-
-    for (let i = 0; i < users.length; i++) {
-      if (users[i].has_stream) {
-        this.start(users[i].userId, false);
-=======
     const id = users[0].userId;
+
     for (let i = 0; i < users.length; i++) {
       if (users[i].has_stream && users[i].userId !== id) {
-        this.start(users[i].userId, false, this.refs.videoInput);
->>>>>>> 362335f7
+        this.start(users[i].userId, false);
       }
     }
 
@@ -196,6 +185,7 @@
     console.log(`Starting video call for video: ${id} with ${shareWebcam}`);
 
     if (shareWebcam) {
+      this.setState({sharedWebcam: true});
       this.initWebRTC(id, true);
     } else {
       // initWebRTC with shareWebcam false will be called after react mounts the element
@@ -335,6 +325,10 @@
 
     delete videos[id];
     this.setState({videos: videos});
+
+    if (id == this.myId) {
+      this.setState({sharedWebcam: false});
+    }
   }
 
   destroyWebRTCPeer(id) {
@@ -366,24 +360,17 @@
     const { users } = this.props;
     const id = users[0].userId;
 
-<<<<<<< HEAD
     if (this.connectedToMediaServer()) {
       this.start(id, true);
     } else {
       log("error", "Not connected to media server BRA");
     }
-
-=======
-    this.setState({sharedWebcam: true});
-    this.start(id, true, this.refs.videoInput);
->>>>>>> 362335f7
   }
 
   unshareWebcam() {
     log('info', 'Unsharing webcam');
     const { users } = this.props;
     const id = users[0].userId;
-    this.setState({sharedWebcam: false});
     this.sendUserUnshareWebcam(id);
   }
 
@@ -476,16 +463,11 @@
 
       <div className={styles.videoDock}>
         <div id="webcamArea">
-<<<<<<< HEAD
           {Object.keys(this.state.videos).map((id) => {
             return (<VideoElement videoId={id} key={id} onMount={this.initWebRTC.bind(this)} />);
           })}
+          <video autoPlay={true} playsInline={true} muted={true} id="shareWebcamVideo" className={cssClass} ref="videoInput" />
         </div>
-        <video id="shareWebcamVideo" className={styles.sharedWebcamVideo} ref="videoInput" />
-=======
-        <video autoPlay={true} playsInline={true} muted={true} id="shareWebcamVideo" className={cssClass} ref="videoInput" />
-          </div>
->>>>>>> 362335f7
       </div>
     );
   }
@@ -505,13 +487,9 @@
             console.log(`User ${nextUsers[i].has_stream ? '' : 'un'}shared webcam ${users[i].userId}`);
 
             if (nextUsers[i].has_stream) {
-<<<<<<< HEAD
-              this.start(users[i].userId, false);
-=======
               if (id !== users[i].userId) {
-                this.start(users[i].userId, false, this.refs.videoInput);
+                this.start(users[i].userId, false);
               }
->>>>>>> 362335f7
             } else {
               this.stop(users[i].userId);
             }
