import React, { Component } from 'react';
<<<<<<< HEAD
import { styles } from './styles';
import { defineMessages, injectIntl } from 'react-intl';
import { log } from '/imports/ui/services/api';
import { notify } from '/imports/ui/services/notification';

const intlMessages = defineMessages({
  iceCandidateError: {
    id: 'app.video.iceCandidateError',
    description: 'Error message for ice candidate fail',
  },
  permissionError: {
    id: 'app.video.permissionError',
    description: 'Error message for webcam permission',
  },
  sharingError: {
    id: 'app.video.sharingError',
    description: 'Error on sharing webcam',
  },
  chromeExtensionError: {
    id: 'app.video.chromeExtensionError',
    description: 'Error message for Chrome Extension not installed',
  },
  chromeExtensionErrorLink: {
    id: 'app.video.chromeExtensionErrorLink',
    description: 'Error message for Chrome Extension not installed',
  },
});
=======
import ScreenshareContainer from '/imports/ui/components/screenshare/container';
import styles from './styles';
import VideoService from './service';
import { log } from '/imports/ui/services/api';
import { notify } from '/imports/ui/services/notification';

import { toast } from 'react-toastify';
import Toast from '/imports/ui/components/toast/component';
>>>>>>> 0d3466a1

class VideoElement extends Component {
  constructor(props) {
    super(props);
  }

  render() {
    return <video id={`video-elem-${this.props.videoId}`} width={320} height={240} autoPlay={true} playsInline={true} />;
  }

  componentDidMount() {
    this.props.onMount(this.props.videoId, false);
  }
}

class VideoDock extends Component {
  constructor(props) {
    super(props);

    // Set a valid bbb-webrtc-sfu application server socket in the settings
    this.ws = new ReconnectingWebSocket(Meteor.settings.public.kurento.wsUrl);
    this.wsQueue = [];
    this.webRtcPeers = {};
    this.reconnectWebcam = false;
    this.reconnectList = [];
    this.sharedCameraTimeout = null;
    this.subscribedCamerasTimeouts = [];

    this.state = {
      videos: {},
      sharedWebcam : false,
    };

    this.sendUserShareWebcam = props.sendUserShareWebcam.bind(this);
    this.sendUserUnshareWebcam = props.sendUserUnshareWebcam.bind(this);

    this.unshareWebcam = this.unshareWebcam.bind(this);
    this.shareWebcam = this.shareWebcam.bind(this);

    this.onWsOpen = this.onWsOpen.bind(this);
    this.onWsClose = this.onWsClose.bind(this);
    this.onWsMessage = this.onWsMessage.bind(this);
  }

  setupReconnectVideos() {
    for (id in this.webRtcPeers) {
      this.disconnected(id);
      this.stop(id);
    }
  }

  reconnectVideos() {
    for (i in this.reconnectList) {
      const id = this.reconnectList[i];

      // TODO: base this on BBB API users instead of using memory
      if (id != this.myId) {
        setTimeout(() => {
          log('debug', ` [camera] Trying to reconnect camera ${id}`);
          this.start(id, false);
        }, 5000);
      }
    }

    if (this.reconnectWebcam) {
      log('debug', ` [camera] Trying to re-share ${this.myId} after reconnect.`);
      this.start(this.myId, true);
    }

    this.reconnectWebcam = false;
    this.reconnectList = [];
  }

  componentDidMount() {
    const ws = this.ws;
    const { users, userId } = this.props;

    for (let i = 0; i < users.length; i++) {
      if (users[i].has_stream && users[i].userId !== userId) {
        this.start(users[i].userId, false);
      }
    }

    document.addEventListener('joinVideo', this.shareWebcam.bind(this));// TODO find a better way to do this
    document.addEventListener('exitVideo', this.unshareWebcam.bind(this));
    document.addEventListener('installChromeExtension', this.installChromeExtension.bind(this));

    window.addEventListener('resize', this.adjustVideos);

    ws.addEventListener('message', this.onWsMessage);
  }

  componentWillMount () {
    this.ws.addEventListener('open', this.onWsOpen);
    this.ws.addEventListener('close', this.onWsClose);

    window.addEventListener('online', this.ws.open.bind(this.ws));
    window.addEventListener('offline', this.ws.close.bind(this.ws));
  }

  componentWillUnmount () {
    document.removeEventListener('joinVideo', this.shareWebcam);
    document.removeEventListener('exitVideo', this.unshareWebcam);
<<<<<<< HEAD
    document.removeEventListener('installChromeExtension', this.installChromeExtension);
=======
>>>>>>> 0d3466a1
    window.removeEventListener('resize', this.adjustVideos);

    this.ws.removeEventListener('message', this.onWsMessage);
    this.ws.removeEventListener('open', this.onWsOpen);
    this.ws.removeEventListener('close', this.onWsClose);
    // Close websocket connection to prevent multiple reconnects from happening

    window.removeEventListener('online', this.ws.open);
    window.removeEventListener('offline', this.ws.close);

    this.ws.close();
  }

  adjustVideos () {
    setTimeout(() => {
      window.adjustVideos('webcamArea', true);
    }, 0);
  }

  onWsOpen () {
    log('debug', '------ Websocket connection opened.');

    // -- Resend queued messages that happened when socket was not connected
    while (this.wsQueue.length > 0) {
      this.sendMessage(this.wsQueue.pop());
    }

    this.reconnectVideos();
  }

  onWsClose (error) {
    log('debug', '------ Websocket connection closed.');

    this.setupReconnectVideos();
  }

  onWsMessage (msg) {
    const { intl } = this.props;
    const parsedMessage = JSON.parse(msg.data);

    console.log('Received message new ws message: ');
    console.log(parsedMessage);

    switch (parsedMessage.id) {

      case 'startResponse':
        this.startResponse(parsedMessage);
        break;

      case 'error':
        this.handleError(parsedMessage);
        break;

      case 'playStart':
        this.handlePlayStart(parsedMessage);
        break;

      case 'playStop':
        this.handlePlayStop(parsedMessage);

        break;

      case 'iceCandidate':

        const webRtcPeer = this.webRtcPeers[parsedMessage.cameraId];

        if (webRtcPeer !== null) {
          if (webRtcPeer.didSDPAnswered) {
            webRtcPeer.addIceCandidate(parsedMessage.candidate, (err) => {
              if (err) {
                this.notifyError(intl.formatMessage(intlMessages.iceCandidateError));
                return log('error', `Error adding candidate: ${err}`);
              }
            });
          } else {
            webRtcPeer.iceQueue.push(parsedMessage.candidate);
          }
        } else {
          log('error', ' [ICE] Message arrived before webRtcPeer?');
        }
        break;
    }
  };

  start(id, shareWebcam) {
    const that = this;

    console.log(`Starting video call for video: ${id} with ${shareWebcam}`);

    if (shareWebcam) {
      VideoService.joiningVideo();
      this.setState({sharedWebcam: true});
      this.myId = id;
      this.initWebRTC(id, true);
    } else {
      // initWebRTC with shareWebcam false will be called after react mounts the element
      this.createVideoTag(id);
    }
  }

  initWebRTC(id, shareWebcam) {
    let that = this;
    const { intl } = this.props;

    const onIceCandidate = function (candidate) {
      const message = {
        type: 'video',
        role: shareWebcam ? 'share' : 'viewer',
        id: 'onIceCandidate',
        candidate,
        cameraId: id,
      };
      that.sendMessage(message);
    };

    let videoConstraints = {};
    if (!!navigator.userAgent.match(/Version\/[\d\.]+.*Safari/)) { // Custom constraints for Safari
      videoConstraints = {
        width: {min:320, max:640},
        height: {min:240, max:480}
      }
    } else {
      videoConstraints = {
        width: {min: 320, ideal: 320},
        height: {min: 240, ideal:240},
        frameRate: {min: 5, ideal: 10}
      };
    }

    let options = {
      mediaConstraints: {
        audio: false,
        video: videoConstraints
      },
      onicecandidate: onIceCandidate,
    };

    let peerObj;
    if (shareWebcam) {
      options.localVideo = this.refs.videoInput;
      peerObj = kurentoUtils.WebRtcPeer.WebRtcPeerSendonly;
    } else {
      peerObj = kurentoUtils.WebRtcPeer.WebRtcPeerRecvonly;
      options.remoteVideo = document.getElementById(`video-elem-${id}`);
    }

    let webRtcPeer = new peerObj(options, function (error) {
      if (error) {
        log('error', ' WebRTC peerObj create error');
        log('error', error);
        that.notifyError(intl.formatMessage(intlMessages.permissionError));
        /* This notification error is displayed considering kurento-utils 
         * returned the error 'The request is not allowed by the user agent 
         * or the platform in the current context.', but there are other
         * errors that could be returned. */

        that.destroyWebRTCPeer(id);
        that.destroyVideoTag(id);
        VideoService.resetState();
        return log('error', error);
      }

      this.didSDPAnswered = false;
      this.iceQueue = [];

      that.webRtcPeers[id] = webRtcPeer;
      if (shareWebcam) {
        that.sharedWebcam = webRtcPeer;
      }

      this.generateOffer((error, offerSdp) => {
        if (error) {
          log('error', ' WebRtc generate offer error');

          that.destroyWebRTCPeer(id);
          that.destroyVideoTag(id);

          return log('error', error);
        }

        console.log(`Invoking SDP offer callback function ${location.host}`);
        const message = {
          type: 'video',
          role: shareWebcam ? 'share' : 'viewer',
          id: 'start',
          sdpOffer: offerSdp,
          cameraId: id,
        };
        that.sendMessage(message);
      });
      while (this.iceQueue.length) {
        let candidate = this.iceQueue.shift();
        this.addIceCandidate(candidate, (err) => {
          if (err) {
            this.notifyError(intl.formatMessage(intlMessages.iceCandidateError));
            return console.error(`Error adding candidate: ${err}`);
          }
        });
      }
      this.didSDPAnswered = true;
    });
  }

  disconnected(id) {
    if (this.sharedWebcam) {
      log('debug', ' [camera] Webcam disconnected, will try re-share webcam later.');
      this.reconnectWebcam = true;
    } else {
      this.reconnectList.push(id);

      log('debug', ` [camera] ${id} disconnected, will try re-subscribe later.`);
    }
  }

  stop(id) {
    const { userId } = this.props;
    this.sendMessage({
      type: 'video',
      role: id == userId ? 'share' : 'viewer',
      id: 'stop',
      cameraId: id,
    });

    this.destroyWebRTCPeer(id);
    this.destroyVideoTag(id);
  }

  createVideoTag(id) {
    let videos = this.state.videos;

    videos[id] = true;
    this.setState({videos: videos})
  }

  destroyVideoTag(id) {
    let videos = this.state.videos;

    delete videos[id];
    this.setState({videos: videos});

    if (id == this.myId) {
      this.setState({sharedWebcam: false});
    }
  }

  destroyWebRTCPeer(id) {
    const webRtcPeer = this.webRtcPeers[id];

    if (webRtcPeer) {
      log('info', 'Stopping WebRTC peer');

      if (id == this.myId && this.sharedWebcam) {
        this.sharedWebcam.dispose();
        this.sharedWebcam = null;
      }

      webRtcPeer.dispose();
      delete this.webRtcPeers[id];
    } else {
      log('info', 'No WebRTC peer to stop (not an error)');
    }
  }

  shareWebcam() {
    const { users, userId } = this.props;

    if (this.connectedToMediaServer()) {
      this.start(userId, true);
    } else {
      log("error", "Not connected to media server");
    }
  }

  unshareWebcam() {
    VideoService.exitingVideo();
    log('info', 'Unsharing webcam');
<<<<<<< HEAD
    const { users, userId } = this.props;
    this.sendUserUnshareWebcam(userId);
=======
    const { users } = this.props;
    const id = users[0].userId;
    this.sendUserUnshareWebcam(id);
    VideoService.exitedVideo();
>>>>>>> 0d3466a1
  }

  startResponse(message) {
    const id = message.cameraId;
    const webRtcPeer = this.webRtcPeers[id];

    if (message.sdpAnswer == null) {
      return log('debug', 'Null sdp answer. Camera unplugged?');
    }

    if (webRtcPeer == null) {
      return log('debug', 'Null webrtc peer ????');
    }

    log('info', 'SDP answer received from server. Processing ...');

    webRtcPeer.processAnswer(message.sdpAnswer, (error) => {
      if (error) {
        return log('error', error);
      }
    });

    if (message.cameraId == users[0].userId) {
      this.sendUserShareWebcam(id);
    }
  }

  sendMessage(message) {
    const ws = this.ws;

    if (this.connectedToMediaServer()) {
      const jsonMessage = JSON.stringify(message);
      console.log(`Sending message: ${jsonMessage}`);
      ws.send(jsonMessage, (error) => {
        if (error) {
          console.error(`client: Websocket error "${error}" on message "${jsonMessage.id}"`);
        }
      });
    } else {
      // No need to queue video stop messages
      if (message.id != 'stop') {
        this.wsQueue.push(message);
      }
    }
  }

  connectedToMediaServer() {
    return this.ws.readyState === WebSocket.OPEN;
  }

  connectionStatus() {
    return this.ws.readyState;
  }

  handlePlayStop(message) {
    log('info', 'Handle play stop <--------------------');
    log('error', message);

    const { users } = this.props;

    if (message.cameraId == this.props) {
      this.unshareWebcam();
    } else {
      this.stop(message.cameraId);
    }
  }

  handlePlayStart(message) {
    log('info', 'Handle play start <===================');

    if (message.cameraId == this.props.users[0].userId) {
      VideoService.joinedVideo();
    }
  }

  handleError(message) {
    const { intl } = this.props;
    this.notifyError(intl.formatMessage(intlMessages.sharingError));

    console.error(' Handle error --------------------->');
    log('debug', message.message);
  }

  notifyError(message) {
    notify(message, 'error', 'video');
  }

  installChromeExtension() {
    const { intl } = this.props;
    const CHROME_EXTENSION_LINK = Meteor.settings.public.kurento.chromeExtensionLink;

    this.notifyError(<div>{intl.formatMessage(intlMessages.chromeExtensionError)} <a href={CHROME_EXTENSION_LINK} target="_blank">{intl.formatMessage(intlMessages.chromeExtensionErrorLink)}</a></div>);
  }

  componentDidUpdate() {
    this.adjustVideos();
  }

  render() {
    let cssClass;
    if (this.state.sharedWebcam) {
      cssClass = styles.sharedWebcamVideoLocal;
    }
    else {
      cssClass = styles.sharedWebcamVideo;
    }

    return (

      <div className={styles.videoDock}>
        <div id="webcamArea">
          {Object.keys(this.state.videos).map((id) => {
            return (<VideoElement videoId={id} key={id} onMount={this.initWebRTC.bind(this)} />);
          })}
          <video autoPlay={true} playsInline={true} muted={true} id="shareWebcamVideo" className={cssClass} ref="videoInput" />
        </div>
      </div>
    );
  }

  shouldComponentUpdate(nextProps, nextState) {
    const { users, userId } = this.props;
    const nextUsers = nextProps.users;

    if (users) {
      let suc = false;

      for (let i = 0; i < users.length; i++) {
        if (users && users[i] &&
              nextUsers && nextUsers[i]) {
          if (users[i].has_stream !== nextUsers[i].has_stream) {
            console.log(`User ${nextUsers[i].has_stream ? '' : 'un'}shared webcam ${users[i].userId}`);

            if (nextUsers[i].has_stream) {
              if (userId !== users[i].userId) {
                this.start(users[i].userId, false);
              }
            } else {
              this.stop(users[i].userId);
            }

            if (!nextUsers[i].has_stream) {
              this.destroyVideoTag(users[i].userId);
            }

            suc = suc || true;
          }
        }
      }

      return true;
    }

    return false;
  }

<<<<<<< HEAD
}

export default injectIntl(VideoDock);
=======
}
>>>>>>> 0d3466a1
<|MERGE_RESOLUTION|>--- conflicted
+++ resolved
@@ -1,9 +1,11 @@
 import React, { Component } from 'react';
-<<<<<<< HEAD
 import { styles } from './styles';
 import { defineMessages, injectIntl } from 'react-intl';
+import VideoService from './service';
 import { log } from '/imports/ui/services/api';
 import { notify } from '/imports/ui/services/notification';
+import { toast } from 'react-toastify';
+import Toast from '/imports/ui/components/toast/component';
 
 const intlMessages = defineMessages({
   iceCandidateError: {
@@ -27,16 +29,6 @@
     description: 'Error message for Chrome Extension not installed',
   },
 });
-=======
-import ScreenshareContainer from '/imports/ui/components/screenshare/container';
-import styles from './styles';
-import VideoService from './service';
-import { log } from '/imports/ui/services/api';
-import { notify } from '/imports/ui/services/notification';
-
-import { toast } from 'react-toastify';
-import Toast from '/imports/ui/components/toast/component';
->>>>>>> 0d3466a1
 
 class VideoElement extends Component {
   constructor(props) {
@@ -70,9 +62,6 @@
       sharedWebcam : false,
     };
 
-    this.sendUserShareWebcam = props.sendUserShareWebcam.bind(this);
-    this.sendUserUnshareWebcam = props.sendUserUnshareWebcam.bind(this);
-
     this.unshareWebcam = this.unshareWebcam.bind(this);
     this.shareWebcam = this.shareWebcam.bind(this);
 
@@ -140,10 +129,7 @@
   componentWillUnmount () {
     document.removeEventListener('joinVideo', this.shareWebcam);
     document.removeEventListener('exitVideo', this.unshareWebcam);
-<<<<<<< HEAD
     document.removeEventListener('installChromeExtension', this.installChromeExtension);
-=======
->>>>>>> 0d3466a1
     window.removeEventListener('resize', this.adjustVideos);
 
     this.ws.removeEventListener('message', this.onWsMessage);
@@ -420,15 +406,9 @@
   unshareWebcam() {
     VideoService.exitingVideo();
     log('info', 'Unsharing webcam');
-<<<<<<< HEAD
-    const { users, userId } = this.props;
-    this.sendUserUnshareWebcam(userId);
-=======
-    const { users } = this.props;
-    const id = users[0].userId;
-    this.sendUserUnshareWebcam(id);
+    const { userId } = this.props;
+    VideoService.sendUserUnshareWebcam(userId);
     VideoService.exitedVideo();
->>>>>>> 0d3466a1
   }
 
   startResponse(message) {
@@ -451,8 +431,9 @@
       }
     });
 
-    if (message.cameraId == users[0].userId) {
-      this.sendUserShareWebcam(id);
+    if (message.cameraId == this.props.userId) {
+      log('info', "camera id sendusershare ", id);
+      VideoService.sendUserShareWebcam(id);
     }
   }
 
@@ -499,7 +480,8 @@
   handlePlayStart(message) {
     log('info', 'Handle play start <===================');
 
-    if (message.cameraId == this.props.users[0].userId) {
+    if (message.cameraId == this.props.userId) {
+      log('info', "Dae ze caralhow ");
       VideoService.joinedVideo();
     }
   }
@@ -585,10 +567,6 @@
     return false;
   }
 
-<<<<<<< HEAD
 }
 
-export default injectIntl(VideoDock);
-=======
-}
->>>>>>> 0d3466a1
+export default injectIntl(VideoDock);