--- conflicted
+++ resolved
@@ -1,16 +1,7 @@
-import React from 'react';
+import React, { Component } from 'react';
 import ScreenshareContainer from '/imports/ui/components/screenshare/container';
 import styles from './styles';
 
-<<<<<<< HEAD
-const VideoDock = () => (
-  <div className={styles.videoDock}>
-    <ScreenshareContainer />
-  </div>
-);
-
-export default VideoDock;
-=======
 window.addEventListener('resize', () => {
   window.adjustVideos('webcamArea', true);
 });
@@ -323,5 +314,4 @@
 
     return false;
   }
-}
->>>>>>> 4fd4cc1e
+}