--- conflicted
+++ resolved
@@ -180,15 +180,7 @@
     const options = {
       mediaConstraints: {
         audio: false,
-<<<<<<< HEAD
-        video: {
-          width: { min: 320, ideal: 320 },
-          height: { min: 240, ideal: 240 },
-          frameRate: { min: 5, ideal: 10 },
-        },
-=======
         video: videoConstraints
->>>>>>> 62f15fd5
       },
       onicecandidate: onIceCandidate,
     };
@@ -200,19 +192,8 @@
     } else {
       peerObj = kurentoUtils.WebRtcPeer.WebRtcPeerRecvonly;
 
-<<<<<<< HEAD
       options.remoteVideo = this.createVideoTag(id);
-=======
-      options.remoteVideo = document.createElement('video');
-      options.remoteVideo.id = `video-elem-${id}`;
-      options.remoteVideo.width = 120;
-      options.remoteVideo.height = 90;
-      options.remoteVideo.autoplay = true;
-      options.remoteVideo.playsinline = true;
-      options.remoteVideo.muted = true;
-
       document.getElementById('webcamArea').appendChild(options.remoteVideo);
->>>>>>> 62f15fd5
     }
 
     this.state.webRtcPeers[id] = new peerObj(options, function (error) {
@@ -259,7 +240,7 @@
         this.addIceCandidate(candidate, (err) => {
           if (err) {
             return console.error(`Error adding candidate: ${err}`);
-	  }
+          }
         });
       }
       this.didSDPAnswered = true;
