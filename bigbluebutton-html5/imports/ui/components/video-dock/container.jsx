--- conflicted
+++ resolved
@@ -1,17 +1,10 @@
-import React from 'react';
+import React, { Component } from 'react';
 import { createContainer } from 'meteor/react-meteor-data';
 
 import VideoDock from './component';
 import VideoService from './service';
-import Users from '/imports/api/2.0/users';
+import Users from '/imports/api/users';
 
-<<<<<<< HEAD
-const VideoDockContainer = props => (
-  <VideoDock>
-    {props.children}
-  </VideoDock>
-);
-=======
 class VideoDockContainer extends Component {
   constructor(props) {
     super(props);
@@ -25,7 +18,6 @@
     );
   }
 }
->>>>>>> 4fd4cc1e
 
 export default createContainer(() => ({
   sendUserShareWebcam: VideoService.sendUserShareWebcam,
