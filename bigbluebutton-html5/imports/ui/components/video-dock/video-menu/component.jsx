--- conflicted
+++ resolved
@@ -58,27 +58,9 @@
           icon="video"
           size="lg"
           circle
-          disabled={isLocked || isWaitingResponse || (!isSharingVideo && isConnected)}
+          disabled={isLocked || isWaitingResponse || (!isSharingVideo && isConnected) || enableShare}
         />
-<<<<<<< HEAD
-      );
-    }
-
-    return (
-      <Button
-        onClick={handleJoinVideo}
-        label={intl.formatMessage(intlMessages.joinVideo)}
-        hideLabel
-        aria-label={intl.formatMessage(intlMessages.joinVideo)}
-        color="primary"
-        icon="video_off"
-        size="lg"
-        circle
-        disabled={isLocked || isWaitingResponse || (!isSharingVideo && isConnected) || enableShare}
-      />
-=======
       </span>
->>>>>>> 13a50957
     );
   }
 }
