--- conflicted
+++ resolved
@@ -20,16 +20,11 @@
 }) => {
   const layoutContext = useContext(LayoutContext);
   const { layoutContextState, layoutContextDispatch } = layoutContext;
-<<<<<<< HEAD
-  const { fullscreen, output } = layoutContextState;
-  const { cameraDock, cameraOptimalGridSize, presentation } = output;
-  const { display: displayPresentation } = presentation;
-=======
   const { fullscreen, output, input, isRTL } = layoutContextState;
-  const { cameraDock } = output;
+  const { cameraDock, presentation } = output;
   const { cameraDock: cameraDockInput } = input;
   const { cameraOptimalGridSize } = cameraDockInput;
->>>>>>> 2524e1c7
+  const { display: displayPresentation } = presentation;
 
   const usingUsersContext = useContext(UsersContext);
   const { users } = usingUsersContext;
@@ -48,11 +43,8 @@
           layoutContextDispatch,
           fullscreen,
           isPresenter: currentUser.presenter,
-<<<<<<< HEAD
-          displayPresentation
-=======
+          displayPresentation,
           isRTL,
->>>>>>> 2524e1c7
         }}
       />
     )
