--- conflicted
+++ resolved
@@ -20,15 +20,6 @@
   swapLayout,
   usersVideo,
 }) => {
-<<<<<<< HEAD
-  const layoutContext = useContext(LayoutContext);
-  const { layoutContextState, layoutContextDispatch } = layoutContext;
-  const {
-    fullscreen, output, input, isRTL,
-  } = layoutContextState;
-  const { cameraDock, presentation } = output;
-  const { cameraDock: cameraDockInput } = input;
-=======
   const fullscreen = layoutSelect((i) => i.fullscreen);
   const isRTL = layoutSelect((i) => i.isRTL);
   const cameraDockInput = layoutSelectInput((i) => i.cameraDock);
@@ -36,7 +27,6 @@
   const cameraDock = layoutSelectOutput((i) => i.cameraDock);
   const layoutContextDispatch = layoutDispatch();
 
->>>>>>> 9649483c
   const { cameraOptimalGridSize } = cameraDockInput;
   const { display: displayPresentation } = presentation;
 
