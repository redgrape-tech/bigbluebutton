--- conflicted
+++ resolved
@@ -192,20 +192,11 @@
             }
           }
         >
-<<<<<<< HEAD
           <Resizable
             minWidth={isDragging ? cameraSize.width : cameraDock.minWidth}
             minHeight={isDragging ? cameraSize.height : cameraDock.minHeight}
             maxWidth={isDragging ? cameraSize.width : cameraMaxWidth}
             size={{
-=======
-          <div
-            id="cameraDock"
-            role="region"
-            className={draggableClassName}
-            draggable={cameraDock.isDraggable && !isFullscreen ? 'true' : undefined}
-            style={{
->>>>>>> 9f9a7249
               width: isDragging ? cameraSize.width : cameraDock.width,
               height: isDragging ? cameraSize.height : cameraDock.height,
             }}
@@ -253,6 +244,7 @@
               isDraggable={cameraDock.isDraggable && !isFullscreen && !isDragging}
               isDragging={isDragging}
               id="cameraDock"
+              role="region"
               draggable={cameraDock.isDraggable && !isFullscreen ? 'true' : undefined}
               style={{
                 width: isDragging ? cameraSize.width : cameraDock.width,
