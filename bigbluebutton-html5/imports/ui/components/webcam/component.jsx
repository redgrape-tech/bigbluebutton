import React, { useState, useEffect } from 'react';
import Resizable from 're-resizable';
import Draggable from 'react-draggable';
import Styled from './styles';
import { ACTIONS, CAMERADOCK_POSITION } from '../layout/enums';
import DropAreaContainer from './drop-areas/container';
import VideoProviderContainer from '/imports/ui/components/video-provider/container';
import Storage from '/imports/ui/services/storage/session';

const WebcamComponent = ({
  cameraDock,
  swapLayout,
  layoutContextDispatch,
  fullscreen,
  isPresenter,
  displayPresentation,
  cameraOptimalGridSize: cameraSize,
  isRTL,
}) => {
  const [isResizing, setIsResizing] = useState(false);
  const [isDragging, setIsDragging] = useState(false);
  const [isFullscreen, setIsFullScreen] = useState(false);
  const [resizeStart, setResizeStart] = useState({ width: 0, height: 0 });
  const [cameraMaxWidth, setCameraMaxWidth] = useState(0);

  const lastSize = Storage.getItem('webcamSize') || { width: 0, height: 0 };
  const { width: lastWidth, height: lastHeight } = lastSize;

  const isCameraTopOrBottom = cameraDock.position === CAMERADOCK_POSITION.CONTENT_TOP
    || cameraDock.position === CAMERADOCK_POSITION.CONTENT_BOTTOM;
  const isCameraLeftOrRight = cameraDock.position === CAMERADOCK_POSITION.CONTENT_LEFT
    || cameraDock.position === CAMERADOCK_POSITION.CONTENT_RIGHT;
  const isCameraSidebar = cameraDock.position === CAMERADOCK_POSITION.SIDEBAR_CONTENT_BOTTOM;

  useEffect(() => {
    const handleVisibility = () => {
      if (document.hidden) {
        document.dispatchEvent(new MouseEvent('mouseup', { bubbles: true }));
      }
    };

    document.addEventListener('visibilitychange', handleVisibility);

    return () => {
      document.removeEventListener('visibilitychange', handleVisibility);
    };
  }, []);

  useEffect(() => {
    setIsFullScreen(fullscreen.group === 'webcams');
  }, [fullscreen]);

  useEffect(() => {
    if (isCameraTopOrBottom && lastHeight > 0) {
      layoutContextDispatch(
        {
          type: ACTIONS.SET_CAMERA_DOCK_SIZE,
          value: {
            width: cameraDock.width,
            height: lastHeight,
            browserWidth: window.innerWidth,
            browserHeight: window.innerHeight,
          },
        },
      );
    }
    if (isCameraLeftOrRight && lastWidth > 0) {
      layoutContextDispatch(
        {
          type: ACTIONS.SET_CAMERA_DOCK_SIZE,
          value: {
            width: lastWidth,
            height: cameraDock.height,
            browserWidth: window.innerWidth,
            browserHeight: window.innerHeight,
          },
        },
      );
    }
  }, [cameraDock.position, lastWidth, lastHeight]);

  useEffect(() => {
    const newCameraMaxWidth = (isPresenter && cameraDock.presenterMaxWidth) ? cameraDock.presenterMaxWidth : cameraDock.maxWidth;
    setCameraMaxWidth(newCameraMaxWidth);

    if (isCameraLeftOrRight && cameraDock.width > newCameraMaxWidth) {
      layoutContextDispatch(
        {
          type: ACTIONS.SET_CAMERA_DOCK_SIZE,
          value: {
            width: newCameraMaxWidth,
            height: cameraDock.height,
            browserWidth: window.innerWidth,
            browserHeight: window.innerHeight,
          },
        },
      );
      Storage.setItem('webcamSize', { width: newCameraMaxWidth, height: lastHeight });
    }
  }, [cameraDock.position, cameraDock.maxWidth, isPresenter, displayPresentation]);

  const onResizeHandle = (deltaWidth, deltaHeight) => {
    if (cameraDock.resizableEdge.top || cameraDock.resizableEdge.bottom) {
      layoutContextDispatch(
        {
          type: ACTIONS.SET_CAMERA_DOCK_SIZE,
          value: {
            width: cameraDock.width,
            height: resizeStart.height + deltaHeight,
            browserWidth: window.innerWidth,
            browserHeight: window.innerHeight,
          },
        },
      );
    }
    if (cameraDock.resizableEdge.left || cameraDock.resizableEdge.right) {
      layoutContextDispatch(
        {
          type: ACTIONS.SET_CAMERA_DOCK_SIZE,
          value: {
            width: resizeStart.width + deltaWidth,
            height: cameraDock.height,
            browserWidth: window.innerWidth,
            browserHeight: window.innerHeight,
          },
        },
      );
    }
  };

  const handleWebcamDragStart = () => {
    setIsDragging(true);
    document.body.style.overflow = 'hidden';
    layoutContextDispatch({
      type: ACTIONS.SET_CAMERA_DOCK_IS_DRAGGING,
      value: true,
    });
  };

  const handleWebcamDragStop = (e) => {
    setIsDragging(false);
    document.body.style.overflow = 'auto';

    if (Object.values(CAMERADOCK_POSITION).includes(e.target.id)) {
      layoutContextDispatch({
        type: ACTIONS.SET_CAMERA_DOCK_POSITION,
        value: e.target.id,
      });
    }

    layoutContextDispatch({
      type: ACTIONS.SET_CAMERA_DOCK_IS_DRAGGING,
      value: false,
    });
  };

  let draggableOffset = {
    left: isDragging && (isCameraTopOrBottom || isCameraSidebar)
      ? ((cameraDock.width - cameraSize.width) / 2)
      : 0,
    top: isDragging && isCameraLeftOrRight
      ? ((cameraDock.height - cameraSize.height) / 2)
      : 0,
  };

  if (isRTL) {
    draggableOffset.left = draggableOffset.left * -1;
  }

  return (
    <>
      {isDragging ? <DropAreaContainer /> : null}
      <Styled.ResizableWrapper
        horizontal={cameraDock.position === CAMERADOCK_POSITION.CONTENT_TOP
          || cameraDock.position === CAMERADOCK_POSITION.CONTENT_BOTTOM}
        vertical={cameraDock.position === CAMERADOCK_POSITION.CONTENT_LEFT
          || cameraDock.position === CAMERADOCK_POSITION.CONTENT_RIGHT}
      >
        <Draggable
          handle="video"
          bounds="html"
          onStart={handleWebcamDragStart}
          onStop={handleWebcamDragStop}
          onMouseDown={
            cameraDock.isDraggable ? (e) => e.preventDefault() : undefined
          }
          disabled={!cameraDock.isDraggable || isResizing || isFullscreen}
          position={
            {
              x: cameraDock.left - cameraDock.right + draggableOffset.left,
              y: cameraDock.top + draggableOffset.top,
            }
          }
        >
          <Resizable
            minWidth={isDragging ? cameraSize.width : cameraDock.minWidth}
            minHeight={isDragging ? cameraSize.height : cameraDock.minHeight}
            maxWidth={isDragging ? cameraSize.width : cameraMaxWidth}
            size={{
              width: isDragging ? cameraSize.width : cameraDock.width,
              height: isDragging ? cameraSize.height : cameraDock.height,
<<<<<<< HEAD
            }}
            onResizeStart={() => {
              setIsResizing(true);
              setResizeStart({ width: cameraDock.width, height: cameraDock.height });
              layoutContextDispatch({
                type: ACTIONS.SET_CAMERA_DOCK_IS_RESIZING,
                value: true,
              });
            }}
            onResize={(e, direction, ref, d) => {
              onResizeHandle(d.width, d.height);
            }}
            onResizeStop={() => {
              if (isCameraTopOrBottom) {
                Storage.setItem('webcamSize', { width: lastWidth, height: cameraDock.height });
              }
              if (isCameraLeftOrRight) {
                Storage.setItem('webcamSize', { width: cameraDock.width, height: lastHeight });
              }
              setResizeStart({ width: 0, height: 0 });
              setTimeout(() => setIsResizing(false), 500);
              layoutContextDispatch({
                type: ACTIONS.SET_CAMERA_DOCK_IS_RESIZING,
                value: false,
              });
            }}
            enable={{
              top: !isFullscreen && !isDragging && !swapLayout && cameraDock.resizableEdge.top,
              bottom: !isFullscreen && !isDragging && !swapLayout && cameraDock.resizableEdge.bottom,
              left: !isFullscreen && !isDragging && !swapLayout && cameraDock.resizableEdge.left,
              right: !isFullscreen && !isDragging && !swapLayout && cameraDock.resizableEdge.right,
              topLeft: false,
              topRight: false,
              bottomLeft: false,
              bottomRight: false,
            }}
            style={{
              position: 'absolute',
              zIndex: cameraDock.zIndex,
=======
              opacity: isDragging ? 0.5 : undefined,
              background: isCameraSidebar ? 'var(--color-content-background)' : null,
>>>>>>> 2e72946b
            }}
          >
            <Styled.Draggable
              isDraggable={cameraDock.isDraggable && !isFullscreen && !isDragging}
              isDragging={isDragging}
              id="cameraDock"
              role="region"
              draggable={cameraDock.isDraggable && !isFullscreen ? 'true' : undefined}
              style={{
                width: isDragging ? cameraSize.width : cameraDock.width,
                height: isDragging ? cameraSize.height : cameraDock.height,
                opacity: isDragging ? 0.5 : undefined,
              }}
            >
              <VideoProviderContainer
                {...{
                  swapLayout,
                  cameraDock,
                }}
              />
            </Styled.Draggable>
          </Resizable>
        </Draggable>
      </Styled.ResizableWrapper>
    </>
  );
};

export default WebcamComponent;<|MERGE_RESOLUTION|>--- conflicted
+++ resolved
@@ -6,6 +6,7 @@
 import DropAreaContainer from './drop-areas/container';
 import VideoProviderContainer from '/imports/ui/components/video-provider/container';
 import Storage from '/imports/ui/services/storage/session';
+import { colorContentBackground } from '/imports/ui/stylesheets/styled-components/palette';
 
 const WebcamComponent = ({
   cameraDock,
@@ -199,7 +200,6 @@
             size={{
               width: isDragging ? cameraSize.width : cameraDock.width,
               height: isDragging ? cameraSize.height : cameraDock.height,
-<<<<<<< HEAD
             }}
             onResizeStart={() => {
               setIsResizing(true);
@@ -239,10 +239,6 @@
             style={{
               position: 'absolute',
               zIndex: cameraDock.zIndex,
-=======
-              opacity: isDragging ? 0.5 : undefined,
-              background: isCameraSidebar ? 'var(--color-content-background)' : null,
->>>>>>> 2e72946b
             }}
           >
             <Styled.Draggable
@@ -255,6 +251,7 @@
                 width: isDragging ? cameraSize.width : cameraDock.width,
                 height: isDragging ? cameraSize.height : cameraDock.height,
                 opacity: isDragging ? 0.5 : undefined,
+                background: isCameraSidebar ? colorContentBackground : null,
               }}
             >
               <VideoProviderContainer
