--- conflicted
+++ resolved
@@ -37,11 +37,6 @@
 
   getContent() {
     return (
-<<<<<<< HEAD
-      <div style={{ height: '100%' }}>
-        <p style={{ float: 'left', margin: '0px' }}>inside session menu</p>
-      </div>
-=======
       <span>
         <Modal
           isOpen={this.state.openConfirm}
@@ -60,7 +55,6 @@
                     role="button">No</button>
         </Modal>
       </span>
->>>>>>> 52f0c7e1
     );
   }
 };