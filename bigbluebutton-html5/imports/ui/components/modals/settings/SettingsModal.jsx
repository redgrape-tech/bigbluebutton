--- conflicted
+++ resolved
@@ -62,7 +62,6 @@
   }
 
   clickSubmenu(i) {
-<<<<<<< HEAD
     if (i <= 0) {
       this.setState({ activeSubmenu: 0 });
     }
@@ -70,7 +69,6 @@
       this.setState({ activeSubmenu: this.submenus.length - 1});
     } else {
     this.setState({ activeSubmenu: i });
-=======
     if (this.submenus[i].className != SessionMenu) {
       this.setState({ activeSubmenu: i });
     };
@@ -80,7 +78,6 @@
     if (this.submenus[i].className == SessionMenu) {
       this.setState({ activeSubmenu: i });
     }
->>>>>>> 52f0c7e1
   }
 
   getContent() {
@@ -90,11 +87,8 @@
           <ul style={{ listStyleType: 'none', paddingLeft: '0px' }} role='menu'>
             {this.submenus.map((value, index) => (
               <li key={index} onClick={this.clickSubmenu.bind(this, index)}
-<<<<<<< HEAD
                 tabIndex={value.tabIndex} role='menuitem'
-=======
                 onDoubleClick={this.doubleClickSubmenu.bind(this, index)}
->>>>>>> 52f0c7e1
                 className={classNames(styles.settingsSubmenuItem,
                   index == this.state.activeSubmenu ? styles.settingsSubmenuItemActive : null)}>
                 <Icon key={index} prependIconName={value.props.prependIconName}
