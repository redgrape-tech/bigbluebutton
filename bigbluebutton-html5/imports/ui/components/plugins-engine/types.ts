import * as React from 'react';
import * as PluginSdk from 'bigbluebutton-html-plugin-sdk';

export interface PluginProvidedStateContainerProps {
    uuid: string;
}

export interface PluginsEngineComponentProps {
    containerRef: React.RefObject<HTMLDivElement>;
}

export interface PluginConfig {
    name: string;
    url: string;
}

export interface PluginLoaderContainerProps {
    uuid: string;
    containerRef: React.RefObject<HTMLDivElement>;
    loadedPlugins: React.MutableRefObject<number>;
    setLastLoadedPlugin: React.Dispatch<React.SetStateAction<HTMLScriptElement | undefined>>;
    pluginConfig: PluginConfig;
}

export interface EffectivePluginConfig extends PluginConfig {
    uuid: string;
}

export interface PluginProvidedState {
    presentationToolbarItems: PluginSdk.PresentationToolbarItem[];
    userListDropdownItems: PluginSdk.UserListDropdownItem[];
<<<<<<< HEAD
    actionsBarItems: PluginSdk.ActionsBarItem[];
=======
    actionButtonDropdownItems: PluginSdk.ActionButtonDropdownItem[];
>>>>>>> 1ce2b887
}

/**
 * @description This represents the map containing the state provided by
 * each plugin with its own UUID.
 * @example {UUID -> Plugin information} // Maps the UUID from the
 * loaded plugin to object it will render
 * {"0005538e-5844-44e4-a405-0cad635bee19": {presentationToolbarItems: [{id: "123",
 *  label: "I am a plugin", ...restOfObject}]}}
 */
export type PluginsProvidedStateMap = {
    [uuid: string]: PluginProvidedState;
}

export interface PluginProvidedStateContainerChildProps {
    uuid: string;
    generateItemWithId<T extends PluginSdk.PluginProvidedUiItemDescriptor>(
        item: T, index: number): T;
    pluginProvidedStateMap: PluginsProvidedStateMap;
    pluginApi: PluginSdk.PluginApi;
}

export type PluginProvidedStateContainerChild = React.FC<PluginProvidedStateContainerChildProps>;<|MERGE_RESOLUTION|>--- conflicted
+++ resolved
@@ -29,11 +29,8 @@
 export interface PluginProvidedState {
     presentationToolbarItems: PluginSdk.PresentationToolbarItem[];
     userListDropdownItems: PluginSdk.UserListDropdownItem[];
-<<<<<<< HEAD
+    actionButtonDropdownItems: PluginSdk.ActionButtonDropdownItem[];
     actionsBarItems: PluginSdk.ActionsBarItem[];
-=======
-    actionButtonDropdownItems: PluginSdk.ActionButtonDropdownItem[];
->>>>>>> 1ce2b887
 }
 
 /**
