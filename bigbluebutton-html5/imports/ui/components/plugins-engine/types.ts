--- conflicted
+++ resolved
@@ -29,13 +29,10 @@
 export interface PluginProvidedState {
     presentationToolbarItems: PluginSdk.PresentationToolbarItem[];
     userListDropdownItems: PluginSdk.UserListDropdownItem[];
-<<<<<<< HEAD
-    navBarItems: PluginSdk.NavBarItem[];
-=======
     actionButtonDropdownItems: PluginSdk.ActionButtonDropdownItem[];
     audioSettingsDropdownItems: PluginSdk.AudioSettingsDropdownItem[];
     actionsBarItems: PluginSdk.ActionsBarItem[];
->>>>>>> ae8c66d3
+    navBarItems: PluginSdk.NavBarItem[];
 }
 
 /**
