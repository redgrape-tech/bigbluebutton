--- conflicted
+++ resolved
@@ -29,11 +29,8 @@
 export interface PluginProvidedState {
     presentationToolbarItems: PluginSdk.PresentationToolbarItem[];
     userListDropdownItems: PluginSdk.UserListDropdownItem[];
-<<<<<<< HEAD
+    actionButtonDropdownItems: PluginSdk.ActionButtonDropdownItem[];
     optionsDropdownItems: PluginSdk.OptionsDropdownItem[];
-=======
-    actionButtonDropdownItems: PluginSdk.ActionButtonDropdownItem[];
->>>>>>> f164fd60
 }
 
 /**
