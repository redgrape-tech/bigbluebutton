--- conflicted
+++ resolved
@@ -7,11 +7,8 @@
 } from '../types';
 import PresentationToolbarPluginStateContainer from './presentation-toolbar/container';
 import UserListDropdownPluginStateContainer from './user-list-dropdown/container';
-<<<<<<< HEAD
+import ActionButtonDropdownPluginStateContainer from './action-button-dropdown/container';
 import ActionBarPluginStateContainer from './action-bar/container';
-=======
-import ActionButtonDropdownPluginStateContainer from './action-button-dropdown/container';
->>>>>>> 1ce2b887
 
 const pluginProvidedStateMap: PluginsProvidedStateMap = {};
 
@@ -19,6 +16,7 @@
   PresentationToolbarPluginStateContainer,
   UserListDropdownPluginStateContainer,
   ActionButtonDropdownPluginStateContainer,
+  ActionBarPluginStateContainer,
 ];
 
 function generateItemWithId<T extends PluginSdk.PluginProvidedUiItemDescriptor>(
@@ -38,17 +36,6 @@
   const pluginApi: PluginSdk.PluginApi = PluginSdk.getPluginApi(uuid);
   return (
     <>
-<<<<<<< HEAD
-      <PresentationToolbarPluginStateContainer
-        { ...pluginProvidedStateChildrenProps}
-      />
-      <UserListDropdownPluginStateContainer
-        { ...pluginProvidedStateChildrenProps}
-      />
-      <ActionBarPluginStateContainer
-        { ...pluginProvidedStateChildrenProps}
-      />
-=======
       {
         pluginProvidedStateContainers.map(
           (PluginProvidedStateContainerChildComponent: PluginProvidedStateContainerChild, index: number) => (
@@ -66,7 +53,6 @@
           ),
         )
       }
->>>>>>> 1ce2b887
     </>
   );
 };
