--- conflicted
+++ resolved
@@ -25,12 +25,7 @@
   const hasColor = COLORS.includes(color);
 
   return (
-<<<<<<< HEAD
-    <div
-      data-test="notificationBannerBar"
-=======
     <Styled.NotificationsBar
->>>>>>> 0ba4c1c8
       role={alert ? 'alert' : ''}
       aria-live="off"
       style={
