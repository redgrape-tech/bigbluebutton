--- conflicted
+++ resolved
@@ -25,12 +25,8 @@
   const hasColor = COLORS.includes(color);
 
   return (
-<<<<<<< HEAD
     <Styled.NotificationsBar
-=======
-    <div
       data-test="notificationBannerBar"
->>>>>>> b7d40b11
       role={alert ? 'alert' : ''}
       aria-live="off"
       style={
