import React, { Component } from 'react';
import Draggable from 'react-draggable';
import Resizable from 're-resizable';
import { Session } from 'meteor/session';
import { defineMessages, injectIntl } from 'react-intl';
import { styles } from './styles.scss';
import Icon from '/imports/ui/components/icon/component';
import Button from '/imports/ui/components/button/component';
import Toggle from '/imports/ui/components/switch/component';
import Storage from '/imports/ui/services/storage/session';
import { withLayoutConsumer } from '/imports/ui/components/layout/context';
import { ACTIONS, LAYOUT_TYPE } from '../layout/enums';
import NewLayoutContext from '../layout/context/context';
import ChatLogger from '/imports/ui/components/chat/chat-logger/ChatLogger';

const intlMessages = defineMessages({
  modalClose: {
    id: 'app.modal.close',
    description: 'Close',
  },
  modalCloseDescription: {
    id: 'app.modal.close.description',
    description: 'Disregards changes and closes the modal',
  },
  debugWindowTitle: {
    id: 'app.debugWindow.windowTitle',
    description: 'Debug window title',
  },
  userAgentLabel: {
    id: 'app.debugWindow.form.userAgentLabel',
    description: 'User agent form label',
  },
  copyButtonLabel: {
    id: 'app.debugWindow.form.button.copy',
    description: 'User agent form copy button',
  },
  enableAutoarrangeLayoutLabel: {
    id: 'app.debugWindow.form.enableAutoarrangeLayoutLabel',
    description: 'Enable Autoarrange layout label',
  },
  enableAutoarrangeLayoutDescription: {
    id: 'app.debugWindow.form.enableAutoarrangeLayoutDescription',
    description: 'Enable Autoarrange layout description',
  },
  on: {
    id: 'app.switch.onLabel',
    description: 'label for toggle switch on state',
  },
  off: {
    id: 'app.switch.offLabel',
    description: 'label for toggle switch off state',
  },
});

const DEBUG_WINDOW_ENABLED = Meteor.settings.public.app.enableDebugWindow;
const SHOW_DEBUG_WINDOW_ACCESSKEY = Meteor.settings.public.app.shortcuts.openDebugWindow.accesskey;

class DebugWindow extends Component {
  constructor(props) {
    super(props);

    this.state = {
      showDebugWindow: false,
      logLevel: ChatLogger.getLogLevel(),
      autoArrangeLayout: Storage.getItem('autoArrangeLayout'),
    };

    this.setLayoutManagerToLoad = this.setLayoutManagerToLoad.bind(this);
    this.setLayoutType = this.setLayoutType.bind(this);
  }

  componentDidMount() {
    document.addEventListener('keyup', (event) => {
      const { key, code } = event;
      const eventKey = key.toUpperCase();
      const eventCode = code;
      if (DEBUG_WINDOW_ENABLED && event.altKey && (eventKey === SHOW_DEBUG_WINDOW_ACCESSKEY || eventCode === `Key${SHOW_DEBUG_WINDOW_ACCESSKEY}`)) {
        this.debugWindowToggle();
      }
    });
  }

  setShowDebugWindow(showDebugWindow) {
    this.setState({ showDebugWindow });
  }

  setLayoutManagerToLoad(event) {
    const { newLayoutContextDispatch } = this.props;
    Session.set('layoutManagerLoaded', event.target.value);
    newLayoutContextDispatch({
      type: ACTIONS.SET_LAYOUT_LOADED,
      value: event.target.value,
    });
  }

  setLayoutType(event) {
    const { newLayoutContextDispatch } = this.props;
    newLayoutContextDispatch({
      type: ACTIONS.SET_LAYOUT_TYPE,
      value: event.target.value,
    });
  }

  debugWindowToggle() {
    const { showDebugWindow } = this.state;
    if (showDebugWindow) {
      this.setShowDebugWindow(false);
    } else {
      this.setShowDebugWindow(true);
    }
  }

  displaySettingsStatus(status) {
    const { intl } = this.props;

    return (
      <span className={styles.toggleLabel}>
        {status ? intl.formatMessage(intlMessages.on)
          : intl.formatMessage(intlMessages.off)}
      </span>
    );
  }

  autoArrangeToggle() {
    const { layoutContextDispatch } = this.props;
    const autoArrangeLayout = Storage.getItem('autoArrangeLayout');

    this.setState({
      autoArrangeLayout: !autoArrangeLayout,
    });

    layoutContextDispatch(
      {
        type: 'setAutoArrangeLayout',
        value: !autoArrangeLayout,
      },
    );

    window.dispatchEvent(new Event('autoArrangeChanged'));
  }

  render() {
    const { showDebugWindow, logLevel } = this.state;
    const chatLoggerLevelsNames = Object.keys(ChatLogger.levels);

    if (!DEBUG_WINDOW_ENABLED || !showDebugWindow) return false;

<<<<<<< HEAD
    const { intl, newLayoutContextState } = this.props;
    const { layoutType } = newLayoutContextState;
    const autoArrangeLayout = Storage.getItem('autoArrangeLayout');
    const layoutManagerLoaded = Session.get('layoutManagerLoaded');
=======
    const { intl } = this.props;
    const { autoArrangeLayout } = this.state;

>>>>>>> b03da339
    return (
      <Draggable
        handle="#debugWindowHeader"
        bounds="body"
        // onStart={}
        // onStop={}
        // disabled={}
        // position={}
        enableUserSelectHack={false}
      >
        <Resizable
          className={styles.debugWindowWrapper}
          minWidth={window.innerWidth * 0.2}
          minHeight={window.innerHeight * 0.2}
          // size={
          //   {
          //     width: sizeWidth,
          //     height: sizeHeight,
          //   }
          // }
          // lockAspectRatio
          // handleWrapperClass="resizeWrapper"
          // onResizeStart={}
          // onResize={}
          // onResizeStop={(e, direction, ref, d) => {
          //   this.setWebcamsAreaResizable(d.width, d.height);
          // }}
          enable={{
            top: false,
            bottom: false,
            left: false,
            right: false,
            topLeft: false,
            topRight: false,
            bottomLeft: false,
            bottomRight: true,
          }}
        >
          <div
            className={styles.debugWindow}
          >
            <div
              id="debugWindowHeader"
              className={styles.header}
            >
              <Icon iconName="fit_to_screen" className={styles.moveIcon} />
              <div className={styles.title}>
                {intl.formatMessage(intlMessages.debugWindowTitle)}
              </div>
              <Button
                className={styles.close}
                label={intl.formatMessage(intlMessages.modalClose)}
                aria-label={`${intl.formatMessage(intlMessages.modalClose)} ${intl.formatMessage(intlMessages.debugWindowTitle)}`}
                icon="close"
                circle
                hideLabel
                onClick={() => this.setShowDebugWindow(false)}
              />
            </div>
            <div className={styles.debugWindowContent}>
              <div className={styles.table}>
                <div className={styles.row}>
                  <div className={styles.cell}>
                    {`${intl.formatMessage(intlMessages.userAgentLabel)}:`}
                  </div>
                  <div className={styles.cell}>
                    <input
                      className={styles.userAgentInput}
                      id="debugModalUserAgent"
                      type="text"
                      value={window.navigator.userAgent}
                      readOnly
                    />
                    <button
                      type="button"
                      onClick={() => navigator.clipboard.writeText(window.navigator.userAgent)}
                    >
                      {`${intl.formatMessage(intlMessages.copyButtonLabel)}`}
                    </button>
                  </div>
                </div>
                <div className={styles.row}>
                  <div className={styles.cell}>
                    {`${intl.formatMessage(intlMessages.enableAutoarrangeLayoutLabel)}:`}
                  </div>
                  <div className={styles.cell}>
                    <div className={styles.cellContent}>
                      {this.displaySettingsStatus(autoArrangeLayout)}
                      <Toggle
                        className={styles.autoArrangeToggle}
                        icons={false}
                        defaultChecked={autoArrangeLayout}
                        onChange={() => this.autoArrangeToggle()}
                        ariaLabel={intl.formatMessage(intlMessages.enableAutoarrangeLayoutLabel)}
                        showToggleLabel={false}
                      />
                      <p>{`${intl.formatMessage(intlMessages.enableAutoarrangeLayoutDescription)}`}</p>
                    </div>
                  </div>
                </div>
                <div className={styles.row}>
                  <div className={styles.cell}>
                    Layout
                  </div>
                  <div className={styles.cell}>
                    <div className={styles.cellContent}>
                      {/* <Toggle
                        className={styles.autoArrangeToggle}
                        icons={false}
                        defaultChecked
                        ariaLabel="teste"
                      /> */}
                      <select
                        value={layoutManagerLoaded}
                        onChange={this.setLayoutManagerToLoad}
                      >
                        <option value="legacy">Legacy</option>
                        <option value="new">New Layout Manager</option>
                        <option value="both">Both</option>
                      </select>
                      {
                        layoutManagerLoaded === 'new'
                        && (
                          <select
                            value={layoutType}
                            onChange={this.setLayoutType}
                          >
                            <option value={LAYOUT_TYPE.CUSTOM_LAYOUT}>Custom</option>
                            <option value={LAYOUT_TYPE.SMART_LAYOUT}>Smart Layout</option>
                            <option value={LAYOUT_TYPE.VIDEO_FOCUS}>Focus on Video</option>
                            <option value={LAYOUT_TYPE.PRESENTATION_FOCUS}>
                              Focus on Presentation
                            </option>
                          </select>
                        )
                      }
                    </div>
                  </div>
                </div>
                <div className={styles.row}>
                  <div className={styles.cell}>
                    Testing the chatLogger levels:
                  </div>
                  <div className={styles.cell}>
                    <div className={styles.cellContent}>
                      <select
                        style={{ marginRight: '1rem' }}
                        onChange={(ev) => {
                          this.setState({
                            logLevel: ev.target.value,
                          });
                        }}
                      >
                        {
                          chatLoggerLevelsNames.map((i, index) => {
                            return (<option key={`${i}-${index}`}>{i}</option>);
                          })
                        }
                      </select>
                      <button
                        type="button"
                        disabled={logLevel === ChatLogger.getLogLevel()}
                        onClick={() => {
                          ChatLogger.setLogLevel(logLevel);
                          this.setState({
                            logLevel: ChatLogger.getLogLevel(),
                          });
                        }}
                      >
                        Aplicar
                      </button>
                    </div>
                  </div>
                </div>
              </div>
            </div>
          </div>
        </Resizable>
      </Draggable>
    );
  }
}

export default withLayoutConsumer(injectIntl(NewLayoutContext.withConsumer(DebugWindow)));<|MERGE_RESOLUTION|>--- conflicted
+++ resolved
@@ -145,16 +145,11 @@
 
     if (!DEBUG_WINDOW_ENABLED || !showDebugWindow) return false;
 
-<<<<<<< HEAD
     const { intl, newLayoutContextState } = this.props;
     const { layoutType } = newLayoutContextState;
-    const autoArrangeLayout = Storage.getItem('autoArrangeLayout');
     const layoutManagerLoaded = Session.get('layoutManagerLoaded');
-=======
-    const { intl } = this.props;
     const { autoArrangeLayout } = this.state;
 
->>>>>>> b03da339
     return (
       <Draggable
         handle="#debugWindowHeader"
