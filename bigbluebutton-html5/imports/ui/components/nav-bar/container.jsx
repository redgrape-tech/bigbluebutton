import React, { useContext } from 'react';
import { Meteor } from 'meteor/meteor';
import { withTracker } from 'meteor/react-meteor-data';
import Meetings from '/imports/api/meetings';
import Auth from '/imports/ui/services/auth';
import getFromUserSettings from '/imports/ui/services/users-settings';
import userListService from '/imports/ui/components/user-list/service';
import { ChatContext } from '/imports/ui/components/components-data/chat-context/context';
import { GroupChatContext } from '/imports/ui/components/components-data/group-chat-context/context';
import { UsersContext } from '/imports/ui/components/components-data/users-context/context';
import NoteService from '/imports/ui/components/note/service';
import Service from './service';
import NavBar from './component';
import { layoutSelectInput, layoutSelectOutput, layoutDispatch } from '../layout/context';

const PUBLIC_CONFIG = Meteor.settings.public;
const ROLE_MODERATOR = PUBLIC_CONFIG.user.role_moderator;

const checkUnreadMessages = ({
  groupChatsMessages, groupChats, users, idChatOpen,
}) => {
  const activeChats = userListService.getActiveChats({ groupChatsMessages, groupChats, users });
  const hasUnreadMessages = activeChats
<<<<<<< HEAD
    .filter((chat) => chat.userId !== Session.get('idChatOpen'))
=======
    .filter((chat) => chat.userId !== idChatOpen)
>>>>>>> f64429cb
    .some((chat) => chat.unreadCounter > 0);

  return hasUnreadMessages;
};

const NavBarContainer = ({ children, ...props }) => {
  const usingChatContext = useContext(ChatContext);
  const usingUsersContext = useContext(UsersContext);
  const usingGroupChatContext = useContext(GroupChatContext);
  const { chats: groupChatsMessages } = usingChatContext;
  const { users } = usingUsersContext;
  const { groupChat: groupChats } = usingGroupChatContext;
<<<<<<< HEAD
  const hasUnreadMessages = checkUnreadMessages({ groupChatsMessages, groupChats, users: users[Auth.meetingID] });
=======
  const { ...rest } = props;

  const sidebarContent = layoutSelectInput((i) => i.sidebarContent);
  const sidebarNavigation = layoutSelectInput((i) => i.sidebarNavigation);
  const navBar = layoutSelectOutput((i) => i.navBar);
  const layoutContextDispatch = layoutDispatch();

  const { sidebarContentPanel } = sidebarContent;
  const { sidebarNavPanel } = sidebarNavigation;

  const hasUnreadNotes = NoteService.hasUnreadNotes(sidebarContentPanel);
  const hasUnreadMessages = checkUnreadMessages(
    { groupChatsMessages, groupChats, users: users[Auth.meetingID] },
  );

  const isExpanded = !!sidebarContentPanel || !!sidebarNavPanel;
>>>>>>> f64429cb

  const currentUser = users[Auth.meetingID][Auth.userID];
  const amIModerator = currentUser.role === ROLE_MODERATOR;

  return (
<<<<<<< HEAD
    <NavBar {...props} amIModerator={amIModerator} hasUnreadMessages={hasUnreadMessages}>
=======
    <NavBar
      {...{
        amIModerator,
        hasUnreadMessages,
        hasUnreadNotes,
        sidebarNavPanel,
        sidebarContentPanel,
        sidebarNavigation,
        sidebarContent,
        layoutContextDispatch,
        isExpanded,
        ...rest,
      }}
      style={{ ...navBar }}
    >
>>>>>>> f64429cb
      {children}
    </NavBar>
  );
};

export default withTracker(() => {
  const CLIENT_TITLE = getFromUserSettings('bbb_client_title', PUBLIC_CONFIG.app.clientTitle);

  let meetingTitle;
  const meetingId = Auth.meetingID;
  const meetingObject = Meetings.findOne({
    meetingId,
  }, { fields: { 'meetingProp.name': 1, 'breakoutProps.sequence': 1 } });

  if (meetingObject != null) {
    meetingTitle = meetingObject.meetingProp.name;
    let titleString = `${CLIENT_TITLE} - ${meetingTitle}`;
    if (meetingObject.breakoutProps) {
      const breakoutNum = meetingObject.breakoutProps.sequence;
      if (breakoutNum > 0) {
        titleString = `${breakoutNum} - ${titleString}`;
      }
    }
    document.title = titleString;
  }

  const { connectRecordingObserver, processOutsideToggleRecording } = Service;
<<<<<<< HEAD
  const openPanel = Session.get('openPanel');
  const isExpanded = openPanel !== '';
  const hasUnreadNotes = NoteService.hasUnreadNotes();

  return {
    isExpanded,
=======

  return {
>>>>>>> f64429cb
    currentUserId: Auth.userID,
    processOutsideToggleRecording,
    connectRecordingObserver,
    meetingId,
    presentationTitle: meetingTitle,
  };
})(NavBarContainer);<|MERGE_RESOLUTION|>--- conflicted
+++ resolved
@@ -21,11 +21,7 @@
 }) => {
   const activeChats = userListService.getActiveChats({ groupChatsMessages, groupChats, users });
   const hasUnreadMessages = activeChats
-<<<<<<< HEAD
-    .filter((chat) => chat.userId !== Session.get('idChatOpen'))
-=======
     .filter((chat) => chat.userId !== idChatOpen)
->>>>>>> f64429cb
     .some((chat) => chat.unreadCounter > 0);
 
   return hasUnreadMessages;
@@ -38,9 +34,6 @@
   const { chats: groupChatsMessages } = usingChatContext;
   const { users } = usingUsersContext;
   const { groupChat: groupChats } = usingGroupChatContext;
-<<<<<<< HEAD
-  const hasUnreadMessages = checkUnreadMessages({ groupChatsMessages, groupChats, users: users[Auth.meetingID] });
-=======
   const { ...rest } = props;
 
   const sidebarContent = layoutSelectInput((i) => i.sidebarContent);
@@ -57,15 +50,11 @@
   );
 
   const isExpanded = !!sidebarContentPanel || !!sidebarNavPanel;
->>>>>>> f64429cb
 
   const currentUser = users[Auth.meetingID][Auth.userID];
   const amIModerator = currentUser.role === ROLE_MODERATOR;
 
   return (
-<<<<<<< HEAD
-    <NavBar {...props} amIModerator={amIModerator} hasUnreadMessages={hasUnreadMessages}>
-=======
     <NavBar
       {...{
         amIModerator,
@@ -81,7 +70,6 @@
       }}
       style={{ ...navBar }}
     >
->>>>>>> f64429cb
       {children}
     </NavBar>
   );
@@ -109,17 +97,8 @@
   }
 
   const { connectRecordingObserver, processOutsideToggleRecording } = Service;
-<<<<<<< HEAD
-  const openPanel = Session.get('openPanel');
-  const isExpanded = openPanel !== '';
-  const hasUnreadNotes = NoteService.hasUnreadNotes();
 
   return {
-    isExpanded,
-=======
-
-  return {
->>>>>>> f64429cb
     currentUserId: Auth.userID,
     processOutsideToggleRecording,
     connectRecordingObserver,
