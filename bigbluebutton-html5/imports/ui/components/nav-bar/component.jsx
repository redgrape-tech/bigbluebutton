import React, { Component } from 'react';
import PropTypes from 'prop-types';
import _ from 'lodash';
import cx from 'classnames';
import styles from './styles.scss';
import Button from '../button/component';
import RecordingIndicator from './recording-indicator/component';
import SettingsDropdownContainer from './settings-dropdown/container';
import Icon from '/imports/ui/components/icon/component';
import BreakoutJoinConfirmation from '/imports/ui/components/breakout-join-confirmation/component';
import Dropdown from '/imports/ui/components/dropdown/component';
import DropdownTrigger from '/imports/ui/components/dropdown/trigger/component';
import DropdownContent from '/imports/ui/components/dropdown/content/component';
import DropdownList from '/imports/ui/components/dropdown/list/component';
import DropdownListItem from '/imports/ui/components/dropdown/list/item/component';
import { withModalMounter } from '/imports/ui/components/modal/service';
import { defineMessages, injectIntl } from 'react-intl';

const intlMessages = defineMessages({
  toggleUserListLabel: {
    id: 'app.navBar.userListToggleBtnLabel',
    description: 'Toggle button label',
  },
  newMessages: {
    id: 'app.navbar.toggleUserList.newMessages',
    description: 'label for toggleUserList btn when showing red notification',
  },
});

const propTypes = {
  presentationTitle: PropTypes.string.isRequired,
  hasUnreadMessages: PropTypes.bool.isRequired,
  beingRecorded: PropTypes.bool.isRequired,
};

const defaultProps = {
  presentationTitle: 'Default Room Title',
  hasUnreadMessages: false,
  beingRecorded: false,
};

const openBreakoutJoinConfirmation = (breakoutURL, breakoutName, mountModal) =>
  mountModal(<BreakoutJoinConfirmation
    breakoutURL={breakoutURL}
    breakoutName={breakoutName}
  />);

class NavBar extends Component {
  constructor(props) {
    super(props);

    this.state = {
      isActionsOpen: false,
      didSendBreakoutInvite: false,
    };

    this.handleToggleUserList = this.handleToggleUserList.bind(this);
  }

  componendDidMount() {
    document.title = this.props.presentationTitle;
  }

  handleToggleUserList() {
    this.props.toggleUserList();
  }

  inviteUserToBreakout(breakout, breakoutURL) {
    const {
      mountModal,
    } = this.props;

    this.setState({ didSendBreakoutInvite: true }, () => {
      openBreakoutJoinConfirmation.call(this, breakoutURL, breakout.name, mountModal);
    });
  }

  render() {
    const { hasUnreadMessages, beingRecorded, isExpanded, intl } = this.props;

    const toggleBtnClasses = {};
    toggleBtnClasses[styles.btn] = true;
    toggleBtnClasses[styles.btnWithNotificationDot] = hasUnreadMessages;

    return (
      <div className={styles.navbar}>
        <div className={styles.left}>
          <Button
            onClick={this.handleToggleUserList}
            ghost
            circle
            hideLabel
            label={intl.formatMessage(intlMessages.toggleUserListLabel)}
            icon={'user'}
            className={cx(toggleBtnClasses)}
            aria-expanded={isExpanded}
            aria-describedby="newMessage"
          />
          <div
            id="newMessage"
            aria-label={hasUnreadMessages ? intl.formatMessage(intlMessages.newMessages) : null}
          />
        </div>
        <div className={styles.center} role="banner">
          {this.renderPresentationTitle()}
          <RecordingIndicator beingRecorded={beingRecorded} />
        </div>
        <div className={styles.right}>
          <SettingsDropdownContainer />
        </div>
      </div>
    );
  }

  renderPresentationTitle() {
    const {
      breakouts,
      isBreakoutRoom,
      presentationTitle,
    } = this.props;

    if (isBreakoutRoom || !breakouts.length) {
      return (
        <h1 className={styles.presentationTitle}>{presentationTitle}</h1>
      );
    }

    return (
<<<<<<< HEAD
      <Dropdown isOpen={this.state.isActionsOpen}>
=======
      <Dropdown
        isOpen={this.state.isActionsOpen}
        ref="dropdown"
      >
>>>>>>> 8be6c500
        <DropdownTrigger>
          <h1 className={cx(styles.presentationTitle, styles.dropdownBreakout)}>
            {presentationTitle} <Icon iconName="down-arrow" />
          </h1>
        </DropdownTrigger>
        <DropdownContent
          placement="bottom"
        >
          <DropdownList>
            {breakouts.map(breakout => this.renderBreakoutItem(breakout))}
          </DropdownList>
        </DropdownContent>
      </Dropdown>
    );
  }

  componentDidUpdate() {
    const {
      breakouts,
      getBreakoutJoinURL,
      isBreakoutRoom,
    } = this.props;

    breakouts.forEach((breakout) => {
      if (!breakout.users) {
        return;
      }

      const breakoutURL = getBreakoutJoinURL(breakout);

      if (!this.state.didSendBreakoutInvite && !isBreakoutRoom) {
        this.inviteUserToBreakout(breakout, breakoutURL);
      }
    });

    if (!breakouts.length && this.state.didSendBreakoutInvite) {
      this.setState({ didSendBreakoutInvite: false });
    }
  }

  renderBreakoutItem(breakout) {
    const {
      getBreakoutJoinURL,
      mountModal,
    } = this.props;

    const breakoutName = breakout.name;
    const breakoutURL = getBreakoutJoinURL(breakout);

    return (
      <DropdownListItem
        className={styles.actionsHeader}
        key={_.uniqueId('action-header')}
        label={breakoutName}
        onClick={openBreakoutJoinConfirmation.bind(this, breakoutURL, breakoutName, mountModal)}
      />
    );
  }
}

NavBar.propTypes = propTypes;
NavBar.defaultProps = defaultProps;
export default withModalMounter(injectIntl(NavBar));<|MERGE_RESOLUTION|>--- conflicted
+++ resolved
@@ -126,14 +126,7 @@
     }
 
     return (
-<<<<<<< HEAD
       <Dropdown isOpen={this.state.isActionsOpen}>
-=======
-      <Dropdown
-        isOpen={this.state.isActionsOpen}
-        ref="dropdown"
-      >
->>>>>>> 8be6c500
         <DropdownTrigger>
           <h1 className={cx(styles.presentationTitle, styles.dropdownBreakout)}>
             {presentationTitle} <Icon iconName="down-arrow" />
