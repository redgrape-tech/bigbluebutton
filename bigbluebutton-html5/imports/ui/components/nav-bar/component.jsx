--- conflicted
+++ resolved
@@ -135,11 +135,7 @@
     const {
       hasUnreadMessages,
       hasUnreadNotes,
-<<<<<<< HEAD
-=======
-      // isExpanded,
       activeChats,
->>>>>>> 9f9a7249
       intl,
       shortcuts: TOGGLE_USERLIST_AK,
       mountModal,
