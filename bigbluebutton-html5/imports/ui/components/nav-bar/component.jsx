import React, { Component } from 'react';
import PropTypes from 'prop-types';
import cx from 'classnames';
import { withModalMounter } from '/imports/ui/components/modal/service';
import withShortcutHelper from '/imports/ui/components/shortcut-help/service';
import getFromUserSettings from '/imports/ui/services/users-settings';
import { defineMessages, injectIntl } from 'react-intl';
import Icon from '../icon/component';
import { styles } from './styles.scss';
import Button from '/imports/ui/components/button/component';
import RecordingIndicator from './recording-indicator/container';
import TalkingIndicatorContainer from '/imports/ui/components/nav-bar/talking-indicator/container';
import ConnectionStatusButton from '/imports/ui/components/connection-status/button/container';
import ConnectionStatusService from '/imports/ui/components/connection-status/service';
import SettingsDropdownContainer from './settings-dropdown/container';
import { PANELS, ACTIONS } from '../layout/enums';

const intlMessages = defineMessages({
  toggleUserListLabel: {
    id: 'app.navBar.userListToggleBtnLabel',
    description: 'Toggle button label',
  },
  toggleUserListAria: {
    id: 'app.navBar.toggleUserList.ariaLabel',
    description: 'description of the lists inside the userlist',
  },
  newMessages: {
    id: 'app.navBar.toggleUserList.newMessages',
    description: 'label for toggleUserList btn when showing red notification',
  },
});

const propTypes = {
  presentationTitle: PropTypes.string,
  hasUnreadMessages: PropTypes.bool,
  shortcuts: PropTypes.string,
};

const defaultProps = {
  presentationTitle: 'Default Room Title',
  hasUnreadMessages: false,
  shortcuts: '',
};

class NavBar extends Component {
  constructor(props) {
    super(props);

    this.handleToggleUserList = this.handleToggleUserList.bind(this);
  }

  componentDidMount() {
    const {
      processOutsideToggleRecording,
      connectRecordingObserver,
    } = this.props;

    if (Meteor.settings.public.allowOutsideCommands.toggleRecording
      || getFromUserSettings('bbb_outside_toggle_recording', false)) {
      connectRecordingObserver();
      window.addEventListener('message', processOutsideToggleRecording);
    }
  }

  componentWillUnmount() {
    clearInterval(this.interval);
  }

  handleToggleUserList() {
    const {
      sidebarNavigation,
      sidebarContent,
      layoutContextDispatch,
    } = this.props;

    if (sidebarNavigation.isOpen) {
      if (sidebarContent.isOpen) {
        layoutContextDispatch({
          type: ACTIONS.SET_SIDEBAR_CONTENT_IS_OPEN,
          value: false,
        });
        layoutContextDispatch({
          type: ACTIONS.SET_SIDEBAR_CONTENT_PANEL,
          value: PANELS.NONE,
        });
        layoutContextDispatch({
          type: ACTIONS.SET_ID_CHAT_OPEN,
          value: '',
        });
      }

      layoutContextDispatch({
        type: ACTIONS.SET_SIDEBAR_NAVIGATION_IS_OPEN,
        value: false,
      });
      layoutContextDispatch({
        type: ACTIONS.SET_SIDEBAR_NAVIGATION_PANEL,
        value: PANELS.NONE,
      });
    } else {
      layoutContextDispatch({
        type: ACTIONS.SET_SIDEBAR_NAVIGATION_IS_OPEN,
        value: true,
      });
      layoutContextDispatch({
        type: ACTIONS.SET_SIDEBAR_NAVIGATION_PANEL,
        value: PANELS.USERLIST,
      });
    }
  }

  render() {
    const {
      hasUnreadMessages,
      hasUnreadNotes,
<<<<<<< HEAD
      isExpanded,
=======
      // isExpanded,
>>>>>>> f64429cb
      intl,
      shortcuts: TOGGLE_USERLIST_AK,
      mountModal,
      presentationTitle,
      amIModerator,
      style,
      main,
      sidebarNavigation,
    } = this.props;

    const hasNotification = hasUnreadMessages || hasUnreadNotes;
    const toggleBtnClasses = {};
    toggleBtnClasses[styles.btn] = true;
    toggleBtnClasses[styles.btnWithNotificationDot] = hasNotification;

    let ariaLabel = intl.formatMessage(intlMessages.toggleUserListAria);
    ariaLabel += hasNotification ? (` ${intl.formatMessage(intlMessages.newMessages)}`) : '';
<<<<<<< HEAD
=======

    const isExpanded = sidebarNavigation.isOpen;
>>>>>>> f64429cb

    return (
      <header
        className={styles.navbar}
        style={
          main === 'new'
            ? {
              position: 'absolute',
              top: style.top,
              left: style.left,
              height: style.height,
              width: style.width,
            }
            : {
              position: 'relative',
              height: style.height,
              width: '100%',
            }
        }
      >
        <div className={styles.top}>
          <div className={styles.left}>
            {!isExpanded ? null
              : <Icon iconName="left_arrow" className={styles.arrowLeft} />}
            <Button
<<<<<<< HEAD
              onClick={NavBar.handleToggleUserList}
=======
              onClick={this.handleToggleUserList}
>>>>>>> f64429cb
              ghost
              circle
              hideLabel
              data-test={hasNotification ? 'hasUnreadMessages' : null}
              label={intl.formatMessage(intlMessages.toggleUserListLabel)}
              tooltipLabel={intl.formatMessage(intlMessages.toggleUserListLabel)}
              aria-label={ariaLabel}
              icon="user"
              className={cx(toggleBtnClasses)}
              aria-expanded={isExpanded}
              accessKey={TOGGLE_USERLIST_AK}
            />
            {isExpanded ? null
              : <Icon iconName="right_arrow" className={styles.arrowRight} />}
          </div>
          <div className={styles.center}>
            <h1 className={styles.presentationTitle}>{presentationTitle}</h1>

            <RecordingIndicator
              mountModal={mountModal}
              amIModerator={amIModerator}
            />
          </div>
          <div className={styles.right}>
            {ConnectionStatusService.isEnabled() ? <ConnectionStatusButton /> : null}
            <SettingsDropdownContainer amIModerator={amIModerator} />
          </div>
        </div>
        <div className={styles.bottom}>
          <TalkingIndicatorContainer amIModerator={amIModerator} />
        </div>
      </header>
    );
  }
}

NavBar.propTypes = propTypes;
NavBar.defaultProps = defaultProps;
export default withShortcutHelper(withModalMounter(injectIntl(NavBar)), 'toggleUserList');<|MERGE_RESOLUTION|>--- conflicted
+++ resolved
@@ -113,11 +113,7 @@
     const {
       hasUnreadMessages,
       hasUnreadNotes,
-<<<<<<< HEAD
-      isExpanded,
-=======
       // isExpanded,
->>>>>>> f64429cb
       intl,
       shortcuts: TOGGLE_USERLIST_AK,
       mountModal,
@@ -135,11 +131,8 @@
 
     let ariaLabel = intl.formatMessage(intlMessages.toggleUserListAria);
     ariaLabel += hasNotification ? (` ${intl.formatMessage(intlMessages.newMessages)}`) : '';
-<<<<<<< HEAD
-=======
 
     const isExpanded = sidebarNavigation.isOpen;
->>>>>>> f64429cb
 
     return (
       <header
@@ -165,11 +158,7 @@
             {!isExpanded ? null
               : <Icon iconName="left_arrow" className={styles.arrowLeft} />}
             <Button
-<<<<<<< HEAD
-              onClick={NavBar.handleToggleUserList}
-=======
               onClick={this.handleToggleUserList}
->>>>>>> f64429cb
               ghost
               circle
               hideLabel
