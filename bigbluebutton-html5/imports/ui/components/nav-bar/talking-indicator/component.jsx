--- conflicted
+++ resolved
@@ -133,13 +133,8 @@
     };
 
     return (
-<<<<<<< HEAD
-      <div className={styles.isTalkingWrapper} data-test="talkingIndicator">
-        <div className={styles.speaking}>
-=======
       <Styled.IsTalkingWrapper>
         <Styled.Speaking>
->>>>>>> 0ba4c1c8
           {talkingUserElements}
           {maxIndicator()}
         </Styled.Speaking>
