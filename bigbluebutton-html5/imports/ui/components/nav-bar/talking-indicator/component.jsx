import React, { PureComponent } from 'react';
import _ from 'lodash';
import { defineMessages, injectIntl } from 'react-intl';
import Styled from './styles';
import Service from './service';

const intlMessages = defineMessages({
  wasTalking: {
    id: 'app.talkingIndicator.wasTalking',
    description: 'aria label for user who is not talking but still visible',
  },
  isTalking: {
    id: 'app.talkingIndicator.isTalking',
    description: 'aria label for user currently talking',
  },
  ariaMuteDesc: {
    id: 'app.talkingIndicator.ariaMuteDesc',
    description: 'aria description for muting a user',
  },
  muteLabel: {
    id: 'app.actionsBar.muteLabel',
    description: 'indicator mute label for moderators',
  },
  moreThanMaxIndicatorsTalking: {
    id: 'app.talkingIndicator.moreThanMaxIndicatorsTalking',
    description: 'indicator label for all users who is talking but not visible',
  },
  moreThanMaxIndicatorsWereTalking: {
    id: 'app.talkingIndicator.moreThanMaxIndicatorsWereTalking',
    description: 'indicator label for all users who is not talking but not visible',
  },
});

class TalkingIndicator extends PureComponent {
  handleMuteUser(id) {
    const { muteUser, amIModerator, isBreakoutRoom } = this.props;
    // only allow moderator muting anyone in non-breakout
    if (!amIModerator || isBreakoutRoom) return;
    muteUser(id);
  }

  render() {
    const {
      intl,
      talkers,
      amIModerator,
      sidebarNavigationIsOpen,
      sidebarContentIsOpen,
      moreThanMaxIndicators,
    } = this.props;
    if (!talkers) return null;

    const talkingUserElements = Object.keys(talkers).map((id) => {
      const {
        talking,
        color,
        muted,
        callerName,
      } = talkers[`${id}`];

<<<<<<< HEAD
=======
      const style = {
        [styles.talker]: true,
        [styles.spoke]: !talking,
        [styles.muted]: muted,
        [styles.isViewer]: !amIModerator,
      };

>>>>>>> b7d40b11
      const ariaLabel = intl.formatMessage(talking
        ? intlMessages.isTalking : intlMessages.wasTalking, {
        0: callerName,
      });

      let icon = talking ? 'unmute' : 'blank';
      icon = muted ? 'mute' : icon;

      return (
        <Styled.TalkingIndicatorButton
          spoke={!talking}
          muted={muted}
          mobileHide={sidebarNavigationIsOpen && sidebarContentIsOpen}
          isViewer={!amIModerator}
          key={_.uniqueId(`${callerName}-`)}
          onClick={() => this.handleMuteUser(id)}
          label={callerName}
          tooltipLabel={!muted && amIModerator
            ? `${intl.formatMessage(intlMessages.muteLabel)} ${callerName}`
            : null}
          data-test={talking ? 'isTalking' : 'wasTalking'}
          aria-label={ariaLabel}
          aria-describedby={talking ? 'description' : null}
          color="primary"
          icon={icon}
          size="sm"
          style={{
            backgroundColor: color,
            border: `solid 2px ${color}`,
          }}
        >
          {talking ? (
            <Styled.Hidden id="description">
              {`${intl.formatMessage(intlMessages.ariaMuteDesc)}`}
            </Styled.Hidden>
          ) : null}
        </Styled.TalkingIndicatorButton>
      );
    });

    const maxIndicator = () => {
      if (!moreThanMaxIndicators) return null;

      const nobodyTalking = Service.nobodyTalking(talkers);

<<<<<<< HEAD
=======
      const style = {
        [styles.talker]: true,
        [styles.spoke]: nobodyTalking,
      };

>>>>>>> b7d40b11
      const { moreThanMaxIndicatorsTalking, moreThanMaxIndicatorsWereTalking } = intlMessages;

      const ariaLabel = intl.formatMessage(nobodyTalking
        ? moreThanMaxIndicatorsWereTalking : moreThanMaxIndicatorsTalking, {
        0: Object.keys(talkers).length,
      });

      return (
        <Styled.TalkingIndicatorButton
          spoke={nobodyTalking}
          muted={false}
          mobileHide={sidebarNavigationIsOpen && sidebarContentIsOpen}
          isViewer={false}
          key={_.uniqueId('_has__More_')}
          onClick={() => {}} // maybe add a dropdown to show the rest of the users
          label="..."
          tooltipLabel={ariaLabel}
          aria-label={ariaLabel}
          color="primary"
          size="sm"
          style={{
            backgroundColor: '#4a148c',
            border: 'solid 2px #4a148c',
            cursor: 'default',
          }}
        />
      );
    };

    return (
<<<<<<< HEAD
      <Styled.IsTalkingWrapper>
        <Styled.Speaking>
=======
      <div className={styles.isTalkingWrapper} data-test="talkingIndicator">
        <div className={styles.speaking}>
>>>>>>> b7d40b11
          {talkingUserElements}
          {maxIndicator()}
        </Styled.Speaking>
      </Styled.IsTalkingWrapper>
    );
  }
}

export default injectIntl(TalkingIndicator);<|MERGE_RESOLUTION|>--- conflicted
+++ resolved
@@ -44,8 +44,6 @@
       intl,
       talkers,
       amIModerator,
-      sidebarNavigationIsOpen,
-      sidebarContentIsOpen,
       moreThanMaxIndicators,
     } = this.props;
     if (!talkers) return null;
@@ -58,16 +56,6 @@
         callerName,
       } = talkers[`${id}`];
 
-<<<<<<< HEAD
-=======
-      const style = {
-        [styles.talker]: true,
-        [styles.spoke]: !talking,
-        [styles.muted]: muted,
-        [styles.isViewer]: !amIModerator,
-      };
-
->>>>>>> b7d40b11
       const ariaLabel = intl.formatMessage(talking
         ? intlMessages.isTalking : intlMessages.wasTalking, {
         0: callerName,
@@ -80,7 +68,6 @@
         <Styled.TalkingIndicatorButton
           spoke={!talking}
           muted={muted}
-          mobileHide={sidebarNavigationIsOpen && sidebarContentIsOpen}
           isViewer={!amIModerator}
           key={_.uniqueId(`${callerName}-`)}
           onClick={() => this.handleMuteUser(id)}
@@ -113,14 +100,6 @@
 
       const nobodyTalking = Service.nobodyTalking(talkers);
 
-<<<<<<< HEAD
-=======
-      const style = {
-        [styles.talker]: true,
-        [styles.spoke]: nobodyTalking,
-      };
-
->>>>>>> b7d40b11
       const { moreThanMaxIndicatorsTalking, moreThanMaxIndicatorsWereTalking } = intlMessages;
 
       const ariaLabel = intl.formatMessage(nobodyTalking
@@ -132,7 +111,6 @@
         <Styled.TalkingIndicatorButton
           spoke={nobodyTalking}
           muted={false}
-          mobileHide={sidebarNavigationIsOpen && sidebarContentIsOpen}
           isViewer={false}
           key={_.uniqueId('_has__More_')}
           onClick={() => {}} // maybe add a dropdown to show the rest of the users
@@ -151,13 +129,8 @@
     };
 
     return (
-<<<<<<< HEAD
-      <Styled.IsTalkingWrapper>
+      <Styled.IsTalkingWrapper data-test="talkingIndicator">
         <Styled.Speaking>
-=======
-      <div className={styles.isTalkingWrapper} data-test="talkingIndicator">
-        <div className={styles.speaking}>
->>>>>>> b7d40b11
           {talkingUserElements}
           {maxIndicator()}
         </Styled.Speaking>
