--- conflicted
+++ resolved
@@ -11,14 +11,6 @@
   --talker-max-width: 10rem;
   --talker-font-weight: 400;
   --talker-border-radius: 2rem;
-<<<<<<< HEAD
-  --talker-height: 1.5rem;
-  --max-speaker-height: 1.7rem;
-  --bottom-offset: .25rem;
-  --ltr-icon-offset: .375rem;
-  --rtl-icon-offset: -.375rem;
-=======
->>>>>>> 3f77b645
 }
 
 .hidden {
@@ -50,10 +42,7 @@
   font-weight: var(--talker-font-weight);
   border-radius: var(--talker-border-radius) var(--talker-border-radius);
   font-size: var(--font-size-base);
-<<<<<<< HEAD
-=======
   padding: var(--talker-padding-xsm) var(--talker-padding-lg) var(--talker-padding-xsm) var(--talker-padding-lg);
->>>>>>> 3f77b645
   margin-left: var(--border-radius);
   margin-right: var(--border-radius);
   height: var(--talker-height);
@@ -69,19 +58,11 @@
     overflow: hidden;
     text-overflow: ellipsis;
     white-space: nowrap;
-<<<<<<< HEAD
+    margin: 0 0 0 0 !important;
     max-width: var(--talker-max-width);
-    height: 1rem;
-    margin: 0 !important;
 
     [dir="rtl"]  & {
-      direction:rtl;
-=======
-    margin-right: var(--talker-margin-sm);
-    [dir="rtl"]  & {
-      margin-right: 0;
       margin-left: var(--talker-margin-sm);
->>>>>>> 3f77b645
     }
   }
 
@@ -92,10 +73,10 @@
     background-color: var(--color-success);
     border-radius: 50%;
     position: relative;
-    right: var(--ltr-icon-offset);
+    right: var(--talker-margin-sm);
 
     [dir="rtl"]  & {
-      right: var(--rtl-icon-offset);
+      right: calc(var(--talker-margin-sm) * -1);
     }
   }
 
@@ -106,15 +87,10 @@
 
 .spoke {
   opacity: var(--spoke-opacity);
-<<<<<<< HEAD
-=======
-  padding-right: var(--talker-padding-xl);
 
   [dir="rtl"]  & {
-    padding-left: var(--talker-padding-xl);
     padding-right: var(--talker-padding-lg)
   }
->>>>>>> 3f77b645
  }
 
 .muted {
