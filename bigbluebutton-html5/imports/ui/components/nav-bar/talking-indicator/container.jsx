import React from 'react';
import { withTracker } from 'meteor/react-meteor-data';
import VoiceUsers from '/imports/api/voice-users';
import Auth from '/imports/ui/services/auth';
import { debounce } from 'lodash';
import TalkingIndicator from './component';
import { makeCall } from '/imports/ui/services/api';
import { meetingIsBreakout } from '/imports/ui/components/app/service';
<<<<<<< HEAD
import Service from './service';
import { layoutSelectInput, layoutDispatch } from '../../layout/context';
=======
import LayoutContext from '../../layout/context';
>>>>>>> 0f05cd91

const APP_CONFIG = Meteor.settings.public.app;
const { enableTalkingIndicator } = APP_CONFIG;
const TALKING_INDICATOR_MUTE_INTERVAL = 500;
const TALKING_INDICATORS_MAX = 8;

const TalkingIndicatorContainer = (props) => {
  if (!enableTalkingIndicator) return null;

  const sidebarContent = layoutSelectInput((i) => i.sidebarContent);
  const { sidebarContentPanel } = sidebarContent;
  const sidebarNavigation = layoutSelectInput((i) => i.sidebarNavigation);
  const { sidebarNavPanel } = sidebarNavigation;
  const layoutContextDispatch = layoutDispatch();

  const sidebarNavigationIsOpen = sidebarNavigation.isOpen;
  const sidebarContentIsOpen = sidebarContent.isOpen;
  return (
    <TalkingIndicator
      {...{
        sidebarNavPanel,
        sidebarNavigationIsOpen,
        sidebarContentPanel,
        sidebarContentIsOpen,
        layoutContextDispatch,
        ...props,
      }}
    />
  );
};

export default withTracker(() => {
  const talkers = {};
  const meetingId = Auth.meetingID;
  const usersTalking = VoiceUsers.find({ meetingId, joined: true, spoke: true }, {
    fields: {
      callerName: 1,
      talking: 1,
      color: 1,
      startTime: 1,
      voiceUserId: 1,
      muted: 1,
      intId: 1,
    },
    sort: {
      startTime: 1,
    },
    limit: TALKING_INDICATORS_MAX + 1,
  }).fetch();

  if (usersTalking) {
    const maxNumberVoiceUsersNotification = usersTalking.length < TALKING_INDICATORS_MAX
      ? usersTalking.length
      : TALKING_INDICATORS_MAX;

    for (let i = 0; i < maxNumberVoiceUsersNotification; i += 1) {
      const {
        callerName, talking, color, voiceUserId, muted, intId,
      } = usersTalking[i];

      talkers[`${intId}`] = {
        color,
        talking,
        voiceUserId,
        muted,
        callerName,
      };
    }
  }

  const muteUser = debounce((id) => {
    const user = VoiceUsers.findOne({ meetingId, voiceUserId: id }, {
      fields: {
        muted: 1,
      },
    });
    if (user.muted) return;
    makeCall('toggleVoice', id);
  }, TALKING_INDICATOR_MUTE_INTERVAL, { leading: true, trailing: false });

  return {
    talkers,
    muteUser,
    isBreakoutRoom: meetingIsBreakout(),
    moreThanMaxIndicators: usersTalking.length > TALKING_INDICATORS_MAX,
  };
})(TalkingIndicatorContainer);<|MERGE_RESOLUTION|>--- conflicted
+++ resolved
@@ -6,12 +6,7 @@
 import TalkingIndicator from './component';
 import { makeCall } from '/imports/ui/services/api';
 import { meetingIsBreakout } from '/imports/ui/components/app/service';
-<<<<<<< HEAD
-import Service from './service';
 import { layoutSelectInput, layoutDispatch } from '../../layout/context';
-=======
-import LayoutContext from '../../layout/context';
->>>>>>> 0f05cd91
 
 const APP_CONFIG = Meteor.settings.public.app;
 const { enableTalkingIndicator } = APP_CONFIG;
