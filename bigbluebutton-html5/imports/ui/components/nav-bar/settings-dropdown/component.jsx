--- conflicted
+++ resolved
@@ -102,16 +102,11 @@
     }
 
     return (
-<<<<<<< HEAD
-      <Dropdown autoFocus={true}>
+      <Dropdown autoFocus={true}
+                isOpen={this.state.isSettingOpen}
+                onShow={this.onActionsShow}
+                onHide={this.onActionsHide}>
         <DropdownTrigger tabIndex={0}>
-=======
-      <Dropdown isOpen={this.state.isSettingOpen}
-                onShow={this.onActionsShow}
-                onHide={this.onActionsHide}
-                autoFocus={true}>
-        <DropdownTrigger placeInTabOrder={true}>
->>>>>>> 8f2ad070
           <Button
             label={intl.formatMessage(intlMessages.optionsLabel)}
             icon="more"
