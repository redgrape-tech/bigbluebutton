import React, { PureComponent } from 'react';
import { defineMessages, injectIntl, intlShape } from 'react-intl';
import _ from 'lodash';
import PropTypes from 'prop-types';
import { withModalMounter } from '/imports/ui/components/modal/service';
import EndMeetingConfirmationContainer from '/imports/ui/components/end-meeting-confirmation/container';
import { makeCall } from '/imports/ui/services/api';
import AboutContainer from '/imports/ui/components/about/container';
import SettingsMenuContainer from '/imports/ui/components/settings/container';
import Button from '/imports/ui/components/button/component';
import Dropdown from '/imports/ui/components/dropdown/component';
import DropdownTrigger from '/imports/ui/components/dropdown/trigger/component';
import DropdownContent from '/imports/ui/components/dropdown/content/component';
import DropdownList from '/imports/ui/components/dropdown/list/component';
import DropdownListItem from '/imports/ui/components/dropdown/list/item/component';
import DropdownListSeparator from '/imports/ui/components/dropdown/list/separator/component';
import ShortcutHelpComponent from '/imports/ui/components/shortcut-help/component';
import withShortcutHelper from '/imports/ui/components/shortcut-help/service';

import { styles } from '../styles';

const intlMessages = defineMessages({
  optionsLabel: {
    id: 'app.navBar.settingsDropdown.optionsLabel',
    description: 'Options button label',
  },
  fullscreenLabel: {
    id: 'app.navBar.settingsDropdown.fullscreenLabel',
    description: 'Make fullscreen option label',
  },
  settingsLabel: {
    id: 'app.navBar.settingsDropdown.settingsLabel',
    description: 'Open settings option label',
  },
  aboutLabel: {
    id: 'app.navBar.settingsDropdown.aboutLabel',
    description: 'About option label',
  },
  aboutDesc: {
    id: 'app.navBar.settingsDropdown.aboutDesc',
    description: 'Describes about option',
  },
  leaveSessionLabel: {
    id: 'app.navBar.settingsDropdown.leaveSessionLabel',
    description: 'Leave session button label',
  },
  fullscreenDesc: {
    id: 'app.navBar.settingsDropdown.fullscreenDesc',
    description: 'Describes fullscreen option',
  },
  settingsDesc: {
    id: 'app.navBar.settingsDropdown.settingsDesc',
    description: 'Describes settings option',
  },
  leaveSessionDesc: {
    id: 'app.navBar.settingsDropdown.leaveSessionDesc',
    description: 'Describes leave session option',
  },
  exitFullscreenDesc: {
    id: 'app.navBar.settingsDropdown.exitFullscreenDesc',
    description: 'Describes exit fullscreen option',
  },
  exitFullscreenLabel: {
    id: 'app.navBar.settingsDropdown.exitFullscreenLabel',
    description: 'Exit fullscreen option label',
  },
  hotkeysLabel: {
    id: 'app.navBar.settingsDropdown.hotkeysLabel',
    description: 'Hotkeys options label',
  },
  hotkeysDesc: {
    id: 'app.navBar.settingsDropdown.hotkeysDesc',
    description: 'Describes hotkeys option',
  },
  helpLabel: {
    id: 'app.navBar.settingsDropdown.helpLabel',
    description: 'Help options label',
  },
  helpDesc: {
    id: 'app.navBar.settingsDropdown.helpDesc',
    description: 'Describes help option',
  },
  endMeetingLabel: {
    id: 'app.navBar.settingsDropdown.endMeetingLabel',
    description: 'End meeting options label',
  },
  endMeetingDesc: {
    id: 'app.navBar.settingsDropdown.endMeetingDesc',
    description: 'Describes settings option closing the current meeting',
  },
});

const propTypes = {
  intl: intlShape.isRequired,
  handleToggleFullscreen: PropTypes.func.isRequired,
  mountModal: PropTypes.func.isRequired,
  isFullscreen: PropTypes.bool,
  noIOSFullscreen: PropTypes.bool,
  amIModerator: PropTypes.bool,
  shortcuts: PropTypes.string,
  isBreakoutRoom: PropTypes.bool,
};

const defaultProps = {
  isFullscreen: false,
  noIOSFullscreen: true,
  amIModerator: false,
  shortcuts: '',
  isBreakoutRoom: false,
};

class SettingsDropdown extends PureComponent {
<<<<<<< HEAD
  static leaveSession() {
    document.dispatchEvent(new Event('exitVideo'));
    const LOGOUT_CODE = '403';
    makeCall('userLeftMeeting');
    // we don't check askForFeedbackOnLogout here,
    // it is checked in meeting-ended component
    Session.set('codeError', LOGOUT_CODE);
    // mountModal(<MeetingEndedComponent code={LOGOUT_CODE} />);
  }

=======
>>>>>>> 19483f77
  constructor(props) {
    super(props);

    this.state = {
      isSettingOpen: false,
    };

    this.onActionsShow = this.onActionsShow.bind(this);
    this.onActionsHide = this.onActionsHide.bind(this);
  }

  onActionsShow() {
    this.setState({
      isSettingOpen: true,
    });
  }

  onActionsHide() {
    this.setState({
      isSettingOpen: false,
    });
  }

  getFullscreenItem() {
    const {
      intl,
      isFullscreen,
      noIOSFullscreen,
      handleToggleFullscreen,
    } = this.props;

    let fullscreenLabel = intl.formatMessage(intlMessages.fullscreenLabel);
    let fullscreenDesc = intl.formatMessage(intlMessages.fullscreenDesc);
    let fullscreenIcon = 'fullscreen';

    if (isFullscreen) {
      fullscreenLabel = intl.formatMessage(intlMessages.exitFullscreenLabel);
      fullscreenDesc = intl.formatMessage(intlMessages.exitFullscreenDesc);
      fullscreenIcon = 'exit_fullscreen';
    }

    if (noIOSFullscreen) return null;

    return (
      <DropdownListItem
        key="list-item-fullscreen"
        icon={fullscreenIcon}
        label={fullscreenLabel}
        description={fullscreenDesc}
        onClick={handleToggleFullscreen}
      />
    );
  }

  leaveSession() {
    document.dispatchEvent(new Event('exitVideo'));
    // Set the logout code to 680 because it's not a real code and can be matched on the other side
    const LOGOUT_CODE = '680';
    makeCall('userLeftMeeting');
    // we don't check askForFeedbackOnLogout here,
    // it is checked in meeting-ended component
    Session.set('codeError', LOGOUT_CODE);
    // mountModal(<MeetingEndedComponent code={LOGOUT_CODE} />);
  }

  renderMenuItems() {
    const {
      intl, mountModal, amIModerator, isBreakoutRoom,
    } = this.props;

    const allowedToEndMeeting = amIModerator && !isBreakoutRoom;

    const { showHelpButton: helpButton, helpLink } = Meteor.settings.public.app;

    return _.compact([
      this.getFullscreenItem(),
      (<DropdownListItem
        key="list-item-settings"
        icon="settings"
        label={intl.formatMessage(intlMessages.settingsLabel)}
        description={intl.formatMessage(intlMessages.settingsDesc)}
        onClick={() => mountModal(<SettingsMenuContainer />)}
      />),
      (<DropdownListItem
        key="list-item-about"
        icon="about"
        label={intl.formatMessage(intlMessages.aboutLabel)}
        description={intl.formatMessage(intlMessages.aboutDesc)}
        onClick={() => mountModal(<AboutContainer />)}
      />),
      !helpButton ? null
        : (
          <DropdownListItem
            key="list-item-help"
            icon="help"
            iconRight="popout_window"
            label={intl.formatMessage(intlMessages.helpLabel)}
            description={intl.formatMessage(intlMessages.helpDesc)}
            onClick={() => window.open(`${helpLink}`)}
          />
        ),
      (<DropdownListItem
        key="list-item-shortcuts"
        icon="shortcuts"
        label={intl.formatMessage(intlMessages.hotkeysLabel)}
        description={intl.formatMessage(intlMessages.hotkeysDesc)}
        onClick={() => mountModal(<ShortcutHelpComponent />)}
      />),
      (<DropdownListSeparator key={_.uniqueId('list-separator-')} />),
      allowedToEndMeeting
        ? (<DropdownListItem
          key="list-item-end-meeting"
          icon="application"
          label={intl.formatMessage(intlMessages.endMeetingLabel)}
          description={intl.formatMessage(intlMessages.endMeetingDesc)}
          onClick={() => mountModal(<EndMeetingConfirmationContainer />)}
        />
        )
        : null,
      (<DropdownListItem
        key="list-item-logout"
        icon="logout"
        label={intl.formatMessage(intlMessages.leaveSessionLabel)}
        description={intl.formatMessage(intlMessages.leaveSessionDesc)}
        onClick={() => this.leaveSession()}
      />),
    ]);
  }

  render() {
    const {
      intl,
      shortcuts: OPEN_OPTIONS_AK,
    } = this.props;

    const { isSettingOpen } = this.state;

    return (
      <Dropdown
        autoFocus
        keepOpen={isSettingOpen}
        onShow={this.onActionsShow}
        onHide={this.onActionsHide}
      >
        <DropdownTrigger tabIndex={0} accessKey={OPEN_OPTIONS_AK}>
          <Button
            label={intl.formatMessage(intlMessages.optionsLabel)}
            icon="more"
            ghost
            circle
            hideLabel
            className={styles.btn}

            // FIXME: Without onClick react proptypes keep warning
            // even after the DropdownTrigger inject an onClick handler
            onClick={() => null}
          />
        </DropdownTrigger>
        <DropdownContent placement="bottom right">
          <DropdownList>
            {this.renderMenuItems()}
          </DropdownList>
        </DropdownContent>
      </Dropdown>
    );
  }
}
SettingsDropdown.propTypes = propTypes;
SettingsDropdown.defaultProps = defaultProps;
export default withShortcutHelper(withModalMounter(injectIntl(SettingsDropdown)), 'openOptions');<|MERGE_RESOLUTION|>--- conflicted
+++ resolved
@@ -109,20 +109,18 @@
   isBreakoutRoom: false,
 };
 
+const leaveSession = () => {
+  document.dispatchEvent(new Event('exitVideo'));
+  // Set the logout code to 680 because it's not a real code and can be matched on the other side
+  const LOGOUT_CODE = '680';
+  makeCall('userLeftMeeting');
+  // we don't check askForFeedbackOnLogout here,
+  // it is checked in meeting-ended component
+  Session.set('codeError', LOGOUT_CODE);
+  // mountModal(<MeetingEndedComponent code={LOGOUT_CODE} />);
+};
+
 class SettingsDropdown extends PureComponent {
-<<<<<<< HEAD
-  static leaveSession() {
-    document.dispatchEvent(new Event('exitVideo'));
-    const LOGOUT_CODE = '403';
-    makeCall('userLeftMeeting');
-    // we don't check askForFeedbackOnLogout here,
-    // it is checked in meeting-ended component
-    Session.set('codeError', LOGOUT_CODE);
-    // mountModal(<MeetingEndedComponent code={LOGOUT_CODE} />);
-  }
-
-=======
->>>>>>> 19483f77
   constructor(props) {
     super(props);
 
@@ -175,17 +173,6 @@
         onClick={handleToggleFullscreen}
       />
     );
-  }
-
-  leaveSession() {
-    document.dispatchEvent(new Event('exitVideo'));
-    // Set the logout code to 680 because it's not a real code and can be matched on the other side
-    const LOGOUT_CODE = '680';
-    makeCall('userLeftMeeting');
-    // we don't check askForFeedbackOnLogout here,
-    // it is checked in meeting-ended component
-    Session.set('codeError', LOGOUT_CODE);
-    // mountModal(<MeetingEndedComponent code={LOGOUT_CODE} />);
   }
 
   renderMenuItems() {
@@ -247,7 +234,7 @@
         icon="logout"
         label={intl.formatMessage(intlMessages.leaveSessionLabel)}
         description={intl.formatMessage(intlMessages.leaveSessionDesc)}
-        onClick={() => this.leaveSession()}
+        onClick={() => leaveSession()}
       />),
     ]);
   }
