--- conflicted
+++ resolved
@@ -4,92 +4,20 @@
 import SettingsDropdown from './component';
 import { toggleFullScreen } from './service';
 
-<<<<<<< HEAD
 const SettingsDropdownContainer = props => (
   <SettingsDropdown {...props} />
 );
 
 export default withTracker((props) => {
-  const isFullScreen = Session.get('isFullScreen');
+  const isFullscreen = Session.get('isFullscreen');
   const handleToggleFullscreen = toggleFullScreen;
-  const result = browser();
-  const isAndroid = (result && result.os) ? result.os.includes('Android') : false;
+  const BROWSER_RESULTS = browser();
+  const isSafari = BROWSER_RESULTS.name === 'safari';
+  const noIOSFullscreen = isSafari && BROWSER_RESULTS.versionNumber < 12;
   return {
     amIModerator: props.amIModerator,
     handleToggleFullscreen,
-    isAndroid,
-    isFullScreen,
+    isFullscreen,
+    noIOSFullscreen,
   };
-})(SettingsDropdownContainer);
-=======
-export default class SettingsDropdownContainer extends PureComponent {
-  constructor(props) {
-    super(props);
-
-    this.state = {
-      isFullScreen: false,
-    };
-
-    this.handleFullscreenChange = this.handleFullscreenChange.bind(this);
-  }
-
-  componentDidMount() {
-    const fullscreenChangedEvents = [
-      'fullscreenchange',
-      'webkitfullscreenchange',
-      'mozfullscreenchange',
-      'MSFullscreenChange',
-    ];
-
-    fullscreenChangedEvents.forEach((event) => {
-      document.addEventListener(event, this.handleFullscreenChange);
-    });
-  }
-
-  componentWillUnmount() {
-    const fullscreenChangedEvents = [
-      'fullscreenchange',
-      'webkitfullscreenchange',
-      'mozfullscreenchange',
-      'MSFullscreenChange',
-    ];
-
-    fullscreenChangedEvents.forEach((event) => {
-      document.removeEventListener(event, this.fullScreenToggleCallback);
-    });
-  }
-
-  handleFullscreenChange() {
-    if (document.fullscreenElement
-      || document.webkitFullscreenElement
-      || document.mozFullScreenElement
-      || document.msFullscreenElement) {
-      this.setState({ isFullScreen: true });
-    } else {
-      this.setState({ isFullScreen: false });
-    }
-  }
-
-  render() {
-    const { amIModerator } = this.props;
-
-    const handleToggleFullscreen = toggleFullScreen;
-    const { isFullScreen } = this.state;
-
-    const BROWSER_RESULTS = browser();
-    const isSafari = BROWSER_RESULTS.name === 'safari';
-    const noIOSFullscreen = isSafari && BROWSER_RESULTS.versionNumber < 12;
-
-    return (
-      <SettingsDropdown
-        {...{
-          handleToggleFullscreen,
-          isFullScreen,
-          noIOSFullscreen,
-          amIModerator,
-        }}
-      />
-    );
-  }
-}
->>>>>>> bdd91828
+})(SettingsDropdownContainer);