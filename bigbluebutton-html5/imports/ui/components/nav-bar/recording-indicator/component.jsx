--- conflicted
+++ resolved
@@ -174,21 +174,10 @@
         onKeyPress={recordingToggle}
       >
         {recordingIndicatorIcon}
-<<<<<<< HEAD
-
-        <div className={cx(styles.presentationTitle, (!isPhone || recording) && styles.presentationTitleMargin)}>
-          {recording
-            ? (
-              <span className={styles.visuallyHidden}>
-                {`${intl.formatMessage(intlMessages.recordingAriaLabel)} ${humanizeSeconds(time)}`}
-              </span>
-            ) : null}
-=======
         <div className={styles.presentationTitle}>
           <span id={"recording-description"} className={styles.visuallyHidden}>
             {`${title} ${recording ? humanizeSeconds(time) : ''}`}
           </span>
->>>>>>> f64429cb
           {recording
             ? <span aria-hidden>{humanizeSeconds(time)}</span> : <span>{recordTitle}</span>}
         </div>
