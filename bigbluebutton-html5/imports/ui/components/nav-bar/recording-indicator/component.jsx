--- conflicted
+++ resolved
@@ -73,25 +73,10 @@
             onKeyPress={recordingToggle}
           >
 
-<<<<<<< HEAD
             <span
               className={recording ? styles.recordingIndicatorON : styles.recordingIndicatorOFF}
             />
 
-=======
-            <div className={styles.border}>
-              <Button
-                label={buttonTitle}
-                hideLabel
-                ghost
-                className={cx(styles.btn, recording ? styles.recordIndicator : styles.notRecording)}
-                onClick={() => {
-                  mountModal(<RecordingContainer amIModerator={amIModerator} />);
-                  document.activeElement.blur();
-                }}
-              />
-            </div>
->>>>>>> 48a951d2
             <div className={styles.presentationTitle}>
               {recording
                 ? (
