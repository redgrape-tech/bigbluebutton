import React, { PureComponent, Fragment } from 'react';
import RecordingContainer from '/imports/ui/components/recording/container';
import humanizeSeconds from '/imports/utils/humanizeSeconds';
import Tooltip from '/imports/ui/components/tooltip/component';
import PropTypes from 'prop-types';
import { defineMessages, injectIntl } from 'react-intl';
import Styled from './styles';

const intlMessages = defineMessages({
  notificationRecordingStart: {
    id: 'app.notification.recordingStart',
    description: 'Notification for when the recording starts',
  },
  notificationRecordingStop: {
    id: 'app.notification.recordingStop',
    description: 'Notification for when the recording stops',
  },
  recordingAriaLabel: {
    id: 'app.notification.recordingAriaLabel',
    description: 'Notification for when the recording stops',
  },
  startTitle: {
    id: 'app.recording.startTitle',
    description: 'start recording title',
  },
  stopTitle: {
    id: 'app.recording.stopTitle',
    description: 'stop recording title',
  },
  resumeTitle: {
    id: 'app.recording.resumeTitle',
    description: 'resume recording title',
  },
  recordingIndicatorOn: {
    id: 'app.navBar.recording.on',
    description: 'label for indicator when the session is being recorded',
  },
  recordingIndicatorOff: {
    id: 'app.navBar.recording.off',
    description: 'label for indicator when the session is not being recorded',
  },
  emptyAudioBrdige: {
    id: 'app.navBar.emptyAudioBrdige',
    description: 'message for notification when recording starts with no users in audio bridge',
  },
});

const propTypes = {
  intl: PropTypes.object.isRequired,
  amIModerator: PropTypes.bool,
  record: PropTypes.bool,
  recording: PropTypes.bool,
  mountModal: PropTypes.func.isRequired,
  time: PropTypes.number,
  allowStartStopRecording: PropTypes.bool.isRequired,
};

const defaultProps = {
  amIModerator: false,
  record: false,
  recording: false,
  time: 0,
};

class RecordingIndicator extends PureComponent {
  constructor(props) {
    super(props);
    this.state = {
      time: (props.time ? props.time : 0),
    };

    this.incrementTime = this.incrementTime.bind(this);
  }

  componentDidUpdate() {
    const { recording } = this.props;
    if (!recording) {
      clearInterval(this.interval);
      this.interval = null;
    } else if (this.interval === null) {
      this.interval = setInterval(this.incrementTime, 1000);
    }
  }

  incrementTime() {
    const { time: propTime } = this.props;
    const { time } = this.state;

    if (propTime > time) {
      this.setState({ time: propTime + 1 });
    } else {
      this.setState({ time: time + 1 });
    }
  }

  render() {
    const {
      record,
      recording,
      mountModal,
      amIModerator,
      intl,
      allowStartStopRecording,
      notify,
      micUser,
      isPhone,
    } = this.props;

    const { time } = this.state;
    if (!record) return null;

    if (!this.interval && recording) {
      this.interval = setInterval(this.incrementTime, 1000);
    }

    const title = intl.formatMessage(recording ? intlMessages.recordingIndicatorOn
      : intlMessages.recordingIndicatorOff);

    let recordTitle = '';

    if (!isPhone) {
      if (!recording) {
        recordTitle = time > 0
          ? intl.formatMessage(intlMessages.resumeTitle)
          : intl.formatMessage(intlMessages.startTitle);
      } else {
        recordTitle = intl.formatMessage(intlMessages.stopTitle);
      }
    }

    const recordingToggle = () => {
      if (!micUser && !recording) {
        notify(intl.formatMessage(intlMessages.emptyAudioBrdige), 'error', 'warning');
      }
      mountModal(<RecordingContainer amIModerator={amIModerator} />);
      document.activeElement.blur();
    };

    const recordingIndicatorIcon = (
      <Styled.RecordingIndicatorIcon titleMargin={!isPhone || recording} data-test="mainWhiteboard">
        <svg xmlns="http://www.w3.org/2000/svg" height="100%" version="1" viewBox="0 0 20 20">
          <g stroke="#FFF" fill="#FFF" strokeLinecap="square">
            <circle
              fill="none"
              strokeWidth="1"
              r="9"
              cx="10"
              cy="10"
            />
            <circle
              stroke={recording ? '#F00' : '#FFF'}
              fill={recording ? '#F00' : '#FFF'}
              r="4"
              cx="10"
              cy="10"
            />
          </g>
        </svg>
      </Styled.RecordingIndicatorIcon>
    );

    const showButton = amIModerator && allowStartStopRecording;

    const recordMeetingButton = (
      <Styled.RecordingControl
        aria-label={recordTitle}
        aria-describedby={"recording-description"}
        recording={recording}
        role="button"
        tabIndex={0}
        key="recording-toggle"
        onClick={recordingToggle}
        onKeyPress={recordingToggle}
      >
        {recordingIndicatorIcon}
        <Styled.PresentationTitle>
          <Styled.VisuallyHidden id={"recording-description"}>
            {`${title} ${recording ? humanizeSeconds(time) : ''}`}
          </Styled.VisuallyHidden>
          {recording
            ? <span aria-hidden>{humanizeSeconds(time)}</span> : <span>{recordTitle}</span>}
        </Styled.PresentationTitle>
      </Styled.RecordingControl>
    );

    const recordMeetingButtonWithTooltip = (
      <Tooltip title={intl.formatMessage(intlMessages.stopTitle)}>
        {recordMeetingButton}
      </Tooltip>
    );

    const recordingButton = recording ? recordMeetingButtonWithTooltip : recordMeetingButton;

    return (
      <Fragment>
        {record
          ? <Styled.PresentationTitleSeparator aria-hidden>|</Styled.PresentationTitleSeparator>
          : null}
<<<<<<< HEAD
        <div className={styles.recordingIndicator} data-test="recordingIndicator">
=======
        <Styled.RecordingIndicator>
>>>>>>> 0ba4c1c8
          {showButton
            ? recordingButton
            : null}

          {showButton ? null : (
            <Tooltip
              title={`${intl.formatMessage(recording
                ? intlMessages.notificationRecordingStart
                : intlMessages.notificationRecordingStop)}`}
            >
              <Styled.RecordingStatusViewOnly
                aria-label={`${intl.formatMessage(recording
                  ? intlMessages.notificationRecordingStart
                  : intlMessages.notificationRecordingStop)}`}
              >
                {recordingIndicatorIcon}

                {recording
                  ? <Styled.PresentationTitle>{humanizeSeconds(time)}</Styled.PresentationTitle> : null}
              </Styled.RecordingStatusViewOnly>
            </Tooltip>
          )}
        </Styled.RecordingIndicator>
      </Fragment>
    );
  }
}

RecordingIndicator.propTypes = propTypes;
RecordingIndicator.defaultProps = defaultProps;

export default injectIntl(RecordingIndicator);<|MERGE_RESOLUTION|>--- conflicted
+++ resolved
@@ -196,11 +196,7 @@
         {record
           ? <Styled.PresentationTitleSeparator aria-hidden>|</Styled.PresentationTitleSeparator>
           : null}
-<<<<<<< HEAD
-        <div className={styles.recordingIndicator} data-test="recordingIndicator">
-=======
         <Styled.RecordingIndicator>
->>>>>>> 0ba4c1c8
           {showButton
             ? recordingButton
             : null}
