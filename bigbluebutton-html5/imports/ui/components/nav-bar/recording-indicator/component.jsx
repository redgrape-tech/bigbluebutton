import React from 'react';
import Button from '/imports/ui/components/button/component';
import RecordingContainer from '/imports/ui/components/recording/container';
import humanizeSeconds from '/imports/utils/humanizeSeconds';
import cx from 'classnames';
import PropTypes from 'prop-types';
import { defineMessages, injectIntl, intlShape } from 'react-intl';
import { styles } from './styles';

const intlMessages = defineMessages({
  notificationRecordingStart: {
    id: 'app.notification.recordingStart',
    description: 'Notification for when the recording starts',
  },
  notificationRecordingStop: {
    id: 'app.notification.recordingStop',
    description: 'Notification for when the recording stops',
  },
  recordingAriaLabel: {
    id: 'app.notification.recordingAriaLabel',
    description: 'Notification for when the recording stops',
  },
});

const propTypes = {
  intl: intlShape.isRequired,
  amIModerator: PropTypes.bool,
  record: PropTypes.bool,
  recording: PropTypes.bool,
  title: PropTypes.string,
  buttonTitle: PropTypes.string.isRequired,
  mountModal: PropTypes.func.isRequired,
  time: PropTypes.number,
};

const defaultProps = {
  amIModerator: false,
  record: false,
  recording: false,
  title: '',
  time: 0,
};

class RecordingIndicator extends React.PureComponent {
  render() {
    const {
      record,
      title,
      recording,
      buttonTitle,
      mountModal,
      time,
      amIModerator,
      intl,
    } = this.props;

    if (!record) return null;

    return (
      <div>
        {amIModerator ? (
          <div
            aria-label={title}
            className={styles.recordState}
          >

            <div className={styles.border}>
              <Button
                label={buttonTitle}
                hideLabel
                ghost
                className={cx(styles.btn, recording ? styles.recordIndicator : styles.notRecording)}
                onClick={() => {
                  mountModal(<RecordingContainer amIModerator={amIModerator} />);
                  document.activeElement.blur();
                }}
              />
            </div>

<<<<<<< HEAD
            <div className={styles.presentationTitle} aria-hidden={!recording}>
              {recording ? humanizeSeconds(time) : <div>{buttonTitle}</div>}
=======
            <div className={styles.presentationTitle}>
              {recording
                ? (
                  <span className={styles.visuallyHidden}>
                    {`${intl.formatMessage(intlMessages.recordingAriaLabel)} ${humanizeSeconds(time)}`}
                  </span>
                ) : null
              }
              {recording
                ? <span aria-hidden>{humanizeSeconds(time)}</span> : <span>{buttonTitle}</span>}
>>>>>>> 6b1db968
            </div>

          </div>
        ) : null }

        {amIModerator ? null : (
          <div
            aria-label={title}
            className={styles.recordState}
          >
            <div className={styles.border}>
              <Button
                label={`${intl.formatMessage(recording
                  ? intlMessages.notificationRecordingStart
                  : intlMessages.notificationRecordingStop)}`}
                aria-label={`${intl.formatMessage(recording
                  ? intlMessages.notificationRecordingStart
                  : intlMessages.notificationRecordingStop)}`}
                hideLabel
                ghost
                className={cx(styles.btn, recording ? styles.recordIndicator : styles.notRecording)}
                onClick={() => {}}
              />
            </div>
            <div className={styles.presentationTitle}>
              {recording ? humanizeSeconds(time) : null}
            </div>
          </div>
        )}
      </div>
    );
  }
}

RecordingIndicator.propTypes = propTypes;
RecordingIndicator.defaultProps = defaultProps;

export default injectIntl(RecordingIndicator);<|MERGE_RESOLUTION|>--- conflicted
+++ resolved
@@ -76,11 +76,6 @@
                 }}
               />
             </div>
-
-<<<<<<< HEAD
-            <div className={styles.presentationTitle} aria-hidden={!recording}>
-              {recording ? humanizeSeconds(time) : <div>{buttonTitle}</div>}
-=======
             <div className={styles.presentationTitle}>
               {recording
                 ? (
@@ -91,9 +86,7 @@
               }
               {recording
                 ? <span aria-hidden>{humanizeSeconds(time)}</span> : <span>{buttonTitle}</span>}
->>>>>>> 6b1db968
             </div>
-
           </div>
         ) : null }
 
