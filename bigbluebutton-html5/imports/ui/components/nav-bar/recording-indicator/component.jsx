import React, { PureComponent, Fragment } from 'react';
import RecordingContainer from '/imports/ui/components/recording/container';
import humanizeSeconds from '/imports/utils/humanizeSeconds';
import Tooltip from '/imports/ui/components/tooltip/component';
import PropTypes from 'prop-types';
import { defineMessages, injectIntl } from 'react-intl';
import Styled from './styles';

const intlMessages = defineMessages({
  notificationRecordingStart: {
    id: 'app.notification.recordingStart',
    description: 'Notification for when the recording starts',
  },
  notificationRecordingStop: {
    id: 'app.notification.recordingStop',
    description: 'Notification for when the recording stops',
  },
  recordingAriaLabel: {
    id: 'app.notification.recordingAriaLabel',
    description: 'Notification for when the recording stops',
  },
  startTitle: {
    id: 'app.recording.startTitle',
    description: 'start recording title',
  },
  stopTitle: {
    id: 'app.recording.stopTitle',
    description: 'stop recording title',
  },
  resumeTitle: {
    id: 'app.recording.resumeTitle',
    description: 'resume recording title',
  },
  recordingIndicatorOn: {
    id: 'app.navBar.recording.on',
    description: 'label for indicator when the session is being recorded',
  },
  recordingIndicatorOff: {
    id: 'app.navBar.recording.off',
    description: 'label for indicator when the session is not being recorded',
  },
  emptyAudioBrdige: {
    id: 'app.navBar.emptyAudioBrdige',
    description: 'message for notification when recording starts with no users in audio bridge',
  },
});

const propTypes = {
  intl: PropTypes.object.isRequired,
  amIModerator: PropTypes.bool,
  record: PropTypes.bool,
  recording: PropTypes.bool,
  mountModal: PropTypes.func.isRequired,
  time: PropTypes.number,
  allowStartStopRecording: PropTypes.bool.isRequired,
};

const defaultProps = {
  amIModerator: false,
  record: false,
  recording: false,
  time: 0,
};

class RecordingIndicator extends PureComponent {
  constructor(props) {
    super(props);
    this.state = {
      time: (props.time ? props.time : 0),
    };

    this.incrementTime = this.incrementTime.bind(this);
  }

  componentDidUpdate() {
    const { recording } = this.props;
    if (!recording) {
      clearInterval(this.interval);
      this.interval = null;
    } else if (this.interval === null) {
      this.interval = setInterval(this.incrementTime, 1000);
    }
  }

  incrementTime() {
    const { time: propTime } = this.props;
    const { time } = this.state;

    if (propTime > time) {
      this.setState({ time: propTime + 1 });
    } else {
      this.setState({ time: time + 1 });
    }
  }

  render() {
    const {
      record,
      recording,
      mountModal,
      amIModerator,
      intl,
      allowStartStopRecording,
      notify,
      micUser,
      isPhone,
    } = this.props;

    const { time } = this.state;
    if (!record) return null;

    if (!this.interval && recording) {
      this.interval = setInterval(this.incrementTime, 1000);
    }

    const title = intl.formatMessage(recording ? intlMessages.recordingIndicatorOn
      : intlMessages.recordingIndicatorOff);

    let recordTitle = '';

    if (!isPhone) {
      if (!recording) {
        recordTitle = time > 0
          ? intl.formatMessage(intlMessages.resumeTitle)
          : intl.formatMessage(intlMessages.startTitle);
      } else {
        recordTitle = intl.formatMessage(intlMessages.stopTitle);
      }
    }

    const recordingToggle = () => {
      if (!micUser && !recording) {
        notify(intl.formatMessage(intlMessages.emptyAudioBrdige), 'error', 'warning');
      }
      mountModal(<RecordingContainer amIModerator={amIModerator} />);
      document.activeElement.blur();
    };

    const recordingIndicatorIcon = (
      <Styled.RecordingIndicatorIcon titleMargin={!isPhone || recording} data-test="mainWhiteboard">
        <svg xmlns="http://www.w3.org/2000/svg" height="100%" version="1" viewBox="0 0 20 20">
          <g stroke="#FFF" fill="#FFF" strokeLinecap="square">
            <circle
              fill="none"
              strokeWidth="1"
              r="9"
              cx="10"
              cy="10"
            />
            <circle
              stroke={recording ? '#F00' : '#FFF'}
              fill={recording ? '#F00' : '#FFF'}
              r="4"
              cx="10"
              cy="10"
            />
          </g>
        </svg>
      </Styled.RecordingIndicatorIcon>
    );

    const showButton = amIModerator && allowStartStopRecording;

    const recordMeetingButton = (
      <Styled.RecordingControl
        aria-label={recordTitle}
        aria-describedby={"recording-description"}
        recording={recording}
        role="button"
        tabIndex={0}
        key="recording-toggle"
        onClick={recordingToggle}
        onKeyPress={recordingToggle}
      >
        {recordingIndicatorIcon}
        <Styled.PresentationTitle>
          <Styled.VisuallyHidden id={"recording-description"}>
            {`${title} ${recording ? humanizeSeconds(time) : ''}`}
          </Styled.VisuallyHidden>
          {recording
            ? <span aria-hidden>{humanizeSeconds(time)}</span> : <span>{recordTitle}</span>}
        </Styled.PresentationTitle>
      </Styled.RecordingControl>
    );

    const recordMeetingButtonWithTooltip = (
      <Tooltip title={intl.formatMessage(intlMessages.stopTitle)}>
        {recordMeetingButton}
      </Tooltip>
    );

    const recordingButton = recording ? recordMeetingButtonWithTooltip : recordMeetingButton;

    return (
      <Fragment>
        {record
          ? <Styled.PresentationTitleSeparator aria-hidden>|</Styled.PresentationTitleSeparator>
          : null}
<<<<<<< HEAD
        <Styled.RecordingIndicator>
=======
        <div className={styles.recordingIndicator} data-test="recordingIndicator">
>>>>>>> b7d40b11
          {showButton
            ? recordingButton
            : null}

          {showButton ? null : (
            <Tooltip
              title={`${intl.formatMessage(recording
                ? intlMessages.notificationRecordingStart
                : intlMessages.notificationRecordingStop)}`}
            >
              <Styled.RecordingStatusViewOnly
                aria-label={`${intl.formatMessage(recording
                  ? intlMessages.notificationRecordingStart
                  : intlMessages.notificationRecordingStop)}`}
              >
                {recordingIndicatorIcon}

                {recording
                  ? <Styled.PresentationTitle>{humanizeSeconds(time)}</Styled.PresentationTitle> : null}
              </Styled.RecordingStatusViewOnly>
            </Tooltip>
          )}
        </Styled.RecordingIndicator>
      </Fragment>
    );
  }
}

RecordingIndicator.propTypes = propTypes;
RecordingIndicator.defaultProps = defaultProps;

export default injectIntl(RecordingIndicator);<|MERGE_RESOLUTION|>--- conflicted
+++ resolved
@@ -196,11 +196,7 @@
         {record
           ? <Styled.PresentationTitleSeparator aria-hidden>|</Styled.PresentationTitleSeparator>
           : null}
-<<<<<<< HEAD
-        <Styled.RecordingIndicator>
-=======
-        <div className={styles.recordingIndicator} data-test="recordingIndicator">
->>>>>>> b7d40b11
+        <Styled.RecordingIndicator data-test="recordingIndicator">
           {showButton
             ? recordingButton
             : null}
