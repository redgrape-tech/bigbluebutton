--- conflicted
+++ resolved
@@ -4,8 +4,6 @@
 import Timer from './component';
 import Service from './service';
 import { layoutSelectInput, layoutDispatch } from '/imports/ui/components/layout/context';
-<<<<<<< HEAD
-import useCurrentUser from '/imports/ui/core/hooks/useCurrentUser';
 import Logger from '/imports/startup/client/logger';
 import {
   TIMER_RESET,
@@ -20,19 +18,12 @@
 const MILLI_IN_HOUR = 3600000;
 const MILLI_IN_MINUTE = 60000;
 const MILLI_IN_SECOND = 1000;
-=======
->>>>>>> 1601f50f
 
 const TimerContainer = ({ children, ...props }) => {
   const layoutContextDispatch = layoutDispatch();
   const cameraDock = layoutSelectInput((i) => i.cameraDock);
   const { isResizing } = cameraDock;
-<<<<<<< HEAD
-  const { data: currentUserData } = useCurrentUser((user) => ({
-    isModerator: user.isModerator,
-  }));
 
-  const isModerator = currentUserData?.isModerator;
   const [timerReset] = useMutation(TIMER_RESET);
   const [timerStart] = useMutation(TIMER_START);
   const [timerStop] = useMutation(TIMER_STOP);
@@ -106,7 +97,6 @@
     <Timer {...{
       layoutContextDispatch,
       isResizing,
-      isModerator,
       timerReset,
       startTimer,
       stopTimer,
@@ -118,11 +108,6 @@
       ...props,
     }}
     >
-=======
-
-  return (
-    <Timer {...{ layoutContextDispatch, isResizing, ...props }}>
->>>>>>> 1601f50f
       {children}
     </Timer>
   );
