@import "../../stylesheets/variables/breakpoints";

.muteWarning {
  position: absolute !important;
  color: var(--color-white);
  background-color: var(--color-tip-bg);
  text-align: center;
  line-height: 1;
  font-size: var(--font-size-xl);
  padding: var(--md-padding-x);
  border-radius: var(--border-radius);
  top: -100%;
  left: 50%;
  transform: translate(-50%, -50%);
<<<<<<< HEAD
  z-index: 1;
=======
  z-index: 100;
>>>>>>> f64429cb
  cursor: pointer;

  > span {
    white-space: nowrap;
  }

  @include mq($small-only) {
    font-size: var(--font-size-md);;
  }
}

.alignForMod {
  left: 72.25%;
}

.alignForViewer {
  left: 80%;  
}

.alignForMod, .alignForViewer {
  [dir="rtl"] & {
    left: 20%;
  }  
  @include mq($medium-only) {
    font-size: var(--font-size-sm);
  }
}<|MERGE_RESOLUTION|>--- conflicted
+++ resolved
@@ -12,11 +12,7 @@
   top: -100%;
   left: 50%;
   transform: translate(-50%, -50%);
-<<<<<<< HEAD
-  z-index: 1;
-=======
   z-index: 100;
->>>>>>> f64429cb
   cursor: pointer;
 
   > span {
