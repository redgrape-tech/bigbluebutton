--- conflicted
+++ resolved
@@ -71,11 +71,7 @@
   },
   reconectingAsListener: {
     id: 'app.audioNotificaion.reconnectingAsListenOnly',
-<<<<<<< HEAD
-    description: 'ice negotiation error messsage',
-=======
     description: 'ice negotiation error message',
->>>>>>> 0aa0caba
   },
 });
 
@@ -125,37 +121,8 @@
     }
   }, [userIsReturningFromBreakoutRoom]);
 
-<<<<<<< HEAD
-  /**
-   * Helper function to determine whether user is returning from breakout room
-   * to main room.
-   * @param  {Object} prevProps prevProps param from componentDidUpdate
-   * @return {boolean}           True if user is returning from breakout room
-   *                             to main room. False, otherwise.
-   */
-  userIsReturningFromBreakoutRoom(prevProps) {
-    const { hasBreakoutRooms } = this.props;
-    const { hasBreakoutRooms: hadBreakoutRooms } = prevProps;
-    return hadBreakoutRooms && !hasBreakoutRooms;
-  }
-
-  /**
-   * Helper function that join (or not) user in audio. If user previously
-   * selected microphone, it will automatically join mic (without audio modal).
-   * If user previously selected listen only option in audio modal, then it will
-   * automatically join listen only.
-   */
-  joinAudio() {
-    if (Service.isConnected()) return;
-
-    const {
-      userSelectedMicrophone,
-      userSelectedListenOnly,
-    } = this.props;
-=======
   if (Service.isConnected() && !Service.isListenOnly()) {
     Service.updateAudioConstraints(microphoneConstraints);
->>>>>>> 0aa0caba
 
     if (userLocks.userMic && !Service.isMuted()) {
       Service.toggleMuteMicrophone(toggleVoice);
