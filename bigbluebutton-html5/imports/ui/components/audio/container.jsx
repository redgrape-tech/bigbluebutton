--- conflicted
+++ resolved
@@ -3,7 +3,7 @@
 import { withModalMounter } from '/imports/ui/components/modal/service';
 import { injectIntl, defineMessages } from 'react-intl';
 import PropTypes from 'prop-types';
-import Breakouts from '/imports/api/2.0/breakouts';
+import Breakouts from '/imports/api/breakouts';
 import Service from './service';
 import Audio from './component';
 import AudioModalContainer from './audio-modal/container';
@@ -60,13 +60,14 @@
   const APP_CONFIG = Meteor.settings.public.app;
 
   const { autoJoinAudio } = APP_CONFIG;
-  const openAudioModal = mountModal.bind(null,
-    <AudioModal
-      handleJoinListenOnly={Service.joinListenOnly}
-    />);
+  const openAudioModal = mountModal.bind(
+    null,
+    <AudioModalContainer />,
+  );
 
   Breakouts.find().observeChanges({
     removed() {
+      console.log('passei');
       openAudioModal();
     },
   });
@@ -90,11 +91,7 @@
       Service.init(messages);
       Service.changeOutputDevice(document.querySelector('#remote-media').sinkId);
       if (!autoJoinAudio || didMountAutoJoin) return;
-<<<<<<< HEAD
       openAudioModal();
-=======
-      mountModal(<AudioModalContainer />);
->>>>>>> 4510e428
       didMountAutoJoin = true;
     },
   };
