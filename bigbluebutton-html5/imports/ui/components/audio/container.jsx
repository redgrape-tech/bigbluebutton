import React, { PureComponent } from 'react';
import { withTracker } from 'meteor/react-meteor-data';
import { Session } from 'meteor/session';
import { withModalMounter } from '/imports/ui/components/modal/service';
import { injectIntl, defineMessages } from 'react-intl';
import _ from 'lodash';
import Breakouts from '/imports/api/breakouts';
import AppService from '/imports/ui/components/app/service';
import { notify } from '/imports/ui/services/notification';
import getFromUserSettings from '/imports/ui/services/users-settings';
import VideoPreviewContainer from '/imports/ui/components/video-preview/container';
import lockContextContainer from '/imports/ui/components/lock-viewers/context/container';
import { getcookieData, joinMicrophone } from '/imports/ui/components/audio/audio-modal/service';
import Service from './service';
import AudioModalContainer from './audio-modal/container';
import Settings from '/imports/ui/services/settings';

const APP_CONFIG = Meteor.settings.public.app;
const KURENTO_CONFIG = Meteor.settings.public.kurento;

const intlMessages = defineMessages({
  joinedAudio: {
    id: 'app.audioManager.joinedAudio',
    description: 'Joined audio toast message',
  },
  joinedEcho: {
    id: 'app.audioManager.joinedEcho',
    description: 'Joined echo test toast message',
  },
  leftAudio: {
    id: 'app.audioManager.leftAudio',
    description: 'Left audio toast message',
  },
  reconnectingAudio: {
    id: 'app.audioManager.reconnectingAudio',
    description: 'Reconnecting audio toast message',
  },
  genericError: {
    id: 'app.audioManager.genericError',
    description: 'Generic error message',
  },
  connectionError: {
    id: 'app.audioManager.connectionError',
    description: 'Connection error message',
  },
  requestTimeout: {
    id: 'app.audioManager.requestTimeout',
    description: 'Request timeout error message',
  },
  invalidTarget: {
    id: 'app.audioManager.invalidTarget',
    description: 'Invalid target error message',
  },
  mediaError: {
    id: 'app.audioManager.mediaError',
    description: 'Media error message',
  },
  BrowserNotSupported: {
    id: 'app.audioNotification.audioFailedError1003',
    description: 'browser not supported error messsage',
  },
  reconectingAsListener: {
    id: 'app.audioNotificaion.reconnectingAsListenOnly',
    description: 'ice negociation error messsage',
  },
});

class AudioContainer extends PureComponent {
  constructor(props) {
    super(props);

    this.init = props.init.bind(this);
  }

  componentDidMount() {
    const { meetingIsBreakout, joinedAudio } = this.props;
    this.init();
    if (meetingIsBreakout && joinedAudio) {
      joinMicrophone(true, true);
    }
  }

  componentDidUpdate(prevProps) {
    const { hasBreakoutRooms, joinedAudio } = this.props;
    const { hasBreakoutRooms: hadBreakoutRooms } = prevProps;
<<<<<<< HEAD
    if (hadBreakoutRooms && !hasBreakoutRooms && joinedAudio) {
=======
    if (hadBreakoutRooms && !hasBreakoutRooms && joinedAudio
      && !Service.isConnected()) {
>>>>>>> f814d5f8
      joinMicrophone(true, true);
    }
  }

  render() {
    return null;
  }
}

let didMountAutoJoin = false;

const webRtcError = _.range(1001, 1011)
  .reduce((acc, value) => ({
    ...acc,
    [value]: { id: `app.audioNotification.audioFailedError${value}` },
  }), {});

const messages = {
  info: {
    JOINED_AUDIO: intlMessages.joinedAudio,
    JOINED_ECHO: intlMessages.joinedEcho,
    LEFT_AUDIO: intlMessages.leftAudio,
    RECONNECTING_AUDIO: intlMessages.reconnectingAudio,
  },
  error: {
    GENERIC_ERROR: intlMessages.genericError,
    CONNECTION_ERROR: intlMessages.connectionError,
    REQUEST_TIMEOUT: intlMessages.requestTimeout,
    INVALID_TARGET: intlMessages.invalidTarget,
    MEDIA_ERROR: intlMessages.mediaError,
    WEBRTC_NOT_SUPPORTED: intlMessages.BrowserNotSupported,
    ...webRtcError,
  },
};

export default lockContextContainer(withModalMounter(injectIntl(withTracker(({ mountModal, intl, userLocks }) => {
  const { microphoneConstraints } = Settings.application;
  const autoJoin = getFromUserSettings('bbb_auto_join_audio', APP_CONFIG.autoJoin);
  const enableVideo = getFromUserSettings('bbb_enable_video', KURENTO_CONFIG.enableVideo);
  const autoShareWebcam = getFromUserSettings('bbb_auto_share_webcam', KURENTO_CONFIG.autoShareWebcam);
  const { userWebcam, userMic } = userLocks;
  const { joinedAudio } = getcookieData();
  const meetingIsBreakout = AppService.meetingIsBreakout();
  const hasBreakoutRooms = AppService.getBreakoutRooms().length > 0;
  const openAudioModal = () => new Promise((resolve) => {
    mountModal(<AudioModalContainer resolve={resolve} />);
  });

  const openVideoPreviewModal = () => new Promise((resolve) => {
    if (userWebcam) return resolve();
    mountModal(<VideoPreviewContainer resolve={resolve} />);
  });

  if (Service.isConnected() && !Service.isListenOnly()) {
    Service.updateAudioConstraints(microphoneConstraints);

    if (userMic && !Service.isMuted()) {
      Service.toggleMuteMicrophone();
      notify(intl.formatMessage(intlMessages.reconectingAsListener), 'info', 'audio_on');
    }
  }

  Breakouts.find().observeChanges({
    removed() {
      // if the user joined a breakout room, the main room's audio was
      // programmatically dropped to avoid interference. On breakout end,
      // offer to rejoin main room audio only if the user is not in audio already
      if (Service.isUsingAudio() || joinedAudio) {
        return;
      }
      setTimeout(() => openAudioModal().then(() => {
        if (enableVideo && autoShareWebcam) {
          openVideoPreviewModal();
        }
      }), 0);
    },
  });

  return {
    hasBreakoutRooms,
    meetingIsBreakout,
    joinedAudio,
    init: () => {
      Service.init(messages, intl);
      Service.changeOutputDevice(document.querySelector('#remote-media').sinkId);
      const enableVideo = getFromUserSettings('bbb_enable_video', KURENTO_CONFIG.enableVideo);
      const autoShareWebcam = getFromUserSettings('bbb_auto_share_webcam', KURENTO_CONFIG.autoShareWebcam);
      if ((!autoJoin || didMountAutoJoin)) {
        if (enableVideo && autoShareWebcam) {
          openVideoPreviewModal();
        }
        return;
      }
      Session.set('audioModalIsOpen', true);
      if (enableVideo && autoShareWebcam) {
        openAudioModal().then(() => { openVideoPreviewModal(); didMountAutoJoin = true; });
      } else if (!(joinedAudio && meetingIsBreakout)) {
        openAudioModal();
        didMountAutoJoin = true;
      }
    },
  };
})(AudioContainer))));<|MERGE_RESOLUTION|>--- conflicted
+++ resolved
@@ -83,12 +83,8 @@
   componentDidUpdate(prevProps) {
     const { hasBreakoutRooms, joinedAudio } = this.props;
     const { hasBreakoutRooms: hadBreakoutRooms } = prevProps;
-<<<<<<< HEAD
-    if (hadBreakoutRooms && !hasBreakoutRooms && joinedAudio) {
-=======
     if (hadBreakoutRooms && !hasBreakoutRooms && joinedAudio
       && !Service.isConnected()) {
->>>>>>> f814d5f8
       joinMicrophone(true, true);
     }
   }
@@ -160,10 +156,10 @@
         return;
       }
       setTimeout(() => openAudioModal().then(() => {
-        if (enableVideo && autoShareWebcam) {
-          openVideoPreviewModal();
-        }
-      }), 0);
+         if (enableVideo && autoShareWebcam) {
+           openVideoPreviewModal();
+          }
+        }), 0);
     },
   });
 
