--- conflicted
+++ resolved
@@ -3,24 +3,7 @@
 export default class Audio extends Component {
   constructor(props) {
     super(props);
-<<<<<<< HEAD
-  }
-
-  componentWillMount() {
-    if (this.props.showJoinAudio) {
-      // window.inAudio = window.inAudio || false;
-      if(!window.inAudio) {
-        showModal(<AudioModalContainer />);
-        window.inAudio = true;
-      }
-    }
-  }
-
-  componentDidMount() {
-    init();
-=======
     props.init.call(this);
->>>>>>> 53783a7d
   }
 
   render() {
