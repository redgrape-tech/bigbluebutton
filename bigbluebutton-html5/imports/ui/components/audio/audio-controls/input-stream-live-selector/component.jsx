import React, { Component } from 'react';
import logger from '/imports/startup/client/logger';
import Auth from '/imports/ui/services/auth';
import { defineMessages, injectIntl } from 'react-intl';
import PropTypes from 'prop-types';
import Button from '/imports/ui/components/button/component';
import ButtonEmoji from '/imports/ui/components/button/button-emoji/ButtonEmoji';
import BBBMenu from '/imports/ui/components/menu/component';
import withShortcutHelper from '/imports/ui/components/shortcut-help/service';
import cx from 'classnames';

import { styles } from '../styles';

const AUDIO_INPUT = 'audioinput';
const AUDIO_OUTPUT = 'audiooutput';
const DEFAULT_DEVICE = 'default';
const DEVICE_LABEL_MAX_LENGTH = 40;

const intlMessages = defineMessages({
  changeAudioDevice: {
    id: 'app.audio.changeAudioDevice',
    description: 'Change audio device button label',
  },
  leaveAudio: {
    id: 'app.audio.leaveAudio',
    description: 'Leave audio dropdown item label',
  },
  loading: {
    id: 'app.audio.loading',
    description: 'Loading audio dropdown item label',
  },
  noDeviceFound: {
    id: 'app.audio.noDeviceFound',
    description: 'No device found',
  },
  microphones: {
    id: 'app.audio.microphones',
    description: 'Input audio dropdown item label',
  },
  speakers: {
    id: 'app.audio.speakers',
    description: 'Output audio dropdown item label',
  },
});

const propTypes = {
  liveChangeInputDevice: PropTypes.func.isRequired,
  handleLeaveAudio: PropTypes.func.isRequired,
  liveChangeOutputDevice: PropTypes.func.isRequired,
  intl: PropTypes.shape({
    formatMessage: PropTypes.func.isRequired,
  }).isRequired,
  shortcuts: PropTypes.objectOf(PropTypes.string).isRequired,
  currentInputDeviceId: PropTypes.string.isRequired,
  currentOutputDeviceId: PropTypes.string.isRequired,
  isListenOnly: PropTypes.bool.isRequired,
  isAudioConnected: PropTypes.bool.isRequired,
};

class InputStreamLiveSelector extends Component {
  static truncateDeviceName(deviceName) {
    if (deviceName && (deviceName.length <= DEVICE_LABEL_MAX_LENGTH)) {
      return deviceName;
    }
    return `${deviceName.substring(0, DEVICE_LABEL_MAX_LENGTH - 3)}...`;
  }

  constructor(props) {
    super(props);
    this.updateDeviceList = this.updateDeviceList.bind(this);
    this.renderDeviceList = this.renderDeviceList.bind(this);
    this.state = {
      audioInputDevices: null,
      audioOutputDevices: null,
      selectedInputDeviceId: null,
      selectedOutputDeviceId: null,
    };
  }

  componentDidMount() {
    this.updateDeviceList().then(() => {
      navigator.mediaDevices
        .addEventListener('devicechange', this.updateDeviceList);
      this.setCurrentDevices();
    });
  }

  componentWillUnmount() {
    navigator.mediaDevices.removeEventListener('devicechange',
      this.updateDeviceList);
  }

  onDeviceListClick(deviceId, deviceKind, callback) {
    if (!deviceId) return;

    if (deviceKind === AUDIO_INPUT) {
      this.setState({ selectedInputDeviceId: deviceId });
      callback(deviceId);
    } else {
      this.setState({ selectedOutputDeviceId: deviceId });
      callback(deviceId, true);
    }
  }

  setCurrentDevices() {
    const {
      currentInputDeviceId,
      currentOutputDeviceId,
    } = this.props;

    const {
      audioInputDevices,
      audioOutputDevices,
    } = this.state;

    if (!audioInputDevices
      || !audioInputDevices[0]
      || !audioOutputDevices
      || !audioOutputDevices[0]) return;

    const _currentInputDeviceId = audioInputDevices.find(
      (d) => d.deviceId === currentInputDeviceId,
    ) ? currentInputDeviceId : audioInputDevices[0].deviceId;

    const _currentOutputDeviceId = audioOutputDevices.find(
      (d) => d.deviceId === currentOutputDeviceId,
    ) ? currentOutputDeviceId : audioOutputDevices[0].deviceId;

    this.setState({
      selectedInputDeviceId: _currentInputDeviceId,
      selectedOutputDeviceId: _currentOutputDeviceId,
    });
  }

  fallbackInputDevice(fallbackDevice) {
    if (!fallbackDevice || !fallbackDevice.deviceId) return;

    const {
      liveChangeInputDevice,
    } = this.props;

    logger.info({
      logCode: 'audio_device_live_selector',
      extraInfo: {
        userId: Auth.userID,
        meetingId: Auth.meetingID,
      },
    }, 'Current input device was removed. Fallback to default device');
    this.setState({ selectedInputDeviceId: fallbackDevice.deviceId });
    liveChangeInputDevice(fallbackDevice.deviceId);
  }

  fallbackOutputDevice(fallbackDevice) {
    if (!fallbackDevice || !fallbackDevice.deviceId) return;

    const {
      liveChangeOutputDevice,
    } = this.props;

    logger.info({
      logCode: 'audio_device_live_selector',
      extraInfo: {
        userId: Auth.userID,
        meetingId: Auth.meetingID,
      },
    }, 'Current output device was removed. Fallback to default device');
    this.setState({ selectedOutputDeviceId: fallbackDevice.deviceId });
    liveChangeOutputDevice(fallbackDevice.deviceId, true);
  }

  updateRemovedDevices(audioInputDevices, audioOutputDevices) {
    const {
      selectedInputDeviceId,
      selectedOutputDeviceId,
    } = this.state;

    if (selectedInputDeviceId
      && (selectedInputDeviceId !== DEFAULT_DEVICE)
      && !audioInputDevices.find((d) => d.deviceId === selectedInputDeviceId)) {
      this.fallbackInputDevice(audioInputDevices[0]);
    }

    if (selectedOutputDeviceId
      && (selectedOutputDeviceId !== DEFAULT_DEVICE)
      && !audioOutputDevices.find((d) => d.deviceId === selectedOutputDeviceId)) {
      this.fallbackOutputDevice(audioOutputDevices[0]);
    }
  }

  updateDeviceList() {
    const {
      isAudioConnected,
    } = this.props;

    return navigator.mediaDevices.enumerateDevices()
      .then((devices) => {
        const audioInputDevices = devices.filter((i) => i.kind === AUDIO_INPUT);
        const audioOutputDevices = devices.filter((i) => i.kind === AUDIO_OUTPUT);

        this.setState({
          audioInputDevices,
          audioOutputDevices,
        });

        if (isAudioConnected) {
          this.updateRemovedDevices(audioInputDevices, audioOutputDevices);
        }
      });
  }

  renderDeviceList(deviceKind, list, callback, title, currentDeviceId,
    renderSeparator = true) {
    const {
      intl,
    } = this.props;
    const listLength = list ? list.length : -1;
    const listTitle = [
      {
        key: `audioDeviceList-${deviceKind}`,
        label: title,
        disabled: true,
        dividerTop: (!renderSeparator),
      },
    ];
<<<<<<< HEAD

    const deviceList = (listLenght > 0)
      ? list.map((device) => (
        <DropdownListItem
          key={`${device.deviceId}-${deviceKind}`}
          label={InputStreamLiveSelector.truncateDeviceName(device.label)}
          onClick={() => this.onDeviceListClick(device.deviceId, deviceKind,
            callback)}
          className={(device.deviceId === currentDeviceId)
            ? styles.selectedDevice : ''}
        />
=======
    const deviceList = (listLength > 0)
      ? list.map((device) => (
        {
          key: `${device.deviceId}-${deviceKind}`,
          label: InputStreamLiveSelector.truncateDeviceName(device.label),
          className: (device.deviceId === currentDeviceId) ? styles.selectedDevice : '',
          iconRight: (device.deviceId === currentDeviceId) ? 'check' : null,
          onClick: () => this.onDeviceListClick(device.deviceId, deviceKind, callback),
        }
>>>>>>> f64429cb
      ))
      : [
        {
          key: `noDeviceFoundKey-${deviceKind}-`,
          label: listLength < 0
            ? intl.formatMessage(intlMessages.loading)
            : intl.formatMessage(intlMessages.noDeviceFound),
          className: styles.disableDeviceSelection,
        },
      ];
    return listTitle.concat(deviceList);
  }

  render() {
    const {
      audioInputDevices,
      audioOutputDevices,
      selectedInputDeviceId,
      selectedOutputDeviceId,
    } = this.state;

    const {
      liveChangeInputDevice,
      handleLeaveAudio,
      liveChangeOutputDevice,
      intl,
      shortcuts,
      currentInputDeviceId,
      currentOutputDeviceId,
      isListenOnly,
    } = this.props;

    const inputDeviceList = !isListenOnly
      ? this.renderDeviceList(
        AUDIO_INPUT,
        audioInputDevices,
        liveChangeInputDevice,
        intl.formatMessage(intlMessages.microphones),
        selectedInputDeviceId || currentInputDeviceId,
      ) : [];

    const outputDeviceList = this.renderDeviceList(
      AUDIO_OUTPUT,
      audioOutputDevices,
      liveChangeOutputDevice,
      intl.formatMessage(intlMessages.speakers),
      selectedOutputDeviceId || currentOutputDeviceId,
      false,
    );

<<<<<<< HEAD
    const dropdownListComplete = inputDeviceList.concat(outputDeviceList)
      .concat([
        <DropdownListItem
          key="leaveAudioButtonKey"
          className={styles.stopButton}
          label={intl.formatMessage(intlMessages.leaveAudio)}
          onClick={() => handleLeaveAudio()}
          accessKey={shortcuts.leaveaudio}
        />,
      ]);

    return (
      <Dropdown>
        <DropdownTrigger>
          <Button
            aria-label={intl.formatMessage(intlMessages.changeLeaveAudio)}
            label={intl.formatMessage(intlMessages.changeLeaveAudio)}
            hideLabel
            color="primary"
            icon={isListenOnly ? 'listen' : 'audio_on'}
            size="lg"
            circle
            onClick={() => {}}
          />
        </DropdownTrigger>
        <DropdownContent className={styles.dropdownContent}>
          <DropdownList className={cx(styles.scrollableList, styles.dropdownListContainer)}>
            {dropdownListComplete}
          </DropdownList>
        </DropdownContent>
      </Dropdown>
=======
    const dropdownListComplete = inputDeviceList.concat(outputDeviceList);

    return (
      <BBBMenu
        trigger={(
          <>
            <Button
              aria-label={intl.formatMessage(intlMessages.leaveAudio)}
              label={intl.formatMessage(intlMessages.leaveAudio)}
              accessKey={shortcuts.leaveaudio}
              data-test="leaveAudio"
              hideLabel
              color="primary"
              icon={isListenOnly ? 'listen' : 'audio_on'}
              size="lg"
              circle
              onClick={(e) => {
                e.stopPropagation();
                handleLeaveAudio();
              }}
            />
            <ButtonEmoji
              emoji="device_list_selector"
              label={intl.formatMessage(intlMessages.changeAudioDevice)}
              hideLabel
              tabIndex={0}
            />
          </>
        )}
        actions={dropdownListComplete}
      />
>>>>>>> f64429cb
    );
  }
}

InputStreamLiveSelector.propTypes = propTypes;

export default withShortcutHelper(injectIntl(InputStreamLiveSelector),
  ['leaveAudio']);<|MERGE_RESOLUTION|>--- conflicted
+++ resolved
@@ -222,19 +222,6 @@
         dividerTop: (!renderSeparator),
       },
     ];
-<<<<<<< HEAD
-
-    const deviceList = (listLenght > 0)
-      ? list.map((device) => (
-        <DropdownListItem
-          key={`${device.deviceId}-${deviceKind}`}
-          label={InputStreamLiveSelector.truncateDeviceName(device.label)}
-          onClick={() => this.onDeviceListClick(device.deviceId, deviceKind,
-            callback)}
-          className={(device.deviceId === currentDeviceId)
-            ? styles.selectedDevice : ''}
-        />
-=======
     const deviceList = (listLength > 0)
       ? list.map((device) => (
         {
@@ -244,7 +231,6 @@
           iconRight: (device.deviceId === currentDeviceId) ? 'check' : null,
           onClick: () => this.onDeviceListClick(device.deviceId, deviceKind, callback),
         }
->>>>>>> f64429cb
       ))
       : [
         {
@@ -295,39 +281,6 @@
       false,
     );
 
-<<<<<<< HEAD
-    const dropdownListComplete = inputDeviceList.concat(outputDeviceList)
-      .concat([
-        <DropdownListItem
-          key="leaveAudioButtonKey"
-          className={styles.stopButton}
-          label={intl.formatMessage(intlMessages.leaveAudio)}
-          onClick={() => handleLeaveAudio()}
-          accessKey={shortcuts.leaveaudio}
-        />,
-      ]);
-
-    return (
-      <Dropdown>
-        <DropdownTrigger>
-          <Button
-            aria-label={intl.formatMessage(intlMessages.changeLeaveAudio)}
-            label={intl.formatMessage(intlMessages.changeLeaveAudio)}
-            hideLabel
-            color="primary"
-            icon={isListenOnly ? 'listen' : 'audio_on'}
-            size="lg"
-            circle
-            onClick={() => {}}
-          />
-        </DropdownTrigger>
-        <DropdownContent className={styles.dropdownContent}>
-          <DropdownList className={cx(styles.scrollableList, styles.dropdownListContainer)}>
-            {dropdownListComplete}
-          </DropdownList>
-        </DropdownContent>
-      </Dropdown>
-=======
     const dropdownListComplete = inputDeviceList.concat(outputDeviceList);
 
     return (
@@ -359,7 +312,6 @@
         )}
         actions={dropdownListComplete}
       />
->>>>>>> f64429cb
     );
   }
 }
