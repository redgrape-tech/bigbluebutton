import React, { Component } from 'react';
import logger from '/imports/startup/client/logger';
import Auth from '/imports/ui/services/auth';
import { defineMessages, injectIntl } from 'react-intl';
import PropTypes from 'prop-types';
import Button from '/imports/ui/components/button/component';
import ButtonEmoji from '/imports/ui/components/button/button-emoji/component';
import Dropdown from '/imports/ui/components/dropdown/component';
import withShortcutHelper from '/imports/ui/components/shortcut-help/service';
import cx from 'classnames';

import { styles } from '../styles';

const AUDIO_INPUT = 'audioinput';
const AUDIO_OUTPUT = 'audiooutput';
const DEFAULT_DEVICE = 'default';
const DEVICE_LABEL_MAX_LENGTH = 40;

const intlMessages = defineMessages({
  changeAudioDevice: {
    id: 'app.audio.changeAudioDevice',
    description: 'Change audio device button label',
  },
  leaveAudio: {
    id: 'app.audio.leaveAudio',
    description: 'Leave audio dropdown item label',
  },
  loading: {
    id: 'app.audio.loading',
    description: 'Loading audio dropdown item label',
  },
  noDeviceFound: {
    id: 'app.audio.noDeviceFound',
    description: 'No device found',
  },
  microphones: {
    id: 'app.audio.microphones',
    description: 'Input audio dropdown item label',
  },
  speakers: {
    id: 'app.audio.speakers',
    description: 'Output audio dropdown item label',
  },
});

const propTypes = {
  liveChangeInputDevice: PropTypes.func.isRequired,
  handleLeaveAudio: PropTypes.func.isRequired,
  liveChangeOutputDevice: PropTypes.func.isRequired,
  intl: PropTypes.shape({
    formatMessage: PropTypes.func.isRequired,
  }).isRequired,
  shortcuts: PropTypes.objectOf(PropTypes.string).isRequired,
  currentInputDeviceId: PropTypes.string.isRequired,
  currentOutputDeviceId: PropTypes.string.isRequired,
  isListenOnly: PropTypes.bool.isRequired,
  isAudioConnected: PropTypes.bool.isRequired,
};

class InputStreamLiveSelector extends Component {
  static truncateDeviceName(deviceName) {
    if (deviceName && (deviceName.length <= DEVICE_LABEL_MAX_LENGTH)) {
      return deviceName;
    }

    return `${deviceName.substring(0, DEVICE_LABEL_MAX_LENGTH - 3)}...`;
  }

  constructor(props) {
    super(props);
    this.updateDeviceList = this.updateDeviceList.bind(this);
    this.renderDeviceList = this.renderDeviceList.bind(this);
    this.state = {
      audioInputDevices: null,
      audioOutputDevices: null,
      selectedInputDeviceId: null,
      selectedOutputDeviceId: null,
    };
  }

  componentDidMount() {
    this.updateDeviceList().then(() => {
      navigator.mediaDevices
        .addEventListener('devicechange', this.updateDeviceList);
      this.setCurrentDevices();
    });
  }

  componentWillUnmount() {
    navigator.mediaDevices.removeEventListener('devicechange',
      this.updateDeviceList);
  }

  onDeviceListClick(deviceId, deviceKind, callback) {
    if (!deviceId) return;

    if (deviceKind === AUDIO_INPUT) {
      this.setState({ selectedInputDeviceId: deviceId });
      callback(deviceId);
    } else {
      this.setState({ selectedOutputDeviceId: deviceId });
      callback(deviceId, true);
    }
  }

  setCurrentDevices() {
    const {
      currentInputDeviceId,
      currentOutputDeviceId,
    } = this.props;

    const {
      audioInputDevices,
      audioOutputDevices,
    } = this.state;

    if (!audioInputDevices
      || !audioInputDevices[0]
      || !audioOutputDevices
      || !audioOutputDevices[0]) return;

    const _currentInputDeviceId = audioInputDevices.find(
      (d) => d.deviceId === currentInputDeviceId,
    ) ? currentInputDeviceId : audioInputDevices[0].deviceId;

    const _currentOutputDeviceId = audioOutputDevices.find(
      (d) => d.deviceId === currentOutputDeviceId,
    ) ? currentOutputDeviceId : audioOutputDevices[0].deviceId;

    this.setState({
      selectedInputDeviceId: _currentInputDeviceId,
      selectedOutputDeviceId: _currentOutputDeviceId,
    });
  }

  fallbackInputDevice(fallbackDevice) {
    if (!fallbackDevice || !fallbackDevice.deviceId) return;

    const {
      liveChangeInputDevice,
    } = this.props;

    logger.info({
      logCode: 'audio_device_live_selector',
      extraInfo: {
        userId: Auth.userID,
        meetingId: Auth.meetingID,
      },
    }, 'Current input device was removed. Fallback to default device');
    this.setState({ selectedInputDeviceId: fallbackDevice.deviceId });
    liveChangeInputDevice(fallbackDevice.deviceId);
  }

  fallbackOutputDevice(fallbackDevice) {
    if (!fallbackDevice || !fallbackDevice.deviceId) return;

    const {
      liveChangeOutputDevice,
    } = this.props;

    logger.info({
      logCode: 'audio_device_live_selector',
      extraInfo: {
        userId: Auth.userID,
        meetingId: Auth.meetingID,
      },
    }, 'Current output device was removed. Fallback to default device');
    this.setState({ selectedOutputDeviceId: fallbackDevice.deviceId });
    liveChangeOutputDevice(fallbackDevice.deviceId, true);
  }

  updateRemovedDevices(audioInputDevices, audioOutputDevices) {
    const {
      selectedInputDeviceId,
      selectedOutputDeviceId,
    } = this.state;

    if (selectedInputDeviceId
      && (selectedInputDeviceId !== DEFAULT_DEVICE)
      && !audioInputDevices.find((d) => d.deviceId === selectedInputDeviceId)) {
      this.fallbackInputDevice(audioInputDevices[0]);
    }

    if (selectedOutputDeviceId
      && (selectedOutputDeviceId !== DEFAULT_DEVICE)
      && !audioOutputDevices.find((d) => d.deviceId === selectedOutputDeviceId)) {
      this.fallbackOutputDevice(audioOutputDevices[0]);
    }
  }

  updateDeviceList() {
    const {
      isAudioConnected,
    } = this.props;

    return navigator.mediaDevices.enumerateDevices()
      .then((devices) => {
        const audioInputDevices = devices.filter((i) => i.kind === AUDIO_INPUT);
        const audioOutputDevices = devices.filter((i) => i.kind === AUDIO_OUTPUT);

        this.setState({
          audioInputDevices,
          audioOutputDevices,
        });

        if (isAudioConnected) {
          this.updateRemovedDevices(audioInputDevices, audioOutputDevices);
        }
      });
  }

  renderDeviceList(deviceKind, list, callback, title, currentDeviceId,
    renderSeparator = true) {
    const {
      intl,
    } = this.props;

    const listLenght = list ? list.length : -1;

    const listTitle = [
      <Dropdown.DropdownListTitle key={`audioDeviceList-${deviceKind}`}>
        {title}
      </Dropdown.DropdownListTitle>,
    ];

    const deviceList = (listLenght > 0)
      ? list.map((device) => (
        <Dropdown.DropdownListItem
          key={`${device.deviceId}-${deviceKind}`}
          label={InputStreamLiveSelector.truncateDeviceName(device.label)}
          onClick={() => this.onDeviceListClick(device.deviceId, deviceKind,
            callback)}
          className={(device.deviceId === currentDeviceId)
            ? styles.selectedDevice : ''}
        />
      ))
      : [
        <Dropdown.DropdownListItem
          key={`noDeviceFoundKey-${deviceKind}-`}
          className={styles.disableDeviceSelection}
          label={
            listLenght < 0
              ? intl.formatMessage(intlMessages.loading)
              : intl.formatMessage(intlMessages.noDeviceFound)
          }
        />,
      ];

    const listSeparator = [
      <Dropdown.DropdownListSeparator key={`audioDeviceListSeparator-${deviceKind}`} />,
    ];

    return listTitle.concat(deviceList).concat(
      renderSeparator ? listSeparator : [],
    );
  }

  render() {
    const {
      audioInputDevices,
      audioOutputDevices,
      selectedInputDeviceId,
      selectedOutputDeviceId,
    } = this.state;

    const {
      liveChangeInputDevice,
      handleLeaveAudio,
      liveChangeOutputDevice,
      intl,
      shortcuts,
      currentInputDeviceId,
      currentOutputDeviceId,
      isListenOnly,
    } = this.props;

    const inputDeviceList = !isListenOnly
      ? this.renderDeviceList(
        AUDIO_INPUT,
        audioInputDevices,
        liveChangeInputDevice,
        intl.formatMessage(intlMessages.microphones),
        selectedInputDeviceId || currentInputDeviceId,
      ) : [];

    const outputDeviceList = this.renderDeviceList(
      AUDIO_OUTPUT,
      audioOutputDevices,
      liveChangeOutputDevice,
      intl.formatMessage(intlMessages.speakers),
      selectedOutputDeviceId || currentOutputDeviceId,
      false,
    );

<<<<<<< HEAD
    const dropdownListComplete = inputDeviceList.concat(outputDeviceList);
=======
    const dropdownListComplete = inputDeviceList.concat(outputDeviceList)
      .concat([
        <Dropdown.DropdownListItem
          key="leaveAudioButtonKey"
          className={styles.stopButton}
          data-test="disconnectAudio"
          label={intl.formatMessage(intlMessages.leaveAudio)}
          onClick={() => handleLeaveAudio()}
          accessKey={shortcuts.leaveaudio}
        />,
      ]);
>>>>>>> 0e9f0b04

    return (
      <Dropdown>
        <Dropdown.DropdownTrigger>
          <Button
            aria-label={intl.formatMessage(intlMessages.leaveAudio)}
            label={intl.formatMessage(intlMessages.leaveAudio)}
            accessKey={shortcuts.leaveaudio}
            hideLabel
            color="primary"
            icon={isListenOnly ? 'listen' : 'audio_on'}
            size="lg"
            circle
<<<<<<< HEAD
            onClick={() => handleLeaveAudio()}
          >
            <ButtonEmoji
              emoji="device_list_selector"
              label={intl.formatMessage(intlMessages.changeAudioDevice)}
            />
          </Button>
        </DropdownTrigger>
        <DropdownContent className={styles.dropdownContent}>
          <DropdownList className={cx(styles.scrollableList, styles.dropdownListContainer)}>
=======
            onClick={() => {}}
          />
        </Dropdown.DropdownTrigger>
        <Dropdown.DropdownContent className={styles.dropdownContent}>
          <Dropdown.DropdownList
            className={cx(styles.scrollableList, styles.dropdownListContainer)}
          >
>>>>>>> 0e9f0b04
            {dropdownListComplete}
          </Dropdown.DropdownList>
        </Dropdown.DropdownContent>
      </Dropdown>
    );
  }
}

InputStreamLiveSelector.propTypes = propTypes;

export default withShortcutHelper(injectIntl(InputStreamLiveSelector),
  ['leaveAudio']);<|MERGE_RESOLUTION|>--- conflicted
+++ resolved
@@ -292,21 +292,7 @@
       false,
     );
 
-<<<<<<< HEAD
     const dropdownListComplete = inputDeviceList.concat(outputDeviceList);
-=======
-    const dropdownListComplete = inputDeviceList.concat(outputDeviceList)
-      .concat([
-        <Dropdown.DropdownListItem
-          key="leaveAudioButtonKey"
-          className={styles.stopButton}
-          data-test="disconnectAudio"
-          label={intl.formatMessage(intlMessages.leaveAudio)}
-          onClick={() => handleLeaveAudio()}
-          accessKey={shortcuts.leaveaudio}
-        />,
-      ]);
->>>>>>> 0e9f0b04
 
     return (
       <Dropdown>
@@ -320,7 +306,6 @@
             icon={isListenOnly ? 'listen' : 'audio_on'}
             size="lg"
             circle
-<<<<<<< HEAD
             onClick={() => handleLeaveAudio()}
           >
             <ButtonEmoji
@@ -328,18 +313,9 @@
               label={intl.formatMessage(intlMessages.changeAudioDevice)}
             />
           </Button>
-        </DropdownTrigger>
-        <DropdownContent className={styles.dropdownContent}>
-          <DropdownList className={cx(styles.scrollableList, styles.dropdownListContainer)}>
-=======
-            onClick={() => {}}
-          />
         </Dropdown.DropdownTrigger>
         <Dropdown.DropdownContent className={styles.dropdownContent}>
-          <Dropdown.DropdownList
-            className={cx(styles.scrollableList, styles.dropdownListContainer)}
-          >
->>>>>>> 0e9f0b04
+          <Dropdown.DropdownList className={cx(styles.scrollableList, styles.dropdownListContainer)}>
             {dropdownListComplete}
           </Dropdown.DropdownList>
         </Dropdown.DropdownContent>
