import React, { Component } from 'react';
import logger from '/imports/startup/client/logger';
import Auth from '/imports/ui/services/auth';
import Settings from '/imports/ui/services/settings';
import { defineMessages, injectIntl } from 'react-intl';
import PropTypes from 'prop-types';
import Button from '/imports/ui/components/common/button/component';
import BBBMenu from '/imports/ui/components/common/menu/component';
import withShortcutHelper from '/imports/ui/components/shortcut-help/service';

import Styled from './styles';

const AUDIO_INPUT = 'audioinput';
const AUDIO_OUTPUT = 'audiooutput';
const DEFAULT_DEVICE = 'default';
const DEVICE_LABEL_MAX_LENGTH = 40;

const intlMessages = defineMessages({
  changeAudioDevice: {
    id: 'app.audio.changeAudioDevice',
    description: 'Change audio device button label',
  },
  leaveAudio: {
    id: 'app.audio.leaveAudio',
    description: 'Leave audio dropdown item label',
  },
  loading: {
    id: 'app.audio.loading',
    description: 'Loading audio dropdown item label',
  },
  noDeviceFound: {
    id: 'app.audio.noDeviceFound',
    description: 'No device found',
  },
  microphones: {
    id: 'app.audio.microphones',
    description: 'Input audio dropdown item label',
  },
  speakers: {
    id: 'app.audio.speakers',
    description: 'Output audio dropdown item label',
  },
  muteAudio: {
    id: 'app.actionsBar.muteLabel',
    description: 'Mute audio button label',
  },
  unmuteAudio: {
    id: 'app.actionsBar.unmuteLabel',
    description: 'Unmute audio button label',
  },
});

const propTypes = {
  liveChangeInputDevice: PropTypes.func.isRequired,
  handleLeaveAudio: PropTypes.func.isRequired,
  liveChangeOutputDevice: PropTypes.func.isRequired,
  intl: PropTypes.shape({
    formatMessage: PropTypes.func.isRequired,
  }).isRequired,
  shortcuts: PropTypes.objectOf(PropTypes.string).isRequired,
  currentInputDeviceId: PropTypes.string.isRequired,
  currentOutputDeviceId: PropTypes.string.isRequired,
  isListenOnly: PropTypes.bool.isRequired,
  isAudioConnected: PropTypes.bool.isRequired,
  _enableDynamicDeviceSelection: PropTypes.bool.isRequired,
  handleToggleMuteMicrophone: PropTypes.func.isRequired,
  muted: PropTypes.bool.isRequired,
  disable: PropTypes.bool.isRequired,
  talking: PropTypes.bool,
};

const defaultProps = {
  talking: false,
};

class InputStreamLiveSelector extends Component {
  static truncateDeviceName(deviceName) {
    if (deviceName && (deviceName.length <= DEVICE_LABEL_MAX_LENGTH)) {
      return deviceName;
    }
    return `${deviceName.substring(0, DEVICE_LABEL_MAX_LENGTH - 3)}...`;
  }

  constructor(props) {
    super(props);
    this.updateDeviceList = this.updateDeviceList.bind(this);
    this.renderDeviceList = this.renderDeviceList.bind(this);
    this.renderListenOnlyButton = this.renderListenOnlyButton.bind(this);
    this.renderMuteToggleButton = this.renderMuteToggleButton.bind(this);
    this.renderButtonsWithSelectorDevice = this.renderButtonsWithSelectorDevice.bind(this);
    this.renderButtonsWithoutSelectorDevice = this.renderButtonsWithoutSelectorDevice.bind(this);
    this.state = {
      audioInputDevices: null,
      audioOutputDevices: null,
      selectedInputDeviceId: null,
      selectedOutputDeviceId: null,
    };
  }

  componentDidMount() {
    this.updateDeviceList().then(() => {
      navigator.mediaDevices
        .addEventListener('devicechange', this.updateDeviceList);
      this.setCurrentDevices();
    });
  }

  componentWillUnmount() {
    navigator.mediaDevices.removeEventListener('devicechange',
      this.updateDeviceList);
  }

  onDeviceListClick(deviceId, deviceKind, callback) {
    if (!deviceId) return;

    if (deviceKind === AUDIO_INPUT) {
      this.setState({ selectedInputDeviceId: deviceId });
      callback(deviceId);
    } else {
      this.setState({ selectedOutputDeviceId: deviceId });
      callback(deviceId, true);
    }
  }

  setCurrentDevices() {
    const {
      currentInputDeviceId,
      currentOutputDeviceId,
    } = this.props;

    const {
      audioInputDevices,
      audioOutputDevices,
    } = this.state;

    if (!audioInputDevices
      || !audioInputDevices[0]
      || !audioOutputDevices
      || !audioOutputDevices[0]) return;

    const _currentInputDeviceId = audioInputDevices.find(
      (d) => d.deviceId === currentInputDeviceId,
    ) ? currentInputDeviceId : audioInputDevices[0].deviceId;

    const _currentOutputDeviceId = audioOutputDevices.find(
      (d) => d.deviceId === currentOutputDeviceId,
    ) ? currentOutputDeviceId : audioOutputDevices[0].deviceId;

    this.setState({
      selectedInputDeviceId: _currentInputDeviceId,
      selectedOutputDeviceId: _currentOutputDeviceId,
    });
  }

  fallbackInputDevice(fallbackDevice) {
    if (!fallbackDevice || !fallbackDevice.deviceId) return;

    const {
      liveChangeInputDevice,
    } = this.props;

    logger.info({
      logCode: 'audio_device_live_selector',
      extraInfo: {
        userId: Auth.userID,
        meetingId: Auth.meetingID,
      },
    }, 'Current input device was removed. Fallback to default device');
    this.setState({ selectedInputDeviceId: fallbackDevice.deviceId });
    liveChangeInputDevice(fallbackDevice.deviceId);
  }

  fallbackOutputDevice(fallbackDevice) {
    if (!fallbackDevice || !fallbackDevice.deviceId) return;

    const {
      liveChangeOutputDevice,
    } = this.props;

    logger.info({
      logCode: 'audio_device_live_selector',
      extraInfo: {
        userId: Auth.userID,
        meetingId: Auth.meetingID,
      },
    }, 'Current output device was removed. Fallback to default device');
    this.setState({ selectedOutputDeviceId: fallbackDevice.deviceId });
    liveChangeOutputDevice(fallbackDevice.deviceId, true);
  }

  updateRemovedDevices(audioInputDevices, audioOutputDevices) {
    const {
      selectedInputDeviceId,
      selectedOutputDeviceId,
    } = this.state;

    if (selectedInputDeviceId
      && (selectedInputDeviceId !== DEFAULT_DEVICE)
      && !audioInputDevices.find((d) => d.deviceId === selectedInputDeviceId)) {
      this.fallbackInputDevice(audioInputDevices[0]);
    }

    if (selectedOutputDeviceId
      && (selectedOutputDeviceId !== DEFAULT_DEVICE)
      && !audioOutputDevices.find((d) => d.deviceId === selectedOutputDeviceId)) {
      this.fallbackOutputDevice(audioOutputDevices[0]);
    }
  }

  updateDeviceList() {
    const {
      isAudioConnected,
    } = this.props;

    return navigator.mediaDevices.enumerateDevices()
      .then((devices) => {
        const audioInputDevices = devices.filter((i) => i.kind === AUDIO_INPUT);
        const audioOutputDevices = devices.filter((i) => i.kind === AUDIO_OUTPUT);

        this.setState({
          audioInputDevices,
          audioOutputDevices,
        });

        if (isAudioConnected) {
          this.updateRemovedDevices(audioInputDevices, audioOutputDevices);
        }
      });
  }

  renderDeviceList(deviceKind, list, callback, title, currentDeviceId) {
    const {
      intl,
    } = this.props;
    const listLength = list ? list.length : -1;
    const listTitle = [
      {
        key: `audioDeviceList-${deviceKind}`,
        label: title,
        iconRight: (deviceKind === 'audioinput') ? 'unmute' : 'volume_level_2',
        disabled: true,
        customStyles: Styled.DisabledLabel,
        divider: true,
      },
    ];

    const deviceList = (listLength > 0)
      ? list.map((device) => (
        {
          key: `${device.deviceId}-${deviceKind}`,
          label: InputStreamLiveSelector.truncateDeviceName(device.label),
          customStyles: (device.deviceId === currentDeviceId) && Styled.SelectedLabel,
          iconRight: (device.deviceId === currentDeviceId) ? 'check' : null,
          onClick: () => this.onDeviceListClick(device.deviceId, deviceKind, callback),
        }
      ))
      : [
        {
          key: `noDeviceFoundKey-${deviceKind}-`,
          label: listLength < 0
            ? intl.formatMessage(intlMessages.loading)
            : intl.formatMessage(intlMessages.noDeviceFound),
        },
      ];
    return listTitle.concat(deviceList);
  }

  renderMuteToggleButton() {
    const {
      intl,
      shortcuts,
      handleToggleMuteMicrophone,
      muted,
      disable,
      talking,
    } = this.props;

    const label = muted ? intl.formatMessage(intlMessages.unmuteAudio)
      : intl.formatMessage(intlMessages.muteAudio);

    const { animations } = Settings.application;

    return (
      <Styled.MuteToggleButton
        onClick={(e) => {
          e.stopPropagation();
          handleToggleMuteMicrophone();
        }}
        disabled={disable}
        hideLabel
        label={label}
        aria-label={label}
        color={!muted ? 'primary' : 'default'}
        ghost={muted}
        icon={muted ? 'mute' : 'unmute'}
        size="lg"
        circle
        accessKey={shortcuts.togglemute}
        $talking={talking || undefined}
        animations={animations}
        data-test={muted ? 'unmuteMicButton' : 'muteMicButton'}
      />
    );
  }

  renderListenOnlyButton() {
    const {
      handleLeaveAudio,
      intl,
      shortcuts,
      isListenOnly,
    } = this.props;

    return (
      <Button
        aria-label={intl.formatMessage(intlMessages.leaveAudio)}
        label={intl.formatMessage(intlMessages.leaveAudio)}
        accessKey={shortcuts.leaveaudio}
        data-test="leaveListenOnly"
        hideLabel
        color="primary"
        icon={isListenOnly ? 'listen' : 'volume_level_2'}
        size="lg"
        circle
        onClick={(e) => {
          e.stopPropagation();
          handleLeaveAudio();
        }}
      />
    );
  }

  renderButtonsWithSelectorDevice() {
    const {
      audioInputDevices,
      audioOutputDevices,
      selectedInputDeviceId,
      selectedOutputDeviceId,
    } = this.state;

    const {
      liveChangeInputDevice,
      handleLeaveAudio,
      liveChangeOutputDevice,
      intl,
      currentInputDeviceId,
      currentOutputDeviceId,
      isListenOnly,
      isRTL,
      shortcuts,
    } = this.props;

    const inputDeviceList = !isListenOnly
      ? this.renderDeviceList(
        AUDIO_INPUT,
        audioInputDevices,
        liveChangeInputDevice,
        intl.formatMessage(intlMessages.microphones),
        selectedInputDeviceId || currentInputDeviceId,
      ) : [];

    const outputDeviceList = this.renderDeviceList(
      AUDIO_OUTPUT,
      audioOutputDevices,
      liveChangeOutputDevice,
      intl.formatMessage(intlMessages.speakers),
      selectedOutputDeviceId || currentOutputDeviceId,
      false,
    );

    const leaveAudioOption = {
      icon: 'logout',
      label: intl.formatMessage(intlMessages.leaveAudio),
      key: 'leaveAudioOption',
      dataTest: 'leaveAudio',
      customStyles: Styled.DangerColor,
      dividerTop: true,
      onClick: () => handleLeaveAudio(),
    };

    const dropdownListComplete = inputDeviceList.concat(outputDeviceList).concat(leaveAudioOption);

    return (
<<<<<<< HEAD
      <BBBMenu
        trigger={(
          <>
            {isListenOnly
              ? this.renderListenOnlyButton()
              : this.renderMuteToggleButton()}
            <Styled.AudioDropdown
              emoji="device_list_selector"
              data-test="audioDropdownMenu"
              label={intl.formatMessage(intlMessages.changeAudioDevice)}
              hideLabel
              tabIndex={0}
              rotate
            />
          </>
        )}
        actions={dropdownListComplete}
        opts={{
          id: 'default-dropdown-menu',
          keepMounted: true,
          transitionDuration: 0,
          elevation: 3,
          getContentAnchorEl: null,
          fullwidth: 'true',
          anchorOrigin: { vertical: 'top', horizontal: isRTL ? 'left' : 'right' },
          transformOrigin: { vertical: 'bottom', horizontal: isRTL ? 'right' : 'left' },
        }}
      />
=======
      <>
        {!isListenOnly ? (
          <span
            style={{ display: 'none' }}
            accessKey={shortcuts.leaveaudio}
            onClick={() => handleLeaveAudio()}
            aria-hidden="true"
          />
        ) : null}
        <BBBMenu
          trigger={(
            <>
              {isListenOnly
                ? this.renderListenOnlyButton()
                : this.renderMuteToggleButton()}
              <Styled.AudioDropdown
                emoji="device_list_selector"
                label={intl.formatMessage(intlMessages.changeAudioDevice)}
                hideLabel
                tabIndex={0}
                rotate
              />
            </>
          )}
          actions={dropdownListComplete}
          opts={{
            id: 'default-dropdown-menu',
            keepMounted: true,
            transitionDuration: 0,
            elevation: 3,
            getContentAnchorEl: null,
            fullwidth: 'true',
            anchorOrigin: { vertical: 'top', horizontal: isRTL ? 'left' : 'right' },
            transformOrigin: { vertical: 'bottom', horizontal: isRTL ? 'right' : 'left' },
          }}
        />
      </>
>>>>>>> ef6b1c37
    );
  }

  renderButtonsWithoutSelectorDevice() {
    const { isListenOnly } = this.props;
    return isListenOnly
      ? this.renderListenOnlyButton()
      : (
        <>
          {this.renderMuteToggleButton()}
          {this.renderListenOnlyButton()}
        </>
      );
  }

  render() {
    const { _enableDynamicDeviceSelection } = this.props;

    return _enableDynamicDeviceSelection
      ? this.renderButtonsWithSelectorDevice()
      : this.renderButtonsWithoutSelectorDevice();
  }
}

InputStreamLiveSelector.propTypes = propTypes;
InputStreamLiveSelector.defaultProps = defaultProps;

export default withShortcutHelper(injectIntl(InputStreamLiveSelector),
  ['leaveAudio', 'toggleMute']);<|MERGE_RESOLUTION|>--- conflicted
+++ resolved
@@ -381,36 +381,6 @@
     const dropdownListComplete = inputDeviceList.concat(outputDeviceList).concat(leaveAudioOption);
 
     return (
-<<<<<<< HEAD
-      <BBBMenu
-        trigger={(
-          <>
-            {isListenOnly
-              ? this.renderListenOnlyButton()
-              : this.renderMuteToggleButton()}
-            <Styled.AudioDropdown
-              emoji="device_list_selector"
-              data-test="audioDropdownMenu"
-              label={intl.formatMessage(intlMessages.changeAudioDevice)}
-              hideLabel
-              tabIndex={0}
-              rotate
-            />
-          </>
-        )}
-        actions={dropdownListComplete}
-        opts={{
-          id: 'default-dropdown-menu',
-          keepMounted: true,
-          transitionDuration: 0,
-          elevation: 3,
-          getContentAnchorEl: null,
-          fullwidth: 'true',
-          anchorOrigin: { vertical: 'top', horizontal: isRTL ? 'left' : 'right' },
-          transformOrigin: { vertical: 'bottom', horizontal: isRTL ? 'right' : 'left' },
-        }}
-      />
-=======
       <>
         {!isListenOnly ? (
           <span
@@ -427,6 +397,7 @@
                 ? this.renderListenOnlyButton()
                 : this.renderMuteToggleButton()}
               <Styled.AudioDropdown
+                data-test="audioDropdownMenu"
                 emoji="device_list_selector"
                 label={intl.formatMessage(intlMessages.changeAudioDevice)}
                 hideLabel
@@ -448,7 +419,6 @@
           }}
         />
       </>
->>>>>>> ef6b1c37
     );
   }
 
