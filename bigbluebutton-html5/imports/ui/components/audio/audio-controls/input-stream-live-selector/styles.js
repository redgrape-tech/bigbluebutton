--- conflicted
+++ resolved
@@ -30,9 +30,6 @@
 `;
 
 const MuteToggleButton = styled(Button)`
-<<<<<<< HEAD
-  ${({ talking }) => talking && `
-=======
 
   ${({ ghost }) => ghost && `
     span {
@@ -43,7 +40,6 @@
   `}
 
   ${({ $talking }) => $talking && `
->>>>>>> 20aba07c
     border-radius: 50%;
   `}
 
