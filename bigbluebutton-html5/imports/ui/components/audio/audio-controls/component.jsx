--- conflicted
+++ resolved
@@ -207,11 +207,7 @@
 
     return (
       <span className={styles.container}>
-<<<<<<< HEAD
-        {isVoiceUser && inputStream && muteAlertEnabled && !listenOnly && muted ? (
-=======
         {isVoiceUser && inputStream && muteAlertEnabled && !listenOnly && muted && showMute ? (
->>>>>>> f64429cb
           <MutedAlert {...{
             muted, inputStream, isViewer, isPresenter,
           }}
