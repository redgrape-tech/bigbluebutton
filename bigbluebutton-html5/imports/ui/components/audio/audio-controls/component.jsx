--- conflicted
+++ resolved
@@ -187,12 +187,9 @@
         size="lg"
         circle
         accessKey={shortcuts.togglemute}
-<<<<<<< HEAD
         talking={talking}
         animations={animations}
-=======
         data-test="toggleMicrophoneButton"
->>>>>>> b7d40b11
       />
     );
 
