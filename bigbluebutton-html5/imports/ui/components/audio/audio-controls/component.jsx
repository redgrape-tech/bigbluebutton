--- conflicted
+++ resolved
@@ -3,11 +3,8 @@
 import cx from 'classnames';
 import { defineMessages, intlShape, injectIntl } from 'react-intl';
 import Button from '/imports/ui/components/button/component';
-<<<<<<< HEAD
 import getFromUserSettings from '/imports/ui/services/users-settings';
-=======
 import withShortcutHelper from '/imports/ui/components/shortcut-help/service';
->>>>>>> 81122251
 import { styles } from './styles';
 
 const intlMessages = defineMessages({
@@ -46,12 +43,6 @@
   unmute: false,
 };
 
-<<<<<<< HEAD
-const SHORTCUTS_CONFIG = Meteor.settings.public.app.shortcuts;
-const JOIN_AUDIO_AK = SHORTCUTS_CONFIG.joinAudio.accesskey;
-const LEAVE_AUDIO_AK = SHORTCUTS_CONFIG.leaveAudio.accesskey;
-const MUTE_UNMUTE_AK = SHORTCUTS_CONFIG.toggleMute.accesskey;
-
 class AudioControls extends Component {
   componentDidMount() {
     if (Meteor.settings.public.allowOutsideCommands.toggleSelfVoice ||
@@ -71,6 +62,7 @@
       glow,
       join,
       intl,
+      shortcuts,
     } = this.props;
 
     return (
@@ -89,7 +81,7 @@
             icon={unmute ? 'mute' : 'unmute'}
             size="lg"
             circle
-            accessKey={MUTE_UNMUTE_AK}
+            accessKey={shortcuts.toggleMute}
           /> : null}
         <Button
           className={styles.button}
@@ -104,54 +96,11 @@
           icon={join ? 'audio_off' : 'audio_on'}
           size="lg"
           circle
-          accessKey={join ? LEAVE_AUDIO_AK : JOIN_AUDIO_AK}
+          accessKey={join ? shortcuts.leaveAudio : shortcuts.joinAudio}
         />
       </span>);
   }
 }
-=======
-const AudioControls = ({
-  handleToggleMuteMicrophone,
-  handleJoinAudio,
-  handleLeaveAudio,
-  mute,
-  unmute,
-  disable,
-  glow,
-  join,
-  intl,
-  shortcuts,
-}) => (
-  <span className={styles.container}>
-    {mute ?
-      <Button
-        className={glow ? cx(styles.button, styles.glow) : styles.button}
-        onClick={handleToggleMuteMicrophone}
-        disabled={disable}
-        hideLabel
-        label={unmute ? intl.formatMessage(intlMessages.unmuteAudio) : intl.formatMessage(intlMessages.muteAudio)}
-        aria-label={unmute ? intl.formatMessage(intlMessages.unmuteAudio) : intl.formatMessage(intlMessages.muteAudio)}
-        color="primary"
-        icon={unmute ? 'mute' : 'unmute'}
-        size="lg"
-        circle
-        accessKey={shortcuts.toggleMute}
-      /> : null}
-    <Button
-      className={styles.button}
-      onClick={join ? handleLeaveAudio : handleJoinAudio}
-      disabled={disable}
-      hideLabel
-      aria-label={join ? intl.formatMessage(intlMessages.leaveAudio) : intl.formatMessage(intlMessages.joinAudio)}
-      label={join ? intl.formatMessage(intlMessages.leaveAudio) : intl.formatMessage(intlMessages.joinAudio)}
-      color={join ? 'danger' : 'primary'}
-      icon={join ? 'audio_off' : 'audio_on'}
-      size="lg"
-      circle
-      accessKey={join ? shortcuts.leaveAudio : shortcuts.joinAudio}
-    />
-  </span>);
->>>>>>> 81122251
 
 AudioControls.propTypes = propTypes;
 AudioControls.defaultProps = defaultProps;
