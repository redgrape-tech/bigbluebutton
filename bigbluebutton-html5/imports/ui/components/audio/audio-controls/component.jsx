import React, { PureComponent } from 'react';
import PropTypes from 'prop-types';
import cx from 'classnames';
import { defineMessages, intlShape, injectIntl } from 'react-intl';
import Button from '/imports/ui/components/button/component';
import getFromUserSettings from '/imports/ui/services/users-settings';
import withShortcutHelper from '/imports/ui/components/shortcut-help/service';
<<<<<<< HEAD
import InputStreamLiveSelectorContainer from './input-stream-live-selector/container';
=======
import MutedAlert from '/imports/ui/components/muted-alert/component';
>>>>>>> 08b5245a
import { styles } from './styles';

const intlMessages = defineMessages({
  joinAudio: {
    id: 'app.audio.joinAudio',
    description: 'Join audio button label',
  },
  leaveAudio: {
    id: 'app.audio.leaveAudio',
    description: 'Leave audio button label',
  },
  muteAudio: {
    id: 'app.actionsBar.muteLabel',
    description: 'Mute audio button label',
  },
  unmuteAudio: {
    id: 'app.actionsBar.unmuteLabel',
    description: 'Unmute audio button label',
  },
});

const propTypes = {
  processToggleMuteFromOutside: PropTypes.func.isRequired,
  handleToggleMuteMicrophone: PropTypes.func.isRequired,
  handleJoinAudio: PropTypes.func.isRequired,
  handleLeaveAudio: PropTypes.func.isRequired,
  disable: PropTypes.bool.isRequired,
  muted: PropTypes.bool.isRequired,
  showMute: PropTypes.bool.isRequired,
  inAudio: PropTypes.bool.isRequired,
  listenOnly: PropTypes.bool.isRequired,
  intl: intlShape.isRequired,
  talking: PropTypes.bool.isRequired,
};

class AudioControls extends PureComponent {
  constructor(props) {
    super(props);
    this.renderLeaveButton = this.renderLeaveButton.bind(this);
  }

  componentDidMount() {
    const { processToggleMuteFromOutside } = this.props;
    if (Meteor.settings.public.allowOutsideCommands.toggleSelfVoice
      || getFromUserSettings('bbb_outside_toggle_self_voice', false)) {
      window.addEventListener('message', processToggleMuteFromOutside);
    }
  }

  renderLeaveButton() {
    const {
      listenOnly,
      inAudio,
      isVoiceUser,
      handleLeaveAudio,
      shortcuts,
      disable,
      intl,
    } = this.props;
    return (inAudio && isVoiceUser && listenOnly) ? (
      <Button
        onClick={handleLeaveAudio}
        disabled={disable}
        hideLabel
        aria-label={intl.formatMessage(intlMessages.leaveAudio)}
        label={intl.formatMessage(intlMessages.leaveAudio)}
        color="primary"
        icon="listen"
        size="lg"
        circle
        accessKey={shortcuts.leaveAudio}
      />
    ) : (<InputStreamLiveSelectorContainer />);
  }

  render() {
    const {
      handleToggleMuteMicrophone,
      handleJoinAudio,
      showMute,
      muted,
      disable,
      talking,
      inAudio,
      intl,
      shortcuts,
      isVoiceUser,
      inputStream,
      isViewer,
      isPresenter,
    } = this.props;

<<<<<<< HEAD
    return (
      <span className={styles.container}>
        {showMute && isVoiceUser
          ? (
            <Button
              className={cx(styles.button, !talking || styles.glow, !muted || styles.btn)}
              onClick={handleToggleMuteMicrophone}
              disabled={disable}
              hideLabel
              label={muted ? intl.formatMessage(intlMessages.unmuteAudio)
                : intl.formatMessage(intlMessages.muteAudio)}
              aria-label={muted ? intl.formatMessage(intlMessages.unmuteAudio)
                : intl.formatMessage(intlMessages.muteAudio)}
              color={!muted ? 'primary' : 'default'}
              ghost={muted}
              icon={muted ? 'mute' : 'unmute'}
              size="lg"
              circle
              // accessKey={shortcuts.toggleMute}
            />
          ) : null}
        {
          (inAudio)
            ? this.renderLeaveButton()
            : (
              <Button
                className={cx(styles.button, styles.btn)}
                onClick={handleJoinAudio}
                disabled={disable}
                hideLabel
                aria-label={intl.formatMessage(intlMessages.joinAudio)}
                label={intl.formatMessage(intlMessages.joinAudio)}
                color="default"
                ghost
                icon={'audio_off'}
                size="lg"
                circle
                accessKey={shortcuts.joinAudio}
              />
            )
        }
      </span>);
=======
    let joinIcon = 'audio_off';
    if (inAudio) {
      if (listenOnly) {
        joinIcon = 'listen';
      } else {
        joinIcon = 'audio_on';
      }
    }

    const label = muted ? intl.formatMessage(intlMessages.unmuteAudio)
      : intl.formatMessage(intlMessages.muteAudio);

    const toggleMuteBtn = (
      <Button
        className={cx(styles.muteToggle, !talking || styles.glow, !muted || styles.btn)}
        onClick={handleToggleMuteMicrophone}
        disabled={disable}
        hideLabel
        label={label}
        aria-label={label}
        color={!muted ? 'primary' : 'default'}
        ghost={muted}
        icon={muted ? 'mute' : 'unmute'}
        size="lg"
        circle
        accessKey={shortcuts.togglemute}
      />
    );

    return (
      <span className={styles.container}>
        {muted ? <MutedAlert {...{ inputStream, isViewer, isPresenter }} /> : null}
        {showMute && isVoiceUser ? toggleMuteBtn : null}
        <Button
          className={cx(inAudio || styles.btn)}
          onClick={inAudio ? handleLeaveAudio : handleJoinAudio}
          disabled={disable}
          hideLabel
          aria-label={inAudio ? intl.formatMessage(intlMessages.leaveAudio)
            : intl.formatMessage(intlMessages.joinAudio)}
          label={inAudio ? intl.formatMessage(intlMessages.leaveAudio)
            : intl.formatMessage(intlMessages.joinAudio)}
          color={inAudio ? 'primary' : 'default'}
          ghost={!inAudio}
          icon={joinIcon}
          size="lg"
          circle
          accessKey={inAudio ? shortcuts.leaveaudio : shortcuts.joinaudio}
        />
      </span>
    );
>>>>>>> 08b5245a
  }
}

AudioControls.propTypes = propTypes;

export default withShortcutHelper(injectIntl(AudioControls), ['joinAudio', 'leaveAudio', 'toggleMute']);<|MERGE_RESOLUTION|>--- conflicted
+++ resolved
@@ -5,11 +5,8 @@
 import Button from '/imports/ui/components/button/component';
 import getFromUserSettings from '/imports/ui/services/users-settings';
 import withShortcutHelper from '/imports/ui/components/shortcut-help/service';
-<<<<<<< HEAD
 import InputStreamLiveSelectorContainer from './input-stream-live-selector/container';
-=======
 import MutedAlert from '/imports/ui/components/muted-alert/component';
->>>>>>> 08b5245a
 import { styles } from './styles';
 
 const intlMessages = defineMessages({
@@ -102,28 +99,31 @@
       isPresenter,
     } = this.props;
 
-<<<<<<< HEAD
+    const label = muted ? intl.formatMessage(intlMessages.unmuteAudio)
+    : intl.formatMessage(intlMessages.muteAudio);
+
+
+    const toggleMuteBtn = (
+      <Button
+        className={cx(styles.muteToggle, !talking || styles.glow, !muted || styles.btn)}
+        onClick={handleToggleMuteMicrophone}
+        disabled={disable}
+        hideLabel
+        label={label}
+        aria-label={label}
+        color={!muted ? 'primary' : 'default'}
+        ghost={muted}
+        icon={muted ? 'mute' : 'unmute'}
+        size="lg"
+        circle
+        accessKey={shortcuts.togglemute}
+      />
+    );
+
     return (
       <span className={styles.container}>
-        {showMute && isVoiceUser
-          ? (
-            <Button
-              className={cx(styles.button, !talking || styles.glow, !muted || styles.btn)}
-              onClick={handleToggleMuteMicrophone}
-              disabled={disable}
-              hideLabel
-              label={muted ? intl.formatMessage(intlMessages.unmuteAudio)
-                : intl.formatMessage(intlMessages.muteAudio)}
-              aria-label={muted ? intl.formatMessage(intlMessages.unmuteAudio)
-                : intl.formatMessage(intlMessages.muteAudio)}
-              color={!muted ? 'primary' : 'default'}
-              ghost={muted}
-              icon={muted ? 'mute' : 'unmute'}
-              size="lg"
-              circle
-              // accessKey={shortcuts.toggleMute}
-            />
-          ) : null}
+        {muted ? <MutedAlert {...{ inputStream, isViewer, isPresenter }} /> : null}
+        { showMute && isVoiceUser ? toggleMuteBtn : null}
         {
           (inAudio)
             ? this.renderLeaveButton()
@@ -145,59 +145,6 @@
             )
         }
       </span>);
-=======
-    let joinIcon = 'audio_off';
-    if (inAudio) {
-      if (listenOnly) {
-        joinIcon = 'listen';
-      } else {
-        joinIcon = 'audio_on';
-      }
-    }
-
-    const label = muted ? intl.formatMessage(intlMessages.unmuteAudio)
-      : intl.formatMessage(intlMessages.muteAudio);
-
-    const toggleMuteBtn = (
-      <Button
-        className={cx(styles.muteToggle, !talking || styles.glow, !muted || styles.btn)}
-        onClick={handleToggleMuteMicrophone}
-        disabled={disable}
-        hideLabel
-        label={label}
-        aria-label={label}
-        color={!muted ? 'primary' : 'default'}
-        ghost={muted}
-        icon={muted ? 'mute' : 'unmute'}
-        size="lg"
-        circle
-        accessKey={shortcuts.togglemute}
-      />
-    );
-
-    return (
-      <span className={styles.container}>
-        {muted ? <MutedAlert {...{ inputStream, isViewer, isPresenter }} /> : null}
-        {showMute && isVoiceUser ? toggleMuteBtn : null}
-        <Button
-          className={cx(inAudio || styles.btn)}
-          onClick={inAudio ? handleLeaveAudio : handleJoinAudio}
-          disabled={disable}
-          hideLabel
-          aria-label={inAudio ? intl.formatMessage(intlMessages.leaveAudio)
-            : intl.formatMessage(intlMessages.joinAudio)}
-          label={inAudio ? intl.formatMessage(intlMessages.leaveAudio)
-            : intl.formatMessage(intlMessages.joinAudio)}
-          color={inAudio ? 'primary' : 'default'}
-          ghost={!inAudio}
-          icon={joinIcon}
-          size="lg"
-          circle
-          accessKey={inAudio ? shortcuts.leaveaudio : shortcuts.joinaudio}
-        />
-      </span>
-    );
->>>>>>> 08b5245a
   }
 }
 
