--- conflicted
+++ resolved
@@ -75,7 +75,6 @@
 } = Service;
 
 export default lockContextContainer(withModalMounter(withTracker(({ mountModal, userLocks }) => {
-<<<<<<< HEAD
   const currentUser = Users.findOne({ meetingId: Auth.meetingID, userId: Auth.userID }, {
     fields: {
       role: 1,
@@ -84,17 +83,12 @@
   });
   const isViewer = currentUser.role === ROLE_VIEWER;
   const isPresenter = currentUser.presenter;
-
-  if (Service.isReturningFromBreakoutAudioTransfer()) {
-    Service.setReturningFromBreakoutAudioTransfer(false);
-=======
   const { status } = Service.getBreakoutAudioTransferStatus();
 
   if (status === AudioManager.BREAKOUT_AUDIO_TRANSFER_STATES.RETURNING) {
     Service.setBreakoutAudioTransferStatus({
       status: AudioManager.BREAKOUT_AUDIO_TRANSFER_STATES.DISCONNECTED,
     });
->>>>>>> 7593b05b
     Service.recoverMicState();
   }
 
