--- conflicted
+++ resolved
@@ -84,13 +84,6 @@
   joinListenOnly,
 } = Service;
 
-<<<<<<< HEAD
-export default withUsersConsumer(lockContextContainer(withModalMounter(withTracker(({ mountModal, userLocks, users }) => {
-  const currentUser = users[Auth.meetingID][Auth.userID];
-  const isViewer = currentUser.role === ROLE_VIEWER;
-  const isPresenter = currentUser.presenter;
-  const { status } = Service.getBreakoutAudioTransferStatus();
-=======
 export default withUsersConsumer(
   lockContextContainer(
     withModalMounter(withTracker(({ mountModal, userLocks, users }) => {
@@ -98,7 +91,6 @@
       const isViewer = currentUser.role === ROLE_VIEWER;
       const isPresenter = currentUser.presenter;
       const { status } = Service.getBreakoutAudioTransferStatus();
->>>>>>> f64429cb
 
       if (status === AudioManager.BREAKOUT_AUDIO_TRANSFER_STATES.RETURNING) {
         Service.setBreakoutAudioTransferStatus({
@@ -107,25 +99,6 @@
         Service.recoverMicState();
       }
 
-<<<<<<< HEAD
-  return ({
-    processToggleMuteFromOutside: (arg) => processToggleMuteFromOutside(arg),
-    showMute: isConnected() && !isListenOnly() && !isEchoTest() && !userLocks.userMic,
-    muted: isConnected() && !isListenOnly() && isMuted(),
-    inAudio: isConnected() && !isEchoTest(),
-    listenOnly: isConnected() && isListenOnly(),
-    disable: isConnecting() || isHangingUp() || !Meteor.status().connected,
-    talking: isTalking() && !isMuted(),
-    isVoiceUser: isVoiceUser(),
-    handleToggleMuteMicrophone: () => toggleMuteMicrophone(),
-    handleJoinAudio: () => (isConnected() ? joinListenOnly() : mountModal(<AudioModalContainer />)),
-    handleLeaveAudio,
-    inputStream: AudioManager.inputStream,
-    isViewer,
-    isPresenter,
-  });
-})(AudioControlsContainer))));
-=======
       return ({
         processToggleMuteFromOutside: (arg) => processToggleMuteFromOutside(arg),
         showMute: isConnected() && !isListenOnly() && !isEchoTest() && !userLocks.userMic,
@@ -147,5 +120,4 @@
       });
     })(AudioControlsContainer)),
   ),
-);
->>>>>>> f64429cb
+);