import React from 'react';
import { withTracker } from 'meteor/react-meteor-data';
import { withModalMounter } from '/imports/ui/components/modal/service';
import AudioManager from '/imports/ui/services/audio-manager';
import { makeCall } from '/imports/ui/services/api';
import lockContextContainer from '/imports/ui/components/lock-viewers/context/container';
import { withUsersConsumer } from '/imports/ui/components/components-data/users-context/context';
import logger from '/imports/startup/client/logger';
import Auth from '/imports/ui/services/auth';
import Storage from '/imports/ui/services/storage/session';
import getFromUserSettings from '/imports/ui/services/users-settings';
import AudioControls from './component';
import AudioModalContainer from '../audio-modal/container';
import {
  setUserSelectedMicrophone,
  setUserSelectedListenOnly,
} from '../audio-modal/service';

import Service from '../service';
import AppService from '/imports/ui/components/app/service';

const ROLE_VIEWER = Meteor.settings.public.user.role_viewer;
const APP_CONFIG = Meteor.settings.public.app;

<<<<<<< HEAD
const AudioControlsContainer = (props) => {
  const {
    users, lockSettings, userLocks, children, ...newProps
  } = props;
  return <AudioControls {...newProps} />;
};
=======
const AudioControlsContainer = (props) => <AudioControls {...props} />;
>>>>>>> a307c28d

const processToggleMuteFromOutside = (e) => {
  switch (e.data) {
    case 'c_mute': {
      makeCall('toggleVoice');
      break;
    }
    case 'get_audio_joined_status': {
      const audioJoinedState = AudioManager.isConnected ? 'joinedAudio' : 'notInAudio';
      this.window.parent.postMessage({ response: audioJoinedState }, '*');
      break;
    }
    case 'c_mute_status': {
      const muteState = AudioManager.isMuted ? 'selfMuted' : 'selfUnmuted';
      this.window.parent.postMessage({ response: muteState }, '*');
      break;
    }
    default: {
      // console.log(e.data);
    }
  }
};

const handleLeaveAudio = () => {
  const meetingIsBreakout = AppService.meetingIsBreakout();

  if (!meetingIsBreakout) {
    setUserSelectedMicrophone(false);
    setUserSelectedListenOnly(false);
  }

  const skipOnFistJoin = getFromUserSettings('bbb_skip_check_audio_on_first_join', APP_CONFIG.skipCheckOnJoin);
  if (skipOnFistJoin && !Storage.getItem('getEchoTest')) {
    Storage.setItem('getEchoTest', true);
  }

  Service.exitAudio();
  logger.info({
    logCode: 'audiocontrols_leave_audio',
    extraInfo: { logType: 'user_action' },
  }, 'audio connection closed by user');
};

const {
  isVoiceUser,
  isConnected,
  isListenOnly,
  isEchoTest,
  isMuted,
  isConnecting,
  isHangingUp,
  isTalking,
  toggleMuteMicrophone,
  joinListenOnly,
} = Service;

export default withUsersConsumer(lockContextContainer(withModalMounter(withTracker(({ mountModal, userLocks, users }) => {
  const currentUser = users[Auth.meetingID][Auth.userID];
  const isViewer = currentUser.role === ROLE_VIEWER;
  const isPresenter = currentUser.presenter;
  const { status } = Service.getBreakoutAudioTransferStatus();

  if (status === AudioManager.BREAKOUT_AUDIO_TRANSFER_STATES.RETURNING) {
    Service.setBreakoutAudioTransferStatus({
      status: AudioManager.BREAKOUT_AUDIO_TRANSFER_STATES.DISCONNECTED,
    });
    Service.recoverMicState();
  }

  return ({
    processToggleMuteFromOutside: (arg) => processToggleMuteFromOutside(arg),
    showMute: isConnected() && !isListenOnly() && !isEchoTest() && !userLocks.userMic,
    muted: isConnected() && !isListenOnly() && isMuted(),
    inAudio: isConnected() && !isEchoTest(),
    listenOnly: isConnected() && isListenOnly(),
    disable: isConnecting() || isHangingUp() || !Meteor.status().connected,
    talking: isTalking() && !isMuted(),
    isVoiceUser: isVoiceUser(),
    handleToggleMuteMicrophone: () => toggleMuteMicrophone(),
    handleJoinAudio: () => (isConnected() ? joinListenOnly() : mountModal(<AudioModalContainer />)),
    handleLeaveAudio,
    inputStream: AudioManager.inputStream,
    isViewer,
    isPresenter,
  });
})(AudioControlsContainer))));<|MERGE_RESOLUTION|>--- conflicted
+++ resolved
@@ -22,16 +22,12 @@
 const ROLE_VIEWER = Meteor.settings.public.user.role_viewer;
 const APP_CONFIG = Meteor.settings.public.app;
 
-<<<<<<< HEAD
 const AudioControlsContainer = (props) => {
   const {
     users, lockSettings, userLocks, children, ...newProps
   } = props;
   return <AudioControls {...newProps} />;
 };
-=======
-const AudioControlsContainer = (props) => <AudioControls {...props} />;
->>>>>>> a307c28d
 
 const processToggleMuteFromOutside = (e) => {
   switch (e.data) {
