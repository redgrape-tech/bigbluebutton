--- conflicted
+++ resolved
@@ -8,12 +8,8 @@
 export default withTracker(() => ({
   outputDeviceId: Service.outputDeviceId(),
   handlePlayAudioSample: (deviceId) => {
-<<<<<<< HEAD
     const sound = new Audio(`${Meteor.settings.public.app.cdn + Meteor.settings.public.app.basename + Meteor.settings.public.app.instanceId}/resources/sounds/audioSample.mp3`);
-=======
-    const sound = new Audio((Meteor.settings.public.app.cdn + Meteor.settings.public.app.basename) + '/resources/sounds/audioSample.mp3');
     sound.addEventListener('ended', () => { sound.src = null; });
->>>>>>> b5d1d2f1
     if (deviceId && sound.setSinkId) sound.setSinkId(deviceId);
     sound.play();
   },
