--- conflicted
+++ resolved
@@ -9,7 +9,6 @@
 import deviceInfo from '/imports/utils/deviceInfo';
 import lockContextContainer from '/imports/ui/components/lock-viewers/context/container';
 import AudioError from '/imports/ui/services/audio-manager/error-codes';
-<<<<<<< HEAD
 import AppService from '/imports/ui/components/app/service';
 import {
   joinMicrophone,
@@ -18,9 +17,7 @@
   leaveEchoTest,
   getcookieData,
 } from './service';
-=======
 import Storage from '/imports/ui/services/storage/session';
->>>>>>> 66b671c4
 import Service from '../service';
 
 const AudioModalContainer = props => <AudioModal {...props} />;
@@ -52,33 +49,15 @@
     }
   }
 
-<<<<<<< HEAD
   const meetingIsBreakout = AppService.meetingIsBreakout();
   const { joinedAudio } = getcookieData();
-=======
+  
   const joinFullAudioImmediately = (autoJoin && (skipCheck || skipCheckOnJoin))
     || (skipCheck || skipCheckOnJoin && !getEchoTest);
 
   const joinFullAudioEchoTest = joinFullAudioImmediately && getEchoTest;
 
   const forceListenOnlyAttendee = forceListenOnly && !Service.isUserModerator();
-
-  return ({
-    closeModal: () => {
-      if (!Service.isConnecting()) mountModal(null);
-    },
-    joinMicrophone: () => {
-      const call = new Promise((resolve, reject) => {
-        if (skipCheck || skipCheckOnJoin) {
-          resolve(Service.joinMicrophone());
-        } else {
-          resolve(Service.transferCall());
-        }
-        reject(() => {
-          Service.exitAudio();
-        });
-      });
->>>>>>> 66b671c4
 
   return ({
     joinedAudio,
