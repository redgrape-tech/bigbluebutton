--- conflicted
+++ resolved
@@ -467,13 +467,7 @@
       return (
         <div className={styles.connecting} role="alert">
           <span data-test={!isEchoTest ? 'connecting' : 'connectingToEchoTest'}>
-<<<<<<< HEAD
-            {!isEchoTest
-              ? intl.formatMessage(intlMessages.connecting)
-              : intl.formatMessage(intlMessages.connectingEchoTest)}
-=======
             {intl.formatMessage(intlMessages.connecting)}
->>>>>>> f64429cb
           </span>
           <span className={styles.connectingAnimation} />
         </div>
@@ -589,27 +583,6 @@
               />
             </p>
           ) : null}
-<<<<<<< HEAD
-          {!this.skipAudioOptions()
-            ? (
-              <header
-                data-test="audioModalHeader"
-                className={styles.header}
-              >
-                {
-                  isIOSChrome ? null
-                    : (
-                      <h2 className={styles.title}>
-                        {content
-                          ? intl.formatMessage(this.contents[content].title)
-                          : intl.formatMessage(intlMessages.audioChoiceLabel)}
-                      </h2>
-                    )
-                }
-              </header>
-            )
-            : null}
-=======
           {
             !this.skipAudioOptions()
               ? (
@@ -631,7 +604,6 @@
               )
               : null
           }
->>>>>>> f64429cb
           <div className={styles.content}>
             {this.renderContent()}
           </div>
