import React, { Component } from 'react';
import PropTypes from 'prop-types';
import ModalBase from '/imports/ui/components/modal/base/component';
import Button from '/imports/ui/components/button/component';
import { defineMessages, injectIntl, intlShape } from 'react-intl';
import { styles } from './styles';
import PermissionsOverlay from '../permissions-overlay/component';
import AudioSettings from '../audio-settings/component';
import EchoTest from '../echo-test/component';
import Help from '../help/component';

const propTypes = {
  intl: intlShape.isRequired,
  closeModal: PropTypes.func.isRequired,
  joinMicrophone: PropTypes.func.isRequired,
  joinListenOnly: PropTypes.func.isRequired,
  joinEchoTest: PropTypes.func.isRequired,
  exitAudio: PropTypes.func.isRequired,
  leaveEchoTest: PropTypes.func.isRequired,
  changeInputDevice: PropTypes.func.isRequired,
  changeOutputDevice: PropTypes.func.isRequired,
  isEchoTest: PropTypes.bool.isRequired,
  isConnecting: PropTypes.bool.isRequired,
  isConnected: PropTypes.bool.isRequired,
  inputDeviceId: PropTypes.string,
  outputDeviceId: PropTypes.string,
  showPermissionsOvelay: PropTypes.bool.isRequired,
  listenOnlyMode: PropTypes.bool.isRequired,
  skipCheck: PropTypes.bool.isRequired,
  joinFullAudioImmediately: PropTypes.bool.isRequired,
  joinFullAudioEchoTest: PropTypes.bool.isRequired,
  forceListenOnlyAttendee: PropTypes.bool.isRequired,
};

const defaultProps = {
  inputDeviceId: null,
  outputDeviceId: null,
};

const intlMessages = defineMessages({
  microphoneLabel: {
    id: 'app.audioModal.microphoneLabel',
    description: 'Join mic audio button label',
  },
  listenOnlyLabel: {
    id: 'app.audioModal.listenOnlyLabel',
    description: 'Join listen only audio button label',
  },
  closeLabel: {
    id: 'app.audioModal.closeLabel',
    description: 'close audio modal button label',
  },
  audioChoiceLabel: {
    id: 'app.audioModal.audioChoiceLabel',
    description: 'Join audio modal title',
  },
  echoTestTitle: {
    id: 'app.audioModal.echoTestTitle',
    description: 'Title for the echo test',
  },
  settingsTitle: {
    id: 'app.audioModal.settingsTitle',
    description: 'Title for the audio modal',
  },
  helpTitle: {
    id: 'app.audioModal.helpTitle',
    description: 'Title for the audio help',
  },
  connecting: {
    id: 'app.audioModal.connecting',
    description: 'Message for audio connecting',
  },
  connectingEchoTest: {
    id: 'app.audioModal.connectingEchoTest',
    description: 'Message for echo test connecting',
  },
});

class AudioModal extends Component {
  constructor(props) {
    super(props);

    this.state = {
      content: null,
      hasError: false,
    };

    const {
      intl,
      closeModal,
      joinEchoTest,
      exitAudio,
      leaveEchoTest,
      changeInputDevice,
      changeOutputDevice,
    } = props;

    this.handleGoToAudioOptions = this.handleGoToAudioOptions.bind(this);
    this.handleGoToAudioSettings = this.handleGoToAudioSettings.bind(this);
    this.handleGoToEchoTest = this.handleGoToEchoTest.bind(this);
    this.handleJoinMicrophone = this.handleJoinMicrophone.bind(this);
    this.handleJoinListenOnly = this.handleJoinListenOnly.bind(this);
    this.skipAudioOptions = this.skipAudioOptions.bind(this);
    this.closeModal = closeModal;
    this.joinEchoTest = joinEchoTest;
    this.exitAudio = exitAudio;
    this.leaveEchoTest = leaveEchoTest;
    this.changeInputDevice = changeInputDevice;
    this.changeOutputDevice = changeOutputDevice;

    this.contents = {
      echoTest: {
        title: intl.formatMessage(intlMessages.echoTestTitle),
        component: () => this.renderEchoTest(),
      },
      settings: {
        title: intl.formatMessage(intlMessages.settingsTitle),
        component: () => this.renderAudioSettings(),
      },
      help: {
        title: intl.formatMessage(intlMessages.helpTitle),
        component: () => this.renderHelp(),
      },
    };
  }

  componentWillMount() {
    const {
      joinFullAudioImmediately,
      joinFullAudioEchoTest,
      forceListenOnlyAttendee,
    } = this.props;

    if (joinFullAudioImmediately) {
      this.handleJoinMicrophone();
    }

    if (joinFullAudioEchoTest) {
      this.handleGoToEchoTest();
    }

    if (forceListenOnlyAttendee) {
      this.handleJoinListenOnly();
    }
  }

  componentWillUnmount() {
    const {
      isEchoTest,
    } = this.props;

    if (isEchoTest) {
      this.exitAudio();
    }
  }

  handleGoToAudioOptions() {
    this.setState({
      content: null,
      hasError: true,
    });
  }

  handleGoToAudioSettings() {
    this.leaveEchoTest().then(() => {
      this.setState({
        content: 'settings',
      });
    });
  }

  handleGoToEchoTest() {
    const {
      inputDeviceId,
      outputDeviceId,
    } = this.props;

    this.setState({
      hasError: false,
    });

    return this.joinEchoTest().then(() => {
      console.log(inputDeviceId, outputDeviceId);
      this.setState({
        content: 'echoTest',
      });
    }).catch((err) => {
      if (err.type === 'MEDIA_ERROR') {
        this.setState({
          content: 'help',
        });
      }
    });
  }

  handleJoinListenOnly() {
    const {
      joinListenOnly,
    } = this.props;

    return joinListenOnly().catch((err) => {
      if (err.type === 'MEDIA_ERROR') {
        this.setState({
          content: 'help',
        });
      }
    });
  }

  handleJoinMicrophone() {
    const {
      joinMicrophone,
    } = this.props;

    this.setState({
      hasError: false,
    });

    joinMicrophone().catch(this.handleGoToAudioOptions);
  }

  skipAudioOptions() {
    const {
      isConnecting,
      joinFullAudioImmediately,
      joinFullAudioEchoTest,
      forceListenOnlyAttendee,
    } = this.props;

    const {
      content,
      hasError,
    } = this.state;


    return (
      isConnecting ||
      forceListenOnlyAttendee ||
      joinFullAudioImmediately ||
      joinFullAudioEchoTest
    ) && !content && !hasError;
  }

  renderAudioOptions() {
    const {
      intl,
      listenOnlyMode,
      forceListenOnlyAttendee,
      skipCheck,
    } = this.props;

    return (
      <span className={styles.audioOptions}>
        {!forceListenOnlyAttendee ?
          <Button
            className={styles.audioBtn}
            label={intl.formatMessage(intlMessages.microphoneLabel)}
            icon="unmute"
            circle
            size="jumbo"
            onClick={skipCheck ? this.handleJoinMicrophone : this.handleGoToEchoTest}
          />
        : null}
        {listenOnlyMode ?
          <Button
            className={styles.audioBtn}
            label={intl.formatMessage(intlMessages.listenOnlyLabel)}
            icon="listen"
            circle
            size="jumbo"
            onClick={this.handleJoinListenOnly}
          />
        : null}
      </span>
    );
  }

  renderContent() {
    const {
      isEchoTest,
      intl,
    } = this.props;

    const { content } = this.state;

    if (this.skipAudioOptions()) {
      return (
        <span className={styles.connecting}>
          { !isEchoTest ?
            intl.formatMessage(intlMessages.connecting) :
            intl.formatMessage(intlMessages.connectingEchoTest)
          }
        </span>
      );
    }
    return content ? this.contents[content].component() : this.renderAudioOptions();
  }

  renderEchoTest() {
    return (
      <EchoTest
        handleNo={this.handleGoToAudioSettings}
        handleYes={this.handleJoinMicrophone}
      />
    );
  }

  renderAudioSettings() {
    const {
      isConnecting,
      isConnected,
      isEchoTest,
      inputDeviceId,
      outputDeviceId,
    } = this.props;

    return (
      <AudioSettings
        handleBack={this.handleGoToAudioOptions}
        handleRetry={this.handleGoToEchoTest}
        joinEchoTest={this.joinEchoTest}
        exitAudio={this.exitAudio}
        changeInputDevice={this.changeInputDevice}
        changeOutputDevice={this.changeOutputDevice}
        isConnecting={isConnecting}
        isConnected={isConnected}
        isEchoTest={isEchoTest}
        inputDeviceId={inputDeviceId}
        outputDeviceId={outputDeviceId}
      />
    );
  }

  renderHelp() {
    return (
      <Help
        handleBack={this.handleGoToAudioOptions}
      />
    );
  }

  render() {
    const {
      intl,
      showPermissionsOvelay,
    } = this.props;

    const { content } = this.state;

    return (
      <span>
        { showPermissionsOvelay ? <PermissionsOverlay /> : null}
        <ModalBase
          overlayClassName={styles.overlay}
          className={styles.modal}
          onRequestClose={this.closeModal}
        >
<<<<<<< HEAD
          { isConnecting ? null :
          <header
            data-test="audioModalHeader"
            className={styles.header}
          >
            <h3 className={styles.title}>
              { content ?
                this.contents[content].title :
                intl.formatMessage(intlMessages.audioChoiceLabel)}
            </h3>
            <Button
              data-test="modalBaseCloseButton"
              className={styles.closeBtn}
              label={intl.formatMessage(intlMessages.closeLabel)}
              icon="close"
              size="md"
              hideLabel
              onClick={this.closeModal}
            />
          </header>
=======
          { !this.skipAudioOptions() ?
            <header
              data-test="audioModalHeader"
              className={styles.header}
            >
              <h3 className={styles.title}>
                { content ?
                  this.contents[content].title :
                  intl.formatMessage(intlMessages.audioChoiceLabel)}
              </h3>
              <Button
                data-test="modalBaseCloseButton"
                className={styles.closeBtn}
                label={intl.formatMessage(intlMessages.closeLabel)}
                icon="close"
                size="md"
                hideLabel
                onClick={this.closeModal}
              />
            </header>
            : null
>>>>>>> abe37905
          }
          <div className={styles.content}>
            { this.renderContent() }
          </div>
        </ModalBase>
      </span>
    );
  }
}

AudioModal.propTypes = propTypes;
AudioModal.defaultProps = defaultProps;

export default injectIntl(AudioModal);<|MERGE_RESOLUTION|>--- conflicted
+++ resolved
@@ -355,28 +355,6 @@
           className={styles.modal}
           onRequestClose={this.closeModal}
         >
-<<<<<<< HEAD
-          { isConnecting ? null :
-          <header
-            data-test="audioModalHeader"
-            className={styles.header}
-          >
-            <h3 className={styles.title}>
-              { content ?
-                this.contents[content].title :
-                intl.formatMessage(intlMessages.audioChoiceLabel)}
-            </h3>
-            <Button
-              data-test="modalBaseCloseButton"
-              className={styles.closeBtn}
-              label={intl.formatMessage(intlMessages.closeLabel)}
-              icon="close"
-              size="md"
-              hideLabel
-              onClick={this.closeModal}
-            />
-          </header>
-=======
           { !this.skipAudioOptions() ?
             <header
               data-test="audioModalHeader"
@@ -398,7 +376,6 @@
               />
             </header>
             : null
->>>>>>> abe37905
           }
           <div className={styles.content}>
             { this.renderContent() }
