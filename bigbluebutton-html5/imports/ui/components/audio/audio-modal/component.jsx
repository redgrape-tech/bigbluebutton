--- conflicted
+++ resolved
@@ -381,17 +381,12 @@
 
     return (
       <div>
-<<<<<<< HEAD
-        <span className={styles.audioOptions} data-test="audioModalOptions">
-=======
         <Styled.AudioOptions>
->>>>>>> 0ba4c1c8
           {!showMicrophone && !isMobileNative
               && (
               <>
                 <Styled.AudioModalButton
                   label={intl.formatMessage(intlMessages.microphoneLabel)}
-                  data-test="microphoneBtn"
                   aria-describedby="mic-description"
                   icon="unmute"
                   circle
@@ -413,7 +408,6 @@
               <>
                 <Styled.AudioModalButton
                   label={intl.formatMessage(intlMessages.listenOnlyLabel)}
-                  data-test="listenOnlyBtn"
                   aria-describedby="listenOnly-description"
                   icon="listen"
                   circle
@@ -555,7 +549,6 @@
         <Styled.AudioModal
           onRequestClose={closeModal}
           hideBorder
-          data-test="audioModal"
           contentLabel={intl.formatMessage(intlMessages.ariaModalTitle)}
         >
           {isIE ? (
@@ -573,20 +566,6 @@
           {
             !this.skipAudioOptions()
               ? (
-<<<<<<< HEAD
-                <header className={styles.header}>
-                  {
-                    isIOSChrome ? null
-                      : (
-                        <h2 className={styles.title}>
-                          {content
-                            ? intl.formatMessage(this.contents[content].title)
-                            : intl.formatMessage(intlMessages.audioChoiceLabel)}
-                        </h2>
-                      )
-                  }
-                </header>
-=======
                 <Styled.Header data-test="audioModalHeader">
                   <Styled.Title>
                     {content
@@ -594,7 +573,6 @@
                       : intl.formatMessage(intlMessages.audioChoiceLabel)}
                   </Styled.Title>
                 </Styled.Header>
->>>>>>> 0ba4c1c8
               )
               : null
           }
