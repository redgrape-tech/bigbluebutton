--- conflicted
+++ resolved
@@ -381,11 +381,7 @@
 
     return (
       <div>
-<<<<<<< HEAD
-        <Styled.AudioOptions>
-=======
-        <span className={styles.audioOptions} data-test="audioModalOptions">
->>>>>>> b7d40b11
+        <Styled.AudioOptions data-test="audioModalOptions">
           {!showMicrophone && !isMobileNative
               && (
               <>
@@ -573,28 +569,13 @@
           {
             !this.skipAudioOptions()
               ? (
-<<<<<<< HEAD
-                <Styled.Header data-test="audioModalHeader">
+                <Styled.Header>
                   <Styled.Title>
                     {content
                       ? intl.formatMessage(this.contents[content].title)
                       : intl.formatMessage(intlMessages.audioChoiceLabel)}
                   </Styled.Title>
                 </Styled.Header>
-=======
-                <header className={styles.header}>
-                  {
-                    isIOSChrome ? null
-                      : (
-                        <h2 className={styles.title}>
-                          {content
-                            ? intl.formatMessage(this.contents[content].title)
-                            : intl.formatMessage(intlMessages.audioChoiceLabel)}
-                        </h2>
-                      )
-                  }
-                </header>
->>>>>>> b7d40b11
               )
               : null
           }
