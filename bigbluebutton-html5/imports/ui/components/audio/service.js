import Users from '/imports/api/users';
import Auth from '/imports/ui/services/auth';
<<<<<<< HEAD
import AudioManager from '/imports/ui/services/audio-manager';
import Meetings from '/imports/api/2.0/meetings';
=======
import AudioManager from '/imports/api/audio/client/manager';
import Meetings from '/imports/api/meetings';
>>>>>>> 4acecd35

const init = () => {
  const meetingId = Auth.meetingID;
  const userId = Auth.userID;
  const sessionToken = Auth.sessionToken;
  const User = Users.findOne({ userId });
  const username = User.name;
  const Meeting = Meetings.findOne({ meetingId: User.meetingId });
  const voiceBridge = Meeting.voiceProp.voiceConf;

  // FIX ME
  const microphoneLockEnforced = false;

  const userData = {
    meetingId,
    userId,
    sessionToken,
    username,
    voiceBridge,
    microphoneLockEnforced,
  };

  AudioManager.init(userData);
};

export default {
  init,
  exitAudio: () => AudioManager.exitAudio(),
  transferCall: () => AudioManager.transferCall(),
  joinListenOnly: () => AudioManager.joinAudio({ isListenOnly: true }),
  joinMicrophone: () => AudioManager.joinAudio(),
  joinEchoTest: () => AudioManager.joinAudio({ isEchoTest: true }),
  toggleMuteMicrophone: () => AudioManager.toggleMuteMicrophone(),
  changeInputDevice: inputDeviceId => AudioManager.changeInputDevice(inputDeviceId),
  changeOutputDevice: outputDeviceId => AudioManager.changeOutputDevice(outputDeviceId),
  isConnected: () => AudioManager.isConnected,
  isMuted: () => AudioManager.isMuted,
  isConnecting: () => AudioManager.isConnecting,
  isListenOnly: () => AudioManager.isListenOnly,
  inputDeviceId: () => AudioManager.inputDeviceId,
  outputDeviceId: () => AudioManager.outputDeviceId,
  isEchoTest: () => AudioManager.isEchoTest,
  error: () => AudioManager.error,
};<|MERGE_RESOLUTION|>--- conflicted
+++ resolved
@@ -1,12 +1,7 @@
 import Users from '/imports/api/users';
 import Auth from '/imports/ui/services/auth';
-<<<<<<< HEAD
-import AudioManager from '/imports/ui/services/audio-manager';
-import Meetings from '/imports/api/2.0/meetings';
-=======
 import AudioManager from '/imports/api/audio/client/manager';
 import Meetings from '/imports/api/meetings';
->>>>>>> 4acecd35
 
 const init = () => {
   const meetingId = Auth.meetingID;
