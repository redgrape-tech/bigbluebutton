--- conflicted
+++ resolved
@@ -35,11 +35,7 @@
   const User = mapUser(Users.findOne({ userId }));
 
   const Meeting = Meetings.findOne({ meetingId: Auth.meetingID });
-<<<<<<< HEAD
-  const lockSetting = Meeting.lockSettingProps;
-=======
   const lockSetting = Meeting.lockSettingsProp;
->>>>>>> b99cc7f4
   const audioLock = lockSetting ? lockSetting.disableMic : false;
 
   return audioLock && User.isLocked;
