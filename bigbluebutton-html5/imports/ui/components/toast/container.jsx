--- conflicted
+++ resolved
@@ -1,11 +1,6 @@
 import React from 'react';
-<<<<<<< HEAD
-import Breakouts from '/imports/api/2.0/breakouts';
-import { ToastContainer as Toastify } from 'react-toastify';
-import { createContainer } from 'meteor/react-meteor-data';
-import { defineMessages, injectIntl } from 'react-intl';
-import { withToast } from '/imports/ui/components/toast/service';
-=======
+
+import Breakouts from '/imports/api/breakouts';
 import { ToastContainer as Toastify } from 'react-toastify';
 import { createContainer } from 'meteor/react-meteor-data';
 import { defineMessages, injectIntl } from 'react-intl';
@@ -14,16 +9,16 @@
 import Auth from '/imports/ui/services/auth';
 import Meetings from '/imports/api/meetings';
 
->>>>>>> 4510e428
+
 import Icon from '../icon/component';
 import styles from './styles';
 
 const intlMessages = defineMessages({
-<<<<<<< HEAD
+
   toastBreakoutRoomEnded: {
     id: 'app.toast.BreakoutRoomEnded',
     description: 'message when the breakout room is ended',
-=======
+  },
   notificationRecordingStart: {
     id: 'app.notification.recordingStart',
     description: 'Notification for when the recording start',
@@ -31,7 +26,6 @@
   notificationRecordingStop: {
     id: 'app.notification.recordingStop',
     description: 'Notification for when the recording stpop',
->>>>>>> 4510e428
   },
 });
 
@@ -46,16 +40,13 @@
   }
 }
 
-<<<<<<< HEAD
-export default injectIntl(withToast(createContainer(({
-  toastNotify,
-  intl,
-}) => {
+export default injectIntl(injectNotify(createContainer(({ notify, intl }) => {
   Breakouts.find().observeChanges({
     removed() {
-      toastNotify(intl.formatMessage(intlMessages.toastBreakoutRoomEnded), 'info', 'rooms');
-=======
-export default injectIntl(injectNotify(createContainer(({ notify, intl }) => {
+      notify(intl.formatMessage(intlMessages.toastBreakoutRoomEnded), 'info', 'rooms');
+    },
+  });
+
   const meetingId = Auth.meetingID;
 
   Meetings.find({ meetingId }).observeChanges({
@@ -67,7 +58,6 @@
       if (fields.recordProp && !fields.recordProp.recording) {
         notify(intl.formatMessage(intlMessages.notificationRecordingStop), 'error', 'record');
       }
->>>>>>> 4510e428
     },
   });
 
