import React from 'react';
import PropTypes from 'prop-types';
import { toast } from 'react-toastify';
import Icon from '../icon/component';
import Styled from './styles';

const propTypes = {
  icon: PropTypes.string,
  message: PropTypes.node.isRequired,
  type: PropTypes.oneOf(Object.values(toast.TYPE)).isRequired,
};

const defaultProps = {
  icon: null,
};

const defaultIcons = {
  [toast.TYPE.INFO]: 'help',
  [toast.TYPE.SUCCESS]: 'checkmark',
  [toast.TYPE.WARNING]: 'warning',
  [toast.TYPE.ERROR]: 'close',
  [toast.TYPE.DEFAULT]: 'about',
};

const Toast = ({
  icon,
  type,
  message,
  content,
  small,
}) => (
<<<<<<< HEAD
  <div
    className={cx(styles.toastContainer, small ? styles.smallToastContainer : null)}
    data-test="toastContainer"
  >
    <div className={styles[type]}>
      <div className={cx(styles.icon, small ? styles.smallIcon : null)}>
=======
  <Styled.ToastContainer small={small}>
    <Styled.Toast type={type}>
      <Styled.ToastIcon small={small}>
>>>>>>> 0ba4c1c8
        <Icon iconName={icon || defaultIcons[type]} />
      </Styled.ToastIcon>
      <Styled.ToastMessage data-test="toastSmallMsg">
        <span>{message}</span>
      </Styled.ToastMessage>
    </Styled.Toast>
    {content
      ? (
        <Styled.BackgroundColorInherit>
          <Styled.Separator />
          <Styled.BackgroundColorInherit>
            {content}
          </Styled.BackgroundColorInherit>
        </Styled.BackgroundColorInherit>
      ) : null}
  </Styled.ToastContainer>
);

export default Toast;

Toast.propTypes = propTypes;
Toast.defaultProps = defaultProps;<|MERGE_RESOLUTION|>--- conflicted
+++ resolved
@@ -29,18 +29,9 @@
   content,
   small,
 }) => (
-<<<<<<< HEAD
-  <div
-    className={cx(styles.toastContainer, small ? styles.smallToastContainer : null)}
-    data-test="toastContainer"
-  >
-    <div className={styles[type]}>
-      <div className={cx(styles.icon, small ? styles.smallIcon : null)}>
-=======
   <Styled.ToastContainer small={small}>
     <Styled.Toast type={type}>
       <Styled.ToastIcon small={small}>
->>>>>>> 0ba4c1c8
         <Icon iconName={icon || defaultIcons[type]} />
       </Styled.ToastIcon>
       <Styled.ToastMessage data-test="toastSmallMsg">
