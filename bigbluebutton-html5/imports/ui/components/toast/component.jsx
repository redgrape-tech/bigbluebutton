import React from 'react';
import PropTypes from 'prop-types';
import { toast } from 'react-toastify';
import Icon from '../icon/component';
import Styled from './styles';

const propTypes = {
  icon: PropTypes.string,
  message: PropTypes.node.isRequired,
  type: PropTypes.oneOf(Object.values(toast.TYPE)).isRequired,
};

const defaultProps = {
  icon: null,
};

const defaultIcons = {
  [toast.TYPE.INFO]: 'help',
  [toast.TYPE.SUCCESS]: 'checkmark',
  [toast.TYPE.WARNING]: 'warning',
  [toast.TYPE.ERROR]: 'close',
  [toast.TYPE.DEFAULT]: 'about',
};

const Toast = ({
  icon,
  type,
  message,
  content,
  small,
}) => (
<<<<<<< HEAD
  <Styled.ToastContainer small={small}>
    <Styled.Toast type={type}>
      <Styled.ToastIcon small={small}>
=======
  <div
    className={cx(styles.toastContainer, small ? styles.smallToastContainer : null)}
    data-test="toastContainer"
  >
    <div className={styles[type]}>
      <div className={cx(styles.icon, small ? styles.smallIcon : null)}>
>>>>>>> b7d40b11
        <Icon iconName={icon || defaultIcons[type]} />
      </Styled.ToastIcon>
      <Styled.ToastMessage data-test="toastSmallMsg">
        <span>{message}</span>
      </Styled.ToastMessage>
    </Styled.Toast>
    {content
      ? (
        <Styled.BackgroundColorInherit>
          <Styled.Separator />
          <Styled.BackgroundColorInherit>
            {content}
          </Styled.BackgroundColorInherit>
        </Styled.BackgroundColorInherit>
      ) : null}
  </Styled.ToastContainer>
);

export default Toast;

Toast.propTypes = propTypes;
Toast.defaultProps = defaultProps;<|MERGE_RESOLUTION|>--- conflicted
+++ resolved
@@ -29,18 +29,9 @@
   content,
   small,
 }) => (
-<<<<<<< HEAD
-  <Styled.ToastContainer small={small}>
+  <Styled.ToastContainer small={small} data-test="toastContainer">
     <Styled.Toast type={type}>
       <Styled.ToastIcon small={small}>
-=======
-  <div
-    className={cx(styles.toastContainer, small ? styles.smallToastContainer : null)}
-    data-test="toastContainer"
-  >
-    <div className={styles[type]}>
-      <div className={cx(styles.icon, small ? styles.smallIcon : null)}>
->>>>>>> b7d40b11
         <Icon iconName={icon || defaultIcons[type]} />
       </Styled.ToastIcon>
       <Styled.ToastMessage data-test="toastSmallMsg">
