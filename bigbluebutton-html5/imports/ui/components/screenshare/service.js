--- conflicted
+++ resolved
@@ -118,7 +118,7 @@
 const isCameraAsContentGloballyBroadcasting = () => {
   const cameraAsContentEntry = Screenshare.findOne({ meetingId: Auth.meetingID, "screenshare.contentType": CONTENT_TYPE_CAMERA },
     { fields: { 'screenshare.stream': 1 } });
-  
+
   return (!cameraAsContentEntry ? false : !!cameraAsContentEntry.screenshare.stream);
 }
 
@@ -169,7 +169,7 @@
 const getBroadcastContentType = () => {
   const screenshareEntry = Screenshare.findOne({meetindId: Auth.meedingID},
     { fields: { 'screenshare.contentType': 1} });
-  
+
   if (!screenshareEntry) {
     // defaults to contentType: "camera"
     return CONTENT_TYPE_CAMERA;
@@ -400,10 +400,7 @@
   setVolume,
   getVolume,
   shouldEnableVolumeControl,
-<<<<<<< HEAD
-  setOutputDeviceId,
-=======
   setCameraAsContentDeviceId,
   getCameraAsContentDeviceId,
->>>>>>> 7f637d5d
+  setOutputDeviceId,
 };