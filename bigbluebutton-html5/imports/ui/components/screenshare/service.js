import Screenshare from '/imports/api/screenshare';
import KurentoBridge from '/imports/api/screenshare/client/bridge';
import BridgeService from '/imports/api/screenshare/client/bridge/service';
import Settings from '/imports/ui/services/settings';
import logger from '/imports/startup/client/logger';
import { stopWatching } from '/imports/ui/components/external-video-player/service';
import Meetings from '/imports/api/meetings';
import Auth from '/imports/ui/services/auth';
import UserListService from '/imports/ui/components/user-list/service';
import AudioService from '/imports/ui/components/audio/service';
<<<<<<< HEAD
import { Meteor } from 'meteor/meteor';

const SCREENSHARE_MEDIA_ELEMENT_NAME = 'screenshareVideo';

const _isSharingScreen = false;
=======
import { Meteor } from "meteor/meteor";
import MediaStreamUtils from '/imports/utils/media-stream-utils';

const SCREENSHARE_MEDIA_ELEMENT_NAME = 'screenshareVideo';

/**
 * Screenshare status to be filtered in getStats()
 */
const FILTER_SCREENSHARE_STATS = [
  'outbound-rtp',
  'inbound-rtp',
];

let _isSharingScreen = false;
>>>>>>> f64429cb
const _sharingScreenDep = {
  value: false,
  tracker: new Tracker.Dependency(),
};

const isSharingScreen = () => {
  _sharingScreenDep.tracker.depend();
  return _sharingScreenDep.value;
};

const setSharingScreen = (isSharingScreen) => {
  if (_sharingScreenDep.value !== isSharingScreen) {
    _sharingScreenDep.value = isSharingScreen;
    _sharingScreenDep.tracker.changed();
  }
};

// A simplified, trackable version of isVideoBroadcasting that DOES NOT
// account for the presenter's local sharing state.
// It reflects the GLOBAL screen sharing state (akka-apps)
const isGloballyBroadcasting = () => {
  const screenshareEntry = Screenshare.findOne({ meetingId: Auth.meetingID },
    { fields: { 'screenshare.stream': 1 } });

  return (!screenshareEntry ? false : !!screenshareEntry.screenshare.stream);
};

// when the meeting information has been updated check to see if it was
// screensharing. If it has changed either trigger a call to receive video
// and display it, or end the call and hide the video
const isVideoBroadcasting = () => {
  const sharing = isSharingScreen();
  const screenshareEntry = Screenshare.findOne({ meetingId: Auth.meetingID },
    { fields: { 'screenshare.stream': 1 } });
  const screenIsShared = !screenshareEntry ? false : !!screenshareEntry.screenshare.stream;

  if (screenIsShared && isSharingScreen) {
    setSharingScreen(false);
  }

  return sharing || screenIsShared;
};


const screenshareHasAudio = () => {
  const screenshareEntry = Screenshare.findOne({ meetingId: Auth.meetingID },
    { fields: { 'screenshare.hasAudio': 1 } });

  if (!screenshareEntry) {
    return false;
  }

  return !!screenshareEntry.screenshare.hasAudio;
};

const screenshareHasEnded = () => {
  if (isSharingScreen()) {
    setSharingScreen(false);
  }

  KurentoBridge.stop();
};

const getMediaElement = () => document.getElementById(SCREENSHARE_MEDIA_ELEMENT_NAME);

const attachLocalPreviewStream = (mediaElement) => {
  const stream = KurentoBridge.gdmStream;
  if (stream && mediaElement) {
    // Always muted, presenter preview.
    BridgeService.screenshareLoadAndPlayMediaStream(stream, mediaElement, true);
  }
};

const screenshareHasStarted = () => {
  // Presenter's screen preview is local, so skip
  if (!UserListService.amIPresenter()) {
    viewScreenshare();
  }
};

const shareScreen = async (onFail) => {
  // stop external video share if running
  const meeting = Meetings.findOne({ meetingId: Auth.meetingID });

  if (meeting && meeting.externalVideoUrl) {
    stopWatching();
  }

  try {
    const stream = await BridgeService.getScreenStream();
    if(!UserListService.isUserPresenter(Auth.userID)) return MediaStreamUtils.stopMediaStreamTracks(stream);
    await KurentoBridge.share(stream, onFail);
    setSharingScreen(true);
  } catch (error) {
    return onFail(error);
  }
};

const viewScreenshare = () => {
  const hasAudio = screenshareHasAudio();
  KurentoBridge.view(hasAudio).catch((error) => {
    logger.error({
      logCode: 'screenshare_view_failed',
      extraInfo: {
        errorName: error.name,
        errorMessage: error.message,
      },
    }, 'Screenshare viewer failure');
  });
};

const screenShareEndAlert = () => AudioService
  .playAlertSound(`${Meteor.settings.public.app.cdn
    + Meteor.settings.public.app.basename
    + Meteor.settings.public.app.instanceId}`
    + '/resources/sounds/ScreenshareOff.mp3');

const dataSavingSetting = () => Settings.dataSaving.viewScreenshare;

/**
   * Get stats about all active screenshare peer.
   * We filter the status based on FILTER_SCREENSHARE_STATS constant.
   *
   * For more information see:
   * https://developer.mozilla.org/en-US/docs/Web/API/RTCPeerConnection/getStats
   * and
   * https://developer.mozilla.org/en-US/docs/Web/API/RTCStatsReport
   * @returns An Object containing the information about each active peer
   *          (currently one, for screenshare). The returned format
   *          follows the format returned by video's service getStats, which
   *          considers more than one peer connection to be returned.
   *          The format is given by:
   *          {
   *            peerIdString: RTCStatsReport
   *          }
   */
const getStats = async () => {
  const peer = KurentoBridge.getPeerConnection();

  if (!peer) return null;

  const peerStats = await peer.getStats();

  const screenshareStats = {};

  peerStats.forEach((stat) => {
    if (FILTER_SCREENSHARE_STATS.includes(stat.type)) {
      screenshareStats[stat.type] = stat;
    }
  });

  return { screenshareStats };
};

export {
  SCREENSHARE_MEDIA_ELEMENT_NAME,
  isVideoBroadcasting,
  screenshareHasEnded,
  screenshareHasStarted,
  shareScreen,
  screenShareEndAlert,
  dataSavingSetting,
  isSharingScreen,
  setSharingScreen,
  getMediaElement,
  attachLocalPreviewStream,
  isGloballyBroadcasting,
  getStats,
};<|MERGE_RESOLUTION|>--- conflicted
+++ resolved
@@ -8,13 +8,6 @@
 import Auth from '/imports/ui/services/auth';
 import UserListService from '/imports/ui/components/user-list/service';
 import AudioService from '/imports/ui/components/audio/service';
-<<<<<<< HEAD
-import { Meteor } from 'meteor/meteor';
-
-const SCREENSHARE_MEDIA_ELEMENT_NAME = 'screenshareVideo';
-
-const _isSharingScreen = false;
-=======
 import { Meteor } from "meteor/meteor";
 import MediaStreamUtils from '/imports/utils/media-stream-utils';
 
@@ -29,7 +22,6 @@
 ];
 
 let _isSharingScreen = false;
->>>>>>> f64429cb
 const _sharingScreenDep = {
   value: false,
   tracker: new Tracker.Dependency(),
