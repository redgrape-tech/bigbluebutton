import Screenshare from '/imports/api/screenshare';
import KurentoBridge from '/imports/api/screenshare/client/bridge';
import BridgeService from '/imports/api/screenshare/client/bridge/service';
import Settings from '/imports/ui/services/settings';
import logger from '/imports/startup/client/logger';
import { tryGenerateIceCandidates } from '/imports/utils/safari-webrtc';
import { stopWatching } from '/imports/ui/components/external-video-player/service';
import Meetings from '/imports/api/meetings';
import Auth from '/imports/ui/services/auth';
import UserListService from '/imports/ui/components/user-list/service';
import AudioService from '/imports/ui/components/audio/service';
import {Meteor} from "meteor/meteor";

const SCREENSHARE_MEDIA_ELEMENT_NAME = 'screenshareVideo';

let _isSharingScreen = false;
const _sharingScreenDep = {
  value: false,
  tracker: new Tracker.Dependency(),
};

const isSharingScreen = () => {
  _sharingScreenDep.tracker.depend();
  return _sharingScreenDep.value;
};

const setSharingScreen = (isSharingScreen) => {
  if (_sharingScreenDep.value !== isSharingScreen) {
    _sharingScreenDep.value = isSharingScreen;
    _sharingScreenDep.tracker.changed();
  }
};

// A simplified, trackable version of isVideoBroadcasting that DOES NOT
// account for the presenter's local sharing state.
// It reflects the GLOBAL screen sharing state (akka-apps)
const isGloballyBroadcasting = () => {
  const screenshareEntry = Screenshare.findOne({ meetingId: Auth.meetingID },
    { fields: { 'screenshare.stream': 1 } });

  return (!screenshareEntry ? false : !!screenshareEntry.screenshare.stream);
}

// when the meeting information has been updated check to see if it was
// screensharing. If it has changed either trigger a call to receive video
// and display it, or end the call and hide the video
const isVideoBroadcasting = () => {
  const sharing = isSharingScreen();
  const screenshareEntry = Screenshare.findOne({ meetingId: Auth.meetingID },
    { fields: { 'screenshare.stream': 1 } });
  const screenIsShared = !screenshareEntry ? false : !!screenshareEntry.screenshare.stream;

  if (screenIsShared && isSharingScreen) {
    setSharingScreen(false);
  }

  return sharing || screenIsShared;
};


const screenshareHasAudio = () => {
  const screenshareEntry = Screenshare.findOne({ meetingId: Auth.meetingID },
    { fields: { 'screenshare.hasAudio': 1 } });

  if (!screenshareEntry) {
    return false;
  }

  return !!screenshareEntry.screenshare.hasAudio;
}

const screenshareHasEnded = () => {
  const amIPresenter = UserListService.isUserPresenter(Auth.userID);

  if (amIPresenter) {
    setSharingScreen(false);
  }

  KurentoBridge.stop();
  screenShareEndAlert();
};

const getMediaElement = () => {
  return document.getElementById(SCREENSHARE_MEDIA_ELEMENT_NAME);
}

const attachLocalPreviewStream = (mediaElement) => {
  const stream = KurentoBridge.gdmStream;
  if (stream && mediaElement) {
    // Always muted, presenter preview.
    BridgeService.screenshareLoadAndPlayMediaStream(stream, mediaElement, true);
  }
}

const screenshareHasStarted = () => {
  const amIPresenter = UserListService.isUserPresenter(Auth.userID);

  // Presenter's screen preview is local, so skip
  if (!amIPresenter) {
    viewScreenshare();
  }
};

const shareScreen = async (onFail) => {
  // stop external video share if running
  const meeting = Meetings.findOne({ meetingId: Auth.meetingID });

  if (meeting && meeting.externalVideoUrl) {
    stopWatching();
  }

<<<<<<< HEAD
  BridgeService.getScreenStream().then((stream) => {
    KurentoBridge.kurentoShareScreen(onFail, stream);
  }).catch(onFail);
=======
  try {
    const stream = await BridgeService.getScreenStream();
    await KurentoBridge.share(stream, onFail);
    setSharingScreen(true);
  } catch (error) {
    return onFail(error);
  }
};

const viewScreenshare = () => {
  const hasAudio = screenshareHasAudio();
  KurentoBridge.view(hasAudio).catch((error) => {
    logger.error({
      logCode: 'screenshare_view_failed',
      extraInfo: {
        errorName: error.name,
        errorMessage: error.message,
      },
    }, `Screenshare viewer failure`);
  });
>>>>>>> 03cd3af2
};

const screenShareEndAlert = () => AudioService
  .playAlertSound(`${Meteor.settings.public.app.cdn
    + Meteor.settings.public.app.basename
    + Meteor.settings.public.app.instanceId}`
    + '/resources/sounds/ScreenshareOff.mp3');

const dataSavingSetting = () => Settings.dataSaving.viewScreenshare;

export {
  SCREENSHARE_MEDIA_ELEMENT_NAME,
  isVideoBroadcasting,
  screenshareHasEnded,
  screenshareHasStarted,
  shareScreen,
  screenShareEndAlert,
  dataSavingSetting,
  isSharingScreen,
  setSharingScreen,
  getMediaElement,
  attachLocalPreviewStream,
  isGloballyBroadcasting,
};<|MERGE_RESOLUTION|>--- conflicted
+++ resolved
@@ -109,11 +109,6 @@
     stopWatching();
   }
 
-<<<<<<< HEAD
-  BridgeService.getScreenStream().then((stream) => {
-    KurentoBridge.kurentoShareScreen(onFail, stream);
-  }).catch(onFail);
-=======
   try {
     const stream = await BridgeService.getScreenStream();
     await KurentoBridge.share(stream, onFail);
@@ -134,7 +129,6 @@
       },
     }, `Screenshare viewer failure`);
   });
->>>>>>> 03cd3af2
 };
 
 const screenShareEndAlert = () => AudioService
