import React from 'react';
import { defineMessages, injectIntl } from 'react-intl';
import PropTypes from 'prop-types';
import _ from 'lodash';
import FullscreenButtonContainer from '../fullscreen-button/container';
import SwitchButtonContainer from './switch-button/container';
import { styles } from './styles';
import AutoplayOverlay from '../media/autoplay-overlay/component';
import logger from '/imports/startup/client/logger';
import playAndRetry from '/imports/utils/mediaElementPlayRetry';
import { notify } from '/imports/ui/services/notification';
import {
  SCREENSHARE_MEDIA_ELEMENT_NAME,
  screenshareHasEnded,
  screenshareHasStarted,
  getMediaElement,
  attachLocalPreviewStream,
} from '/imports/ui/components/screenshare/service';
import {
  isStreamStateUnhealthy,
  subscribeToStreamStateChange,
  unsubscribeFromStreamStateChange,
} from '/imports/ui/services/bbb-webrtc-sfu/stream-state-service';
import { ACTIONS } from '/imports/ui/components/layout/enums';

const intlMessages = defineMessages({
  screenShareLabel: {
    id: 'app.screenshare.screenShareLabel',
    description: 'screen share area element label',
  },
  presenterLoadingLabel: {
    id: 'app.screenshare.presenterLoadingLabel',
  },
  viewerLoadingLabel: {
    id: 'app.screenshare.viewerLoadingLabel',
  },
  presenterSharingLabel: {
    id: 'app.screenshare.presenterSharingLabel',
  },
  autoplayBlockedDesc: {
    id: 'app.media.screenshare.autoplayBlockedDesc',
  },
  autoplayAllowLabel: {
    id: 'app.media.screenshare.autoplayAllowLabel',
  },
  screenshareStarted: {
    id: 'app.media.screenshare.start',
    description: 'toast to show when a screenshare has started',
  },
  screenshareEnded: {
    id: 'app.media.screenshare.end',
    description: 'toast to show when a screenshare has ended',
  },
});

const ALLOW_FULLSCREEN = Meteor.settings.public.app.allowFullscreen;

class ScreenshareComponent extends React.Component {
  static renderScreenshareContainerInside(mainText) {
    return (
      <div className={styles.screenshareContainerInside}>
        <h1 className={styles.mainText}>{mainText}</h1>
      </div>
    );
  }

  constructor() {
    super();
    this.state = {
      loaded: false,
      autoplayBlocked: false,
      isStreamHealthy: false,
      switched: false,
    };

    this.onLoadedData = this.onLoadedData.bind(this);
    this.handleAllowAutoplay = this.handleAllowAutoplay.bind(this);
    this.handlePlayElementFailed = this.handlePlayElementFailed.bind(this);
    this.failedMediaElements = [];
    this.onStreamStateChange = this.onStreamStateChange.bind(this);
    this.onSwitched = this.onSwitched.bind(this);
  }

  componentDidMount() {
    const {
      getSwapLayout,
      toggleSwapLayout,
      layoutContextDispatch,
      intl,
    } = this.props;

    screenshareHasStarted();
    // Autoplay failure handling
    window.addEventListener('screensharePlayFailed', this.handlePlayElementFailed);
    // Stream health state tracker to propagate UI changes on reconnections
    subscribeToStreamStateChange('screenshare', this.onStreamStateChange);
    // Attaches the local stream if it exists to serve as the local presenter preview
    attachLocalPreviewStream(getMediaElement());

    notify(intl.formatMessage(intlMessages.screenshareStarted), 'info', 'desktop');

    if (getSwapLayout()) toggleSwapLayout(layoutContextDispatch);
  }

  componentDidUpdate(prevProps) {
    const {
      isPresenter,
    } = this.props;
    if (isPresenter && !prevProps.isPresenter) {
      screenshareHasEnded();
    }
  }

  componentWillUnmount() {
    const { intl, fullscreenContext, layoutContextDispatch } = this.props;
    screenshareHasEnded();
    window.removeEventListener('screensharePlayFailed', this.handlePlayElementFailed);
    unsubscribeFromStreamStateChange('screenshare', this.onStreamStateChange);

<<<<<<< HEAD
  onStreamStateChange(event) {
    const { streamState } = event.detail;
    const { isStreamHealthy } = this.state;
=======
    notify(intl.formatMessage(intlMessages.screenshareEnded), 'info', 'desktop');
>>>>>>> f64429cb

    if (fullscreenContext) {
      layoutContextDispatch({
        type: ACTIONS.SET_FULLSCREEN_ELEMENT,
        value: {
          element: '',
          group: '',
        },
      });
    }
  }

  handleAllowAutoplay() {
    const { autoplayBlocked } = this.state;

    logger.info({
      logCode: 'screenshare_autoplay_allowed',
    }, 'Screenshare media autoplay allowed by the user');

    window.removeEventListener('screensharePlayFailed', this.handlePlayElementFailed);
    while (this.failedMediaElements.length) {
      const mediaElement = this.failedMediaElements.shift();
      if (mediaElement) {
        const played = playAndRetry(mediaElement);
        if (!played) {
          logger.error({
            logCode: 'screenshare_autoplay_handling_failed',
          }, 'Screenshare autoplay handling failed to play media');
        } else {
          logger.info({
            logCode: 'screenshare_viewer_media_play_success',
          }, 'Screenshare viewer media played successfully');
        }
      }
    }
    if (autoplayBlocked) { this.setState({ autoplayBlocked: false }); }
  }

  handlePlayElementFailed(e) {
    const { mediaElement } = e.detail;
    const { autoplayBlocked } = this.state;

    e.stopPropagation();
    this.failedMediaElements.push(mediaElement);
    if (!autoplayBlocked) {
      logger.info({
        logCode: 'screenshare_autoplay_prompt',
      }, 'Prompting user for action to play screenshare media');

      this.setState({ autoplayBlocked: true });
    }
  }

  onStreamStateChange(event) {
    const { streamState } = event.detail;
    const { isStreamHealthy } = this.state;

    const newHealthState = !isStreamStateUnhealthy(streamState);
    event.stopPropagation();
    if (newHealthState !== isStreamHealthy) {
      this.setState({ isStreamHealthy: newHealthState });
    }
  }

  onLoadedData() {
    this.setState({ loaded: true });
  }

  onSwitched() {
    this.setState((prevState) => ({ switched: !prevState.switched }));
  }

  renderFullscreenButton() {
    const { intl, fullscreenElementId, fullscreenContext } = this.props;

    if (!ALLOW_FULLSCREEN) return null;

    return (
      <FullscreenButtonContainer
        key={_.uniqueId('fullscreenButton-')}
        elementName={intl.formatMessage(intlMessages.screenShareLabel)}
        fullscreenRef={this.screenshareContainer}
        elementId={fullscreenElementId}
        isFullscreen={fullscreenContext}
        dark
      />
    );
  }

  renderAutoplayOverlay() {
    const { intl } = this.props;

    return (
      <AutoplayOverlay
        key={_.uniqueId('screenshareAutoplayOverlay')}
        autoplayBlockedDesc={intl.formatMessage(intlMessages.autoplayBlockedDesc)}
        autoplayAllowLabel={intl.formatMessage(intlMessages.autoplayAllowLabel)}
        handleAllowAutoplay={this.handleAllowAutoplay}
      />
    );
  }

  renderSwitchButton() {
    const { switched } = this.state;

    return (
      <SwitchButtonContainer
        handleSwitch={this.onSwitched}
        switched={switched}
        dark
      />
    );
  }

  renderVideo(switched) {
    const { isGloballyBroadcasting } = this.props;

    return (
      <video
        id={SCREENSHARE_MEDIA_ELEMENT_NAME}
        key={SCREENSHARE_MEDIA_ELEMENT_NAME}
        style={switched
          ? { maxHeight: '100%', width: '100%', height: '100%' }
          : { maxHeight: '25%', width: '25%', height: '25%' }}
        className={!isGloballyBroadcasting ? styles.unhealthyStream : null}
        playsInline
        onLoadedData={this.onLoadedData}
        ref={(ref) => {
          this.videoTag = ref;
        }}
        muted
      />
    );
  }

  renderScreensharePresenter() {
    const { switched } = this.state;
    const { isGloballyBroadcasting, intl } = this.props;

    return (
      <div
        className={switched ? styles.screenshareContainer : styles.screenshareContainerPresenter}
        key="screenshareContainer"
        ref={(ref) => { this.screenshareContainer = ref; }}
      >
        {isGloballyBroadcasting && this.renderSwitchButton()}
        {this.renderVideo(switched)}

        {
          isGloballyBroadcasting
            ? (
              <div>
                {!switched
                  && ScreenshareComponent.renderScreenshareContainerInside(
                    intl.formatMessage(intlMessages.presenterSharingLabel),
                  )}
              </div>
            )
            : ScreenshareComponent.renderScreenshareContainerInside(
              intl.formatMessage(intlMessages.presenterLoadingLabel),
            )
        }
      </div>
    );
  }

  renderScreenshareDefault() {
    const { intl } = this.props;
    const { loaded } = this.state;

    return (
      <div
        className={styles.screenshareContainer}
        key="screenshareContainer"
        ref={(ref) => {
          this.screenshareContainer = ref;
        }}
      >
        {loaded && this.renderFullscreenButton()}
        {this.renderVideo(true)}

        <div className={styles.screenshareContainerDefault}>
          {
            !loaded
              ? ScreenshareComponent.renderScreenshareContainerInside(
                intl.formatMessage(intlMessages.viewerLoadingLabel),
              )
              : null
          }
        </div>
      </div>
    );
  }

  render() {
<<<<<<< HEAD
    const {
      loaded, autoplayBlocked, isFullscreen, isStreamHealthy,
    } = this.state;
    const { isPresenter, isGloballyBroadcasting } = this.props;
=======
    const { loaded, autoplayBlocked, isStreamHealthy } = this.state;
    const {
      isPresenter,
      isGloballyBroadcasting,
      top,
      left,
      right,
      width,
      height,
      zIndex,
    } = this.props;
>>>>>>> f64429cb

    // Conditions to render the (re)connecting dots and the unhealthy stream
    // grayscale:
    // 1 - The local media tag has not received any stream data yet
    // 2 - The user is a presenter and the stream wasn't globally broadcasted yet
    // 3 - The media was loaded, the stream was globally broadcasted BUT the stream
    // state transitioned to an unhealthy stream. tl;dr: screen sharing reconnection
    const shouldRenderConnectingState = !loaded
      || (isPresenter && !isGloballyBroadcasting)
      || (!isStreamHealthy && loaded && isGloballyBroadcasting);

    const display = (width > 0 && height > 0) ? 'inherit' : 'none';

    return (
      <div
        style={
          {
            position: 'absolute',
            display,
            top,
            left,
            right,
            height,
            width,
            zIndex,
            backgroundColor: '#06172A',
          }
        }
      >
        {(shouldRenderConnectingState)
          && (
            <div
              key={_.uniqueId('screenshareArea-')}
              className={styles.spinnerWrapper}
              data-test="screenshareConnecting"
            >
              <div className={styles.spinner}>
                <div className={styles.bounce1} />
                <div className={styles.bounce2} />
                <div />
              </div>
            </div>
          )}
        {autoplayBlocked ? this.renderAutoplayOverlay() : null}
        {isPresenter ? this.renderScreensharePresenter() : this.renderScreenshareDefault()}
      </div>
    );
  }
}

export default injectIntl(ScreenshareComponent);

ScreenshareComponent.propTypes = {
  intl: PropTypes.shape({
    formatMessage: PropTypes.func.isRequired,
  }).isRequired,
  isPresenter: PropTypes.bool.isRequired,
};<|MERGE_RESOLUTION|>--- conflicted
+++ resolved
@@ -117,13 +117,7 @@
     window.removeEventListener('screensharePlayFailed', this.handlePlayElementFailed);
     unsubscribeFromStreamStateChange('screenshare', this.onStreamStateChange);
 
-<<<<<<< HEAD
-  onStreamStateChange(event) {
-    const { streamState } = event.detail;
-    const { isStreamHealthy } = this.state;
-=======
     notify(intl.formatMessage(intlMessages.screenshareEnded), 'info', 'desktop');
->>>>>>> f64429cb
 
     if (fullscreenContext) {
       layoutContextDispatch({
@@ -319,12 +313,6 @@
   }
 
   render() {
-<<<<<<< HEAD
-    const {
-      loaded, autoplayBlocked, isFullscreen, isStreamHealthy,
-    } = this.state;
-    const { isPresenter, isGloballyBroadcasting } = this.props;
-=======
     const { loaded, autoplayBlocked, isStreamHealthy } = this.state;
     const {
       isPresenter,
@@ -336,7 +324,6 @@
       height,
       zIndex,
     } = this.props;
->>>>>>> f64429cb
 
     // Conditions to render the (re)connecting dots and the unhealthy stream
     // grayscale:
