import React from 'react';
import { defineMessages, injectIntl } from 'react-intl';
import PropTypes from 'prop-types';
import _ from 'lodash';
import FullscreenButtonContainer from '../fullscreen-button/container';
import SwitchButtonContainer from './switch-button/container';
import { styles } from './styles';
import AutoplayOverlay from '../media/autoplay-overlay/component';
import logger from '/imports/startup/client/logger';
import playAndRetry from '/imports/utils/mediaElementPlayRetry';
import { notify } from '/imports/ui/services/notification';
import {
  SCREENSHARE_MEDIA_ELEMENT_NAME,
  screenshareHasEnded,
  screenshareHasStarted,
  getMediaElement,
  attachLocalPreviewStream,
} from '/imports/ui/components/screenshare/service';
import {
  isStreamStateUnhealthy,
  subscribeToStreamStateChange,
  unsubscribeFromStreamStateChange,
} from '/imports/ui/services/bbb-webrtc-sfu/stream-state-service';
import { ACTIONS } from '/imports/ui/components/layout/enums';

const intlMessages = defineMessages({
  screenShareLabel: {
    id: 'app.screenshare.screenShareLabel',
    description: 'screen share area element label',
  },
  presenterLoadingLabel: {
    id: 'app.screenshare.presenterLoadingLabel',
  },
  viewerLoadingLabel: {
    id: 'app.screenshare.viewerLoadingLabel',
  },
  presenterSharingLabel: {
    id: 'app.screenshare.presenterSharingLabel',
  },
  autoplayBlockedDesc: {
    id: 'app.media.screenshare.autoplayBlockedDesc',
  },
  autoplayAllowLabel: {
    id: 'app.media.screenshare.autoplayAllowLabel',
  },
  screenshareStarted: {
    id: 'app.media.screenshare.start',
    description: 'toast to show when a screenshare has started',
  },
  screenshareEnded: {
    id: 'app.media.screenshare.end',
    description: 'toast to show when a screenshare has ended',
  },
});

const ALLOW_FULLSCREEN = Meteor.settings.public.app.allowFullscreen;

class ScreenshareComponent extends React.Component {
  static renderScreenshareContainerInside(mainText) {
    return (
      <div className={styles.screenshareContainerInside}>
        <h1 className={styles.mainText}>{mainText}</h1>
      </div>
    );
  }

  constructor() {
    super();
    this.state = {
      loaded: false,
      autoplayBlocked: false,
      isStreamHealthy: false,
      switched: false,
    };

    this.onLoadedData = this.onLoadedData.bind(this);
    this.handleAllowAutoplay = this.handleAllowAutoplay.bind(this);
    this.handlePlayElementFailed = this.handlePlayElementFailed.bind(this);
    this.failedMediaElements = [];
    this.onStreamStateChange = this.onStreamStateChange.bind(this);
    this.onSwitched = this.onSwitched.bind(this);
  }

  componentDidMount() {
    const {
      getSwapLayout,
      toggleSwapLayout,
      layoutContextDispatch,
      intl,
    } = this.props;

    screenshareHasStarted();
    // Autoplay failure handling
    window.addEventListener('screensharePlayFailed', this.handlePlayElementFailed);
    // Stream health state tracker to propagate UI changes on reconnections
    subscribeToStreamStateChange('screenshare', this.onStreamStateChange);
    // Attaches the local stream if it exists to serve as the local presenter preview
    attachLocalPreviewStream(getMediaElement());

    notify(intl.formatMessage(intlMessages.screenshareStarted), 'info', 'desktop');

    if (getSwapLayout()) toggleSwapLayout(layoutContextDispatch);
  }

  componentDidUpdate(prevProps) {
    const {
      isPresenter,
    } = this.props;
    if (isPresenter && !prevProps.isPresenter) {
      screenshareHasEnded();
    }
  }

  componentWillUnmount() {
<<<<<<< HEAD
    const {
      getSwapLayout,
      shouldEnableSwapLayout,
      toggleSwapLayout,
      layoutContextDispatch,
      fullscreenContext,
      intl,
    } = this.props;
    const layoutSwapped = getSwapLayout() && shouldEnableSwapLayout();
    if (layoutSwapped) toggleSwapLayout(layoutContextDispatch);
=======
    const { intl } = this.props;
>>>>>>> 2524e1c7
    screenshareHasEnded();
    window.removeEventListener('screensharePlayFailed', this.handlePlayElementFailed);
    unsubscribeFromStreamStateChange('screenshare', this.onStreamStateChange);

    notify(intl.formatMessage(intlMessages.screenshareEnded), 'info', 'desktop');

    if (fullscreenContext) {
      layoutContextDispatch({
        type: ACTIONS.SET_FULLSCREEN_ELEMENT,
        value: {
          element: '',
          group: '',
        },
      });
    }
  }

  handleAllowAutoplay() {
    const { autoplayBlocked } = this.state;

    logger.info({
      logCode: 'screenshare_autoplay_allowed',
    }, 'Screenshare media autoplay allowed by the user');

    window.removeEventListener('screensharePlayFailed', this.handlePlayElementFailed);
    while (this.failedMediaElements.length) {
      const mediaElement = this.failedMediaElements.shift();
      if (mediaElement) {
        const played = playAndRetry(mediaElement);
        if (!played) {
          logger.error({
            logCode: 'screenshare_autoplay_handling_failed',
          }, 'Screenshare autoplay handling failed to play media');
        } else {
          logger.info({
            logCode: 'screenshare_viewer_media_play_success',
          }, 'Screenshare viewer media played successfully');
        }
      }
    }
    if (autoplayBlocked) { this.setState({ autoplayBlocked: false }); }
  }

  handlePlayElementFailed(e) {
    const { mediaElement } = e.detail;
    const { autoplayBlocked } = this.state;

    e.stopPropagation();
    this.failedMediaElements.push(mediaElement);
    if (!autoplayBlocked) {
      logger.info({
        logCode: 'screenshare_autoplay_prompt',
      }, 'Prompting user for action to play screenshare media');

      this.setState({ autoplayBlocked: true });
    }
  }

  onStreamStateChange(event) {
    const { streamState } = event.detail;
    const { isStreamHealthy } = this.state;

    const newHealthState = !isStreamStateUnhealthy(streamState);
    event.stopPropagation();
    if (newHealthState !== isStreamHealthy) {
      this.setState({ isStreamHealthy: newHealthState });
    }
  }

  onLoadedData() {
    this.setState({ loaded: true });
  }

  onSwitched() {
    this.setState((prevState) => ({ switched: !prevState.switched }));
  }

  renderFullscreenButton() {
    const { intl, fullscreenElementId, fullscreenContext } = this.props;

    if (!ALLOW_FULLSCREEN) return null;

    return (
      <FullscreenButtonContainer
        key={_.uniqueId('fullscreenButton-')}
        elementName={intl.formatMessage(intlMessages.screenShareLabel)}
        fullscreenRef={this.screenshareContainer}
        elementId={fullscreenElementId}
        isFullscreen={fullscreenContext}
        dark
      />
    );
  }

  renderAutoplayOverlay() {
    const { intl } = this.props;

    return (
      <AutoplayOverlay
        key={_.uniqueId('screenshareAutoplayOverlay')}
        autoplayBlockedDesc={intl.formatMessage(intlMessages.autoplayBlockedDesc)}
        autoplayAllowLabel={intl.formatMessage(intlMessages.autoplayAllowLabel)}
        handleAllowAutoplay={this.handleAllowAutoplay}
      />
    );
  }

  renderSwitchButton() {
    const { switched } = this.state;

    return (
      <SwitchButtonContainer
        handleSwitch={this.onSwitched}
        switched={switched}
        dark
      />
    );
  }

  renderVideo(switched) {
    const { isGloballyBroadcasting } = this.props;

    return (
      <video
        id={SCREENSHARE_MEDIA_ELEMENT_NAME}
        key={SCREENSHARE_MEDIA_ELEMENT_NAME}
        style={switched
          ? { maxHeight: '100%', width: '100%', height: '100%' }
          : { maxHeight: '25%', width: '25%', height: '25%' }}
        className={!isGloballyBroadcasting ? styles.unhealthyStream : null}
        playsInline
        onLoadedData={this.onLoadedData}
        ref={(ref) => {
          this.videoTag = ref;
        }}
        muted
      />
    );
  }

  renderScreensharePresenter() {
    const { switched } = this.state;
    const { isGloballyBroadcasting, intl } = this.props;

    return (
      <div
        className={switched ? styles.screenshareContainer : styles.screenshareContainerPresenter}
        key="screenshareContainer"
        ref={(ref) => { this.screenshareContainer = ref; }}
      >
        {isGloballyBroadcasting && this.renderSwitchButton()}
        {this.renderVideo(switched)}

        {
          isGloballyBroadcasting
            ? (
              <div>
                {!switched
                  && ScreenshareComponent.renderScreenshareContainerInside(
                    intl.formatMessage(intlMessages.presenterSharingLabel),
                  )}
              </div>
            )
            : ScreenshareComponent.renderScreenshareContainerInside(
              intl.formatMessage(intlMessages.presenterLoadingLabel),
            )
        }
      </div>
    );
  }

  renderScreenshareDefault() {
    const { intl } = this.props;
    const { loaded } = this.state;

    return (
      <div
        className={styles.screenshareContainer}
        key="screenshareContainer"
        ref={(ref) => {
          this.screenshareContainer = ref;
        }}
      >
        {loaded && this.renderFullscreenButton()}
        {this.renderVideo(true)}

        <div className={styles.screenshareContainerDefault}>
          {
            !loaded
              ? ScreenshareComponent.renderScreenshareContainerInside(
                intl.formatMessage(intlMessages.viewerLoadingLabel),
              )
              : null
          }
        </div>
      </div>
    );
  }

  render() {
    const { loaded, autoplayBlocked, isStreamHealthy } = this.state;
    const {
      isPresenter,
      isGloballyBroadcasting,
      top,
      left,
      right,
      width,
      height,
      zIndex,
    } = this.props;

    // Conditions to render the (re)connecting dots and the unhealthy stream
    // grayscale:
    // 1 - The local media tag has not received any stream data yet
    // 2 - The user is a presenter and the stream wasn't globally broadcasted yet
    // 3 - The media was loaded, the stream was globally broadcasted BUT the stream
    // state transitioned to an unhealthy stream. tl;dr: screen sharing reconnection
    const shouldRenderConnectingState = !loaded
      || (isPresenter && !isGloballyBroadcasting)
      || (!isStreamHealthy && loaded && isGloballyBroadcasting);

    return (
      <div
        style={
          {
            position: 'absolute',
            top,
            left,
            right,
            height,
            width,
            zIndex,
            backgroundColor: '#06172A',
          }
        }
      >
        {(shouldRenderConnectingState)
          && (
            <div
              key={_.uniqueId('screenshareArea-')}
              className={styles.spinnerWrapper}
              data-test="screenshareConnecting"
            >
              <div className={styles.spinner}>
                <div className={styles.bounce1} />
                <div className={styles.bounce2} />
                <div />
              </div>
            </div>
          )}
        {autoplayBlocked ? this.renderAutoplayOverlay() : null}
        {isPresenter ? this.renderScreensharePresenter() : this.renderScreenshareDefault()}
      </div>
    );
  }
}

export default injectIntl(ScreenshareComponent);

ScreenshareComponent.propTypes = {
  intl: PropTypes.shape({
    formatMessage: PropTypes.func.isRequired,
  }).isRequired,
  isPresenter: PropTypes.bool.isRequired,
};<|MERGE_RESOLUTION|>--- conflicted
+++ resolved
@@ -112,20 +112,7 @@
   }
 
   componentWillUnmount() {
-<<<<<<< HEAD
-    const {
-      getSwapLayout,
-      shouldEnableSwapLayout,
-      toggleSwapLayout,
-      layoutContextDispatch,
-      fullscreenContext,
-      intl,
-    } = this.props;
-    const layoutSwapped = getSwapLayout() && shouldEnableSwapLayout();
-    if (layoutSwapped) toggleSwapLayout(layoutContextDispatch);
-=======
-    const { intl } = this.props;
->>>>>>> 2524e1c7
+    const { intl, fullscreenContext, layoutContextDispatch } = this.props;
     screenshareHasEnded();
     window.removeEventListener('screensharePlayFailed', this.handlePlayElementFailed);
     unsubscribeFromStreamStateChange('screenshare', this.onStreamStateChange);
