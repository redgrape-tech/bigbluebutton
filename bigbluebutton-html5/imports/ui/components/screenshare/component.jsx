import React from 'react';
import { injectIntl } from 'react-intl';
import PropTypes from 'prop-types';
import { debounce } from 'radash';
import FullscreenButtonContainer from '/imports/ui/components/common/fullscreen-button/container';
import SwitchButtonContainer from './switch-button/container';
import Styled from './styles';
import VolumeSlider from '../external-video-player/volume-slider/component';
import AutoplayOverlay from '../media/autoplay-overlay/component';
import logger from '/imports/startup/client/logger';
import playAndRetry from '/imports/utils/mediaElementPlayRetry';
import { notify } from '/imports/ui/services/notification';
import {
  SCREENSHARE_MEDIA_ELEMENT_NAME,
  isMediaFlowing,
  screenshareHasEnded,
  screenshareHasStarted,
  setOutputDeviceId,
  getMediaElement,
  getMediaElementDimensions,
  attachLocalPreviewStream,
  setVolume,
  getVolume,
  getStats,
} from '/imports/ui/components/screenshare/service';
import {
  isStreamStateHealthy,
  subscribeToStreamStateChange,
  unsubscribeFromStreamStateChange,
} from '/imports/ui/services/bbb-webrtc-sfu/stream-state-service';
import { ACTIONS } from '/imports/ui/components/layout/enums';
import Settings from '/imports/ui/services/settings';
import deviceInfo from '/imports/utils/deviceInfo';
import { uniqueId } from '/imports/utils/string-utils';

const ALLOW_FULLSCREEN = Meteor.settings.public.app.allowFullscreen;
const MOBILE_HOVER_TIMEOUT = 5000;
const MEDIA_FLOW_PROBE_INTERVAL = 500;
const SCREEN_SIZE_DISPATCH_INTERVAL = 500;

class ScreenshareComponent extends React.Component {
  static renderScreenshareContainerInside(mainText) {
    return (
      <Styled.ScreenshareContainerInside>
        <Styled.MainText>{mainText}</Styled.MainText>
      </Styled.ScreenshareContainerInside>
    );
  }

  constructor(props) {
    super();
    this.state = {
      loaded: false,
      autoplayBlocked: false,
      mediaFlowing: false,
      switched: false,
      // Volume control hover toolbar
      showHoverToolBar: false,
    };

    this.onLoadedData = this.onLoadedData.bind(this);
    this.onLoadedMetadata = this.onLoadedMetadata.bind(this);
    this.onVideoResize = this.onVideoResize.bind(this);
    this.handleAllowAutoplay = this.handleAllowAutoplay.bind(this);
    this.handlePlayElementFailed = this.handlePlayElementFailed.bind(this);
    this.failedMediaElements = [];
    this.onStreamStateChange = this.onStreamStateChange.bind(this);
    this.onSwitched = this.onSwitched.bind(this);
    this.handleOnVolumeChanged = this.handleOnVolumeChanged.bind(this);
    this.dispatchScreenShareSize = this.dispatchScreenShareSize.bind(this);
    this.handleOnMuted = this.handleOnMuted.bind(this);
    this.dispatchScreenShareSize = this.dispatchScreenShareSize.bind(this);
    this.debouncedDispatchScreenShareSize = debounce(
      { delay: SCREEN_SIZE_DISPATCH_INTERVAL },
      this.dispatchScreenShareSize,
    );

    const { locales, icon } = props;
    this.locales = locales;
    this.icon = icon;

    this.volume = getVolume();
    this.mobileHoverSetTimeout = null;
    this.mediaFlowMonitor = null;
  }

  componentDidMount() {
    const {
      isLayoutSwapped,
      layoutContextDispatch,
      intl,
      isPresenter,
<<<<<<< HEAD
      outputDeviceId,
=======
      startPreviewSizeBig,
>>>>>>> 7f637d5d
    } = this.props;

    screenshareHasStarted(isPresenter, { outputDeviceId });
    // Autoplay failure handling
    window.addEventListener('screensharePlayFailed', this.handlePlayElementFailed);
    // Stream health state tracker to propagate UI changes on reconnections
    subscribeToStreamStateChange('screenshare', this.onStreamStateChange);
    // Attaches the local stream if it exists to serve as the local presenter preview
    attachLocalPreviewStream(getMediaElement());

    this.setState({ switched: startPreviewSizeBig });

    notify(intl.formatMessage(this.locales.started), 'info', this.icon);

    layoutContextDispatch({
      type: ACTIONS.SET_HAS_SCREEN_SHARE,
      value: true,
    });

    if (isLayoutSwapped) {
      layoutContextDispatch({
        type: ACTIONS.SET_PRESENTATION_IS_OPEN,
        value: true,
      });
    }
  }

  componentDidUpdate(prevProps) {
    const { isPresenter, outputDeviceId } = this.props;
    if (prevProps.isPresenter && !isPresenter) {
      screenshareHasEnded();
    }

    if (prevProps.outputDeviceId !== outputDeviceId && !isPresenter) {
      setOutputDeviceId(outputDeviceId);
    }
  }

  componentWillUnmount() {
    const {
      intl,
      fullscreenContext,
      layoutContextDispatch,
      toggleSwapLayout,
    } = this.props;
    screenshareHasEnded();
    window.removeEventListener('screensharePlayFailed', this.handlePlayElementFailed);
    unsubscribeFromStreamStateChange('screenshare', this.onStreamStateChange);

    if (Settings.dataSaving.viewScreenshare) {
      notify(intl.formatMessage(this.locales.ended), 'info', this.icon);
    } else {
      notify(intl.formatMessage(this.locales.endedDueToDataSaving), 'info', this.icon);
    }

    layoutContextDispatch({
      type: ACTIONS.SET_HAS_SCREEN_SHARE,
      value: false,
    });

    if (fullscreenContext) {
      layoutContextDispatch({
        type: ACTIONS.SET_FULLSCREEN_ELEMENT,
        value: {
          element: '',
          group: '',
        },
      });
    }

    this.clearMediaFlowingMonitor();
    layoutContextDispatch({
      type: ACTIONS.SET_PRESENTATION_IS_OPEN,
      value: Session.get('presentationLastState'),
    });
  }

  clearMediaFlowingMonitor() {
    if (this.mediaFlowMonitor) {
      Meteor.clearInterval(this.mediaFlowMonitor);
      this.mediaFlowMonitor = null;
    }
  }

  handleAllowAutoplay() {
    const { autoplayBlocked } = this.state;

    logger.info({
      logCode: 'screenshare_autoplay_allowed',
    }, 'Screenshare media autoplay allowed by the user');

    window.removeEventListener('screensharePlayFailed', this.handlePlayElementFailed);
    while (this.failedMediaElements.length) {
      const mediaElement = this.failedMediaElements.shift();
      if (mediaElement) {
        const played = playAndRetry(mediaElement);
        if (!played) {
          logger.error({
            logCode: 'screenshare_autoplay_handling_failed',
          }, 'Screenshare autoplay handling failed to play media');
        } else {
          logger.info({
            logCode: 'screenshare_viewer_media_play_success',
          }, 'Screenshare viewer media played successfully');
        }
      }
    }
    if (autoplayBlocked) { this.setState({ autoplayBlocked: false }); }
  }

  handlePlayElementFailed(e) {
    const { mediaElement } = e.detail;
    const { autoplayBlocked } = this.state;

    e.stopPropagation();
    this.failedMediaElements.push(mediaElement);
    if (!autoplayBlocked) {
      logger.info({
        logCode: 'screenshare_autoplay_prompt',
      }, 'Prompting user for action to play screenshare media');

      this.setState({ autoplayBlocked: true });
    }
  }

  async monitorMediaFlow() {
    let previousStats = await getStats();
    this.mediaFlowMonitor = Meteor.setInterval(async () => {
      const { mediaFlowing: prevMediaFlowing } = this.state;
      let mediaFlowing;

      const currentStats = await getStats();

      try {
        mediaFlowing = isMediaFlowing(previousStats, currentStats);
      } catch (error) {
        // Stats processing failed for whatever reason - maintain previous state
        mediaFlowing = prevMediaFlowing;
        logger.warn({
          logCode: 'screenshare_media_monitor_stats_failed',
          extraInfo: {
            errorName: error.name,
            errorMessage: error.message,
          },
        }, 'Failed to collect screenshare stats, flow monitor');
      }

      previousStats = currentStats;

      if (prevMediaFlowing !== mediaFlowing) this.setState({ mediaFlowing });
    }, MEDIA_FLOW_PROBE_INTERVAL);
  }

  dispatchScreenShareSize() {
    const {
      layoutContextDispatch,
    } = this.props;

    const { width, height } = getMediaElementDimensions();
    const value = {
      width,
      height,
      browserWidth: window.innerWidth,
      browserHeight: window.innerHeight,
    };

    layoutContextDispatch({
      type: ACTIONS.SET_SCREEN_SHARE_SIZE,
      value,
    });
  }

  onLoadedMetadata() {
    const element = getMediaElement();

    // Track HTMLVideo's resize event to propagate stream size changes to the
    // layout engine. See this.onVideoResize;
    if (element && typeof element.onresize !== 'function') {
      element.onresize = this.onVideoResize;
    }

    // Dispatch the initial stream size to the layout engine
    this.dispatchScreenShareSize();
  }

  onLoadedData() {
    this.setState({ loaded: true });
  }

  onSwitched() {
    this.setState((prevState) => ({ switched: !prevState.switched }));
  }

  handleOnVolumeChanged(volume) {
    this.volume = volume;
    setVolume(volume);
  }

  handleOnMuted(muted) {
    if (muted) {
      setVolume(0);
    } else {
      setVolume(this.volume);
    }
  }

  onVideoResize() {
    // Debounced version of the dispatcher to pace things out - we don't want
    // to hog the CPU just for resize recalculations...
    this.debouncedDispatchScreenShareSize();
  }

  onStreamStateChange(event) {
    const { streamState } = event.detail;
    const { mediaFlowing } = this.state;

    const isStreamHealthy = isStreamStateHealthy(streamState);
    event.stopPropagation();

    if (isStreamHealthy) {
      this.clearMediaFlowingMonitor();
      // Current state is media not flowing - stream is now healthy so flip it
      if (!mediaFlowing) this.setState({ mediaFlowing: isStreamHealthy });
    } else if (this.mediaFlowMonitor == null) this.monitorMediaFlow();
  }

  renderFullscreenButton() {
    const { intl, fullscreenElementId, fullscreenContext } = this.props;

    if (!ALLOW_FULLSCREEN) return null;

    return (
      <FullscreenButtonContainer
        key={_.uniqueId('fullscreenButton-')}
        elementName={intl.formatMessage(this.locales.label)}
        fullscreenRef={this.screenshareContainer}
        elementId={fullscreenElementId}
        isFullscreen={fullscreenContext}
        dark
      />
    );
  }

  renderAutoplayOverlay() {
    const { intl } = this.props;

    return (
      <AutoplayOverlay
        key={_.uniqueId('screenshareAutoplayOverlay')}
        autoplayBlockedDesc={intl.formatMessage(this.locales.autoplayBlockedDesc)}
        autoplayAllowLabel={intl.formatMessage(this.locales.autoplayAllowLabel)}
        handleAllowAutoplay={this.handleAllowAutoplay}
      />
    );
  }

  renderSwitchButton() {
    const { showSwitchPreviewSizeButton } = this.props;
    const { switched } = this.state;

    if (!showSwitchPreviewSizeButton) return null;

    return (
      <SwitchButtonContainer
        handleSwitch={this.onSwitched}
        switched={switched}
        dark
      />
    );
  }

  renderMobileVolumeControlOverlay () {
    return (
      <Styled.MobileControlsOverlay
        key="mobile-overlay-screenshare"
        ref={(ref) => { this.overlay = ref; }}
        onTouchStart={() => {
          clearTimeout(this.mobileHoverSetTimeout);
          this.setState({ showHoverToolBar: true });
        }}
        onTouchEnd={() => {
          this.mobileHoverSetTimeout = setTimeout(
            () => this.setState({ showHoverToolBar: false }),
            MOBILE_HOVER_TIMEOUT,
          );
        }}
      />
    );
  }

  renderVolumeSlider() {
    const { showHoverToolBar } = this.state;

    let toolbarStyle = 'hoverToolbar';

    if (deviceInfo.isMobile && !showHoverToolBar) {
      toolbarStyle = 'dontShowMobileHoverToolbar';
    }

    if (deviceInfo.isMobile && showHoverToolBar) {
      toolbarStyle = 'showMobileHoverToolbar';
    }

    return [(
      <Styled.HoverToolbar
        toolbarStyle={toolbarStyle}
        key='hover-toolbar-screenshare'>
        <VolumeSlider
          volume={getVolume()}
          muted={getVolume() === 0}
          onVolumeChanged={this.handleOnVolumeChanged}
          onMuted={this.handleOnMuted}
        />
      </Styled.HoverToolbar>
      ),
      (deviceInfo.isMobile) && this.renderMobileVolumeControlOverlay(),
    ];
  }

  renderVideo(switched) {
    const { isGloballyBroadcasting } = this.props;
    const { mediaFlowing } = this.state;

    return (
      <Styled.ScreenshareVideo
        id={SCREENSHARE_MEDIA_ELEMENT_NAME}
        key={SCREENSHARE_MEDIA_ELEMENT_NAME}
        unhealthyStream={!isGloballyBroadcasting || !mediaFlowing}
        style={switched
          ? { maxHeight: '100%', width: '100%', height: '100%' }
          : { maxHeight: '25%', width: '25%', height: '25%' }}
        playsInline
        onLoadedData={this.onLoadedData}
        onLoadedMetadata={this.onLoadedMetadata}
        ref={(ref) => {
          this.videoTag = ref;
        }}
        muted
      />
    );
  }

  renderScreensharePresenter() {
    const { switched } = this.state;
    const { isGloballyBroadcasting, intl } = this.props;

    return (
      <Styled.ScreenshareContainer
        switched={switched}
        key="screenshareContainer"
        ref={(ref) => { this.screenshareContainer = ref; }}
      >
        {isGloballyBroadcasting && this.renderSwitchButton()}
        {this.renderVideo(switched)}

        {
          isGloballyBroadcasting
            ? (
              <div data-test="isSharingScreen">
                {!switched
                  && ScreenshareComponent.renderScreenshareContainerInside(
                    intl.formatMessage(this.locales.presenterSharingLabel),
                  )}
              </div>
            )
            : ScreenshareComponent.renderScreenshareContainerInside(
              intl.formatMessage(this.locales.presenterLoadingLabel),
            )
        }
      </Styled.ScreenshareContainer>
    );
  }

  renderScreenshareDefault() {
    const { intl, enableVolumeControl } = this.props;
    const { loaded } = this.state;

    return (
      <Styled.ScreenshareContainer
        switched
        key="screenshareContainer"
        ref={(ref) => {
          this.screenshareContainer = ref;
        }}
        id="screenshareContainer"
      >
        {loaded && this.renderFullscreenButton()}
        {this.renderVideo(true)}
        {loaded && enableVolumeControl && this.renderVolumeSlider() }

        <Styled.ScreenshareContainerDefault>
          {
            !loaded
              ? ScreenshareComponent.renderScreenshareContainerInside(
                intl.formatMessage(this.locales.viewerLoadingLabel),
              )
              : null
          }
        </Styled.ScreenshareContainerDefault>
      </Styled.ScreenshareContainer>
    );
  }

  render() {
    const { loaded, autoplayBlocked, mediaFlowing} = this.state;
    const {
      isPresenter,
      isGloballyBroadcasting,
      top,
      left,
      right,
      width,
      height,
      zIndex,
      fullscreenContext,
    } = this.props;

    // Conditions to render the (re)connecting dots and the unhealthy stream
    // grayscale:
    // 1 - The local media tag has not received any stream data yet
    // 2 - The user is a presenter and the stream wasn't globally broadcasted yet
    // 3 - The media was loaded, the stream was globally broadcasted BUT the stream
    // state transitioned to an unhealthy stream. tl;dr: screen sharing reconnection
    const shouldRenderConnectingState = !loaded
      || (isPresenter && !isGloballyBroadcasting)
      || (!mediaFlowing && loaded && isGloballyBroadcasting);

    const display = (width > 0 && height > 0) ? 'inherit' : 'none';
    const { animations } = Settings.application;

    return (
      <div
        style={
          {
            position: 'absolute',
            display,
            top,
            left,
            right,
            height,
            width,
            zIndex: fullscreenContext ? zIndex : undefined,
            backgroundColor: '#06172A',
          }
        }
      >
        {(shouldRenderConnectingState)
          && (
            <Styled.SpinnerWrapper
              key={uniqueId('screenshareArea-')}
              data-test="screenshareConnecting"
            >
              <Styled.Spinner animations={animations}>
                <Styled.Bounce1 animations={animations} />
                <Styled.Bounce2 animations={animations} />
                <div />
              </Styled.Spinner>
            </Styled.SpinnerWrapper>
          )}
        {autoplayBlocked ? this.renderAutoplayOverlay() : null}
        {isPresenter ? this.renderScreensharePresenter() : this.renderScreenshareDefault()}
      </div>
    );
  }
}

export default injectIntl(ScreenshareComponent);

ScreenshareComponent.propTypes = {
  intl: PropTypes.shape({
    formatMessage: PropTypes.func.isRequired,
  }).isRequired,
  isPresenter: PropTypes.bool.isRequired,
  layoutContextDispatch: PropTypes.func.isRequired,
  enableVolumeControl: PropTypes.bool.isRequired,
  outputDeviceId: PropTypes.string,
};<|MERGE_RESOLUTION|>--- conflicted
+++ resolved
@@ -90,11 +90,8 @@
       layoutContextDispatch,
       intl,
       isPresenter,
-<<<<<<< HEAD
+      startPreviewSizeBig,
       outputDeviceId,
-=======
-      startPreviewSizeBig,
->>>>>>> 7f637d5d
     } = this.props;
 
     screenshareHasStarted(isPresenter, { outputDeviceId });
