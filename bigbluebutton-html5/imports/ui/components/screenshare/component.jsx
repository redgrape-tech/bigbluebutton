import React from 'react';
import { injectIntl } from 'react-intl';
import PropTypes from 'prop-types';
<<<<<<< HEAD
import { debounce } from 'radash';
=======
import _ from 'lodash';
import { Session } from 'meteor/session';
>>>>>>> 41e79834
import FullscreenButtonContainer from '/imports/ui/components/common/fullscreen-button/container';
import SwitchButtonContainer from './switch-button/container';
import Styled from './styles';
import VolumeSlider from '../external-video-player/volume-slider/component';
import AutoplayOverlay from '../media/autoplay-overlay/component';
import logger from '/imports/startup/client/logger';
import playAndRetry from '/imports/utils/mediaElementPlayRetry';
import { notify } from '/imports/ui/services/notification';
import {
  SCREENSHARE_MEDIA_ELEMENT_NAME,
  isMediaFlowing,
  screenshareHasEnded,
  screenshareHasStarted,
  setOutputDeviceId,
  getMediaElement,
  getMediaElementDimensions,
  attachLocalPreviewStream,
  setVolume,
  getVolume,
  getStats,
} from '/imports/ui/components/screenshare/service';
import {
  isStreamStateHealthy,
  subscribeToStreamStateChange,
  unsubscribeFromStreamStateChange,
} from '/imports/ui/services/bbb-webrtc-sfu/stream-state-service';
import { ACTIONS } from '/imports/ui/components/layout/enums';
import Settings from '/imports/ui/services/settings';
import deviceInfo from '/imports/utils/deviceInfo';
import { uniqueId } from '/imports/utils/string-utils';

const ALLOW_FULLSCREEN = Meteor.settings.public.app.allowFullscreen;
const MOBILE_HOVER_TIMEOUT = 5000;
const MEDIA_FLOW_PROBE_INTERVAL = 500;
const SCREEN_SIZE_DISPATCH_INTERVAL = 500;

class ScreenshareComponent extends React.Component {
  static renderScreenshareContainerInside(mainText) {
    return (
      <Styled.ScreenshareContainerInside>
        <Styled.MainText>{mainText}</Styled.MainText>
      </Styled.ScreenshareContainerInside>
    );
  }

  constructor(props) {
    super();
    this.state = {
      loaded: false,
      autoplayBlocked: false,
      mediaFlowing: false,
      switched: false,
      // Volume control hover toolbar
      showHoverToolBar: false,
    };

    this.onLoadedData = this.onLoadedData.bind(this);
    this.onLoadedMetadata = this.onLoadedMetadata.bind(this);
    this.onVideoResize = this.onVideoResize.bind(this);
    this.handleAllowAutoplay = this.handleAllowAutoplay.bind(this);
    this.handlePlayElementFailed = this.handlePlayElementFailed.bind(this);
    this.failedMediaElements = [];
    this.onStreamStateChange = this.onStreamStateChange.bind(this);
    this.onSwitched = this.onSwitched.bind(this);
    this.handleOnVolumeChanged = this.handleOnVolumeChanged.bind(this);
    this.dispatchScreenShareSize = this.dispatchScreenShareSize.bind(this);
    this.handleOnMuted = this.handleOnMuted.bind(this);
    this.dispatchScreenShareSize = this.dispatchScreenShareSize.bind(this);
    this.debouncedDispatchScreenShareSize = debounce(
      { delay: SCREEN_SIZE_DISPATCH_INTERVAL },
      this.dispatchScreenShareSize,
    );

    const { locales, icon } = props;
    this.locales = locales;
    this.icon = icon;

    this.volume = getVolume();
    this.mobileHoverSetTimeout = null;
    this.mediaFlowMonitor = null;
  }

  componentDidMount() {
    const {
      isLayoutSwapped,
      layoutContextDispatch,
      intl,
      isPresenter,
<<<<<<< HEAD
      startPreviewSizeBig,
      outputDeviceId,
=======
      isSharedNotesPinned,
>>>>>>> 41e79834
    } = this.props;

    screenshareHasStarted(isPresenter, { outputDeviceId });
    // Autoplay failure handling
    window.addEventListener('screensharePlayFailed', this.handlePlayElementFailed);
    // Stream health state tracker to propagate UI changes on reconnections
    subscribeToStreamStateChange('screenshare', this.onStreamStateChange);
    // Attaches the local stream if it exists to serve as the local presenter preview
    attachLocalPreviewStream(getMediaElement());

    this.setState({ switched: startPreviewSizeBig });

    notify(intl.formatMessage(this.locales.started), 'info', this.icon);

    layoutContextDispatch({
      type: ACTIONS.SET_HAS_SCREEN_SHARE,
      value: true,
    });

    if (isLayoutSwapped) {
      layoutContextDispatch({
        type: ACTIONS.SET_PRESENTATION_IS_OPEN,
        value: true,
      });
    }
    Session.set('pinnedNotesLastState', isSharedNotesPinned);
  }

  componentDidUpdate(prevProps) {
    const { isPresenter, outputDeviceId } = this.props;
    if (prevProps.isPresenter && !isPresenter) {
      screenshareHasEnded();
    }

    if (prevProps.outputDeviceId !== outputDeviceId && !isPresenter) {
      setOutputDeviceId(outputDeviceId);
    }
  }

  componentWillUnmount() {
    const {
      intl,
      fullscreenContext,
      layoutContextDispatch,
      toggleSwapLayout,
      pinSharedNotes,
    } = this.props;
    screenshareHasEnded();
    window.removeEventListener('screensharePlayFailed', this.handlePlayElementFailed);
    unsubscribeFromStreamStateChange('screenshare', this.onStreamStateChange);

    if (Settings.dataSaving.viewScreenshare) {
      notify(intl.formatMessage(this.locales.ended), 'info', this.icon);
    } else {
      notify(intl.formatMessage(this.locales.endedDueToDataSaving), 'info', this.icon);
    }

    layoutContextDispatch({
      type: ACTIONS.SET_HAS_SCREEN_SHARE,
      value: false,
    });

    if (fullscreenContext) {
      layoutContextDispatch({
        type: ACTIONS.SET_FULLSCREEN_ELEMENT,
        value: {
          element: '',
          group: '',
        },
      });
    }

    this.clearMediaFlowingMonitor();
    layoutContextDispatch({
      type: ACTIONS.SET_PRESENTATION_IS_OPEN,
      value: Session.get('presentationLastState'),
    });

    pinSharedNotes(Session.get('pinnedNotesLastState'));
  }

  clearMediaFlowingMonitor() {
    if (this.mediaFlowMonitor) {
      Meteor.clearInterval(this.mediaFlowMonitor);
      this.mediaFlowMonitor = null;
    }
  }

  handleAllowAutoplay() {
    const { autoplayBlocked } = this.state;

    logger.info({
      logCode: 'screenshare_autoplay_allowed',
    }, 'Screenshare media autoplay allowed by the user');

    window.removeEventListener('screensharePlayFailed', this.handlePlayElementFailed);
    while (this.failedMediaElements.length) {
      const mediaElement = this.failedMediaElements.shift();
      if (mediaElement) {
        const played = playAndRetry(mediaElement);
        if (!played) {
          logger.error({
            logCode: 'screenshare_autoplay_handling_failed',
          }, 'Screenshare autoplay handling failed to play media');
        } else {
          logger.info({
            logCode: 'screenshare_viewer_media_play_success',
          }, 'Screenshare viewer media played successfully');
        }
      }
    }
    if (autoplayBlocked) { this.setState({ autoplayBlocked: false }); }
  }

  handlePlayElementFailed(e) {
    const { mediaElement } = e.detail;
    const { autoplayBlocked } = this.state;

    e.stopPropagation();
    this.failedMediaElements.push(mediaElement);
    if (!autoplayBlocked) {
      logger.info({
        logCode: 'screenshare_autoplay_prompt',
      }, 'Prompting user for action to play screenshare media');

      this.setState({ autoplayBlocked: true });
    }
  }

  async monitorMediaFlow() {
    let previousStats = await getStats();
    this.mediaFlowMonitor = Meteor.setInterval(async () => {
      const { mediaFlowing: prevMediaFlowing } = this.state;
      let mediaFlowing;

      const currentStats = await getStats();

      try {
        mediaFlowing = isMediaFlowing(previousStats, currentStats);
      } catch (error) {
        // Stats processing failed for whatever reason - maintain previous state
        mediaFlowing = prevMediaFlowing;
        logger.warn({
          logCode: 'screenshare_media_monitor_stats_failed',
          extraInfo: {
            errorName: error.name,
            errorMessage: error.message,
          },
        }, 'Failed to collect screenshare stats, flow monitor');
      }

      previousStats = currentStats;

      if (prevMediaFlowing !== mediaFlowing) this.setState({ mediaFlowing });
    }, MEDIA_FLOW_PROBE_INTERVAL);
  }

  dispatchScreenShareSize() {
    const {
      layoutContextDispatch,
    } = this.props;

    const { width, height } = getMediaElementDimensions();
    const value = {
      width,
      height,
      browserWidth: window.innerWidth,
      browserHeight: window.innerHeight,
    };

    layoutContextDispatch({
      type: ACTIONS.SET_SCREEN_SHARE_SIZE,
      value,
    });
  }

  onLoadedMetadata() {
    const element = getMediaElement();

    // Track HTMLVideo's resize event to propagate stream size changes to the
    // layout engine. See this.onVideoResize;
    if (element && typeof element.onresize !== 'function') {
      element.onresize = this.onVideoResize;
    }

    // Dispatch the initial stream size to the layout engine
    this.dispatchScreenShareSize();
  }

  onLoadedData() {
    this.setState({ loaded: true });
  }

  onSwitched() {
    this.setState((prevState) => ({ switched: !prevState.switched }));
  }

  handleOnVolumeChanged(volume) {
    this.volume = volume;
    setVolume(volume);
  }

  handleOnMuted(muted) {
    if (muted) {
      setVolume(0);
    } else {
      setVolume(this.volume);
    }
  }

  onVideoResize() {
    // Debounced version of the dispatcher to pace things out - we don't want
    // to hog the CPU just for resize recalculations...
    this.debouncedDispatchScreenShareSize();
  }

  onStreamStateChange(event) {
    const { streamState } = event.detail;
    const { mediaFlowing } = this.state;

    const isStreamHealthy = isStreamStateHealthy(streamState);
    event.stopPropagation();

    if (isStreamHealthy) {
      this.clearMediaFlowingMonitor();
      // Current state is media not flowing - stream is now healthy so flip it
      if (!mediaFlowing) this.setState({ mediaFlowing: isStreamHealthy });
    } else if (this.mediaFlowMonitor == null) this.monitorMediaFlow();
  }

  renderFullscreenButton() {
    const { intl, fullscreenElementId, fullscreenContext } = this.props;

    if (!ALLOW_FULLSCREEN) return null;

    return (
      <FullscreenButtonContainer
        key={uniqueId('fullscreenButton-')}
        elementName={intl.formatMessage(this.locales.label)}
        fullscreenRef={this.screenshareContainer}
        elementId={fullscreenElementId}
        isFullscreen={fullscreenContext}
        dark
      />
    );
  }

  renderAutoplayOverlay() {
    const { intl } = this.props;

    return (
      <AutoplayOverlay
        key={uniqueId('screenshareAutoplayOverlay')}
        autoplayBlockedDesc={intl.formatMessage(this.locales.autoplayBlockedDesc)}
        autoplayAllowLabel={intl.formatMessage(this.locales.autoplayAllowLabel)}
        handleAllowAutoplay={this.handleAllowAutoplay}
      />
    );
  }

  renderSwitchButton() {
    const { showSwitchPreviewSizeButton } = this.props;
    const { switched } = this.state;

    if (!showSwitchPreviewSizeButton) return null;

    return (
      <SwitchButtonContainer
        handleSwitch={this.onSwitched}
        switched={switched}
        dark
      />
    );
  }

  renderMobileVolumeControlOverlay () {
    return (
      <Styled.MobileControlsOverlay
        key="mobile-overlay-screenshare"
        ref={(ref) => { this.overlay = ref; }}
        onTouchStart={() => {
          clearTimeout(this.mobileHoverSetTimeout);
          this.setState({ showHoverToolBar: true });
        }}
        onTouchEnd={() => {
          this.mobileHoverSetTimeout = setTimeout(
            () => this.setState({ showHoverToolBar: false }),
            MOBILE_HOVER_TIMEOUT,
          );
        }}
      />
    );
  }

  renderVolumeSlider() {
    const { showHoverToolBar } = this.state;

    let toolbarStyle = 'hoverToolbar';

    if (deviceInfo.isMobile && !showHoverToolBar) {
      toolbarStyle = 'dontShowMobileHoverToolbar';
    }

    if (deviceInfo.isMobile && showHoverToolBar) {
      toolbarStyle = 'showMobileHoverToolbar';
    }

    return [(
      <Styled.HoverToolbar
        toolbarStyle={toolbarStyle}
        key='hover-toolbar-screenshare'>
        <VolumeSlider
          volume={getVolume()}
          muted={getVolume() === 0}
          onVolumeChanged={this.handleOnVolumeChanged}
          onMuted={this.handleOnMuted}
        />
      </Styled.HoverToolbar>
      ),
      (deviceInfo.isMobile) && this.renderMobileVolumeControlOverlay(),
    ];
  }

  renderVideo(switched) {
    const { isGloballyBroadcasting } = this.props;
    const { mediaFlowing } = this.state;

    return (
      <Styled.ScreenshareVideo
        id={SCREENSHARE_MEDIA_ELEMENT_NAME}
        key={SCREENSHARE_MEDIA_ELEMENT_NAME}
        unhealthyStream={!isGloballyBroadcasting || !mediaFlowing}
        style={switched
          ? { maxHeight: '100%', width: '100%', height: '100%' }
          : { maxHeight: '25%', width: '25%', height: '25%' }}
        playsInline
        onLoadedData={this.onLoadedData}
        onLoadedMetadata={this.onLoadedMetadata}
        ref={(ref) => {
          this.videoTag = ref;
        }}
        muted
      />
    );
  }

  renderScreensharePresenter() {
    const { switched } = this.state;
    const { isGloballyBroadcasting, intl } = this.props;

    return (
      <Styled.ScreenshareContainer
        switched={switched}
        key="screenshareContainer"
        ref={(ref) => { this.screenshareContainer = ref; }}
      >
        {isGloballyBroadcasting && this.renderSwitchButton()}
        {this.renderVideo(switched)}

        {
          isGloballyBroadcasting
            ? (
              <div data-test="isSharingScreen">
                {!switched
                  && ScreenshareComponent.renderScreenshareContainerInside(
                    intl.formatMessage(this.locales.presenterSharingLabel),
                  )}
              </div>
            )
            : ScreenshareComponent.renderScreenshareContainerInside(
              intl.formatMessage(this.locales.presenterLoadingLabel),
            )
        }
      </Styled.ScreenshareContainer>
    );
  }

  renderScreenshareDefault() {
    const { intl, enableVolumeControl } = this.props;
    const { loaded } = this.state;

    return (
      <Styled.ScreenshareContainer
        switched
        key="screenshareContainer"
        ref={(ref) => {
          this.screenshareContainer = ref;
        }}
        id="screenshareContainer"
      >
        {loaded && this.renderFullscreenButton()}
        {this.renderVideo(true)}
        {loaded && enableVolumeControl && this.renderVolumeSlider() }

        <Styled.ScreenshareContainerDefault>
          {
            !loaded
              ? ScreenshareComponent.renderScreenshareContainerInside(
                intl.formatMessage(this.locales.viewerLoadingLabel),
              )
              : null
          }
        </Styled.ScreenshareContainerDefault>
      </Styled.ScreenshareContainer>
    );
  }

  render() {
    const { loaded, autoplayBlocked, mediaFlowing} = this.state;
    const {
      isPresenter,
      isGloballyBroadcasting,
      top,
      left,
      right,
      width,
      height,
      zIndex,
      fullscreenContext,
    } = this.props;

    // Conditions to render the (re)connecting dots and the unhealthy stream
    // grayscale:
    // 1 - The local media tag has not received any stream data yet
    // 2 - The user is a presenter and the stream wasn't globally broadcasted yet
    // 3 - The media was loaded, the stream was globally broadcasted BUT the stream
    // state transitioned to an unhealthy stream. tl;dr: screen sharing reconnection
    const shouldRenderConnectingState = !loaded
      || (isPresenter && !isGloballyBroadcasting)
      || (!mediaFlowing && loaded && isGloballyBroadcasting);

    const display = (width > 0 && height > 0) ? 'inherit' : 'none';
    const { animations } = Settings.application;

    return (
      <div
        style={
          {
            position: 'absolute',
            display,
            top,
            left,
            right,
            height,
            width,
            zIndex: fullscreenContext ? zIndex : undefined,
            backgroundColor: '#06172A',
          }
        }
      >
        {(shouldRenderConnectingState)
          && (
            <Styled.SpinnerWrapper
              key={uniqueId('screenshareArea-')}
              data-test="screenshareConnecting"
            >
              <Styled.Spinner animations={animations}>
                <Styled.Bounce1 animations={animations} />
                <Styled.Bounce2 animations={animations} />
                <div />
              </Styled.Spinner>
            </Styled.SpinnerWrapper>
          )}
        {autoplayBlocked ? this.renderAutoplayOverlay() : null}
        {isPresenter ? this.renderScreensharePresenter() : this.renderScreenshareDefault()}
      </div>
    );
  }
}

export default injectIntl(ScreenshareComponent);

ScreenshareComponent.propTypes = {
  intl: PropTypes.shape({
    formatMessage: PropTypes.func.isRequired,
  }).isRequired,
  isPresenter: PropTypes.bool.isRequired,
  layoutContextDispatch: PropTypes.func.isRequired,
  enableVolumeControl: PropTypes.bool.isRequired,
  outputDeviceId: PropTypes.string,
};<|MERGE_RESOLUTION|>--- conflicted
+++ resolved
@@ -1,12 +1,8 @@
 import React from 'react';
 import { injectIntl } from 'react-intl';
 import PropTypes from 'prop-types';
-<<<<<<< HEAD
 import { debounce } from 'radash';
-=======
-import _ from 'lodash';
 import { Session } from 'meteor/session';
->>>>>>> 41e79834
 import FullscreenButtonContainer from '/imports/ui/components/common/fullscreen-button/container';
 import SwitchButtonContainer from './switch-button/container';
 import Styled from './styles';
@@ -95,12 +91,9 @@
       layoutContextDispatch,
       intl,
       isPresenter,
-<<<<<<< HEAD
       startPreviewSizeBig,
       outputDeviceId,
-=======
       isSharedNotesPinned,
->>>>>>> 41e79834
     } = this.props;
 
     screenshareHasStarted(isPresenter, { outputDeviceId });
