import React from 'react';
import { defineMessages, injectIntl } from 'react-intl';
import PropTypes from 'prop-types';
import _ from 'lodash';
import FullscreenButtonContainer from '../fullscreen-button/container';
import SwitchButtonContainer from './switch-button/container';
import Styled from './styles';
import VolumeSlider from '../external-video-player/volume-slider/component';
import AutoplayOverlay from '../media/autoplay-overlay/component';
import logger from '/imports/startup/client/logger';
import playAndRetry from '/imports/utils/mediaElementPlayRetry';
import { notify } from '/imports/ui/services/notification';
import {
  SCREENSHARE_MEDIA_ELEMENT_NAME,
  screenshareHasEnded,
  screenshareHasStarted,
  getMediaElement,
  attachLocalPreviewStream,
  setVolume,
  getVolume,
} from '/imports/ui/components/screenshare/service';
import {
  isStreamStateUnhealthy,
  subscribeToStreamStateChange,
  unsubscribeFromStreamStateChange,
} from '/imports/ui/services/bbb-webrtc-sfu/stream-state-service';
import { ACTIONS } from '/imports/ui/components/layout/enums';
import Settings from '/imports/ui/services/settings';
import deviceInfo from '/imports/utils/deviceInfo';

const intlMessages = defineMessages({
  screenShareLabel: {
    id: 'app.screenshare.screenShareLabel',
    description: 'screen share area element label',
  },
  presenterLoadingLabel: {
    id: 'app.screenshare.presenterLoadingLabel',
  },
  viewerLoadingLabel: {
    id: 'app.screenshare.viewerLoadingLabel',
  },
  presenterSharingLabel: {
    id: 'app.screenshare.presenterSharingLabel',
  },
  autoplayBlockedDesc: {
    id: 'app.media.screenshare.autoplayBlockedDesc',
  },
  autoplayAllowLabel: {
    id: 'app.media.screenshare.autoplayAllowLabel',
  },
  screenshareStarted: {
    id: 'app.media.screenshare.start',
    description: 'toast to show when a screenshare has started',
  },
  screenshareEnded: {
    id: 'app.media.screenshare.end',
    description: 'toast to show when a screenshare has ended',
  },
});

const ALLOW_FULLSCREEN = Meteor.settings.public.app.allowFullscreen;
const MOBILE_HOVER_TIMEOUT = 5000;

class ScreenshareComponent extends React.Component {
  static renderScreenshareContainerInside(mainText) {
    return (
      <Styled.ScreenshareContainerInside>
        <Styled.MainText>{mainText}</Styled.MainText>
      </Styled.ScreenshareContainerInside>
    );
  }

  constructor() {
    super();
    this.state = {
      restoreOnUnmount: true,
      loaded: false,
      autoplayBlocked: false,
      isStreamHealthy: false,
      switched: false,
      // Volume control hover toolbar
      showHoverToolBar: false,
    };

    this.onLoadedData = this.onLoadedData.bind(this);
    this.handleAllowAutoplay = this.handleAllowAutoplay.bind(this);
    this.handlePlayElementFailed = this.handlePlayElementFailed.bind(this);
    this.failedMediaElements = [];
    this.onStreamStateChange = this.onStreamStateChange.bind(this);
    this.onSwitched = this.onSwitched.bind(this);
    this.handleOnVolumeChanged = this.handleOnVolumeChanged.bind(this);
    this.handleOnMuted = this.handleOnMuted.bind(this);

    this.volume = getVolume();
    this.mobileHoverSetTimeout = null;
  }

  componentDidMount() {
    const {
      getSwapLayout,
      toggleSwapLayout,
      layoutContextDispatch,
      intl,
      hidePresentation,
      isPresenter,
    } = this.props;

    screenshareHasStarted(isPresenter);
    // Autoplay failure handling
    window.addEventListener('screensharePlayFailed', this.handlePlayElementFailed);
    // Stream health state tracker to propagate UI changes on reconnections
    subscribeToStreamStateChange('screenshare', this.onStreamStateChange);
    // Attaches the local stream if it exists to serve as the local presenter preview
    attachLocalPreviewStream(getMediaElement());

    notify(intl.formatMessage(intlMessages.screenshareStarted), 'info', 'desktop');

    if (getSwapLayout()) {
      toggleSwapLayout(layoutContextDispatch)
      this.setState({ restoreOnUnmount: false });
    };

    if (hidePresentation) {
      layoutContextDispatch({
        type: ACTIONS.SET_PRESENTATION_IS_OPEN,
        value: true,
      });
    }
  }

  componentDidUpdate(prevProps) {
    const {
      isPresenter,
    } = this.props;
    if (prevProps.isPresenter && !isPresenter) {
      screenshareHasEnded();
    }
  }

  componentWillUnmount() {
    const {
<<<<<<< HEAD
      intl, fullscreenContext, layoutContextDispatch, hidePresentation,
    } = this.props;
=======
      intl,
      fullscreenContext,
      layoutContextDispatch,
      hidePresentation,
      toggleSwapLayout,
    } = this.props;
    const { restoreOnUnmount } = this.state;
>>>>>>> 2e72946b
    screenshareHasEnded();
    window.removeEventListener('screensharePlayFailed', this.handlePlayElementFailed);
    unsubscribeFromStreamStateChange('screenshare', this.onStreamStateChange);

    notify(intl.formatMessage(intlMessages.screenshareEnded), 'info', 'desktop');

    if (fullscreenContext) {
      layoutContextDispatch({
        type: ACTIONS.SET_FULLSCREEN_ELEMENT,
        value: {
          element: '',
          group: '',
        },
      });
    }

    if (hidePresentation || !restoreOnUnmount) {
      layoutContextDispatch({
        type: ACTIONS.SET_PRESENTATION_IS_OPEN,
        value: false,
      });
      toggleSwapLayout(layoutContextDispatch);
    }
  }

  handleAllowAutoplay() {
    const { autoplayBlocked } = this.state;

    logger.info({
      logCode: 'screenshare_autoplay_allowed',
    }, 'Screenshare media autoplay allowed by the user');

    window.removeEventListener('screensharePlayFailed', this.handlePlayElementFailed);
    while (this.failedMediaElements.length) {
      const mediaElement = this.failedMediaElements.shift();
      if (mediaElement) {
        const played = playAndRetry(mediaElement);
        if (!played) {
          logger.error({
            logCode: 'screenshare_autoplay_handling_failed',
          }, 'Screenshare autoplay handling failed to play media');
        } else {
          logger.info({
            logCode: 'screenshare_viewer_media_play_success',
          }, 'Screenshare viewer media played successfully');
        }
      }
    }
    if (autoplayBlocked) { this.setState({ autoplayBlocked: false }); }
  }

  handlePlayElementFailed(e) {
    const { mediaElement } = e.detail;
    const { autoplayBlocked } = this.state;

    e.stopPropagation();
    this.failedMediaElements.push(mediaElement);
    if (!autoplayBlocked) {
      logger.info({
        logCode: 'screenshare_autoplay_prompt',
      }, 'Prompting user for action to play screenshare media');

      this.setState({ autoplayBlocked: true });
    }
  }

  onStreamStateChange(event) {
    const { streamState } = event.detail;
    const { isStreamHealthy } = this.state;

    const newHealthState = !isStreamStateUnhealthy(streamState);
    event.stopPropagation();
    if (newHealthState !== isStreamHealthy) {
      this.setState({ isStreamHealthy: newHealthState });
    }
  }

  onLoadedData() {
    this.setState({ loaded: true });
  }

  onSwitched() {
    this.setState((prevState) => ({ switched: !prevState.switched }));
  }

  handleOnVolumeChanged(volume) {
    this.volume = volume;
    setVolume(volume);
  }

  handleOnMuted(muted) {
    if (muted) {
      setVolume(0);
    } else {
      setVolume(this.volume);
    }
  }

  renderFullscreenButton() {
    const { intl, fullscreenElementId, fullscreenContext } = this.props;

    if (!ALLOW_FULLSCREEN) return null;

    return (
      <FullscreenButtonContainer
        key={_.uniqueId('fullscreenButton-')}
        elementName={intl.formatMessage(intlMessages.screenShareLabel)}
        fullscreenRef={this.screenshareContainer}
        elementId={fullscreenElementId}
        isFullscreen={fullscreenContext}
        dark
      />
    );
  }

  renderAutoplayOverlay() {
    const { intl } = this.props;

    return (
      <AutoplayOverlay
        key={_.uniqueId('screenshareAutoplayOverlay')}
        autoplayBlockedDesc={intl.formatMessage(intlMessages.autoplayBlockedDesc)}
        autoplayAllowLabel={intl.formatMessage(intlMessages.autoplayAllowLabel)}
        handleAllowAutoplay={this.handleAllowAutoplay}
      />
    );
  }

  renderSwitchButton() {
    const { switched } = this.state;

    return (
      <SwitchButtonContainer
        handleSwitch={this.onSwitched}
        switched={switched}
        dark
      />
    );
  }

  renderMobileVolumeControlOverlay () {
    return (
      <Styled.MobileControlsOverlay
        key="mobile-overlay-screenshare"
        ref={(ref) => { this.overlay = ref; }}
        onTouchStart={() => {
          clearTimeout(this.mobileHoverSetTimeout);
          this.setState({ showHoverToolBar: true });
        }}
        onTouchEnd={() => {
          this.mobileHoverSetTimeout = setTimeout(
            () => this.setState({ showHoverToolBar: false }),
            MOBILE_HOVER_TIMEOUT,
          );
        }}
      />
    );
  }

  renderVolumeSlider() {
    const { showHoverToolBar } = this.state;

    let toolbarStyle = 'hoverToolbar';

    if (deviceInfo.isMobile && !showHoverToolBar) {
      toolbarStyle = 'dontShowMobileHoverToolbar';
    }

    if (deviceInfo.isMobile && showHoverToolBar) {
      toolbarStyle = 'showMobileHoverToolbar';
    }
  

    return [(
      <Styled.HoverToolbar
        toolbarStyle={toolbarStyle}
        key='hover-toolbar-screenshare'>
        <VolumeSlider
          volume={getVolume()}
          muted={getVolume() === 0}
          onVolumeChanged={this.handleOnVolumeChanged}
          onMuted={this.handleOnMuted}
        />
      </Styled.HoverToolbar>
      ),
      (deviceInfo.isMobile) && this.renderMobileVolumeControlOverlay(),
    ];
  }

  renderVideo(switched) {
    const { isGloballyBroadcasting } = this.props;

    return (
      <Styled.ScreenshareVideo
        id={SCREENSHARE_MEDIA_ELEMENT_NAME}
        key={SCREENSHARE_MEDIA_ELEMENT_NAME}
        unhealthyStream={!isGloballyBroadcasting}
        style={switched
          ? { maxHeight: '100%', width: '100%', height: '100%' }
          : { maxHeight: '25%', width: '25%', height: '25%' }}
        playsInline
        onLoadedData={this.onLoadedData}
        ref={(ref) => {
          this.videoTag = ref;
        }}
        muted
      />
    );
  }

  renderScreensharePresenter() {
    const { switched } = this.state;
    const { isGloballyBroadcasting, intl } = this.props;

    return (
      <Styled.ScreenshareContainer
        switched={switched}
        key="screenshareContainer"
        ref={(ref) => { this.screenshareContainer = ref; }}
      >
        {isGloballyBroadcasting && this.renderSwitchButton()}
        {this.renderVideo(switched)}

        {
          isGloballyBroadcasting
            ? (
              <div data-test="isSharingScreen">
                {!switched
                  && ScreenshareComponent.renderScreenshareContainerInside(
                    intl.formatMessage(intlMessages.presenterSharingLabel),
                  )}
              </div>
            )
            : ScreenshareComponent.renderScreenshareContainerInside(
              intl.formatMessage(intlMessages.presenterLoadingLabel),
            )
        }
      </Styled.ScreenshareContainer>
    );
  }

  renderScreenshareDefault() {
    const { intl, enableVolumeControl } = this.props;
    const { loaded } = this.state;

    return (
      <Styled.ScreenshareContainer
        switched
        key="screenshareContainer"
        ref={(ref) => {
          this.screenshareContainer = ref;
        }}
      >
        {loaded && this.renderFullscreenButton()}
        {this.renderVideo(true)}
        {loaded && enableVolumeControl && this.renderVolumeSlider() }

        <Styled.ScreenshareContainerDefault>
          {
            !loaded
              ? ScreenshareComponent.renderScreenshareContainerInside(
                intl.formatMessage(intlMessages.viewerLoadingLabel),
              )
              : null
          }
        </Styled.ScreenshareContainerDefault>
      </Styled.ScreenshareContainer>
    );
  }

  render() {
    const { loaded, autoplayBlocked, isStreamHealthy } = this.state;
    const {
      isPresenter,
      isGloballyBroadcasting,
      top,
      left,
      right,
      width,
      height,
      zIndex,
      fullscreenContext,
    } = this.props;

    // Conditions to render the (re)connecting dots and the unhealthy stream
    // grayscale:
    // 1 - The local media tag has not received any stream data yet
    // 2 - The user is a presenter and the stream wasn't globally broadcasted yet
    // 3 - The media was loaded, the stream was globally broadcasted BUT the stream
    // state transitioned to an unhealthy stream. tl;dr: screen sharing reconnection
    const shouldRenderConnectingState = !loaded
      || (isPresenter && !isGloballyBroadcasting)
      || (!isStreamHealthy && loaded && isGloballyBroadcasting);

    const display = (width > 0 && height > 0) ? 'inherit' : 'none';
    const { animations } = Settings.application;

    return (
      <div
        style={
          {
            position: 'absolute',
            display,
            top,
            left,
            right,
            height,
            width,
            zIndex: fullscreenContext ? zIndex : undefined,
            backgroundColor: '#06172A',
          }
        }
      >
        {(shouldRenderConnectingState)
          && (
            <Styled.SpinnerWrapper
              key={_.uniqueId('screenshareArea-')}
              data-test="screenshareConnecting"
            >
              <Styled.Spinner animations={animations}>
                <Styled.Bounce1 animations={animations} />
                <Styled.Bounce2 animations={animations} />
                <div />
              </Styled.Spinner>
            </Styled.SpinnerWrapper>
          )}
        {autoplayBlocked ? this.renderAutoplayOverlay() : null}
        {isPresenter ? this.renderScreensharePresenter() : this.renderScreenshareDefault()}
      </div>
    );
  }
}

export default injectIntl(ScreenshareComponent);

ScreenshareComponent.propTypes = {
  intl: PropTypes.shape({
    formatMessage: PropTypes.func.isRequired,
  }).isRequired,
  isPresenter: PropTypes.bool.isRequired,
  enableVolumeControl: PropTypes.bool.isRequired,
};<|MERGE_RESOLUTION|>--- conflicted
+++ resolved
@@ -139,10 +139,6 @@
 
   componentWillUnmount() {
     const {
-<<<<<<< HEAD
-      intl, fullscreenContext, layoutContextDispatch, hidePresentation,
-    } = this.props;
-=======
       intl,
       fullscreenContext,
       layoutContextDispatch,
@@ -150,7 +146,6 @@
       toggleSwapLayout,
     } = this.props;
     const { restoreOnUnmount } = this.state;
->>>>>>> 2e72946b
     screenshareHasEnded();
     window.removeEventListener('screensharePlayFailed', this.handlePlayElementFailed);
     unsubscribeFromStreamStateChange('screenshare', this.onStreamStateChange);
