--- conflicted
+++ resolved
@@ -13,19 +13,10 @@
     defaultMessage: 'Not found',
   },
   401: {
-<<<<<<< HEAD
     id: 'app.error.401',
   },
   403: {
     id: 'app.error.403',
-=======
-    id: 'app.about.401',
-    defaultMessage: 'Unauthorized',
-  },
-  403: {
-    id: 'app.about.403',
-    defaultMessage: 'Forbidden',
->>>>>>> a5c78684
   },
 });
 
