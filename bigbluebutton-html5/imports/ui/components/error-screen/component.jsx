--- conflicted
+++ resolved
@@ -3,12 +3,7 @@
 import { defineMessages, injectIntl } from 'react-intl';
 import { Meteor } from 'meteor/meteor';
 import { Session } from 'meteor/session';
-<<<<<<< HEAD
-import Button from '/imports/ui/components/button/component';
-import logoutRouteHandler from '/imports/utils/logoutRouteHandler';
 import AudioManager from '/imports/ui/services/audio-manager';
-=======
->>>>>>> 3e774a75
 import { styles } from './styles';
 
 const intlMessages = defineMessages({
