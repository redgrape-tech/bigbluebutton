import * as React from 'react';
import PropTypes from 'prop-types';
import { TldrawApp, Tldraw } from '@tldraw/tldraw';
import SlideCalcUtil, { HUNDRED_PERCENT } from '/imports/utils/slideCalcUtils';
// eslint-disable-next-line import/no-extraneous-dependencies
import { Utils } from '@tldraw/core';
import Cursors from './cursors/container';
import Settings from '/imports/ui/services/settings';
import logger from '/imports/startup/client/logger';
import KEY_CODES from '/imports/utils/keyCodes';
import {
  presentationMenuHeight,
  styleMenuOffset,
  styleMenuOffsetSmall
} from '/imports/ui/stylesheets/styled-components/general';
import Styled from './styles';
import PanToolInjector from './pan-tool-injector/component';
import {
  findRemoved, filterInvalidShapes, mapLanguage, sendShapeChanges, usePrevious,
} from './utils';
import { throttle } from '/imports/utils/throttle';
import { isEqual } from 'radash';

const SMALL_HEIGHT = 435;
const SMALLEST_HEIGHT = 363;
const SMALL_WIDTH = 800;
const SMALLEST_WIDTH = 645;
const TOOLBAR_SMALL = 28;
const TOOLBAR_LARGE = 38;

export default function Whiteboard(props) {
  const {
    isPresenter,
    removeShapes,
    initDefaultPages,
    persistShape,
    shapes,
    assets,
    currentUser,
    curPres,
    whiteboardId,
    podId,
    zoomSlide,
    skipToSlide,
    slidePosition,
    curPageId,
    presentationWidth,
    presentationHeight,
    isViewersCursorLocked,
    zoomChanger,
    isMultiUserActive,
    isRTL,
    fitToWidth,
    zoomValue,
    intl,
    svgUri,
    maxStickyNoteLength,
    fontFamily,
    hasShapeAccess,
    presentationAreaHeight,
    presentationAreaWidth,
    maxNumberOfAnnotations,
    notifyShapeNumberExceeded,
    darkTheme,
    isPanning: shortcutPanning,
    setTldrawIsMounting,
    width,
    height,
    hasMultiUserAccess,
    tldrawAPI,
    setTldrawAPI,
    whiteboardToolbarAutoHide,
    toggleToolsAnimations,
    isIphone,
    sidebarNavigationWidth,
    animations,
    isToolbarVisible,
  } = props;
  const { pages, pageStates } = initDefaultPages(curPres?.pages.length || 1);
  const rDocument = React.useRef({
    name: 'test',
    version: TldrawApp.version,
    id: whiteboardId,
    pages,
    pageStates,
    bindings: {},
    assets: {},
  });
  const [history, setHistory] = React.useState(null);
  const [zoom, setZoom] = React.useState(HUNDRED_PERCENT);
  const [tldrawZoom, setTldrawZoom] = React.useState(1);
  const [isMounting, setIsMounting] = React.useState(true);
  const prevShapes = usePrevious(shapes);
  const prevSlidePosition = usePrevious(slidePosition);
  const prevFitToWidth = usePrevious(fitToWidth);
  const prevSvgUri = usePrevious(svgUri);
  const language = mapLanguage(Settings?.application?.locale?.toLowerCase() || 'en');
  const [currentTool, setCurrentTool] = React.useState(null);
  const [currentStyle, setCurrentStyle] = React.useState({});
  const [isMoving, setIsMoving] = React.useState(false);
  const [isPanning, setIsPanning] = React.useState(shortcutPanning);
  const [panSelected, setPanSelected] = React.useState(isPanning);
  const isMountedRef = React.useRef(true);
  const [isToolLocked, setIsToolLocked] = React.useState(tldrawAPI?.appState?.isToolLocked);

  // eslint-disable-next-line arrow-body-style
  React.useEffect(() => {
    return () => {
      isMountedRef.current = false;
    };
  }, []);

  const setSafeTLDrawAPI = (api) => {
    if (isMountedRef.current) {
      setTldrawAPI(api);
    }
  };

  const toggleOffCheck = (evt) => {
    const clickedElement = evt.target;
    const panBtnClicked = clickedElement?.getAttribute('data-test') === 'panButton'
      || clickedElement?.parentElement?.getAttribute('data-test') === 'panButton';

    setIsToolLocked(false);

    const panButton = document.querySelector('[data-test="panButton"]');
    if (panBtnClicked) {
      const dataZoom = panButton.getAttribute('data-zoom');
      if ((dataZoom <= HUNDRED_PERCENT && !fitToWidth)) {
        return;
      }
      panButton.classList.add('select');
      panButton.classList.remove('selectOverride');
    } else {
      setIsPanning(false);
      setPanSelected(false);
      panButton.classList.add('selectOverride');
      panButton.classList.remove('select');
    }
  };

  React.useEffect(() => {
    const toolbar = document.getElementById('TD-PrimaryTools');
    const handleClick = (evt) => {
      toggleOffCheck(evt);
    };
    const handleDBClick = (evt) => {
      evt.preventDefault();
      evt.stopPropagation();
      setIsToolLocked(true);
      tldrawAPI?.patchState(
        {
          appState: {
            isToolLocked: true,
          },
        },
      );
    };
    toolbar?.addEventListener('click', handleClick);
    toolbar?.addEventListener('dblclick', handleDBClick);

    return () => {
      toolbar?.removeEventListener('click', handleClick);
      toolbar?.removeEventListener('dblclick', handleDBClick);
    };
  }, [tldrawAPI, isToolLocked]);

<<<<<<< HEAD
  const throttledResetCurrentPoint = React.useRef(throttle(() => {
    setEnable(false);
    setEnable(true);
  }, 1000, { trailing: true }));

=======
  React.useEffect(() => {
    if (whiteboardToolbarAutoHide) {
      toggleToolsAnimations('fade-in', 'fade-out', animations ? '3s' : '0s');
    } else {
      toggleToolsAnimations('fade-out', 'fade-in', animations ? '.3s' : '0s');
    }
  }, [whiteboardToolbarAutoHide]);
  
>>>>>>> 3f5194fb
  const calculateZoom = (localWidth, localHeight) => {
    const calcedZoom = fitToWidth ? (presentationWidth / localWidth) : Math.min(
      (presentationWidth) / localWidth,
      (presentationHeight) / localHeight,
    );

    return (calcedZoom === 0 || calcedZoom === Infinity) ? HUNDRED_PERCENT : calcedZoom;
  };

  React.useEffect(() => {
    setTldrawIsMounting(true);
  }, []);

  const checkClientBounds = (e) => {
    if (
      e.clientX > document.documentElement.clientWidth
      || e.clientX < 0
      || e.clientY > document.documentElement.clientHeight
      || e.clientY < 0
    ) {
      if (tldrawAPI?.session) {
        tldrawAPI?.completeSession?.();
      }
    }
  };

  const checkVisibility = () => {
    if (document.visibilityState === 'hidden' && tldrawAPI?.session) {
      tldrawAPI?.completeSession?.();
    }
  };

  const handleWheelEvent = (event) => {
    if (!event.ctrlKey) {
      // Prevent the event from reaching the tldraw library
      event.stopPropagation();
      event.preventDefault();
      const newEvent = new WheelEvent('wheel', {
        deltaX: event.deltaX,
        deltaY: event.deltaY,
        deltaZ: event.deltaZ,
        ctrlKey: true,
        clientX: event.clientX,
        clientY: event.clientY,
      });
      const canvas = document.getElementById('canvas');
      if (canvas) {
        canvas.dispatchEvent(newEvent);
      }
    }
  }

  React.useEffect(() => {
    document.addEventListener('mouseup', checkClientBounds);
    document.addEventListener('visibilitychange', checkVisibility);

    return () => {
      document.removeEventListener('mouseup', checkClientBounds);
      document.removeEventListener('visibilitychange', checkVisibility);
      const canvas = document.getElementById('canvas');
      if (canvas) {
        canvas.removeEventListener('wheel', handleWheelEvent);
      }
    };
  }, [tldrawAPI]);

  const doc = React.useMemo(() => {
    const currentDoc = rDocument.current;

    // update document if the number of pages has changed
    if (currentDoc.id !== whiteboardId && currentDoc?.pages.length !== curPres?.pages.length) {
      const currentPageShapes = currentDoc?.pages[curPageId]?.shapes;
      currentDoc.id = whiteboardId;
      currentDoc.pages = pages;
      currentDoc.pages[curPageId].shapes = currentPageShapes;
      currentDoc.pageStates = pageStates;
    }

    const next = { ...currentDoc };

    let changed = false;

    if (next.pageStates[curPageId] && !isEqual(prevShapes, shapes)) {
      const editingShape = tldrawAPI?.getShape(tldrawAPI?.getPageState()?.editingId);

      if (editingShape) {
        shapes[editingShape?.id] = editingShape;
      }

      const removed = prevShapes && findRemoved(Object.keys(prevShapes), Object.keys((shapes)));
      if (removed && removed.length > 0) {
        const patchedShapes = Object.fromEntries(removed.map((id) => [id, undefined]));

        try {
          tldrawAPI?.patchState(
            {
              document: {
                pageStates: {
                  [curPageId]: {
                    selectedIds:
                      tldrawAPI?.selectedIds?.filter((id) => !removed.includes(id)) || [],
                  },
                },
                pages: {
                  [curPageId]: {
                    shapes: patchedShapes,
                  },
                },
              },
            },
          );
        } catch (error) {
          logger.error({
            logCode: 'whiteboard_shapes_remove_error',
            extraInfo: { error },
          }, 'Whiteboard catch error on removing shapes');
        }
      }

      next.pages[curPageId].shapes = filterInvalidShapes(shapes, curPageId, tldrawAPI);
      changed = true;
    }

    if (curPageId && (!next.assets[`slide-background-asset-${curPageId}`] || (svgUri && !isEqual(prevSvgUri, svgUri)))) {
      next.assets[`slide-background-asset-${curPageId}`] = assets[`slide-background-asset-${curPageId}`];
      tldrawAPI?.patchState(
        {
          document: {
            assets,
          },
        },
      );
      changed = true;
    }

    if (changed && tldrawAPI) {
      // merge patch manually (this improves performance and reduce side effects on fast updates)
      const patch = {
        document: {
          pages: {
            [curPageId]: { shapes: filterInvalidShapes(shapes, curPageId, tldrawAPI) },
          },
        },
      };
      const prevState = tldrawAPI._state;
      const nextState = Utils.deepMerge(tldrawAPI._state, patch);
      if (nextState.document.pages[curPageId].shapes) {
        filterInvalidShapes(nextState.document.pages[curPageId].shapes, curPageId, tldrawAPI);
      }
      const final = tldrawAPI.cleanup(nextState, prevState, patch, '');
      tldrawAPI._state = final;

      try {
        tldrawAPI?.forceUpdate();
      } catch (error) {
        logger.error({
          logCode: 'whiteboard_shapes_update_error',
          extraInfo: { error },
        }, 'Whiteboard catch error on updating shapes');
      }
    }

    // move poll result text to bottom right
    if (next.pages[curPageId] && slidePosition) {
      const pollResults = Object.entries(next.pages[curPageId].shapes)
        .filter(([, shape]) => shape.name?.includes('poll-result'));
      pollResults.forEach(([id, shape]) => {
        if (isEqual(shape.point, [0, 0])) {
          try {
            const shapeBounds = tldrawAPI?.getShapeBounds(id);
            if (shapeBounds) {
              const editedShape = shape;
              editedShape.point = [
                slidePosition.width - shapeBounds.width,
                slidePosition.height - shapeBounds.height,
              ];
              editedShape.size = [shapeBounds.width, shapeBounds.height];
              if (isPresenter) persistShape(editedShape, whiteboardId);
            }
          } catch (error) {
            logger.error({
              logCode: 'whiteboard_poll_results_error',
              extraInfo: { error },
            }, 'Whiteboard catch error on moving unpublished poll results');
          }
        }
      });
    }

    return currentDoc;
  }, [shapes, tldrawAPI, curPageId, slidePosition]);

  // when presentationSizes change, update tldraw camera
  React.useEffect(() => {
    if (curPageId && slidePosition && tldrawAPI
      && presentationWidth > 0 && presentationHeight > 0
    ) {
      if (prevFitToWidth !== null && fitToWidth !== prevFitToWidth) {
        const newZoom = calculateZoom(slidePosition.width, slidePosition.height);
        tldrawAPI?.setCamera([0, 0], newZoom);
        const viewedRegionH = SlideCalcUtil.calcViewedRegionHeight(
          tldrawAPI?.viewport.height, slidePosition.height,
        );
        setZoom(HUNDRED_PERCENT);
        zoomChanger(HUNDRED_PERCENT);
        zoomSlide(parseInt(curPageId, 10), podId, HUNDRED_PERCENT, viewedRegionH, 0, 0);
      } else {
        const currentAspectRatio = Math.round((presentationWidth / presentationHeight) * 100) / 100;
        const previousAspectRatio = Math.round(
          (slidePosition.viewBoxWidth / slidePosition.viewBoxHeight) * 100,
        ) / 100;
        if (fitToWidth && currentAspectRatio !== previousAspectRatio) {
          // we need this to ensure tldraw updates the viewport size after re-mounting
          setTimeout(() => {
            const newZoom = calculateZoom(slidePosition.viewBoxWidth, slidePosition.viewBoxHeight);
            tldrawAPI.setCamera([slidePosition.x, slidePosition.y], newZoom, 'zoomed');
          }, 50);
        } else {
          const newZoom = calculateZoom(slidePosition.viewBoxWidth, slidePosition.viewBoxHeight);
          tldrawAPI?.setCamera([slidePosition.x, slidePosition.y], newZoom);
        }
      }
    }
  }, [presentationWidth, presentationHeight, curPageId, document?.documentElement?.dir]);

  React.useEffect(() => {
    if (presentationWidth > 0 && presentationHeight > 0 && slidePosition) {
      const cameraZoom = tldrawAPI?.getPageState()?.camera?.zoom;
      const newzoom = calculateZoom(slidePosition.viewBoxWidth, slidePosition.viewBoxHeight);
      if (cameraZoom && cameraZoom === 1) {
        tldrawAPI?.setCamera([slidePosition.x, slidePosition.y], newzoom);
      } else if (isMounting) {
        setIsMounting(false);
        setTldrawIsMounting(false);
        const currentAspectRatio = Math.round((presentationWidth / presentationHeight) * 100) / 100;
        const previousAspectRatio = Math.round(
          (slidePosition.viewBoxWidth / slidePosition.viewBoxHeight) * 100,
        ) / 100;
        // case where the presenter had fit-to-width enabled and he reloads the page
        if (!fitToWidth && currentAspectRatio !== previousAspectRatio) {
          // wee need this to ensure tldraw updates the viewport size after re-mounting
          setTimeout(() => {
            tldrawAPI?.setCamera([slidePosition.x, slidePosition.y], newzoom, 'zoomed');
          }, 50);
        } else {
          tldrawAPI?.setCamera([slidePosition.x, slidePosition.y], newzoom);
        }
      }
    }
  }, [tldrawAPI?.getPageState()?.camera, presentationWidth, presentationHeight]);

  // change tldraw page when presentation page changes
  React.useEffect(() => {
    if (tldrawAPI && curPageId && slidePosition) {
      tldrawAPI.changePage(curPageId);
      const newZoom = prevSlidePosition
        ? calculateZoom(prevSlidePosition.viewBoxWidth, prevSlidePosition.viewBoxHeight)
        : calculateZoom(slidePosition.viewBoxWidth, slidePosition.viewBoxHeight);
      tldrawAPI?.setCamera([slidePosition.x, slidePosition.y], newZoom, 'zoomed_previous_page');
    }
  }, [curPageId]);

  // change tldraw camera when slidePosition changes
  React.useEffect(() => {
    if (tldrawAPI && !isPresenter && curPageId && slidePosition) {
      const newZoom = calculateZoom(slidePosition.viewBoxWidth, slidePosition.viewBoxHeight);
      tldrawAPI?.setCamera([slidePosition.x, slidePosition.y], newZoom, 'zoomed');
    }
  }, [curPageId, slidePosition]);

  // update zoom according to toolbar
  React.useEffect(() => {
    if (tldrawAPI && isPresenter && curPageId && slidePosition && zoom !== zoomValue) {
      const zoomFitSlide = calculateZoom(slidePosition.width, slidePosition.height);
      const zoomCamera = (zoomFitSlide * zoomValue) / HUNDRED_PERCENT;
      setTimeout(() => {
        tldrawAPI?.zoomTo(zoomCamera);
      }, 50);
    }
  }, [zoomValue]);

  // update zoom when presenter changes if the aspectRatio has changed
  React.useEffect(() => {
    if (tldrawAPI && isPresenter && curPageId && slidePosition && !isMounting) {
      const currentAspectRatio = Math.round((presentationWidth / presentationHeight) * 100) / 100;
      const previousAspectRatio = Math.round(
        (slidePosition.viewBoxWidth / slidePosition.viewBoxHeight) * 100,
      ) / 100;
      if (previousAspectRatio !== currentAspectRatio) {
        if (fitToWidth) {
          const newZoom = calculateZoom(slidePosition.width, slidePosition.height);
          tldrawAPI?.setCamera([0, 0], newZoom);
          const viewedRegionH = SlideCalcUtil.calcViewedRegionHeight(
            tldrawAPI?.viewport.height, slidePosition.height,
          );
          zoomSlide(parseInt(curPageId, 10), podId, HUNDRED_PERCENT, viewedRegionH, 0, 0);
          setZoom(HUNDRED_PERCENT);
          zoomChanger(HUNDRED_PERCENT);
        } else if (!isMounting) {
          let viewedRegionW = SlideCalcUtil.calcViewedRegionWidth(
            tldrawAPI?.viewport.width, slidePosition.width,
          );
          let viewedRegionH = SlideCalcUtil.calcViewedRegionHeight(
            tldrawAPI?.viewport.height, slidePosition.height,
          );
          const camera = tldrawAPI?.getPageState()?.camera;
          const zoomFitSlide = calculateZoom(slidePosition.width, slidePosition.height);
          if (!fitToWidth && camera.zoom === zoomFitSlide) {
            viewedRegionW = HUNDRED_PERCENT;
            viewedRegionH = HUNDRED_PERCENT;
          }
          zoomSlide(
            parseInt(curPageId, 10),
            podId,
            viewedRegionW,
            viewedRegionH,
            camera.point[0],
            camera.point[1],
          );
          const zoomToolbar = Math.round(
            ((HUNDRED_PERCENT * camera.zoom) / zoomFitSlide) * 100,
          ) / 100;
          if (zoom !== zoomToolbar) {
            setZoom(zoomToolbar);
            zoomChanger(zoomToolbar);
          }
        }
      }
    }
  }, [isPresenter]);

  const hasWBAccess = hasMultiUserAccess(whiteboardId, currentUser.userId);

  React.useEffect(() => {
    if (tldrawAPI) {
      tldrawAPI.isForcePanning = isPanning;
    }
  }, [isPanning]);

  React.useEffect(() => {
    tldrawAPI?.setSetting('language', language);
  }, [language]);

  // Reset zoom to default when current presentation changes.
  React.useEffect(() => {
    if (isPresenter && slidePosition && tldrawAPI) {
      tldrawAPI.zoomTo(0);
      setHistory(null);
      tldrawAPI.resetHistory();
    }
  }, [curPres?.id]);

  React.useEffect(() => {
    const currentZoom = tldrawAPI?.getPageState()?.camera?.zoom;
    if (currentZoom !== tldrawZoom) {
      setTldrawZoom(currentZoom);
    }
  }, [presentationAreaHeight, presentationAreaWidth]);

  const fullscreenToggleHandler = () => {
    const {
      fullscreenElementId,
      isFullscreen,
      layoutContextDispatch,
      fullscreenAction,
      fullscreenRef,
      handleToggleFullScreen,
    } = props;

    handleToggleFullScreen(fullscreenRef);
    const newElement = isFullscreen ? '' : fullscreenElementId;

    layoutContextDispatch({
      type: fullscreenAction,
      value: {
        element: newElement,
        group: '',
      },
    });
  };

  const nextSlideHandler = (event) => {
    const { nextSlide, numberOfSlides } = props;

    if (event) event.currentTarget.blur();
    nextSlide(+curPageId, numberOfSlides, podId);
  };

  const previousSlideHandler = (event) => {
    const { previousSlide } = props;

    if (event) event.currentTarget.blur();
    previousSlide(+curPageId, podId);
  };

  const handleOnKeyDown = (event) => {
    const { which, ctrlKey } = event;

    switch (which) {
      case KEY_CODES.ARROW_LEFT:
      case KEY_CODES.PAGE_UP:
        previousSlideHandler();
        break;
      case KEY_CODES.ARROW_RIGHT:
      case KEY_CODES.PAGE_DOWN:
        nextSlideHandler();
        break;
      case KEY_CODES.ENTER:
        fullscreenToggleHandler();
        break;
      case KEY_CODES.A:
        if (ctrlKey) {
          event.preventDefault();
          event.stopPropagation();
          tldrawAPI?.selectAll();
        }
        break;
      default:
    }
  };

  const onMount = (app) => {
    const menu = document.getElementById('TD-Styles')?.parentElement;
    const canvas = document.getElementById('canvas');
    if (canvas) {
      canvas.addEventListener('wheel', handleWheelEvent, { capture: true });
    }

    if (menu) {
      const MENU_OFFSET = '48px';
      menu.style.position = 'relative';
      menu.style.height = presentationMenuHeight;
      menu.setAttribute('id', 'TD-Styles-Parent');
      if (isRTL) {
        menu.style.left = MENU_OFFSET;
      } else {
        menu.style.right = MENU_OFFSET;
      }

      [...menu.children]
        .sort((a, b) => (a?.id > b?.id ? -1 : 1))
        .forEach((n) => menu.appendChild(n));
    }

    app.setSetting('language', language);
    app?.setSetting('isDarkMode', false);
    app?.patchState(
      {
        appState: {
          currentStyle: {
            textAlign: isRTL ? 'end' : 'start',
            font: fontFamily,
          },
        },
      },
    );

    setSafeTLDrawAPI(app);
    // disable for non presenter that doesn't have multi user access
    if (!hasWBAccess && !isPresenter) {
      const newApp = app;
      newApp.onPan = () => { };
      newApp.setSelectedIds = () => { };
      newApp.setHoveredId = () => { };
    }

    if (history) {
      app.replaceHistory(history);
    }

    if (curPageId) {
      app.patchState(
        {
         appState: {
            currentPageId: curPageId,
          },
        },
      );
      setIsMounting(true);
    }
      
  };

  const onPatch = (e, t, reason) => {
    if (!e?.pageState || !reason) return;
    if (((isPanning || panSelected) && (reason === 'selected' || reason === 'set_hovered_id'))) {
      e.patchState(
        {
          document: {
            pageStates: {
              [e.getPage()?.id]: {
                selectedIds: [],
                hoveredId: null,
              },
            },
          },
        },
      );
      return;
    }

    // don't allow select others shapes for editing if don't have permission
    if (reason && reason.includes('set_editing_id')) {
      if (!hasShapeAccess(e.pageState.editingId)) {
        e.pageState.editingId = null;
      }
    }
    // don't allow hover others shapes for editing if don't have permission
    if (reason && reason.includes('set_hovered_id')) {
      if (!hasShapeAccess(e.pageState.hoveredId)) {
        e.pageState.hoveredId = null;
      }
    }
    // don't allow select others shapes if don't have permission
    if (reason && reason.includes('selected')) {
      const validIds = [];
      e.pageState.selectedIds.forEach((id) => hasShapeAccess(id) && validIds.push(id));
      e.pageState.selectedIds = validIds;
      e.patchState(
        {
          document: {
            pageStates: {
              [e.getPage()?.id]: {
                selectedIds: validIds,
              },
            },
          },
        },
      );
    }
    // don't allow selecting others shapes with ctrl (brush)
    if (e?.session?.type === 'brush' && e?.session?.status === 'brushing') {
      const validIds = [];
      e.pageState.selectedIds.forEach((id) => hasShapeAccess(id) && validIds.push(id));
      e.pageState.selectedIds = validIds;
      if (!validIds.find((id) => id === e.pageState.hoveredId)) {
        e.pageState.hoveredId = undefined;
      }
    }

    // change cursor when moving shapes
    if (e?.session?.type === 'translate' && e?.session?.status === 'translating') {
      if (!isMoving) setIsMoving(true);
      if (reason === 'set_status:idle') setIsMoving(false);
    }

    if (reason && isPresenter && slidePosition && (reason.includes('zoomed') || reason.includes('panned'))) {
      const camera = tldrawAPI?.getPageState()?.camera;

      // limit bounds
      if (tldrawAPI?.viewport.maxX > slidePosition.width) {
        camera.point[0] += (tldrawAPI?.viewport.maxX - slidePosition.width);
      }
      if (tldrawAPI?.viewport.maxY > slidePosition.height) {
        camera.point[1] += (tldrawAPI?.viewport.maxY - slidePosition.height);
      }
      if (camera.point[0] > 0 || tldrawAPI?.viewport.minX < 0) {
        camera.point[0] = 0;
      }
      if (camera.point[1] > 0 || tldrawAPI?.viewport.minY < 0) {
        camera.point[1] = 0;
      }
      const zoomFitSlide = calculateZoom(slidePosition.width, slidePosition.height);
      if (camera.zoom < zoomFitSlide) {
        camera.zoom = zoomFitSlide;
      }

      tldrawAPI?.setCamera([camera.point[0], camera.point[1]], camera.zoom);

      const zoomToolbar = Math.round(((HUNDRED_PERCENT * camera.zoom) / zoomFitSlide) * 100) / 100;
      if (zoom !== zoomToolbar) {
        setZoom(zoomToolbar);
        if (isPresenter) zoomChanger(zoomToolbar);
      }

      let viewedRegionW = SlideCalcUtil.calcViewedRegionWidth(
        tldrawAPI?.viewport.width, slidePosition.width,
      );
      let viewedRegionH = SlideCalcUtil.calcViewedRegionHeight(
        tldrawAPI?.viewport.height, slidePosition.height,
      );

      if (!fitToWidth && camera.zoom === zoomFitSlide) {
        viewedRegionW = HUNDRED_PERCENT;
        viewedRegionH = HUNDRED_PERCENT;
      }

      zoomSlide(
        parseInt(curPageId, 10),
        podId,
        viewedRegionW,
        viewedRegionH,
        camera.point[0],
        camera.point[1],
      );
    }
    // don't allow non-presenters to pan&zoom
    if (slidePosition && reason && !isPresenter && (reason.includes('zoomed') || reason.includes('panned'))) {
      const newZoom = calculateZoom(slidePosition.viewBoxWidth, slidePosition.viewBoxHeight);
      tldrawAPI?.setCamera([slidePosition.x, slidePosition.y], newZoom);
    }
    // disable select for non presenter that doesn't have multi user access
    if (!hasWBAccess && !isPresenter) {
      if (e?.getPageState()?.brush || e?.selectedIds?.length !== 0) {
        e.patchState(
          {
            document: {
              pageStates: {
                [e?.currentPageId]: {
                  selectedIds: [],
                  brush: null,
                },
              },
            },
          },
        );
      }
    }

    if (reason && reason === 'patched_shapes' && e?.session?.type === 'edit') {
      const patchedShape = e?.getShape(e?.getPageState()?.editingId);

      if (e?.session?.initialShape?.type === 'sticky' && patchedShape?.text?.length > maxStickyNoteLength) {
        patchedShape.text = patchedShape.text.substring(0, maxStickyNoteLength);
      }

      if (e?.session?.initialShape?.type === 'text' && !shapes[patchedShape.id]) {
        // check for maxShapes
        const currentShapes = e?.document?.pages[e?.currentPageId]?.shapes;
        const shapeNumberExceeded = Object.keys(currentShapes).length - 1 > maxNumberOfAnnotations;
        if (shapeNumberExceeded) {
          notifyShapeNumberExceeded(intl, maxNumberOfAnnotations);
          e?.cancelSession?.();
        } else {
          patchedShape.userId = currentUser?.userId;
          persistShape(patchedShape, whiteboardId);
        }
      } else {
        const diff = {
          id: patchedShape.id,
          point: patchedShape.point,
          text: patchedShape.text,
        };
        persistShape(diff, whiteboardId);
      }
    }

    if (reason && reason.includes('selected_tool')) {
      const tool = reason.split(':')[1];
      setCurrentTool(tool);
      setPanSelected(false);
      setIsPanning(false);
    }

    if (reason && reason.includes('ui:toggled_is_loading')) {
      e?.patchState(
        {
          appState: {
            currentStyle,
          },
        },
      );
    }

    e?.patchState(
      {
        appState: {
          isToolLocked,
        },
      },
    );

    if ((panSelected || isPanning)) {
      e.isForcePanning = isPanning;
    }
  };

  const onUndo = (app) => {
    if (app.currentPageId !== curPageId) {
      if (isPresenter) {
        // change slide for others
        skipToSlide(Number.parseInt(app.currentPageId, 10), podId);
      } else {
        // ignore, stay on same page
        app.changePage(curPageId);
      }
      return;
    }
    const lastCommand = app.stack[app.pointer + 1];
    const changedShapes = lastCommand?.before?.document?.pages[app.currentPageId]?.shapes;
    if (changedShapes) {
      sendShapeChanges(
        app, changedShapes, shapes, prevShapes, hasShapeAccess,
        whiteboardId, currentUser, intl, true,
      );
    }
  };

  const onRedo = (app) => {
    if (app.currentPageId !== curPageId) {
      if (isPresenter) {
        // change slide for others
        skipToSlide(Number.parseInt(app.currentPageId, 10), podId);
      } else {
        // ignore, stay on same page
        app.changePage(curPageId);
      }
      return;
    }
    const lastCommand = app.stack[app.pointer];
    const changedShapes = lastCommand?.after?.document?.pages[app.currentPageId]?.shapes;
    if (changedShapes) {
      sendShapeChanges(
        app, changedShapes, shapes, prevShapes, hasShapeAccess, whiteboardId, currentUser, intl,
      );
    }
  };

  const onCommand = (app, command) => {
    const isFirstCommand = command.id === "change_page" && command.before?.appState.currentPageId === "0";
    if (!isFirstCommand){
      setHistory(app.history);
    }

    if (whiteboardToolbarAutoHide && command && command.id === "change_page") {
      toggleToolsAnimations('fade-in', 'fade-out', '0s');
    }

    if (command?.id?.includes('style')) {
      setCurrentStyle({ ...currentStyle, ...command?.after?.appState?.currentStyle });
    }

    const changedShapes = command.after?.document?.pages[app.currentPageId]?.shapes;
    if (!isMounting && app.currentPageId !== curPageId) {
      // can happen then the "move to page action" is called, or using undo after changing a page
      const currentPage = curPres.pages.find(
        (page) => page.num === Number.parseInt(app.currentPageId, 10),
      );
      if (!currentPage) return;
      const newWhiteboardId = currentPage.id;
      // remove from previous page and persist on new
      if (changedShapes) {
        removeShapes(Object.keys(changedShapes), whiteboardId);
        Object.entries(changedShapes)
          .forEach(([id, shape]) => {
            const shapeBounds = app.getShapeBounds(id);
            const editedShape = shape;
            editedShape.size = [shapeBounds.width, shapeBounds.height];
            persistShape(editedShape, newWhiteboardId);
          });
      }
      if (isPresenter) {
        // change slide for others
        skipToSlide(Number.parseInt(app.currentPageId, 10), podId);
      } else {
        // ignore, stay on same page
        app.changePage(curPageId);
      }
    } else if (changedShapes) {
      sendShapeChanges(
        app, changedShapes, shapes, prevShapes, hasShapeAccess, whiteboardId, currentUser, intl,
      );
    }
  };

  const webcams = document.getElementById('cameraDock');
  const dockPos = webcams?.getAttribute('data-position');

  if (currentTool && !isPanning && !tldrawAPI?.isForcePanning) tldrawAPI?.selectTool(currentTool);

  const editableWB = (
    <Styled.EditableWBWrapper onKeyDown={handleOnKeyDown}>
      <Tldraw
        key={`wb-${isRTL}-${dockPos}-${presentationAreaHeight}-${presentationAreaWidth}-${sidebarNavigationWidth}`}
        document={doc}
        // disable the ability to drag and drop files onto the whiteboard
        // until we handle saving of assets in akka.
        disableAssets
        // Disable automatic focus. Users were losing focus on shared notes
        // and chat on presentation mount.
        autofocus={false}
        onMount={onMount}
        showPages={false}
        showZoom={false}
        showUI={curPres ? (isPresenter || hasWBAccess) : true}
        showMenu={!curPres}
        showMultiplayerMenu={false}
        readOnly={false}
        onPatch={onPatch}
        onUndo={onUndo}
        onRedo={onRedo}
        onCommand={onCommand}
      />
    </Styled.EditableWBWrapper>
  );

  const readOnlyWB = (
    <Tldraw
      key="wb-readOnly"
      document={doc}
      onMount={onMount}
      // disable the ability to drag and drop files onto the whiteboard
      // until we handle saving of assets in akka.
      disableAssets
      // Disable automatic focus. Users were losing focus on shared notes
      // and chat on presentation mount.
      autofocus={false}
      showPages={false}
      showZoom={false}
      showUI={false}
      showMenu={false}
      showMultiplayerMenu={false}
      readOnly
      onPatch={onPatch}
    />
  );

  const size = ((height < SMALL_HEIGHT) || (width < SMALL_WIDTH))
    ? TOOLBAR_SMALL : TOOLBAR_LARGE;

  if (hasWBAccess || isPresenter) {
    if (((height < SMALLEST_HEIGHT) || (width < SMALLEST_WIDTH))) {
      tldrawAPI?.setSetting('dockPosition', 'bottom');
    } else {
      tldrawAPI?.setSetting('dockPosition', isRTL ? 'left' : 'right');
    }
  }

  const menuOffsetValues = {
    true: {
      true: `${styleMenuOffsetSmall}`,
      false: `${styleMenuOffset}`,
    },
    false: {
      true: `-${styleMenuOffsetSmall}`,
      false: `-${styleMenuOffset}`,
    },
  };

  const menuOffset = menuOffsetValues[isRTL][isIphone];

  return (
    <div key={`animations=-${animations}`}>
      <Cursors
        tldrawAPI={tldrawAPI}
        currentUser={currentUser}
        hasMultiUserAccess={hasMultiUserAccess}
        whiteboardId={whiteboardId}
        isViewersCursorLocked={isViewersCursorLocked}
        isMultiUserActive={isMultiUserActive}
        isPanning={isPanning || panSelected}
        isMoving={isMoving}
        currentTool={currentTool}
        whiteboardToolbarAutoHide={whiteboardToolbarAutoHide}
        toggleToolsAnimations={toggleToolsAnimations}
      >
        {(hasWBAccess || isPresenter) ? editableWB : readOnlyWB}
        <Styled.TldrawGlobalStyle
          hideContextMenu={!hasWBAccess && !isPresenter}
          {...{
            hasWBAccess,
            isPresenter,
            size,
            darkTheme,
            menuOffset,
            panSelected,
            isToolbarVisible,
          }}
        />
      </Cursors>
      {isPresenter && (
        <PanToolInjector
          {...{
            tldrawAPI,
            fitToWidth,
            isPanning,
            setIsPanning,
            zoomValue,
            panSelected,
            setPanSelected,
            currentTool,
          }}
          formatMessage={intl?.formatMessage}
        />
      )}
    </div>
  );
}

Whiteboard.propTypes = {
  isPresenter: PropTypes.bool.isRequired,
  isIphone: PropTypes.bool.isRequired,
  removeShapes: PropTypes.func.isRequired,
  initDefaultPages: PropTypes.func.isRequired,
  persistShape: PropTypes.func.isRequired,
  notifyNotAllowedChange: PropTypes.func.isRequired,
  shapes: PropTypes.objectOf(PropTypes.shape).isRequired,
  assets: PropTypes.objectOf(PropTypes.shape).isRequired,
  currentUser: PropTypes.shape({
    userId: PropTypes.string.isRequired,
  }).isRequired,
  curPres: PropTypes.shape({
    pages: PropTypes.arrayOf(PropTypes.shape({})),
    id: PropTypes.string.isRequired,
  }),
  whiteboardId: PropTypes.string,
  podId: PropTypes.string.isRequired,
  zoomSlide: PropTypes.func.isRequired,
  skipToSlide: PropTypes.func.isRequired,
  slidePosition: PropTypes.shape({
    x: PropTypes.number.isRequired,
    y: PropTypes.number.isRequired,
    height: PropTypes.number.isRequired,
    width: PropTypes.number.isRequired,
    viewBoxWidth: PropTypes.number.isRequired,
    viewBoxHeight: PropTypes.number.isRequired,
  }),
  curPageId: PropTypes.string.isRequired,
  presentationWidth: PropTypes.number.isRequired,
  presentationHeight: PropTypes.number.isRequired,
  isViewersCursorLocked: PropTypes.bool.isRequired,
  zoomChanger: PropTypes.func.isRequired,
  isMultiUserActive: PropTypes.func.isRequired,
  isRTL: PropTypes.bool.isRequired,
  fitToWidth: PropTypes.bool.isRequired,
  zoomValue: PropTypes.number.isRequired,
  intl: PropTypes.shape({
    formatMessage: PropTypes.func.isRequired,
  }).isRequired,
  svgUri: PropTypes.string,
  maxStickyNoteLength: PropTypes.number.isRequired,
  fontFamily: PropTypes.string.isRequired,
  hasShapeAccess: PropTypes.func.isRequired,
  presentationAreaHeight: PropTypes.number.isRequired,
  presentationAreaWidth: PropTypes.number.isRequired,
  maxNumberOfAnnotations: PropTypes.number.isRequired,
  notifyShapeNumberExceeded: PropTypes.func.isRequired,
  darkTheme: PropTypes.bool.isRequired,
  isPanning: PropTypes.bool.isRequired,
  setTldrawIsMounting: PropTypes.func.isRequired,
  width: PropTypes.number.isRequired,
  height: PropTypes.number.isRequired,
  hasMultiUserAccess: PropTypes.func.isRequired,
  fullscreenElementId: PropTypes.string.isRequired,
  isFullscreen: PropTypes.bool.isRequired,
  layoutContextDispatch: PropTypes.func.isRequired,
  fullscreenAction: PropTypes.string.isRequired,
  fullscreenRef: PropTypes.instanceOf(Element),
  handleToggleFullScreen: PropTypes.func.isRequired,
  nextSlide: PropTypes.func.isRequired,
  numberOfSlides: PropTypes.number.isRequired,
  previousSlide: PropTypes.func.isRequired,
  sidebarNavigationWidth: PropTypes.number,
};

Whiteboard.defaultProps = {
  curPres: undefined,
  fullscreenRef: undefined,
  slidePosition: undefined,
  svgUri: undefined,
  whiteboardId: undefined,
  sidebarNavigationWidth: 0,
};
<|MERGE_RESOLUTION|>--- conflicted
+++ resolved
@@ -1,1146 +1,1138 @@
-import * as React from 'react';
-import PropTypes from 'prop-types';
-import { TldrawApp, Tldraw } from '@tldraw/tldraw';
-import SlideCalcUtil, { HUNDRED_PERCENT } from '/imports/utils/slideCalcUtils';
-// eslint-disable-next-line import/no-extraneous-dependencies
-import { Utils } from '@tldraw/core';
-import Cursors from './cursors/container';
-import Settings from '/imports/ui/services/settings';
-import logger from '/imports/startup/client/logger';
-import KEY_CODES from '/imports/utils/keyCodes';
-import {
-  presentationMenuHeight,
-  styleMenuOffset,
-  styleMenuOffsetSmall
-} from '/imports/ui/stylesheets/styled-components/general';
-import Styled from './styles';
-import PanToolInjector from './pan-tool-injector/component';
-import {
-  findRemoved, filterInvalidShapes, mapLanguage, sendShapeChanges, usePrevious,
-} from './utils';
-import { throttle } from '/imports/utils/throttle';
-import { isEqual } from 'radash';
-
-const SMALL_HEIGHT = 435;
-const SMALLEST_HEIGHT = 363;
-const SMALL_WIDTH = 800;
-const SMALLEST_WIDTH = 645;
-const TOOLBAR_SMALL = 28;
-const TOOLBAR_LARGE = 38;
-
-export default function Whiteboard(props) {
-  const {
-    isPresenter,
-    removeShapes,
-    initDefaultPages,
-    persistShape,
-    shapes,
-    assets,
-    currentUser,
-    curPres,
-    whiteboardId,
-    podId,
-    zoomSlide,
-    skipToSlide,
-    slidePosition,
-    curPageId,
-    presentationWidth,
-    presentationHeight,
-    isViewersCursorLocked,
-    zoomChanger,
-    isMultiUserActive,
-    isRTL,
-    fitToWidth,
-    zoomValue,
-    intl,
-    svgUri,
-    maxStickyNoteLength,
-    fontFamily,
-    hasShapeAccess,
-    presentationAreaHeight,
-    presentationAreaWidth,
-    maxNumberOfAnnotations,
-    notifyShapeNumberExceeded,
-    darkTheme,
-    isPanning: shortcutPanning,
-    setTldrawIsMounting,
-    width,
-    height,
-    hasMultiUserAccess,
-    tldrawAPI,
-    setTldrawAPI,
-    whiteboardToolbarAutoHide,
-    toggleToolsAnimations,
-    isIphone,
-    sidebarNavigationWidth,
-    animations,
-    isToolbarVisible,
-  } = props;
-  const { pages, pageStates } = initDefaultPages(curPres?.pages.length || 1);
-  const rDocument = React.useRef({
-    name: 'test',
-    version: TldrawApp.version,
-    id: whiteboardId,
-    pages,
-    pageStates,
-    bindings: {},
-    assets: {},
-  });
-  const [history, setHistory] = React.useState(null);
-  const [zoom, setZoom] = React.useState(HUNDRED_PERCENT);
-  const [tldrawZoom, setTldrawZoom] = React.useState(1);
-  const [isMounting, setIsMounting] = React.useState(true);
-  const prevShapes = usePrevious(shapes);
-  const prevSlidePosition = usePrevious(slidePosition);
-  const prevFitToWidth = usePrevious(fitToWidth);
-  const prevSvgUri = usePrevious(svgUri);
-  const language = mapLanguage(Settings?.application?.locale?.toLowerCase() || 'en');
-  const [currentTool, setCurrentTool] = React.useState(null);
-  const [currentStyle, setCurrentStyle] = React.useState({});
-  const [isMoving, setIsMoving] = React.useState(false);
-  const [isPanning, setIsPanning] = React.useState(shortcutPanning);
-  const [panSelected, setPanSelected] = React.useState(isPanning);
-  const isMountedRef = React.useRef(true);
-  const [isToolLocked, setIsToolLocked] = React.useState(tldrawAPI?.appState?.isToolLocked);
-
-  // eslint-disable-next-line arrow-body-style
-  React.useEffect(() => {
-    return () => {
-      isMountedRef.current = false;
-    };
-  }, []);
-
-  const setSafeTLDrawAPI = (api) => {
-    if (isMountedRef.current) {
-      setTldrawAPI(api);
-    }
-  };
-
-  const toggleOffCheck = (evt) => {
-    const clickedElement = evt.target;
-    const panBtnClicked = clickedElement?.getAttribute('data-test') === 'panButton'
-      || clickedElement?.parentElement?.getAttribute('data-test') === 'panButton';
-
-    setIsToolLocked(false);
-
-    const panButton = document.querySelector('[data-test="panButton"]');
-    if (panBtnClicked) {
-      const dataZoom = panButton.getAttribute('data-zoom');
-      if ((dataZoom <= HUNDRED_PERCENT && !fitToWidth)) {
-        return;
-      }
-      panButton.classList.add('select');
-      panButton.classList.remove('selectOverride');
-    } else {
-      setIsPanning(false);
-      setPanSelected(false);
-      panButton.classList.add('selectOverride');
-      panButton.classList.remove('select');
-    }
-  };
-
-  React.useEffect(() => {
-    const toolbar = document.getElementById('TD-PrimaryTools');
-    const handleClick = (evt) => {
-      toggleOffCheck(evt);
-    };
-    const handleDBClick = (evt) => {
-      evt.preventDefault();
-      evt.stopPropagation();
-      setIsToolLocked(true);
-      tldrawAPI?.patchState(
-        {
-          appState: {
-            isToolLocked: true,
-          },
-        },
-      );
-    };
-    toolbar?.addEventListener('click', handleClick);
-    toolbar?.addEventListener('dblclick', handleDBClick);
-
-    return () => {
-      toolbar?.removeEventListener('click', handleClick);
-      toolbar?.removeEventListener('dblclick', handleDBClick);
-    };
-  }, [tldrawAPI, isToolLocked]);
-
-<<<<<<< HEAD
-  const throttledResetCurrentPoint = React.useRef(throttle(() => {
-    setEnable(false);
-    setEnable(true);
-  }, 1000, { trailing: true }));
-
-=======
-  React.useEffect(() => {
-    if (whiteboardToolbarAutoHide) {
-      toggleToolsAnimations('fade-in', 'fade-out', animations ? '3s' : '0s');
-    } else {
-      toggleToolsAnimations('fade-out', 'fade-in', animations ? '.3s' : '0s');
-    }
-  }, [whiteboardToolbarAutoHide]);
-  
->>>>>>> 3f5194fb
-  const calculateZoom = (localWidth, localHeight) => {
-    const calcedZoom = fitToWidth ? (presentationWidth / localWidth) : Math.min(
-      (presentationWidth) / localWidth,
-      (presentationHeight) / localHeight,
-    );
-
-    return (calcedZoom === 0 || calcedZoom === Infinity) ? HUNDRED_PERCENT : calcedZoom;
-  };
-
-  React.useEffect(() => {
-    setTldrawIsMounting(true);
-  }, []);
-
-  const checkClientBounds = (e) => {
-    if (
-      e.clientX > document.documentElement.clientWidth
-      || e.clientX < 0
-      || e.clientY > document.documentElement.clientHeight
-      || e.clientY < 0
-    ) {
-      if (tldrawAPI?.session) {
-        tldrawAPI?.completeSession?.();
-      }
-    }
-  };
-
-  const checkVisibility = () => {
-    if (document.visibilityState === 'hidden' && tldrawAPI?.session) {
-      tldrawAPI?.completeSession?.();
-    }
-  };
-
-  const handleWheelEvent = (event) => {
-    if (!event.ctrlKey) {
-      // Prevent the event from reaching the tldraw library
-      event.stopPropagation();
-      event.preventDefault();
-      const newEvent = new WheelEvent('wheel', {
-        deltaX: event.deltaX,
-        deltaY: event.deltaY,
-        deltaZ: event.deltaZ,
-        ctrlKey: true,
-        clientX: event.clientX,
-        clientY: event.clientY,
-      });
-      const canvas = document.getElementById('canvas');
-      if (canvas) {
-        canvas.dispatchEvent(newEvent);
-      }
-    }
-  }
-
-  React.useEffect(() => {
-    document.addEventListener('mouseup', checkClientBounds);
-    document.addEventListener('visibilitychange', checkVisibility);
-
-    return () => {
-      document.removeEventListener('mouseup', checkClientBounds);
-      document.removeEventListener('visibilitychange', checkVisibility);
-      const canvas = document.getElementById('canvas');
-      if (canvas) {
-        canvas.removeEventListener('wheel', handleWheelEvent);
-      }
-    };
-  }, [tldrawAPI]);
-
-  const doc = React.useMemo(() => {
-    const currentDoc = rDocument.current;
-
-    // update document if the number of pages has changed
-    if (currentDoc.id !== whiteboardId && currentDoc?.pages.length !== curPres?.pages.length) {
-      const currentPageShapes = currentDoc?.pages[curPageId]?.shapes;
-      currentDoc.id = whiteboardId;
-      currentDoc.pages = pages;
-      currentDoc.pages[curPageId].shapes = currentPageShapes;
-      currentDoc.pageStates = pageStates;
-    }
-
-    const next = { ...currentDoc };
-
-    let changed = false;
-
-    if (next.pageStates[curPageId] && !isEqual(prevShapes, shapes)) {
-      const editingShape = tldrawAPI?.getShape(tldrawAPI?.getPageState()?.editingId);
-
-      if (editingShape) {
-        shapes[editingShape?.id] = editingShape;
-      }
-
-      const removed = prevShapes && findRemoved(Object.keys(prevShapes), Object.keys((shapes)));
-      if (removed && removed.length > 0) {
-        const patchedShapes = Object.fromEntries(removed.map((id) => [id, undefined]));
-
-        try {
-          tldrawAPI?.patchState(
-            {
-              document: {
-                pageStates: {
-                  [curPageId]: {
-                    selectedIds:
-                      tldrawAPI?.selectedIds?.filter((id) => !removed.includes(id)) || [],
-                  },
-                },
-                pages: {
-                  [curPageId]: {
-                    shapes: patchedShapes,
-                  },
-                },
-              },
-            },
-          );
-        } catch (error) {
-          logger.error({
-            logCode: 'whiteboard_shapes_remove_error',
-            extraInfo: { error },
-          }, 'Whiteboard catch error on removing shapes');
-        }
-      }
-
-      next.pages[curPageId].shapes = filterInvalidShapes(shapes, curPageId, tldrawAPI);
-      changed = true;
-    }
-
-    if (curPageId && (!next.assets[`slide-background-asset-${curPageId}`] || (svgUri && !isEqual(prevSvgUri, svgUri)))) {
-      next.assets[`slide-background-asset-${curPageId}`] = assets[`slide-background-asset-${curPageId}`];
-      tldrawAPI?.patchState(
-        {
-          document: {
-            assets,
-          },
-        },
-      );
-      changed = true;
-    }
-
-    if (changed && tldrawAPI) {
-      // merge patch manually (this improves performance and reduce side effects on fast updates)
-      const patch = {
-        document: {
-          pages: {
-            [curPageId]: { shapes: filterInvalidShapes(shapes, curPageId, tldrawAPI) },
-          },
-        },
-      };
-      const prevState = tldrawAPI._state;
-      const nextState = Utils.deepMerge(tldrawAPI._state, patch);
-      if (nextState.document.pages[curPageId].shapes) {
-        filterInvalidShapes(nextState.document.pages[curPageId].shapes, curPageId, tldrawAPI);
-      }
-      const final = tldrawAPI.cleanup(nextState, prevState, patch, '');
-      tldrawAPI._state = final;
-
-      try {
-        tldrawAPI?.forceUpdate();
-      } catch (error) {
-        logger.error({
-          logCode: 'whiteboard_shapes_update_error',
-          extraInfo: { error },
-        }, 'Whiteboard catch error on updating shapes');
-      }
-    }
-
-    // move poll result text to bottom right
-    if (next.pages[curPageId] && slidePosition) {
-      const pollResults = Object.entries(next.pages[curPageId].shapes)
-        .filter(([, shape]) => shape.name?.includes('poll-result'));
-      pollResults.forEach(([id, shape]) => {
-        if (isEqual(shape.point, [0, 0])) {
-          try {
-            const shapeBounds = tldrawAPI?.getShapeBounds(id);
-            if (shapeBounds) {
-              const editedShape = shape;
-              editedShape.point = [
-                slidePosition.width - shapeBounds.width,
-                slidePosition.height - shapeBounds.height,
-              ];
-              editedShape.size = [shapeBounds.width, shapeBounds.height];
-              if (isPresenter) persistShape(editedShape, whiteboardId);
-            }
-          } catch (error) {
-            logger.error({
-              logCode: 'whiteboard_poll_results_error',
-              extraInfo: { error },
-            }, 'Whiteboard catch error on moving unpublished poll results');
-          }
-        }
-      });
-    }
-
-    return currentDoc;
-  }, [shapes, tldrawAPI, curPageId, slidePosition]);
-
-  // when presentationSizes change, update tldraw camera
-  React.useEffect(() => {
-    if (curPageId && slidePosition && tldrawAPI
-      && presentationWidth > 0 && presentationHeight > 0
-    ) {
-      if (prevFitToWidth !== null && fitToWidth !== prevFitToWidth) {
-        const newZoom = calculateZoom(slidePosition.width, slidePosition.height);
-        tldrawAPI?.setCamera([0, 0], newZoom);
-        const viewedRegionH = SlideCalcUtil.calcViewedRegionHeight(
-          tldrawAPI?.viewport.height, slidePosition.height,
-        );
-        setZoom(HUNDRED_PERCENT);
-        zoomChanger(HUNDRED_PERCENT);
-        zoomSlide(parseInt(curPageId, 10), podId, HUNDRED_PERCENT, viewedRegionH, 0, 0);
-      } else {
-        const currentAspectRatio = Math.round((presentationWidth / presentationHeight) * 100) / 100;
-        const previousAspectRatio = Math.round(
-          (slidePosition.viewBoxWidth / slidePosition.viewBoxHeight) * 100,
-        ) / 100;
-        if (fitToWidth && currentAspectRatio !== previousAspectRatio) {
-          // we need this to ensure tldraw updates the viewport size after re-mounting
-          setTimeout(() => {
-            const newZoom = calculateZoom(slidePosition.viewBoxWidth, slidePosition.viewBoxHeight);
-            tldrawAPI.setCamera([slidePosition.x, slidePosition.y], newZoom, 'zoomed');
-          }, 50);
-        } else {
-          const newZoom = calculateZoom(slidePosition.viewBoxWidth, slidePosition.viewBoxHeight);
-          tldrawAPI?.setCamera([slidePosition.x, slidePosition.y], newZoom);
-        }
-      }
-    }
-  }, [presentationWidth, presentationHeight, curPageId, document?.documentElement?.dir]);
-
-  React.useEffect(() => {
-    if (presentationWidth > 0 && presentationHeight > 0 && slidePosition) {
-      const cameraZoom = tldrawAPI?.getPageState()?.camera?.zoom;
-      const newzoom = calculateZoom(slidePosition.viewBoxWidth, slidePosition.viewBoxHeight);
-      if (cameraZoom && cameraZoom === 1) {
-        tldrawAPI?.setCamera([slidePosition.x, slidePosition.y], newzoom);
-      } else if (isMounting) {
-        setIsMounting(false);
-        setTldrawIsMounting(false);
-        const currentAspectRatio = Math.round((presentationWidth / presentationHeight) * 100) / 100;
-        const previousAspectRatio = Math.round(
-          (slidePosition.viewBoxWidth / slidePosition.viewBoxHeight) * 100,
-        ) / 100;
-        // case where the presenter had fit-to-width enabled and he reloads the page
-        if (!fitToWidth && currentAspectRatio !== previousAspectRatio) {
-          // wee need this to ensure tldraw updates the viewport size after re-mounting
-          setTimeout(() => {
-            tldrawAPI?.setCamera([slidePosition.x, slidePosition.y], newzoom, 'zoomed');
-          }, 50);
-        } else {
-          tldrawAPI?.setCamera([slidePosition.x, slidePosition.y], newzoom);
-        }
-      }
-    }
-  }, [tldrawAPI?.getPageState()?.camera, presentationWidth, presentationHeight]);
-
-  // change tldraw page when presentation page changes
-  React.useEffect(() => {
-    if (tldrawAPI && curPageId && slidePosition) {
-      tldrawAPI.changePage(curPageId);
-      const newZoom = prevSlidePosition
-        ? calculateZoom(prevSlidePosition.viewBoxWidth, prevSlidePosition.viewBoxHeight)
-        : calculateZoom(slidePosition.viewBoxWidth, slidePosition.viewBoxHeight);
-      tldrawAPI?.setCamera([slidePosition.x, slidePosition.y], newZoom, 'zoomed_previous_page');
-    }
-  }, [curPageId]);
-
-  // change tldraw camera when slidePosition changes
-  React.useEffect(() => {
-    if (tldrawAPI && !isPresenter && curPageId && slidePosition) {
-      const newZoom = calculateZoom(slidePosition.viewBoxWidth, slidePosition.viewBoxHeight);
-      tldrawAPI?.setCamera([slidePosition.x, slidePosition.y], newZoom, 'zoomed');
-    }
-  }, [curPageId, slidePosition]);
-
-  // update zoom according to toolbar
-  React.useEffect(() => {
-    if (tldrawAPI && isPresenter && curPageId && slidePosition && zoom !== zoomValue) {
-      const zoomFitSlide = calculateZoom(slidePosition.width, slidePosition.height);
-      const zoomCamera = (zoomFitSlide * zoomValue) / HUNDRED_PERCENT;
-      setTimeout(() => {
-        tldrawAPI?.zoomTo(zoomCamera);
-      }, 50);
-    }
-  }, [zoomValue]);
-
-  // update zoom when presenter changes if the aspectRatio has changed
-  React.useEffect(() => {
-    if (tldrawAPI && isPresenter && curPageId && slidePosition && !isMounting) {
-      const currentAspectRatio = Math.round((presentationWidth / presentationHeight) * 100) / 100;
-      const previousAspectRatio = Math.round(
-        (slidePosition.viewBoxWidth / slidePosition.viewBoxHeight) * 100,
-      ) / 100;
-      if (previousAspectRatio !== currentAspectRatio) {
-        if (fitToWidth) {
-          const newZoom = calculateZoom(slidePosition.width, slidePosition.height);
-          tldrawAPI?.setCamera([0, 0], newZoom);
-          const viewedRegionH = SlideCalcUtil.calcViewedRegionHeight(
-            tldrawAPI?.viewport.height, slidePosition.height,
-          );
-          zoomSlide(parseInt(curPageId, 10), podId, HUNDRED_PERCENT, viewedRegionH, 0, 0);
-          setZoom(HUNDRED_PERCENT);
-          zoomChanger(HUNDRED_PERCENT);
-        } else if (!isMounting) {
-          let viewedRegionW = SlideCalcUtil.calcViewedRegionWidth(
-            tldrawAPI?.viewport.width, slidePosition.width,
-          );
-          let viewedRegionH = SlideCalcUtil.calcViewedRegionHeight(
-            tldrawAPI?.viewport.height, slidePosition.height,
-          );
-          const camera = tldrawAPI?.getPageState()?.camera;
-          const zoomFitSlide = calculateZoom(slidePosition.width, slidePosition.height);
-          if (!fitToWidth && camera.zoom === zoomFitSlide) {
-            viewedRegionW = HUNDRED_PERCENT;
-            viewedRegionH = HUNDRED_PERCENT;
-          }
-          zoomSlide(
-            parseInt(curPageId, 10),
-            podId,
-            viewedRegionW,
-            viewedRegionH,
-            camera.point[0],
-            camera.point[1],
-          );
-          const zoomToolbar = Math.round(
-            ((HUNDRED_PERCENT * camera.zoom) / zoomFitSlide) * 100,
-          ) / 100;
-          if (zoom !== zoomToolbar) {
-            setZoom(zoomToolbar);
-            zoomChanger(zoomToolbar);
-          }
-        }
-      }
-    }
-  }, [isPresenter]);
-
-  const hasWBAccess = hasMultiUserAccess(whiteboardId, currentUser.userId);
-
-  React.useEffect(() => {
-    if (tldrawAPI) {
-      tldrawAPI.isForcePanning = isPanning;
-    }
-  }, [isPanning]);
-
-  React.useEffect(() => {
-    tldrawAPI?.setSetting('language', language);
-  }, [language]);
-
-  // Reset zoom to default when current presentation changes.
-  React.useEffect(() => {
-    if (isPresenter && slidePosition && tldrawAPI) {
-      tldrawAPI.zoomTo(0);
-      setHistory(null);
-      tldrawAPI.resetHistory();
-    }
-  }, [curPres?.id]);
-
-  React.useEffect(() => {
-    const currentZoom = tldrawAPI?.getPageState()?.camera?.zoom;
-    if (currentZoom !== tldrawZoom) {
-      setTldrawZoom(currentZoom);
-    }
-  }, [presentationAreaHeight, presentationAreaWidth]);
-
-  const fullscreenToggleHandler = () => {
-    const {
-      fullscreenElementId,
-      isFullscreen,
-      layoutContextDispatch,
-      fullscreenAction,
-      fullscreenRef,
-      handleToggleFullScreen,
-    } = props;
-
-    handleToggleFullScreen(fullscreenRef);
-    const newElement = isFullscreen ? '' : fullscreenElementId;
-
-    layoutContextDispatch({
-      type: fullscreenAction,
-      value: {
-        element: newElement,
-        group: '',
-      },
-    });
-  };
-
-  const nextSlideHandler = (event) => {
-    const { nextSlide, numberOfSlides } = props;
-
-    if (event) event.currentTarget.blur();
-    nextSlide(+curPageId, numberOfSlides, podId);
-  };
-
-  const previousSlideHandler = (event) => {
-    const { previousSlide } = props;
-
-    if (event) event.currentTarget.blur();
-    previousSlide(+curPageId, podId);
-  };
-
-  const handleOnKeyDown = (event) => {
-    const { which, ctrlKey } = event;
-
-    switch (which) {
-      case KEY_CODES.ARROW_LEFT:
-      case KEY_CODES.PAGE_UP:
-        previousSlideHandler();
-        break;
-      case KEY_CODES.ARROW_RIGHT:
-      case KEY_CODES.PAGE_DOWN:
-        nextSlideHandler();
-        break;
-      case KEY_CODES.ENTER:
-        fullscreenToggleHandler();
-        break;
-      case KEY_CODES.A:
-        if (ctrlKey) {
-          event.preventDefault();
-          event.stopPropagation();
-          tldrawAPI?.selectAll();
-        }
-        break;
-      default:
-    }
-  };
-
-  const onMount = (app) => {
-    const menu = document.getElementById('TD-Styles')?.parentElement;
-    const canvas = document.getElementById('canvas');
-    if (canvas) {
-      canvas.addEventListener('wheel', handleWheelEvent, { capture: true });
-    }
-
-    if (menu) {
-      const MENU_OFFSET = '48px';
-      menu.style.position = 'relative';
-      menu.style.height = presentationMenuHeight;
-      menu.setAttribute('id', 'TD-Styles-Parent');
-      if (isRTL) {
-        menu.style.left = MENU_OFFSET;
-      } else {
-        menu.style.right = MENU_OFFSET;
-      }
-
-      [...menu.children]
-        .sort((a, b) => (a?.id > b?.id ? -1 : 1))
-        .forEach((n) => menu.appendChild(n));
-    }
-
-    app.setSetting('language', language);
-    app?.setSetting('isDarkMode', false);
-    app?.patchState(
-      {
-        appState: {
-          currentStyle: {
-            textAlign: isRTL ? 'end' : 'start',
-            font: fontFamily,
-          },
-        },
-      },
-    );
-
-    setSafeTLDrawAPI(app);
-    // disable for non presenter that doesn't have multi user access
-    if (!hasWBAccess && !isPresenter) {
-      const newApp = app;
-      newApp.onPan = () => { };
-      newApp.setSelectedIds = () => { };
-      newApp.setHoveredId = () => { };
-    }
-
-    if (history) {
-      app.replaceHistory(history);
-    }
-
-    if (curPageId) {
-      app.patchState(
-        {
-         appState: {
-            currentPageId: curPageId,
-          },
-        },
-      );
-      setIsMounting(true);
-    }
-      
-  };
-
-  const onPatch = (e, t, reason) => {
-    if (!e?.pageState || !reason) return;
-    if (((isPanning || panSelected) && (reason === 'selected' || reason === 'set_hovered_id'))) {
-      e.patchState(
-        {
-          document: {
-            pageStates: {
-              [e.getPage()?.id]: {
-                selectedIds: [],
-                hoveredId: null,
-              },
-            },
-          },
-        },
-      );
-      return;
-    }
-
-    // don't allow select others shapes for editing if don't have permission
-    if (reason && reason.includes('set_editing_id')) {
-      if (!hasShapeAccess(e.pageState.editingId)) {
-        e.pageState.editingId = null;
-      }
-    }
-    // don't allow hover others shapes for editing if don't have permission
-    if (reason && reason.includes('set_hovered_id')) {
-      if (!hasShapeAccess(e.pageState.hoveredId)) {
-        e.pageState.hoveredId = null;
-      }
-    }
-    // don't allow select others shapes if don't have permission
-    if (reason && reason.includes('selected')) {
-      const validIds = [];
-      e.pageState.selectedIds.forEach((id) => hasShapeAccess(id) && validIds.push(id));
-      e.pageState.selectedIds = validIds;
-      e.patchState(
-        {
-          document: {
-            pageStates: {
-              [e.getPage()?.id]: {
-                selectedIds: validIds,
-              },
-            },
-          },
-        },
-      );
-    }
-    // don't allow selecting others shapes with ctrl (brush)
-    if (e?.session?.type === 'brush' && e?.session?.status === 'brushing') {
-      const validIds = [];
-      e.pageState.selectedIds.forEach((id) => hasShapeAccess(id) && validIds.push(id));
-      e.pageState.selectedIds = validIds;
-      if (!validIds.find((id) => id === e.pageState.hoveredId)) {
-        e.pageState.hoveredId = undefined;
-      }
-    }
-
-    // change cursor when moving shapes
-    if (e?.session?.type === 'translate' && e?.session?.status === 'translating') {
-      if (!isMoving) setIsMoving(true);
-      if (reason === 'set_status:idle') setIsMoving(false);
-    }
-
-    if (reason && isPresenter && slidePosition && (reason.includes('zoomed') || reason.includes('panned'))) {
-      const camera = tldrawAPI?.getPageState()?.camera;
-
-      // limit bounds
-      if (tldrawAPI?.viewport.maxX > slidePosition.width) {
-        camera.point[0] += (tldrawAPI?.viewport.maxX - slidePosition.width);
-      }
-      if (tldrawAPI?.viewport.maxY > slidePosition.height) {
-        camera.point[1] += (tldrawAPI?.viewport.maxY - slidePosition.height);
-      }
-      if (camera.point[0] > 0 || tldrawAPI?.viewport.minX < 0) {
-        camera.point[0] = 0;
-      }
-      if (camera.point[1] > 0 || tldrawAPI?.viewport.minY < 0) {
-        camera.point[1] = 0;
-      }
-      const zoomFitSlide = calculateZoom(slidePosition.width, slidePosition.height);
-      if (camera.zoom < zoomFitSlide) {
-        camera.zoom = zoomFitSlide;
-      }
-
-      tldrawAPI?.setCamera([camera.point[0], camera.point[1]], camera.zoom);
-
-      const zoomToolbar = Math.round(((HUNDRED_PERCENT * camera.zoom) / zoomFitSlide) * 100) / 100;
-      if (zoom !== zoomToolbar) {
-        setZoom(zoomToolbar);
-        if (isPresenter) zoomChanger(zoomToolbar);
-      }
-
-      let viewedRegionW = SlideCalcUtil.calcViewedRegionWidth(
-        tldrawAPI?.viewport.width, slidePosition.width,
-      );
-      let viewedRegionH = SlideCalcUtil.calcViewedRegionHeight(
-        tldrawAPI?.viewport.height, slidePosition.height,
-      );
-
-      if (!fitToWidth && camera.zoom === zoomFitSlide) {
-        viewedRegionW = HUNDRED_PERCENT;
-        viewedRegionH = HUNDRED_PERCENT;
-      }
-
-      zoomSlide(
-        parseInt(curPageId, 10),
-        podId,
-        viewedRegionW,
-        viewedRegionH,
-        camera.point[0],
-        camera.point[1],
-      );
-    }
-    // don't allow non-presenters to pan&zoom
-    if (slidePosition && reason && !isPresenter && (reason.includes('zoomed') || reason.includes('panned'))) {
-      const newZoom = calculateZoom(slidePosition.viewBoxWidth, slidePosition.viewBoxHeight);
-      tldrawAPI?.setCamera([slidePosition.x, slidePosition.y], newZoom);
-    }
-    // disable select for non presenter that doesn't have multi user access
-    if (!hasWBAccess && !isPresenter) {
-      if (e?.getPageState()?.brush || e?.selectedIds?.length !== 0) {
-        e.patchState(
-          {
-            document: {
-              pageStates: {
-                [e?.currentPageId]: {
-                  selectedIds: [],
-                  brush: null,
-                },
-              },
-            },
-          },
-        );
-      }
-    }
-
-    if (reason && reason === 'patched_shapes' && e?.session?.type === 'edit') {
-      const patchedShape = e?.getShape(e?.getPageState()?.editingId);
-
-      if (e?.session?.initialShape?.type === 'sticky' && patchedShape?.text?.length > maxStickyNoteLength) {
-        patchedShape.text = patchedShape.text.substring(0, maxStickyNoteLength);
-      }
-
-      if (e?.session?.initialShape?.type === 'text' && !shapes[patchedShape.id]) {
-        // check for maxShapes
-        const currentShapes = e?.document?.pages[e?.currentPageId]?.shapes;
-        const shapeNumberExceeded = Object.keys(currentShapes).length - 1 > maxNumberOfAnnotations;
-        if (shapeNumberExceeded) {
-          notifyShapeNumberExceeded(intl, maxNumberOfAnnotations);
-          e?.cancelSession?.();
-        } else {
-          patchedShape.userId = currentUser?.userId;
-          persistShape(patchedShape, whiteboardId);
-        }
-      } else {
-        const diff = {
-          id: patchedShape.id,
-          point: patchedShape.point,
-          text: patchedShape.text,
-        };
-        persistShape(diff, whiteboardId);
-      }
-    }
-
-    if (reason && reason.includes('selected_tool')) {
-      const tool = reason.split(':')[1];
-      setCurrentTool(tool);
-      setPanSelected(false);
-      setIsPanning(false);
-    }
-
-    if (reason && reason.includes('ui:toggled_is_loading')) {
-      e?.patchState(
-        {
-          appState: {
-            currentStyle,
-          },
-        },
-      );
-    }
-
-    e?.patchState(
-      {
-        appState: {
-          isToolLocked,
-        },
-      },
-    );
-
-    if ((panSelected || isPanning)) {
-      e.isForcePanning = isPanning;
-    }
-  };
-
-  const onUndo = (app) => {
-    if (app.currentPageId !== curPageId) {
-      if (isPresenter) {
-        // change slide for others
-        skipToSlide(Number.parseInt(app.currentPageId, 10), podId);
-      } else {
-        // ignore, stay on same page
-        app.changePage(curPageId);
-      }
-      return;
-    }
-    const lastCommand = app.stack[app.pointer + 1];
-    const changedShapes = lastCommand?.before?.document?.pages[app.currentPageId]?.shapes;
-    if (changedShapes) {
-      sendShapeChanges(
-        app, changedShapes, shapes, prevShapes, hasShapeAccess,
-        whiteboardId, currentUser, intl, true,
-      );
-    }
-  };
-
-  const onRedo = (app) => {
-    if (app.currentPageId !== curPageId) {
-      if (isPresenter) {
-        // change slide for others
-        skipToSlide(Number.parseInt(app.currentPageId, 10), podId);
-      } else {
-        // ignore, stay on same page
-        app.changePage(curPageId);
-      }
-      return;
-    }
-    const lastCommand = app.stack[app.pointer];
-    const changedShapes = lastCommand?.after?.document?.pages[app.currentPageId]?.shapes;
-    if (changedShapes) {
-      sendShapeChanges(
-        app, changedShapes, shapes, prevShapes, hasShapeAccess, whiteboardId, currentUser, intl,
-      );
-    }
-  };
-
-  const onCommand = (app, command) => {
-    const isFirstCommand = command.id === "change_page" && command.before?.appState.currentPageId === "0";
-    if (!isFirstCommand){
-      setHistory(app.history);
-    }
-
-    if (whiteboardToolbarAutoHide && command && command.id === "change_page") {
-      toggleToolsAnimations('fade-in', 'fade-out', '0s');
-    }
-
-    if (command?.id?.includes('style')) {
-      setCurrentStyle({ ...currentStyle, ...command?.after?.appState?.currentStyle });
-    }
-
-    const changedShapes = command.after?.document?.pages[app.currentPageId]?.shapes;
-    if (!isMounting && app.currentPageId !== curPageId) {
-      // can happen then the "move to page action" is called, or using undo after changing a page
-      const currentPage = curPres.pages.find(
-        (page) => page.num === Number.parseInt(app.currentPageId, 10),
-      );
-      if (!currentPage) return;
-      const newWhiteboardId = currentPage.id;
-      // remove from previous page and persist on new
-      if (changedShapes) {
-        removeShapes(Object.keys(changedShapes), whiteboardId);
-        Object.entries(changedShapes)
-          .forEach(([id, shape]) => {
-            const shapeBounds = app.getShapeBounds(id);
-            const editedShape = shape;
-            editedShape.size = [shapeBounds.width, shapeBounds.height];
-            persistShape(editedShape, newWhiteboardId);
-          });
-      }
-      if (isPresenter) {
-        // change slide for others
-        skipToSlide(Number.parseInt(app.currentPageId, 10), podId);
-      } else {
-        // ignore, stay on same page
-        app.changePage(curPageId);
-      }
-    } else if (changedShapes) {
-      sendShapeChanges(
-        app, changedShapes, shapes, prevShapes, hasShapeAccess, whiteboardId, currentUser, intl,
-      );
-    }
-  };
-
-  const webcams = document.getElementById('cameraDock');
-  const dockPos = webcams?.getAttribute('data-position');
-
-  if (currentTool && !isPanning && !tldrawAPI?.isForcePanning) tldrawAPI?.selectTool(currentTool);
-
-  const editableWB = (
-    <Styled.EditableWBWrapper onKeyDown={handleOnKeyDown}>
-      <Tldraw
-        key={`wb-${isRTL}-${dockPos}-${presentationAreaHeight}-${presentationAreaWidth}-${sidebarNavigationWidth}`}
-        document={doc}
-        // disable the ability to drag and drop files onto the whiteboard
-        // until we handle saving of assets in akka.
-        disableAssets
-        // Disable automatic focus. Users were losing focus on shared notes
-        // and chat on presentation mount.
-        autofocus={false}
-        onMount={onMount}
-        showPages={false}
-        showZoom={false}
-        showUI={curPres ? (isPresenter || hasWBAccess) : true}
-        showMenu={!curPres}
-        showMultiplayerMenu={false}
-        readOnly={false}
-        onPatch={onPatch}
-        onUndo={onUndo}
-        onRedo={onRedo}
-        onCommand={onCommand}
-      />
-    </Styled.EditableWBWrapper>
-  );
-
-  const readOnlyWB = (
-    <Tldraw
-      key="wb-readOnly"
-      document={doc}
-      onMount={onMount}
-      // disable the ability to drag and drop files onto the whiteboard
-      // until we handle saving of assets in akka.
-      disableAssets
-      // Disable automatic focus. Users were losing focus on shared notes
-      // and chat on presentation mount.
-      autofocus={false}
-      showPages={false}
-      showZoom={false}
-      showUI={false}
-      showMenu={false}
-      showMultiplayerMenu={false}
-      readOnly
-      onPatch={onPatch}
-    />
-  );
-
-  const size = ((height < SMALL_HEIGHT) || (width < SMALL_WIDTH))
-    ? TOOLBAR_SMALL : TOOLBAR_LARGE;
-
-  if (hasWBAccess || isPresenter) {
-    if (((height < SMALLEST_HEIGHT) || (width < SMALLEST_WIDTH))) {
-      tldrawAPI?.setSetting('dockPosition', 'bottom');
-    } else {
-      tldrawAPI?.setSetting('dockPosition', isRTL ? 'left' : 'right');
-    }
-  }
-
-  const menuOffsetValues = {
-    true: {
-      true: `${styleMenuOffsetSmall}`,
-      false: `${styleMenuOffset}`,
-    },
-    false: {
-      true: `-${styleMenuOffsetSmall}`,
-      false: `-${styleMenuOffset}`,
-    },
-  };
-
-  const menuOffset = menuOffsetValues[isRTL][isIphone];
-
-  return (
-    <div key={`animations=-${animations}`}>
-      <Cursors
-        tldrawAPI={tldrawAPI}
-        currentUser={currentUser}
-        hasMultiUserAccess={hasMultiUserAccess}
-        whiteboardId={whiteboardId}
-        isViewersCursorLocked={isViewersCursorLocked}
-        isMultiUserActive={isMultiUserActive}
-        isPanning={isPanning || panSelected}
-        isMoving={isMoving}
-        currentTool={currentTool}
-        whiteboardToolbarAutoHide={whiteboardToolbarAutoHide}
-        toggleToolsAnimations={toggleToolsAnimations}
-      >
-        {(hasWBAccess || isPresenter) ? editableWB : readOnlyWB}
-        <Styled.TldrawGlobalStyle
-          hideContextMenu={!hasWBAccess && !isPresenter}
-          {...{
-            hasWBAccess,
-            isPresenter,
-            size,
-            darkTheme,
-            menuOffset,
-            panSelected,
-            isToolbarVisible,
-          }}
-        />
-      </Cursors>
-      {isPresenter && (
-        <PanToolInjector
-          {...{
-            tldrawAPI,
-            fitToWidth,
-            isPanning,
-            setIsPanning,
-            zoomValue,
-            panSelected,
-            setPanSelected,
-            currentTool,
-          }}
-          formatMessage={intl?.formatMessage}
-        />
-      )}
-    </div>
-  );
-}
-
-Whiteboard.propTypes = {
-  isPresenter: PropTypes.bool.isRequired,
-  isIphone: PropTypes.bool.isRequired,
-  removeShapes: PropTypes.func.isRequired,
-  initDefaultPages: PropTypes.func.isRequired,
-  persistShape: PropTypes.func.isRequired,
-  notifyNotAllowedChange: PropTypes.func.isRequired,
-  shapes: PropTypes.objectOf(PropTypes.shape).isRequired,
-  assets: PropTypes.objectOf(PropTypes.shape).isRequired,
-  currentUser: PropTypes.shape({
-    userId: PropTypes.string.isRequired,
-  }).isRequired,
-  curPres: PropTypes.shape({
-    pages: PropTypes.arrayOf(PropTypes.shape({})),
-    id: PropTypes.string.isRequired,
-  }),
-  whiteboardId: PropTypes.string,
-  podId: PropTypes.string.isRequired,
-  zoomSlide: PropTypes.func.isRequired,
-  skipToSlide: PropTypes.func.isRequired,
-  slidePosition: PropTypes.shape({
-    x: PropTypes.number.isRequired,
-    y: PropTypes.number.isRequired,
-    height: PropTypes.number.isRequired,
-    width: PropTypes.number.isRequired,
-    viewBoxWidth: PropTypes.number.isRequired,
-    viewBoxHeight: PropTypes.number.isRequired,
-  }),
-  curPageId: PropTypes.string.isRequired,
-  presentationWidth: PropTypes.number.isRequired,
-  presentationHeight: PropTypes.number.isRequired,
-  isViewersCursorLocked: PropTypes.bool.isRequired,
-  zoomChanger: PropTypes.func.isRequired,
-  isMultiUserActive: PropTypes.func.isRequired,
-  isRTL: PropTypes.bool.isRequired,
-  fitToWidth: PropTypes.bool.isRequired,
-  zoomValue: PropTypes.number.isRequired,
-  intl: PropTypes.shape({
-    formatMessage: PropTypes.func.isRequired,
-  }).isRequired,
-  svgUri: PropTypes.string,
-  maxStickyNoteLength: PropTypes.number.isRequired,
-  fontFamily: PropTypes.string.isRequired,
-  hasShapeAccess: PropTypes.func.isRequired,
-  presentationAreaHeight: PropTypes.number.isRequired,
-  presentationAreaWidth: PropTypes.number.isRequired,
-  maxNumberOfAnnotations: PropTypes.number.isRequired,
-  notifyShapeNumberExceeded: PropTypes.func.isRequired,
-  darkTheme: PropTypes.bool.isRequired,
-  isPanning: PropTypes.bool.isRequired,
-  setTldrawIsMounting: PropTypes.func.isRequired,
-  width: PropTypes.number.isRequired,
-  height: PropTypes.number.isRequired,
-  hasMultiUserAccess: PropTypes.func.isRequired,
-  fullscreenElementId: PropTypes.string.isRequired,
-  isFullscreen: PropTypes.bool.isRequired,
-  layoutContextDispatch: PropTypes.func.isRequired,
-  fullscreenAction: PropTypes.string.isRequired,
-  fullscreenRef: PropTypes.instanceOf(Element),
-  handleToggleFullScreen: PropTypes.func.isRequired,
-  nextSlide: PropTypes.func.isRequired,
-  numberOfSlides: PropTypes.number.isRequired,
-  previousSlide: PropTypes.func.isRequired,
-  sidebarNavigationWidth: PropTypes.number,
-};
-
-Whiteboard.defaultProps = {
-  curPres: undefined,
-  fullscreenRef: undefined,
-  slidePosition: undefined,
-  svgUri: undefined,
-  whiteboardId: undefined,
-  sidebarNavigationWidth: 0,
-};
+import * as React from 'react';
+import PropTypes from 'prop-types';
+import { TldrawApp, Tldraw } from '@tldraw/tldraw';
+import SlideCalcUtil, { HUNDRED_PERCENT } from '/imports/utils/slideCalcUtils';
+// eslint-disable-next-line import/no-extraneous-dependencies
+import { Utils } from '@tldraw/core';
+import Cursors from './cursors/container';
+import Settings from '/imports/ui/services/settings';
+import logger from '/imports/startup/client/logger';
+import KEY_CODES from '/imports/utils/keyCodes';
+import {
+  presentationMenuHeight,
+  styleMenuOffset,
+  styleMenuOffsetSmall
+} from '/imports/ui/stylesheets/styled-components/general';
+import Styled from './styles';
+import PanToolInjector from './pan-tool-injector/component';
+import {
+  findRemoved, filterInvalidShapes, mapLanguage, sendShapeChanges, usePrevious,
+} from './utils';
+import { throttle } from '/imports/utils/throttle';
+import { isEqual } from 'radash';
+
+const SMALL_HEIGHT = 435;
+const SMALLEST_HEIGHT = 363;
+const SMALL_WIDTH = 800;
+const SMALLEST_WIDTH = 645;
+const TOOLBAR_SMALL = 28;
+const TOOLBAR_LARGE = 38;
+
+export default function Whiteboard(props) {
+  const {
+    isPresenter,
+    removeShapes,
+    initDefaultPages,
+    persistShape,
+    shapes,
+    assets,
+    currentUser,
+    curPres,
+    whiteboardId,
+    podId,
+    zoomSlide,
+    skipToSlide,
+    slidePosition,
+    curPageId,
+    presentationWidth,
+    presentationHeight,
+    isViewersCursorLocked,
+    zoomChanger,
+    isMultiUserActive,
+    isRTL,
+    fitToWidth,
+    zoomValue,
+    intl,
+    svgUri,
+    maxStickyNoteLength,
+    fontFamily,
+    hasShapeAccess,
+    presentationAreaHeight,
+    presentationAreaWidth,
+    maxNumberOfAnnotations,
+    notifyShapeNumberExceeded,
+    darkTheme,
+    isPanning: shortcutPanning,
+    setTldrawIsMounting,
+    width,
+    height,
+    hasMultiUserAccess,
+    tldrawAPI,
+    setTldrawAPI,
+    whiteboardToolbarAutoHide,
+    toggleToolsAnimations,
+    isIphone,
+    sidebarNavigationWidth,
+    animations,
+    isToolbarVisible,
+  } = props;
+  const { pages, pageStates } = initDefaultPages(curPres?.pages.length || 1);
+  const rDocument = React.useRef({
+    name: 'test',
+    version: TldrawApp.version,
+    id: whiteboardId,
+    pages,
+    pageStates,
+    bindings: {},
+    assets: {},
+  });
+  const [history, setHistory] = React.useState(null);
+  const [zoom, setZoom] = React.useState(HUNDRED_PERCENT);
+  const [tldrawZoom, setTldrawZoom] = React.useState(1);
+  const [isMounting, setIsMounting] = React.useState(true);
+  const prevShapes = usePrevious(shapes);
+  const prevSlidePosition = usePrevious(slidePosition);
+  const prevFitToWidth = usePrevious(fitToWidth);
+  const prevSvgUri = usePrevious(svgUri);
+  const language = mapLanguage(Settings?.application?.locale?.toLowerCase() || 'en');
+  const [currentTool, setCurrentTool] = React.useState(null);
+  const [currentStyle, setCurrentStyle] = React.useState({});
+  const [isMoving, setIsMoving] = React.useState(false);
+  const [isPanning, setIsPanning] = React.useState(shortcutPanning);
+  const [panSelected, setPanSelected] = React.useState(isPanning);
+  const isMountedRef = React.useRef(true);
+  const [isToolLocked, setIsToolLocked] = React.useState(tldrawAPI?.appState?.isToolLocked);
+
+  // eslint-disable-next-line arrow-body-style
+  React.useEffect(() => {
+    return () => {
+      isMountedRef.current = false;
+    };
+  }, []);
+
+  const setSafeTLDrawAPI = (api) => {
+    if (isMountedRef.current) {
+      setTldrawAPI(api);
+    }
+  };
+
+  const toggleOffCheck = (evt) => {
+    const clickedElement = evt.target;
+    const panBtnClicked = clickedElement?.getAttribute('data-test') === 'panButton'
+      || clickedElement?.parentElement?.getAttribute('data-test') === 'panButton';
+
+    setIsToolLocked(false);
+
+    const panButton = document.querySelector('[data-test="panButton"]');
+    if (panBtnClicked) {
+      const dataZoom = panButton.getAttribute('data-zoom');
+      if ((dataZoom <= HUNDRED_PERCENT && !fitToWidth)) {
+        return;
+      }
+      panButton.classList.add('select');
+      panButton.classList.remove('selectOverride');
+    } else {
+      setIsPanning(false);
+      setPanSelected(false);
+      panButton.classList.add('selectOverride');
+      panButton.classList.remove('select');
+    }
+  };
+
+  React.useEffect(() => {
+    const toolbar = document.getElementById('TD-PrimaryTools');
+    const handleClick = (evt) => {
+      toggleOffCheck(evt);
+    };
+    const handleDBClick = (evt) => {
+      evt.preventDefault();
+      evt.stopPropagation();
+      setIsToolLocked(true);
+      tldrawAPI?.patchState(
+        {
+          appState: {
+            isToolLocked: true,
+          },
+        },
+      );
+    };
+    toolbar?.addEventListener('click', handleClick);
+    toolbar?.addEventListener('dblclick', handleDBClick);
+
+    return () => {
+      toolbar?.removeEventListener('click', handleClick);
+      toolbar?.removeEventListener('dblclick', handleDBClick);
+    };
+  }, [tldrawAPI, isToolLocked]);
+
+  React.useEffect(() => {
+    if (whiteboardToolbarAutoHide) {
+      toggleToolsAnimations('fade-in', 'fade-out', animations ? '3s' : '0s');
+    } else {
+      toggleToolsAnimations('fade-out', 'fade-in', animations ? '.3s' : '0s');
+    }
+  }, [whiteboardToolbarAutoHide]);
+  
+  const calculateZoom = (localWidth, localHeight) => {
+    const calcedZoom = fitToWidth ? (presentationWidth / localWidth) : Math.min(
+      (presentationWidth) / localWidth,
+      (presentationHeight) / localHeight,
+    );
+
+    return (calcedZoom === 0 || calcedZoom === Infinity) ? HUNDRED_PERCENT : calcedZoom;
+  };
+
+  React.useEffect(() => {
+    setTldrawIsMounting(true);
+  }, []);
+
+  const checkClientBounds = (e) => {
+    if (
+      e.clientX > document.documentElement.clientWidth
+      || e.clientX < 0
+      || e.clientY > document.documentElement.clientHeight
+      || e.clientY < 0
+    ) {
+      if (tldrawAPI?.session) {
+        tldrawAPI?.completeSession?.();
+      }
+    }
+  };
+
+  const checkVisibility = () => {
+    if (document.visibilityState === 'hidden' && tldrawAPI?.session) {
+      tldrawAPI?.completeSession?.();
+    }
+  };
+
+  const handleWheelEvent = (event) => {
+    if (!event.ctrlKey) {
+      // Prevent the event from reaching the tldraw library
+      event.stopPropagation();
+      event.preventDefault();
+      const newEvent = new WheelEvent('wheel', {
+        deltaX: event.deltaX,
+        deltaY: event.deltaY,
+        deltaZ: event.deltaZ,
+        ctrlKey: true,
+        clientX: event.clientX,
+        clientY: event.clientY,
+      });
+      const canvas = document.getElementById('canvas');
+      if (canvas) {
+        canvas.dispatchEvent(newEvent);
+      }
+    }
+  }
+
+  React.useEffect(() => {
+    document.addEventListener('mouseup', checkClientBounds);
+    document.addEventListener('visibilitychange', checkVisibility);
+
+    return () => {
+      document.removeEventListener('mouseup', checkClientBounds);
+      document.removeEventListener('visibilitychange', checkVisibility);
+      const canvas = document.getElementById('canvas');
+      if (canvas) {
+        canvas.removeEventListener('wheel', handleWheelEvent);
+      }
+    };
+  }, [tldrawAPI]);
+
+  const doc = React.useMemo(() => {
+    const currentDoc = rDocument.current;
+
+    // update document if the number of pages has changed
+    if (currentDoc.id !== whiteboardId && currentDoc?.pages.length !== curPres?.pages.length) {
+      const currentPageShapes = currentDoc?.pages[curPageId]?.shapes;
+      currentDoc.id = whiteboardId;
+      currentDoc.pages = pages;
+      currentDoc.pages[curPageId].shapes = currentPageShapes;
+      currentDoc.pageStates = pageStates;
+    }
+
+    const next = { ...currentDoc };
+
+    let changed = false;
+
+    if (next.pageStates[curPageId] && !isEqual(prevShapes, shapes)) {
+      const editingShape = tldrawAPI?.getShape(tldrawAPI?.getPageState()?.editingId);
+
+      if (editingShape) {
+        shapes[editingShape?.id] = editingShape;
+      }
+
+      const removed = prevShapes && findRemoved(Object.keys(prevShapes), Object.keys((shapes)));
+      if (removed && removed.length > 0) {
+        const patchedShapes = Object.fromEntries(removed.map((id) => [id, undefined]));
+
+        try {
+          tldrawAPI?.patchState(
+            {
+              document: {
+                pageStates: {
+                  [curPageId]: {
+                    selectedIds:
+                      tldrawAPI?.selectedIds?.filter((id) => !removed.includes(id)) || [],
+                  },
+                },
+                pages: {
+                  [curPageId]: {
+                    shapes: patchedShapes,
+                  },
+                },
+              },
+            },
+          );
+        } catch (error) {
+          logger.error({
+            logCode: 'whiteboard_shapes_remove_error',
+            extraInfo: { error },
+          }, 'Whiteboard catch error on removing shapes');
+        }
+      }
+
+      next.pages[curPageId].shapes = filterInvalidShapes(shapes, curPageId, tldrawAPI);
+      changed = true;
+    }
+
+    if (curPageId && (!next.assets[`slide-background-asset-${curPageId}`] || (svgUri && !isEqual(prevSvgUri, svgUri)))) {
+      next.assets[`slide-background-asset-${curPageId}`] = assets[`slide-background-asset-${curPageId}`];
+      tldrawAPI?.patchState(
+        {
+          document: {
+            assets,
+          },
+        },
+      );
+      changed = true;
+    }
+
+    if (changed && tldrawAPI) {
+      // merge patch manually (this improves performance and reduce side effects on fast updates)
+      const patch = {
+        document: {
+          pages: {
+            [curPageId]: { shapes: filterInvalidShapes(shapes, curPageId, tldrawAPI) },
+          },
+        },
+      };
+      const prevState = tldrawAPI._state;
+      const nextState = Utils.deepMerge(tldrawAPI._state, patch);
+      if (nextState.document.pages[curPageId].shapes) {
+        filterInvalidShapes(nextState.document.pages[curPageId].shapes, curPageId, tldrawAPI);
+      }
+      const final = tldrawAPI.cleanup(nextState, prevState, patch, '');
+      tldrawAPI._state = final;
+
+      try {
+        tldrawAPI?.forceUpdate();
+      } catch (error) {
+        logger.error({
+          logCode: 'whiteboard_shapes_update_error',
+          extraInfo: { error },
+        }, 'Whiteboard catch error on updating shapes');
+      }
+    }
+
+    // move poll result text to bottom right
+    if (next.pages[curPageId] && slidePosition) {
+      const pollResults = Object.entries(next.pages[curPageId].shapes)
+        .filter(([, shape]) => shape.name?.includes('poll-result'));
+      pollResults.forEach(([id, shape]) => {
+        if (isEqual(shape.point, [0, 0])) {
+          try {
+            const shapeBounds = tldrawAPI?.getShapeBounds(id);
+            if (shapeBounds) {
+              const editedShape = shape;
+              editedShape.point = [
+                slidePosition.width - shapeBounds.width,
+                slidePosition.height - shapeBounds.height,
+              ];
+              editedShape.size = [shapeBounds.width, shapeBounds.height];
+              if (isPresenter) persistShape(editedShape, whiteboardId);
+            }
+          } catch (error) {
+            logger.error({
+              logCode: 'whiteboard_poll_results_error',
+              extraInfo: { error },
+            }, 'Whiteboard catch error on moving unpublished poll results');
+          }
+        }
+      });
+    }
+
+    return currentDoc;
+  }, [shapes, tldrawAPI, curPageId, slidePosition]);
+
+  // when presentationSizes change, update tldraw camera
+  React.useEffect(() => {
+    if (curPageId && slidePosition && tldrawAPI
+      && presentationWidth > 0 && presentationHeight > 0
+    ) {
+      if (prevFitToWidth !== null && fitToWidth !== prevFitToWidth) {
+        const newZoom = calculateZoom(slidePosition.width, slidePosition.height);
+        tldrawAPI?.setCamera([0, 0], newZoom);
+        const viewedRegionH = SlideCalcUtil.calcViewedRegionHeight(
+          tldrawAPI?.viewport.height, slidePosition.height,
+        );
+        setZoom(HUNDRED_PERCENT);
+        zoomChanger(HUNDRED_PERCENT);
+        zoomSlide(parseInt(curPageId, 10), podId, HUNDRED_PERCENT, viewedRegionH, 0, 0);
+      } else {
+        const currentAspectRatio = Math.round((presentationWidth / presentationHeight) * 100) / 100;
+        const previousAspectRatio = Math.round(
+          (slidePosition.viewBoxWidth / slidePosition.viewBoxHeight) * 100,
+        ) / 100;
+        if (fitToWidth && currentAspectRatio !== previousAspectRatio) {
+          // we need this to ensure tldraw updates the viewport size after re-mounting
+          setTimeout(() => {
+            const newZoom = calculateZoom(slidePosition.viewBoxWidth, slidePosition.viewBoxHeight);
+            tldrawAPI.setCamera([slidePosition.x, slidePosition.y], newZoom, 'zoomed');
+          }, 50);
+        } else {
+          const newZoom = calculateZoom(slidePosition.viewBoxWidth, slidePosition.viewBoxHeight);
+          tldrawAPI?.setCamera([slidePosition.x, slidePosition.y], newZoom);
+        }
+      }
+    }
+  }, [presentationWidth, presentationHeight, curPageId, document?.documentElement?.dir]);
+
+  React.useEffect(() => {
+    if (presentationWidth > 0 && presentationHeight > 0 && slidePosition) {
+      const cameraZoom = tldrawAPI?.getPageState()?.camera?.zoom;
+      const newzoom = calculateZoom(slidePosition.viewBoxWidth, slidePosition.viewBoxHeight);
+      if (cameraZoom && cameraZoom === 1) {
+        tldrawAPI?.setCamera([slidePosition.x, slidePosition.y], newzoom);
+      } else if (isMounting) {
+        setIsMounting(false);
+        setTldrawIsMounting(false);
+        const currentAspectRatio = Math.round((presentationWidth / presentationHeight) * 100) / 100;
+        const previousAspectRatio = Math.round(
+          (slidePosition.viewBoxWidth / slidePosition.viewBoxHeight) * 100,
+        ) / 100;
+        // case where the presenter had fit-to-width enabled and he reloads the page
+        if (!fitToWidth && currentAspectRatio !== previousAspectRatio) {
+          // wee need this to ensure tldraw updates the viewport size after re-mounting
+          setTimeout(() => {
+            tldrawAPI?.setCamera([slidePosition.x, slidePosition.y], newzoom, 'zoomed');
+          }, 50);
+        } else {
+          tldrawAPI?.setCamera([slidePosition.x, slidePosition.y], newzoom);
+        }
+      }
+    }
+  }, [tldrawAPI?.getPageState()?.camera, presentationWidth, presentationHeight]);
+
+  // change tldraw page when presentation page changes
+  React.useEffect(() => {
+    if (tldrawAPI && curPageId && slidePosition) {
+      tldrawAPI.changePage(curPageId);
+      const newZoom = prevSlidePosition
+        ? calculateZoom(prevSlidePosition.viewBoxWidth, prevSlidePosition.viewBoxHeight)
+        : calculateZoom(slidePosition.viewBoxWidth, slidePosition.viewBoxHeight);
+      tldrawAPI?.setCamera([slidePosition.x, slidePosition.y], newZoom, 'zoomed_previous_page');
+    }
+  }, [curPageId]);
+
+  // change tldraw camera when slidePosition changes
+  React.useEffect(() => {
+    if (tldrawAPI && !isPresenter && curPageId && slidePosition) {
+      const newZoom = calculateZoom(slidePosition.viewBoxWidth, slidePosition.viewBoxHeight);
+      tldrawAPI?.setCamera([slidePosition.x, slidePosition.y], newZoom, 'zoomed');
+    }
+  }, [curPageId, slidePosition]);
+
+  // update zoom according to toolbar
+  React.useEffect(() => {
+    if (tldrawAPI && isPresenter && curPageId && slidePosition && zoom !== zoomValue) {
+      const zoomFitSlide = calculateZoom(slidePosition.width, slidePosition.height);
+      const zoomCamera = (zoomFitSlide * zoomValue) / HUNDRED_PERCENT;
+      setTimeout(() => {
+        tldrawAPI?.zoomTo(zoomCamera);
+      }, 50);
+    }
+  }, [zoomValue]);
+
+  // update zoom when presenter changes if the aspectRatio has changed
+  React.useEffect(() => {
+    if (tldrawAPI && isPresenter && curPageId && slidePosition && !isMounting) {
+      const currentAspectRatio = Math.round((presentationWidth / presentationHeight) * 100) / 100;
+      const previousAspectRatio = Math.round(
+        (slidePosition.viewBoxWidth / slidePosition.viewBoxHeight) * 100,
+      ) / 100;
+      if (previousAspectRatio !== currentAspectRatio) {
+        if (fitToWidth) {
+          const newZoom = calculateZoom(slidePosition.width, slidePosition.height);
+          tldrawAPI?.setCamera([0, 0], newZoom);
+          const viewedRegionH = SlideCalcUtil.calcViewedRegionHeight(
+            tldrawAPI?.viewport.height, slidePosition.height,
+          );
+          zoomSlide(parseInt(curPageId, 10), podId, HUNDRED_PERCENT, viewedRegionH, 0, 0);
+          setZoom(HUNDRED_PERCENT);
+          zoomChanger(HUNDRED_PERCENT);
+        } else if (!isMounting) {
+          let viewedRegionW = SlideCalcUtil.calcViewedRegionWidth(
+            tldrawAPI?.viewport.width, slidePosition.width,
+          );
+          let viewedRegionH = SlideCalcUtil.calcViewedRegionHeight(
+            tldrawAPI?.viewport.height, slidePosition.height,
+          );
+          const camera = tldrawAPI?.getPageState()?.camera;
+          const zoomFitSlide = calculateZoom(slidePosition.width, slidePosition.height);
+          if (!fitToWidth && camera.zoom === zoomFitSlide) {
+            viewedRegionW = HUNDRED_PERCENT;
+            viewedRegionH = HUNDRED_PERCENT;
+          }
+          zoomSlide(
+            parseInt(curPageId, 10),
+            podId,
+            viewedRegionW,
+            viewedRegionH,
+            camera.point[0],
+            camera.point[1],
+          );
+          const zoomToolbar = Math.round(
+            ((HUNDRED_PERCENT * camera.zoom) / zoomFitSlide) * 100,
+          ) / 100;
+          if (zoom !== zoomToolbar) {
+            setZoom(zoomToolbar);
+            zoomChanger(zoomToolbar);
+          }
+        }
+      }
+    }
+  }, [isPresenter]);
+
+  const hasWBAccess = hasMultiUserAccess(whiteboardId, currentUser.userId);
+
+  React.useEffect(() => {
+    if (tldrawAPI) {
+      tldrawAPI.isForcePanning = isPanning;
+    }
+  }, [isPanning]);
+
+  React.useEffect(() => {
+    tldrawAPI?.setSetting('language', language);
+  }, [language]);
+
+  // Reset zoom to default when current presentation changes.
+  React.useEffect(() => {
+    if (isPresenter && slidePosition && tldrawAPI) {
+      tldrawAPI.zoomTo(0);
+      setHistory(null);
+      tldrawAPI.resetHistory();
+    }
+  }, [curPres?.id]);
+
+  React.useEffect(() => {
+    const currentZoom = tldrawAPI?.getPageState()?.camera?.zoom;
+    if (currentZoom !== tldrawZoom) {
+      setTldrawZoom(currentZoom);
+    }
+  }, [presentationAreaHeight, presentationAreaWidth]);
+
+  const fullscreenToggleHandler = () => {
+    const {
+      fullscreenElementId,
+      isFullscreen,
+      layoutContextDispatch,
+      fullscreenAction,
+      fullscreenRef,
+      handleToggleFullScreen,
+    } = props;
+
+    handleToggleFullScreen(fullscreenRef);
+    const newElement = isFullscreen ? '' : fullscreenElementId;
+
+    layoutContextDispatch({
+      type: fullscreenAction,
+      value: {
+        element: newElement,
+        group: '',
+      },
+    });
+  };
+
+  const nextSlideHandler = (event) => {
+    const { nextSlide, numberOfSlides } = props;
+
+    if (event) event.currentTarget.blur();
+    nextSlide(+curPageId, numberOfSlides, podId);
+  };
+
+  const previousSlideHandler = (event) => {
+    const { previousSlide } = props;
+
+    if (event) event.currentTarget.blur();
+    previousSlide(+curPageId, podId);
+  };
+
+  const handleOnKeyDown = (event) => {
+    const { which, ctrlKey } = event;
+
+    switch (which) {
+      case KEY_CODES.ARROW_LEFT:
+      case KEY_CODES.PAGE_UP:
+        previousSlideHandler();
+        break;
+      case KEY_CODES.ARROW_RIGHT:
+      case KEY_CODES.PAGE_DOWN:
+        nextSlideHandler();
+        break;
+      case KEY_CODES.ENTER:
+        fullscreenToggleHandler();
+        break;
+      case KEY_CODES.A:
+        if (ctrlKey) {
+          event.preventDefault();
+          event.stopPropagation();
+          tldrawAPI?.selectAll();
+        }
+        break;
+      default:
+    }
+  };
+
+  const onMount = (app) => {
+    const menu = document.getElementById('TD-Styles')?.parentElement;
+    const canvas = document.getElementById('canvas');
+    if (canvas) {
+      canvas.addEventListener('wheel', handleWheelEvent, { capture: true });
+    }
+
+    if (menu) {
+      const MENU_OFFSET = '48px';
+      menu.style.position = 'relative';
+      menu.style.height = presentationMenuHeight;
+      menu.setAttribute('id', 'TD-Styles-Parent');
+      if (isRTL) {
+        menu.style.left = MENU_OFFSET;
+      } else {
+        menu.style.right = MENU_OFFSET;
+      }
+
+      [...menu.children]
+        .sort((a, b) => (a?.id > b?.id ? -1 : 1))
+        .forEach((n) => menu.appendChild(n));
+    }
+
+    app.setSetting('language', language);
+    app?.setSetting('isDarkMode', false);
+    app?.patchState(
+      {
+        appState: {
+          currentStyle: {
+            textAlign: isRTL ? 'end' : 'start',
+            font: fontFamily,
+          },
+        },
+      },
+    );
+
+    setSafeTLDrawAPI(app);
+    // disable for non presenter that doesn't have multi user access
+    if (!hasWBAccess && !isPresenter) {
+      const newApp = app;
+      newApp.onPan = () => { };
+      newApp.setSelectedIds = () => { };
+      newApp.setHoveredId = () => { };
+    }
+
+    if (history) {
+      app.replaceHistory(history);
+    }
+
+    if (curPageId) {
+      app.patchState(
+        {
+         appState: {
+            currentPageId: curPageId,
+          },
+        },
+      );
+      setIsMounting(true);
+    }
+      
+  };
+
+  const onPatch = (e, t, reason) => {
+    if (!e?.pageState || !reason) return;
+    if (((isPanning || panSelected) && (reason === 'selected' || reason === 'set_hovered_id'))) {
+      e.patchState(
+        {
+          document: {
+            pageStates: {
+              [e.getPage()?.id]: {
+                selectedIds: [],
+                hoveredId: null,
+              },
+            },
+          },
+        },
+      );
+      return;
+    }
+
+    // don't allow select others shapes for editing if don't have permission
+    if (reason && reason.includes('set_editing_id')) {
+      if (!hasShapeAccess(e.pageState.editingId)) {
+        e.pageState.editingId = null;
+      }
+    }
+    // don't allow hover others shapes for editing if don't have permission
+    if (reason && reason.includes('set_hovered_id')) {
+      if (!hasShapeAccess(e.pageState.hoveredId)) {
+        e.pageState.hoveredId = null;
+      }
+    }
+    // don't allow select others shapes if don't have permission
+    if (reason && reason.includes('selected')) {
+      const validIds = [];
+      e.pageState.selectedIds.forEach((id) => hasShapeAccess(id) && validIds.push(id));
+      e.pageState.selectedIds = validIds;
+      e.patchState(
+        {
+          document: {
+            pageStates: {
+              [e.getPage()?.id]: {
+                selectedIds: validIds,
+              },
+            },
+          },
+        },
+      );
+    }
+    // don't allow selecting others shapes with ctrl (brush)
+    if (e?.session?.type === 'brush' && e?.session?.status === 'brushing') {
+      const validIds = [];
+      e.pageState.selectedIds.forEach((id) => hasShapeAccess(id) && validIds.push(id));
+      e.pageState.selectedIds = validIds;
+      if (!validIds.find((id) => id === e.pageState.hoveredId)) {
+        e.pageState.hoveredId = undefined;
+      }
+    }
+
+    // change cursor when moving shapes
+    if (e?.session?.type === 'translate' && e?.session?.status === 'translating') {
+      if (!isMoving) setIsMoving(true);
+      if (reason === 'set_status:idle') setIsMoving(false);
+    }
+
+    if (reason && isPresenter && slidePosition && (reason.includes('zoomed') || reason.includes('panned'))) {
+      const camera = tldrawAPI?.getPageState()?.camera;
+
+      // limit bounds
+      if (tldrawAPI?.viewport.maxX > slidePosition.width) {
+        camera.point[0] += (tldrawAPI?.viewport.maxX - slidePosition.width);
+      }
+      if (tldrawAPI?.viewport.maxY > slidePosition.height) {
+        camera.point[1] += (tldrawAPI?.viewport.maxY - slidePosition.height);
+      }
+      if (camera.point[0] > 0 || tldrawAPI?.viewport.minX < 0) {
+        camera.point[0] = 0;
+      }
+      if (camera.point[1] > 0 || tldrawAPI?.viewport.minY < 0) {
+        camera.point[1] = 0;
+      }
+      const zoomFitSlide = calculateZoom(slidePosition.width, slidePosition.height);
+      if (camera.zoom < zoomFitSlide) {
+        camera.zoom = zoomFitSlide;
+      }
+
+      tldrawAPI?.setCamera([camera.point[0], camera.point[1]], camera.zoom);
+
+      const zoomToolbar = Math.round(((HUNDRED_PERCENT * camera.zoom) / zoomFitSlide) * 100) / 100;
+      if (zoom !== zoomToolbar) {
+        setZoom(zoomToolbar);
+        if (isPresenter) zoomChanger(zoomToolbar);
+      }
+
+      let viewedRegionW = SlideCalcUtil.calcViewedRegionWidth(
+        tldrawAPI?.viewport.width, slidePosition.width,
+      );
+      let viewedRegionH = SlideCalcUtil.calcViewedRegionHeight(
+        tldrawAPI?.viewport.height, slidePosition.height,
+      );
+
+      if (!fitToWidth && camera.zoom === zoomFitSlide) {
+        viewedRegionW = HUNDRED_PERCENT;
+        viewedRegionH = HUNDRED_PERCENT;
+      }
+
+      zoomSlide(
+        parseInt(curPageId, 10),
+        podId,
+        viewedRegionW,
+        viewedRegionH,
+        camera.point[0],
+        camera.point[1],
+      );
+    }
+    // don't allow non-presenters to pan&zoom
+    if (slidePosition && reason && !isPresenter && (reason.includes('zoomed') || reason.includes('panned'))) {
+      const newZoom = calculateZoom(slidePosition.viewBoxWidth, slidePosition.viewBoxHeight);
+      tldrawAPI?.setCamera([slidePosition.x, slidePosition.y], newZoom);
+    }
+    // disable select for non presenter that doesn't have multi user access
+    if (!hasWBAccess && !isPresenter) {
+      if (e?.getPageState()?.brush || e?.selectedIds?.length !== 0) {
+        e.patchState(
+          {
+            document: {
+              pageStates: {
+                [e?.currentPageId]: {
+                  selectedIds: [],
+                  brush: null,
+                },
+              },
+            },
+          },
+        );
+      }
+    }
+
+    if (reason && reason === 'patched_shapes' && e?.session?.type === 'edit') {
+      const patchedShape = e?.getShape(e?.getPageState()?.editingId);
+
+      if (e?.session?.initialShape?.type === 'sticky' && patchedShape?.text?.length > maxStickyNoteLength) {
+        patchedShape.text = patchedShape.text.substring(0, maxStickyNoteLength);
+      }
+
+      if (e?.session?.initialShape?.type === 'text' && !shapes[patchedShape.id]) {
+        // check for maxShapes
+        const currentShapes = e?.document?.pages[e?.currentPageId]?.shapes;
+        const shapeNumberExceeded = Object.keys(currentShapes).length - 1 > maxNumberOfAnnotations;
+        if (shapeNumberExceeded) {
+          notifyShapeNumberExceeded(intl, maxNumberOfAnnotations);
+          e?.cancelSession?.();
+        } else {
+          patchedShape.userId = currentUser?.userId;
+          persistShape(patchedShape, whiteboardId);
+        }
+      } else {
+        const diff = {
+          id: patchedShape.id,
+          point: patchedShape.point,
+          text: patchedShape.text,
+        };
+        persistShape(diff, whiteboardId);
+      }
+    }
+
+    if (reason && reason.includes('selected_tool')) {
+      const tool = reason.split(':')[1];
+      setCurrentTool(tool);
+      setPanSelected(false);
+      setIsPanning(false);
+    }
+
+    if (reason && reason.includes('ui:toggled_is_loading')) {
+      e?.patchState(
+        {
+          appState: {
+            currentStyle,
+          },
+        },
+      );
+    }
+
+    e?.patchState(
+      {
+        appState: {
+          isToolLocked,
+        },
+      },
+    );
+
+    if ((panSelected || isPanning)) {
+      e.isForcePanning = isPanning;
+    }
+  };
+
+  const onUndo = (app) => {
+    if (app.currentPageId !== curPageId) {
+      if (isPresenter) {
+        // change slide for others
+        skipToSlide(Number.parseInt(app.currentPageId, 10), podId);
+      } else {
+        // ignore, stay on same page
+        app.changePage(curPageId);
+      }
+      return;
+    }
+    const lastCommand = app.stack[app.pointer + 1];
+    const changedShapes = lastCommand?.before?.document?.pages[app.currentPageId]?.shapes;
+    if (changedShapes) {
+      sendShapeChanges(
+        app, changedShapes, shapes, prevShapes, hasShapeAccess,
+        whiteboardId, currentUser, intl, true,
+      );
+    }
+  };
+
+  const onRedo = (app) => {
+    if (app.currentPageId !== curPageId) {
+      if (isPresenter) {
+        // change slide for others
+        skipToSlide(Number.parseInt(app.currentPageId, 10), podId);
+      } else {
+        // ignore, stay on same page
+        app.changePage(curPageId);
+      }
+      return;
+    }
+    const lastCommand = app.stack[app.pointer];
+    const changedShapes = lastCommand?.after?.document?.pages[app.currentPageId]?.shapes;
+    if (changedShapes) {
+      sendShapeChanges(
+        app, changedShapes, shapes, prevShapes, hasShapeAccess, whiteboardId, currentUser, intl,
+      );
+    }
+  };
+
+  const onCommand = (app, command) => {
+    const isFirstCommand = command.id === "change_page" && command.before?.appState.currentPageId === "0";
+    if (!isFirstCommand){
+      setHistory(app.history);
+    }
+
+    if (whiteboardToolbarAutoHide && command && command.id === "change_page") {
+      toggleToolsAnimations('fade-in', 'fade-out', '0s');
+    }
+
+    if (command?.id?.includes('style')) {
+      setCurrentStyle({ ...currentStyle, ...command?.after?.appState?.currentStyle });
+    }
+
+    const changedShapes = command.after?.document?.pages[app.currentPageId]?.shapes;
+    if (!isMounting && app.currentPageId !== curPageId) {
+      // can happen then the "move to page action" is called, or using undo after changing a page
+      const currentPage = curPres.pages.find(
+        (page) => page.num === Number.parseInt(app.currentPageId, 10),
+      );
+      if (!currentPage) return;
+      const newWhiteboardId = currentPage.id;
+      // remove from previous page and persist on new
+      if (changedShapes) {
+        removeShapes(Object.keys(changedShapes), whiteboardId);
+        Object.entries(changedShapes)
+          .forEach(([id, shape]) => {
+            const shapeBounds = app.getShapeBounds(id);
+            const editedShape = shape;
+            editedShape.size = [shapeBounds.width, shapeBounds.height];
+            persistShape(editedShape, newWhiteboardId);
+          });
+      }
+      if (isPresenter) {
+        // change slide for others
+        skipToSlide(Number.parseInt(app.currentPageId, 10), podId);
+      } else {
+        // ignore, stay on same page
+        app.changePage(curPageId);
+      }
+    } else if (changedShapes) {
+      sendShapeChanges(
+        app, changedShapes, shapes, prevShapes, hasShapeAccess, whiteboardId, currentUser, intl,
+      );
+    }
+  };
+
+  const webcams = document.getElementById('cameraDock');
+  const dockPos = webcams?.getAttribute('data-position');
+
+  if (currentTool && !isPanning && !tldrawAPI?.isForcePanning) tldrawAPI?.selectTool(currentTool);
+
+  const editableWB = (
+    <Styled.EditableWBWrapper onKeyDown={handleOnKeyDown}>
+      <Tldraw
+        key={`wb-${isRTL}-${dockPos}-${presentationAreaHeight}-${presentationAreaWidth}-${sidebarNavigationWidth}`}
+        document={doc}
+        // disable the ability to drag and drop files onto the whiteboard
+        // until we handle saving of assets in akka.
+        disableAssets
+        // Disable automatic focus. Users were losing focus on shared notes
+        // and chat on presentation mount.
+        autofocus={false}
+        onMount={onMount}
+        showPages={false}
+        showZoom={false}
+        showUI={curPres ? (isPresenter || hasWBAccess) : true}
+        showMenu={!curPres}
+        showMultiplayerMenu={false}
+        readOnly={false}
+        onPatch={onPatch}
+        onUndo={onUndo}
+        onRedo={onRedo}
+        onCommand={onCommand}
+      />
+    </Styled.EditableWBWrapper>
+  );
+
+  const readOnlyWB = (
+    <Tldraw
+      key="wb-readOnly"
+      document={doc}
+      onMount={onMount}
+      // disable the ability to drag and drop files onto the whiteboard
+      // until we handle saving of assets in akka.
+      disableAssets
+      // Disable automatic focus. Users were losing focus on shared notes
+      // and chat on presentation mount.
+      autofocus={false}
+      showPages={false}
+      showZoom={false}
+      showUI={false}
+      showMenu={false}
+      showMultiplayerMenu={false}
+      readOnly
+      onPatch={onPatch}
+    />
+  );
+
+  const size = ((height < SMALL_HEIGHT) || (width < SMALL_WIDTH))
+    ? TOOLBAR_SMALL : TOOLBAR_LARGE;
+
+  if (hasWBAccess || isPresenter) {
+    if (((height < SMALLEST_HEIGHT) || (width < SMALLEST_WIDTH))) {
+      tldrawAPI?.setSetting('dockPosition', 'bottom');
+    } else {
+      tldrawAPI?.setSetting('dockPosition', isRTL ? 'left' : 'right');
+    }
+  }
+
+  const menuOffsetValues = {
+    true: {
+      true: `${styleMenuOffsetSmall}`,
+      false: `${styleMenuOffset}`,
+    },
+    false: {
+      true: `-${styleMenuOffsetSmall}`,
+      false: `-${styleMenuOffset}`,
+    },
+  };
+
+  const menuOffset = menuOffsetValues[isRTL][isIphone];
+
+  return (
+    <div key={`animations=-${animations}`}>
+      <Cursors
+        tldrawAPI={tldrawAPI}
+        currentUser={currentUser}
+        hasMultiUserAccess={hasMultiUserAccess}
+        whiteboardId={whiteboardId}
+        isViewersCursorLocked={isViewersCursorLocked}
+        isMultiUserActive={isMultiUserActive}
+        isPanning={isPanning || panSelected}
+        isMoving={isMoving}
+        currentTool={currentTool}
+        whiteboardToolbarAutoHide={whiteboardToolbarAutoHide}
+        toggleToolsAnimations={toggleToolsAnimations}
+      >
+        {(hasWBAccess || isPresenter) ? editableWB : readOnlyWB}
+        <Styled.TldrawGlobalStyle
+          hideContextMenu={!hasWBAccess && !isPresenter}
+          {...{
+            hasWBAccess,
+            isPresenter,
+            size,
+            darkTheme,
+            menuOffset,
+            panSelected,
+            isToolbarVisible,
+          }}
+        />
+      </Cursors>
+      {isPresenter && (
+        <PanToolInjector
+          {...{
+            tldrawAPI,
+            fitToWidth,
+            isPanning,
+            setIsPanning,
+            zoomValue,
+            panSelected,
+            setPanSelected,
+            currentTool,
+          }}
+          formatMessage={intl?.formatMessage}
+        />
+      )}
+    </div>
+  );
+}
+
+Whiteboard.propTypes = {
+  isPresenter: PropTypes.bool.isRequired,
+  isIphone: PropTypes.bool.isRequired,
+  removeShapes: PropTypes.func.isRequired,
+  initDefaultPages: PropTypes.func.isRequired,
+  persistShape: PropTypes.func.isRequired,
+  notifyNotAllowedChange: PropTypes.func.isRequired,
+  shapes: PropTypes.objectOf(PropTypes.shape).isRequired,
+  assets: PropTypes.objectOf(PropTypes.shape).isRequired,
+  currentUser: PropTypes.shape({
+    userId: PropTypes.string.isRequired,
+  }).isRequired,
+  curPres: PropTypes.shape({
+    pages: PropTypes.arrayOf(PropTypes.shape({})),
+    id: PropTypes.string.isRequired,
+  }),
+  whiteboardId: PropTypes.string,
+  podId: PropTypes.string.isRequired,
+  zoomSlide: PropTypes.func.isRequired,
+  skipToSlide: PropTypes.func.isRequired,
+  slidePosition: PropTypes.shape({
+    x: PropTypes.number.isRequired,
+    y: PropTypes.number.isRequired,
+    height: PropTypes.number.isRequired,
+    width: PropTypes.number.isRequired,
+    viewBoxWidth: PropTypes.number.isRequired,
+    viewBoxHeight: PropTypes.number.isRequired,
+  }),
+  curPageId: PropTypes.string.isRequired,
+  presentationWidth: PropTypes.number.isRequired,
+  presentationHeight: PropTypes.number.isRequired,
+  isViewersCursorLocked: PropTypes.bool.isRequired,
+  zoomChanger: PropTypes.func.isRequired,
+  isMultiUserActive: PropTypes.func.isRequired,
+  isRTL: PropTypes.bool.isRequired,
+  fitToWidth: PropTypes.bool.isRequired,
+  zoomValue: PropTypes.number.isRequired,
+  intl: PropTypes.shape({
+    formatMessage: PropTypes.func.isRequired,
+  }).isRequired,
+  svgUri: PropTypes.string,
+  maxStickyNoteLength: PropTypes.number.isRequired,
+  fontFamily: PropTypes.string.isRequired,
+  hasShapeAccess: PropTypes.func.isRequired,
+  presentationAreaHeight: PropTypes.number.isRequired,
+  presentationAreaWidth: PropTypes.number.isRequired,
+  maxNumberOfAnnotations: PropTypes.number.isRequired,
+  notifyShapeNumberExceeded: PropTypes.func.isRequired,
+  darkTheme: PropTypes.bool.isRequired,
+  isPanning: PropTypes.bool.isRequired,
+  setTldrawIsMounting: PropTypes.func.isRequired,
+  width: PropTypes.number.isRequired,
+  height: PropTypes.number.isRequired,
+  hasMultiUserAccess: PropTypes.func.isRequired,
+  fullscreenElementId: PropTypes.string.isRequired,
+  isFullscreen: PropTypes.bool.isRequired,
+  layoutContextDispatch: PropTypes.func.isRequired,
+  fullscreenAction: PropTypes.string.isRequired,
+  fullscreenRef: PropTypes.instanceOf(Element),
+  handleToggleFullScreen: PropTypes.func.isRequired,
+  nextSlide: PropTypes.func.isRequired,
+  numberOfSlides: PropTypes.number.isRequired,
+  previousSlide: PropTypes.func.isRequired,
+  sidebarNavigationWidth: PropTypes.number,
+};
+
+Whiteboard.defaultProps = {
+  curPres: undefined,
+  fullscreenRef: undefined,
+  slidePosition: undefined,
+  svgUri: undefined,
+  whiteboardId: undefined,
+  sidebarNavigationWidth: 0,
+};