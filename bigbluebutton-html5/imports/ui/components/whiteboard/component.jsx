--- conflicted
+++ resolved
@@ -1,677 +1,673 @@
-import * as React from "react";
-import _ from "lodash";
-import { createGlobalStyle } from "styled-components";
-import Cursors from "./cursors/container";
-import { TldrawApp, Tldraw } from "@tldraw/tldraw";
-import SlideCalcUtil, {HUNDRED_PERCENT} from '/imports/utils/slideCalcUtils';
-import { Utils } from "@tldraw/core";
-
-function usePrevious(value) {
-  const ref = React.useRef();
-  React.useEffect(() => {
-    ref.current = value;
-  }, [value]);
-  return ref.current;
-}
-
-const findRemoved = (A, B) => {
-  return A.filter((a) => {
-    return !B.includes(a);
-  });
-};
-
-const SMALL_HEIGHT = 435;
-const SMALLEST_HEIGHT = 363;
-const TOOLBAR_SMALL = 28;
-const TOOLBAR_LARGE = 38;
-const TOOLBAR_OFFSET = 0;
-
-const TldrawGlobalStyle = createGlobalStyle`
-  ${({ hideContextMenu }) => hideContextMenu && `
-    #TD-ContextMenu {
-      display: none;
-    }
-  `}
-`;
-
-export default function Whiteboard(props) {
-  const {
-    isPresenter,
-    isModerator,
-    removeShapes,
-    initDefaultPages,
-    persistShape,
-    notifyNotAllowedChange,
-    shapes,
-    assets,
-    currentUser,
-    curPres,
-    whiteboardId,
-    podId,
-    zoomSlide,
-    skipToSlide,
-    slidePosition,
-    curPageId,
-    presentationWidth,
-    presentationHeight,
-    isViewersCursorLocked,
-    zoomChanger,
-    isMultiUserActive,
-    isRTL,
-    fitToWidth,
-    zoomValue,
-    width,
-    height,
-    isPanning,
-    intl,
-  } = props;
-
-  const { pages, pageStates } = initDefaultPages(curPres?.pages.length || 1);
-  const rDocument = React.useRef({
-    name: "test",
-    version: TldrawApp.version,
-    id: whiteboardId,
-    pages,
-    pageStates,
-    bindings: {},
-    assets: {},
-  });
-  const [tldrawAPI, setTLDrawAPI] = React.useState(null);
-  const [forcePanning, setForcePanning] = React.useState(false);
-  const [zoom, setZoom] = React.useState(HUNDRED_PERCENT);
-  const [isMounting, setIsMounting] = React.useState(true);
-  const prevShapes = usePrevious(shapes);
-  const prevSlidePosition = usePrevious(slidePosition);
-  const prevFitToWidth = usePrevious(fitToWidth);
-
-  const calculateZoom = (width, height) => {
-    let zoom = fitToWidth 
-      ? presentationWidth / width
-      : Math.min(
-          (presentationWidth) / width,
-          (presentationHeight) / height
-        );
-
-    return zoom;
-  }
-
-  const hasShapeAccess = (id) => {
-    const owner = shapes[id]?.userId;
-    const isBackgroundShape = id?.includes('slide-background');
-    const hasShapeAccess = !isBackgroundShape && ((owner && owner === currentUser?.userId) || !owner || isPresenter || isModerator);
-    return hasShapeAccess;
-  }
-
-  const sendShapeChanges= (app, changedShapes, redo = false) => {
-    const invalidChange = Object.keys(changedShapes)
-                                .find(id => !hasShapeAccess(id));
-    if (invalidChange) {
-      notifyNotAllowedChange(intl);
-      // undo last command without persisting to not generate the onUndo/onRedo callback
-      if (!redo) {
-        const command = app.stack[app.pointer];
-        app.pointer--;
-        return app.applyPatch(command.before, `undo`);
-      } else {
-        app.pointer++
-        const command = app.stack[app.pointer]
-        return app.applyPatch(command.after, 'redo');
-      }
-    };
-    let deletedShapes = [];
-    Object.entries(changedShapes)
-          .forEach(([id, shape]) => {
-            if (!shape) deletedShapes.push(id);
-            else {
-              //checks to find any bindings assosiated with the changed shapes.
-              //If any, they may need to be updated as well.
-              const pageBindings = app.page.bindings;
-              if (pageBindings) {
-                Object.entries(pageBindings).map(([k,b]) => {
-                  if (b.toId.includes(id)) {
-                    const boundShape = app.getShape(b.fromId);
-                    if (shapes[b.fromId] && !_.isEqual(boundShape, shapes[b.fromId])) {
-                      const shapeBounds = app.getShapeBounds(b.fromId);
-                      boundShape.size = [shapeBounds.width, shapeBounds.height];
-                      persistShape(boundShape, whiteboardId)
-                    }
-                  }
-                })
-              }
-              if (!shape.id) {
-                // check it already exists (otherwise we need the full shape)
-                if (!shapes[id]) {
-                  shape = app.getShape(id);
-                }
-                shape.id = id;
-              }
-              const shapeBounds = app.getShapeBounds(id);
-              const size = [shapeBounds.width, shapeBounds.height];
-              if (!shapes[id] || (shapes[id] && !_.isEqual(shapes[id].size, size))) {
-                shape.size = size;
-              }
-              if (!shapes[id] || (shapes[id] && !shapes[id].userId)) shape.userId = currentUser?.userId;
-              persistShape(shape, whiteboardId);
-            }
-          });
-    removeShapes(deletedShapes, whiteboardId);
-  }
-
-  const doc = React.useMemo(() => {
-    const currentDoc = rDocument.current;
-
-    let next = { ...currentDoc };
-
-    let changed = false;
-
-    if (next.pageStates[curPageId] && !_.isEqual(prevShapes, shapes)) {
-      // set shapes as locked for those who aren't allowed to edit it
-      Object.entries(shapes).forEach(([shapeId, shape]) => {
-        if (!shape.isLocked && !hasShapeAccess(shapeId)) {
-          shape.isLocked = true;
-        }
-      });
-
-      const removed = prevShapes && findRemoved(Object.keys(prevShapes),Object.keys((shapes)))
-      if (removed && removed.length > 0) {
-        tldrawAPI?.patchState(
-          {
-            document: {
-              pageStates: {
-                [curPageId]: {
-                  selectedIds: tldrawAPI?.selectedIds?.filter(id => !removed.includes(id)) || [],
-                },
-              },
-              pages: {
-                [curPageId]: {
-                  shapes: Object.fromEntries(removed.map((id) => [id, undefined])),
-                },
-              },
-            },
-          },
-        );
-      }
-      next.pages[curPageId].shapes = shapes;
-      changed = true;
-    }
-
-    if (curPageId && !next.assets[`slide-background-asset-${curPageId}`]) {
-      next.assets[`slide-background-asset-${curPageId}`] = assets[`slide-background-asset-${curPageId}`]
-      tldrawAPI?.patchState(
-        {
-          document: {
-            assets: assets
-          },
-        },
-      );
-    }
-
-    if (changed && tldrawAPI) {
-      // merge patch manually (this improves performance and reduce side effects on fast updates)
-      const patch = {
-        document: {
-          pages: {
-            [curPageId]: { shapes: shapes }
-          },
-        },
-      };
-      const prevState = tldrawAPI._state;
-      const nextState = Utils.deepMerge(tldrawAPI._state, patch);
-      const final = tldrawAPI.cleanup(nextState, prevState, patch, '');
-      tldrawAPI._state = final;
-      tldrawAPI?.forceUpdate();
-    }
-
-    // move poll result text to bottom right
-    if (next.pages[curPageId]) {
-      const pollResults = Object.entries(next.pages[curPageId].shapes)
-                                .filter(([id, shape]) => shape.name?.includes("poll-result"))
-      for (const [id, shape] of pollResults) {
-        if (_.isEqual(shape.point, [0, 0])) {
-          const shapeBounds = tldrawAPI?.getShapeBounds(id);
-          if (shapeBounds) {
-            shape.point = [
-              slidePosition.width - shapeBounds.width,
-              slidePosition.height - shapeBounds.height
-            ]
-            shape.size = [shapeBounds.width, shapeBounds.height]
-            isPresenter && persistShape(shape, whiteboardId);
-          }
-        }
-      };
-    }
-
-    return currentDoc;
-  }, [shapes, tldrawAPI, curPageId, slidePosition]);
-
-  // when presentationSizes change, update tldraw camera
-  React.useEffect(() => {
-    if (curPageId && slidePosition && tldrawAPI && presentationWidth > 0 && presentationHeight > 0) {
-      if (prevFitToWidth !== null && fitToWidth !== prevFitToWidth) {
-        const zoom = calculateZoom(slidePosition.width, slidePosition.height)
-        tldrawAPI?.setCamera([0, 0], zoom);
-        const viewedRegionH = SlideCalcUtil.calcViewedRegionHeight(tldrawAPI?.viewport.width, slidePosition.height);
-        setZoom(HUNDRED_PERCENT);
-        zoomChanger(HUNDRED_PERCENT);
-        zoomSlide(parseInt(curPageId), podId, HUNDRED_PERCENT, viewedRegionH, 0, 0);
-      } else {
-        const currentAspectRatio =  Math.round((presentationWidth / presentationHeight) * 100) / 100;
-        const previousAspectRatio = Math.round((slidePosition.viewBoxWidth / slidePosition.viewBoxHeight) * 100) / 100;
-        if (fitToWidth && currentAspectRatio !== previousAspectRatio) {
-          // wee need this to ensure tldraw updates the viewport size after re-mounting
-          setTimeout(() => {
-            const zoom = calculateZoom(slidePosition.viewBoxWidth, slidePosition.viewBoxHeight);
-            tldrawAPI.setCamera([slidePosition.x, slidePosition.y], zoom, 'zoomed');
-          }, 50);
-        } else {
-          const zoom = calculateZoom(slidePosition.viewBoxWidth, slidePosition.viewBoxHeight);
-          tldrawAPI?.setCamera([slidePosition.x, slidePosition.y], zoom);
-        }
-      }
-    }
-  }, [presentationWidth, presentationHeight, curPageId, document?.documentElement?.dir]);
-
-  React.useEffect(() => {
-    if (presentationWidth > 0 && presentationHeight > 0) {
-      const cameraZoom = tldrawAPI?.getPageState()?.camera?.zoom;
-      const newzoom = calculateZoom(slidePosition.viewBoxWidth, slidePosition.viewBoxHeight);
-      if (cameraZoom && cameraZoom === 1) {
-          tldrawAPI?.setCamera([slidePosition.x, slidePosition.y], newzoom);
-      } else if (isMounting) {
-        setIsMounting(false);
-        const currentAspectRatio =  Math.round((presentationWidth / presentationHeight) * 100) / 100;
-        const previousAspectRatio = Math.round((slidePosition.viewBoxWidth / slidePosition.viewBoxHeight) * 100) / 100;
-        // case where the presenter had fit-to-width enabled and he reloads the page
-        if (!fitToWidth && currentAspectRatio !== previousAspectRatio) {
-          // wee need this to ensure tldraw updates the viewport size after re-mounting
-          setTimeout(() => {
-            tldrawAPI?.setCamera([slidePosition.x, slidePosition.y], newzoom, 'zoomed');
-          }, 50);
-        } else {
-          tldrawAPI?.setCamera([slidePosition.x, slidePosition.y], newzoom);
-        }
-      }
-    }
-  }, [tldrawAPI?.getPageState()?.camera, presentationWidth, presentationHeight]);
-
-  // change tldraw page when presentation page changes
-  React.useEffect(() => {
-    if (tldrawAPI && curPageId) {
-      tldrawAPI.changePage(curPageId);
-      let zoom = prevSlidePosition
-        ? calculateZoom(prevSlidePosition.viewBoxWidth, prevSlidePosition.viewBoxHeight)
-        : calculateZoom(slidePosition.viewBoxWidth, slidePosition.viewBoxHeight)
-      tldrawAPI?.setCamera([slidePosition.x, slidePosition.y], zoom, 'zoomed_previous_page');
-    }
-  }, [curPageId]);
-
-  // change tldraw camera when slidePosition changes
-  React.useEffect(() => {
-    if (tldrawAPI && !isPresenter && curPageId && slidePosition) {
-      const zoom = calculateZoom(slidePosition.viewBoxWidth, slidePosition.viewBoxHeight)
-      tldrawAPI?.setCamera([slidePosition.x, slidePosition.y], zoom, 'zoomed');
-    }
-  }, [curPageId, slidePosition]);
-
-  // update zoom according to toolbar
-  React.useEffect(() => {
-    if (tldrawAPI && isPresenter && curPageId && slidePosition && zoom !== zoomValue) {
-      const zoomFitSlide = calculateZoom(slidePosition.width, slidePosition.height);
-      const zoomCamera = (zoomFitSlide * zoomValue) / HUNDRED_PERCENT;
-      setTimeout(() => {
-        tldrawAPI?.zoomTo(zoomCamera);
-      }, 50);
-    }
-  }, [zoomValue]);
-
-  // update zoom when presenter changes if the aspectRatio has changed
-  React.useEffect(() => {
-    if (tldrawAPI && isPresenter && curPageId && slidePosition && !isMounting) {
-      const currentAspectRatio =  Math.round((presentationWidth / presentationHeight) * 100) / 100;
-      const previousAspectRatio = Math.round((slidePosition.viewBoxWidth / slidePosition.viewBoxHeight) * 100) / 100;
-      if (previousAspectRatio !== currentAspectRatio) {
-        if (fitToWidth) {
-          const zoom = calculateZoom(slidePosition.width, slidePosition.height)
-          tldrawAPI?.setCamera([0, 0], zoom);
-          const viewedRegionH = SlideCalcUtil.calcViewedRegionHeight(tldrawAPI?.viewport.width, slidePosition.height);
-          zoomSlide(parseInt(curPageId), podId, HUNDRED_PERCENT, viewedRegionH, 0, 0);
-          setZoom(HUNDRED_PERCENT);
-          zoomChanger(HUNDRED_PERCENT);
-        } else if (!isMounting) {
-          let viewedRegionW = SlideCalcUtil.calcViewedRegionWidth(tldrawAPI?.viewport.height, slidePosition.width);
-          let viewedRegionH = SlideCalcUtil.calcViewedRegionHeight(tldrawAPI?.viewport.width, slidePosition.height);
-          const camera = tldrawAPI?.getPageState()?.camera;
-          const zoomFitSlide = calculateZoom(slidePosition.width, slidePosition.height);
-          if (!fitToWidth && camera.zoom === zoomFitSlide) {
-            viewedRegionW = HUNDRED_PERCENT;
-            viewedRegionH = HUNDRED_PERCENT;
-          }
-          zoomSlide(parseInt(curPageId), podId, viewedRegionW, viewedRegionH, camera.point[0], camera.point[1]);
-          const zoomToolbar = Math.round((HUNDRED_PERCENT * camera.zoom) / zoomFitSlide * 100) / 100;
-          if (zoom !== zoomToolbar) {
-            setZoom(zoomToolbar);
-            zoomChanger(zoomToolbar);
-          }
-        }
-      }
-    }
-  }, [isPresenter]);
-
-  const hasWBAccess = props?.hasMultiUserAccess(props.whiteboardId, props.currentUser.userId);
-
-  React.useEffect(() => {
-    if (hasWBAccess || isPresenter) {
-      tldrawAPI?.setSetting('dockPosition', isRTL ? 'left' : 'right');
-      const tdToolsDots = document.getElementById("TD-Tools-Dots");
-      const tdDelete = document.getElementById("TD-Delete");
-      const tdPrimaryTools = document.getElementById("TD-PrimaryTools");
-      const tdTools = document.getElementById("TD-Tools");
-
-      if (tdToolsDots && tdDelete && tdPrimaryTools) {
-        const size = props.height < SMALL_HEIGHT ? TOOLBAR_SMALL : TOOLBAR_LARGE;
-        tdToolsDots.style.height = `${size}px`;
-        tdToolsDots.style.width = `${size}px`;
-        const delButton = tdDelete.getElementsByTagName('button')[0];
-        delButton.style.height = `${size}px`;
-        delButton.style.width = `${size}px`;
-        const primaryBtns = tdPrimaryTools?.getElementsByTagName('button');
-        for (let item of primaryBtns) {
-          item.style.height = `${size}px`;
-          item.style.width = `${size}px`;
-        }
-      }
-      if (props.height < SMALLEST_HEIGHT && tdTools) {
-        tldrawAPI?.setSetting('dockPosition', 'bottom');
-        tdTools.parentElement.style.bottom = `${TOOLBAR_OFFSET}px`;
-      }
-      // removes tldraw native help menu button
-      tdTools?.parentElement?.nextSibling?.remove();
-      // removes image tool from the tldraw toolbar
-      document.getElementById("TD-PrimaryTools-Image").style.display = 'none';
-    }
-
-    if (tldrawAPI) {
-      tldrawAPI.isForcePanning = isPanning;
-    }
-  });
-
-  React.useEffect(() => {
-    if (tldrawAPI) {
-      tldrawAPI.isForcePanning = isPanning;
-    }
-  }, [isPanning]);
-
-  const onMount = (app) => {
-    const menu = document.getElementById("TD-Styles")?.parentElement;
-    if (menu) {
-      menu.style.position = `relative`;
-      menu.style.right = `48px`;
-      [...menu.children]
-        .sort((a,b)=> a?.id>b?.id?-1:1)
-        .forEach(n=> menu.appendChild(n));
-    }
-
-    app.setSetting('language', document.getElementsByTagName('html')[0]?.lang || 'en');
-    setTLDrawAPI(app);
-    props.setTldrawAPI(app);
-    // disable for non presenter that doesn't have multi user access
-    if (!hasWBAccess && !isPresenter) {
-      app.onPan = () => {};
-      app.setSelectedIds = () => {};
-      app.setHoveredId = () => {};
-    }
-
-    if (curPageId) {
-      app.changePage(curPageId);
-      setIsMounting(true);
-    }
-  };
-
-  const onPatch = (e, t, reason) => {
-<<<<<<< HEAD
-
-
-=======
-    // don't allow select others shapes for editing if don't have permission
-    if (reason && reason.includes("set_editing_id")) {
-      if (!hasShapeAccess(e.pageState.editingId)) {
-        e.pageState.editingId = null;
-      }
-    }
-    // don't allow hover others shapes for editing if don't have permission
-    if (reason && reason.includes("set_hovered_id")) {
-      if (!hasShapeAccess(e.pageState.hoveredId)) {
-        e.pageState.hoveredId = null;
-      }
-    }
-    // don't allow select others shapes if don't have permission
-    if (reason && reason.includes("selected")) {
-      const validIds = [];
-      e.pageState.selectedIds.forEach(id => hasShapeAccess(id) && validIds.push(id));
-      e.pageState.selectedIds = validIds;
-      e.patchState(
-        {
-          document: {
-            pageStates: {
-              [e.getPage()?.id]: {
-                selectedIds: validIds,
-              },
-            },
-          },
-        }
-      );
-    }
-    // don't allow selecting others shapes with ctrl (brush)
-    if (e?.session?.type === "brush" && e?.session?.status === "brushing") {
-      const validIds = [];
-      e.pageState.selectedIds.forEach(id => hasShapeAccess(id) && validIds.push(id));
-      e.pageState.selectedIds = validIds;
-      if (!validIds.find(id => id === e.pageState.hoveredId)) {
-        e.pageState.hoveredId = undefined;
-      }
-    }
->>>>>>> 861c42ce
-    if (reason && isPresenter && (reason.includes("zoomed") || reason.includes("panned"))) {
-      const camera = tldrawAPI.getPageState()?.camera;
-
-      // limit bounds
-      if (tldrawAPI?.viewport.maxX > slidePosition.width) {
-        camera.point[0] = camera.point[0] + (tldrawAPI?.viewport.maxX - slidePosition.width);
-      }
-      if (tldrawAPI?.viewport.maxY > slidePosition.height) {
-        camera.point[1] = camera.point[1] + (tldrawAPI?.viewport.maxY - slidePosition.height);
-      }
-      if (camera.point[0] > 0 || tldrawAPI?.viewport.minX < 0) {
-        camera.point[0] = 0;
-      }
-      if (camera.point[1] > 0 || tldrawAPI?.viewport.minY < 0) {
-        camera.point[1] = 0;
-      }
-      const zoomFitSlide = calculateZoom(slidePosition.width, slidePosition.height);
-      if (camera.zoom < zoomFitSlide) {
-        camera.zoom = zoomFitSlide;
-      }
-      
-      tldrawAPI?.setCamera([camera.point[0], camera.point[1]], camera.zoom);
-
-      const zoomToolbar = Math.round((HUNDRED_PERCENT * camera.zoom) / zoomFitSlide * 100) / 100;
-      if (zoom !== zoomToolbar) {
-        setZoom(zoomToolbar);
-        isPresenter && zoomChanger(zoomToolbar);
-      }
-
-      let viewedRegionW = SlideCalcUtil.calcViewedRegionWidth(tldrawAPI?.viewport.height, slidePosition.width);
-      let viewedRegionH = SlideCalcUtil.calcViewedRegionHeight(tldrawAPI?.viewport.width, slidePosition.height);
-
-      if (!fitToWidth && camera.zoom === zoomFitSlide) {
-        viewedRegionW = HUNDRED_PERCENT;
-        viewedRegionH = HUNDRED_PERCENT;
-      }
-
-      zoomSlide(parseInt(curPageId), podId, viewedRegionW, viewedRegionH, camera.point[0], camera.point[1]);
-    }
-    //don't allow non-presenters to pan&zoom
-    if (slidePosition && reason && !isPresenter && (reason.includes("zoomed") || reason.includes("panned"))) {
-      const zoom = calculateZoom(slidePosition.viewBoxWidth, slidePosition.viewBoxHeight)
-      tldrawAPI?.setCamera([slidePosition.x, slidePosition.y], zoom);
-    }
-    // disable select for non presenter that doesn't have multi user access
-    if (!hasWBAccess && !isPresenter) {
-      if (e?.getPageState()?.brush || e?.selectedIds?.length !== 0) {
-        e.patchState(
-          {
-            document: {
-              pageStates: {
-                [e?.currentPageId]: {
-                  selectedIds: [],
-                  brush: null,
-                },
-              },
-            },
-          },
-        );
-      }
-    }
-
-    if (reason && reason === 'patched_shapes' && e?.session?.type === "edit" && e?.session?.initialShape?.type === "text") {
-      const patchedShape = e?.getShape(e?.getPageState()?.editingId);
-      if (!shapes[patchedShape.id]) {
-        patchedShape.userId = currentUser?.userId;
-        persistShape(patchedShape, whiteboardId);
-      } else {
-        const diff = {
-          id: patchedShape.id,
-          point: patchedShape.point,
-          text: patchedShape.text
-        }
-        persistShape(diff, whiteboardId);
-      }
-    }
-  };
-
-  const onUndo = (app) => {
-    if (app.currentPageId !== curPageId) {
-      if (isPresenter) {
-        // change slide for others
-        skipToSlide(Number.parseInt(app.currentPageId), podId)
-      } else {
-        // ignore, stay on same page
-        app.changePage(curPageId);
-      }
-      return;
-    }
-    const lastCommand = app.stack[app.pointer+1];
-    const changedShapes = lastCommand?.before?.document?.pages[app.currentPageId]?.shapes;
-    if (changedShapes) {
-      sendShapeChanges(app, changedShapes, true);
-    }
-  };
-
-  const onRedo = (app) => { 
-    if (app.currentPageId !== curPageId) {
-      if (isPresenter) {
-        // change slide for others
-        skipToSlide(Number.parseInt(app.currentPageId), podId)
-      } else {
-        // ignore, stay on same page
-        app.changePage(curPageId);
-      }
-      return;
-    }
-    const lastCommand = app.stack[app.pointer];
-    const changedShapes = lastCommand?.after?.document?.pages[app.currentPageId]?.shapes;
-    if (changedShapes) {
-      sendShapeChanges(app, changedShapes);
-    }
-  };
-
-  const onCommand = (app, command, reason) => { 
-    const changedShapes = command.after?.document?.pages[app.currentPageId]?.shapes;
-    if (!isMounting && app.currentPageId !== curPageId) {
-      // can happen then the "move to page action" is called, or using undo after changing a page
-      const newWhiteboardId = curPres.pages.find(page => page.num === Number.parseInt(app.currentPageId)).id;
-      //remove from previous page and persist on new
-      changedShapes && removeShapes(Object.keys(changedShapes), whiteboardId);
-      changedShapes && Object.entries(changedShapes)
-                             .forEach(([id, shape]) => {
-                               const shapeBounds = app.getShapeBounds(id);
-                               shape.size = [shapeBounds.width, shapeBounds.height];
-                               persistShape(shape, newWhiteboardId);
-                             });
-      if (isPresenter) {
-        // change slide for others
-        skipToSlide(Number.parseInt(app.currentPageId), podId)
-      } else {
-        // ignore, stay on same page
-        app.changePage(curPageId);
-      }
-    }
-    else if (changedShapes) {
-      sendShapeChanges(app, changedShapes);
-    }
-  };
-
-  const webcams = document.getElementById('cameraDock');
-  const dockPos = webcams?.getAttribute("data-position");
-  const editableWB = (
-    <Tldraw
-      key={`wb-${isRTL}-${width}-${height}-${dockPos}-${forcePanning}`}
-      document={doc}
-      // disable the ability to drag and drop files onto the whiteboard
-      // until we handle saving of assets in akka.
-      disableAssets={true}
-      // Disable automatic focus. Users were losing focus on shared notes
-      // and chat on presentation mount.
-      autofocus={false}
-      onMount={onMount}
-      showPages={false}
-      showZoom={false}
-      showUI={curPres ? (isPresenter || hasWBAccess) : true}
-      showMenu={curPres ? false : true}
-      showMultiplayerMenu={false}
-      readOnly={false}
-      onPatch={onPatch}
-      onUndo={onUndo}
-      onRedo={onRedo}
-      onCommand={onCommand}
-    />
-  );
-
-  const readOnlyWB = (
-    <Tldraw
-      key={`wb-readOnly`}
-      document={doc}
-      onMount={onMount}
-      // disable the ability to drag and drop files onto the whiteboard
-      // until we handle saving of assets in akka.
-      disableAssets={true}
-      // Disable automatic focus. Users were losing focus on shared notes
-      // and chat on presentation mount.
-      autofocus={false}
-      showPages={false}
-      showZoom={false}
-      showUI={false}
-      showMenu={false}
-      showMultiplayerMenu={false}
-      readOnly={true}
-      onPatch={onPatch}
-    />
-  );
-
-  return (
-    <>
-      <Cursors
-        tldrawAPI={tldrawAPI}
-        currentUser={currentUser}
-        hasMultiUserAccess={props?.hasMultiUserAccess}
-        whiteboardId={whiteboardId}
-        isViewersCursorLocked={isViewersCursorLocked}
-        isMultiUserActive={isMultiUserActive}
-        isPanning={isPanning}
-      >
-        {hasWBAccess || isPresenter ? editableWB : readOnlyWB}
-        <TldrawGlobalStyle hideContextMenu={!hasWBAccess && !isPresenter} />
-      </Cursors>
-    </>
-  );
-}
+import * as React from "react";
+import _ from "lodash";
+import { createGlobalStyle } from "styled-components";
+import Cursors from "./cursors/container";
+import { TldrawApp, Tldraw } from "@tldraw/tldraw";
+import SlideCalcUtil, {HUNDRED_PERCENT} from '/imports/utils/slideCalcUtils';
+import { Utils } from "@tldraw/core";
+
+function usePrevious(value) {
+  const ref = React.useRef();
+  React.useEffect(() => {
+    ref.current = value;
+  }, [value]);
+  return ref.current;
+}
+
+const findRemoved = (A, B) => {
+  return A.filter((a) => {
+    return !B.includes(a);
+  });
+};
+
+const SMALL_HEIGHT = 435;
+const SMALLEST_HEIGHT = 363;
+const TOOLBAR_SMALL = 28;
+const TOOLBAR_LARGE = 38;
+const TOOLBAR_OFFSET = 0;
+
+const TldrawGlobalStyle = createGlobalStyle`
+  ${({ hideContextMenu }) => hideContextMenu && `
+    #TD-ContextMenu {
+      display: none;
+    }
+  `}
+`;
+
+export default function Whiteboard(props) {
+  const {
+    isPresenter,
+    isModerator,
+    removeShapes,
+    initDefaultPages,
+    persistShape,
+    notifyNotAllowedChange,
+    shapes,
+    assets,
+    currentUser,
+    curPres,
+    whiteboardId,
+    podId,
+    zoomSlide,
+    skipToSlide,
+    slidePosition,
+    curPageId,
+    presentationWidth,
+    presentationHeight,
+    isViewersCursorLocked,
+    zoomChanger,
+    isMultiUserActive,
+    isRTL,
+    fitToWidth,
+    zoomValue,
+    width,
+    height,
+    isPanning,
+    intl,
+  } = props;
+
+  const { pages, pageStates } = initDefaultPages(curPres?.pages.length || 1);
+  const rDocument = React.useRef({
+    name: "test",
+    version: TldrawApp.version,
+    id: whiteboardId,
+    pages,
+    pageStates,
+    bindings: {},
+    assets: {},
+  });
+  const [tldrawAPI, setTLDrawAPI] = React.useState(null);
+  const [forcePanning, setForcePanning] = React.useState(false);
+  const [zoom, setZoom] = React.useState(HUNDRED_PERCENT);
+  const [isMounting, setIsMounting] = React.useState(true);
+  const prevShapes = usePrevious(shapes);
+  const prevSlidePosition = usePrevious(slidePosition);
+  const prevFitToWidth = usePrevious(fitToWidth);
+
+  const calculateZoom = (width, height) => {
+    let zoom = fitToWidth 
+      ? presentationWidth / width
+      : Math.min(
+          (presentationWidth) / width,
+          (presentationHeight) / height
+        );
+
+    return zoom;
+  }
+
+  const hasShapeAccess = (id) => {
+    const owner = shapes[id]?.userId;
+    const isBackgroundShape = id?.includes('slide-background');
+    const hasShapeAccess = !isBackgroundShape && ((owner && owner === currentUser?.userId) || !owner || isPresenter || isModerator);
+    return hasShapeAccess;
+  }
+
+  const sendShapeChanges= (app, changedShapes, redo = false) => {
+    const invalidChange = Object.keys(changedShapes)
+                                .find(id => !hasShapeAccess(id));
+    if (invalidChange) {
+      notifyNotAllowedChange(intl);
+      // undo last command without persisting to not generate the onUndo/onRedo callback
+      if (!redo) {
+        const command = app.stack[app.pointer];
+        app.pointer--;
+        return app.applyPatch(command.before, `undo`);
+      } else {
+        app.pointer++
+        const command = app.stack[app.pointer]
+        return app.applyPatch(command.after, 'redo');
+      }
+    };
+    let deletedShapes = [];
+    Object.entries(changedShapes)
+          .forEach(([id, shape]) => {
+            if (!shape) deletedShapes.push(id);
+            else {
+              //checks to find any bindings assosiated with the changed shapes.
+              //If any, they may need to be updated as well.
+              const pageBindings = app.page.bindings;
+              if (pageBindings) {
+                Object.entries(pageBindings).map(([k,b]) => {
+                  if (b.toId.includes(id)) {
+                    const boundShape = app.getShape(b.fromId);
+                    if (shapes[b.fromId] && !_.isEqual(boundShape, shapes[b.fromId])) {
+                      const shapeBounds = app.getShapeBounds(b.fromId);
+                      boundShape.size = [shapeBounds.width, shapeBounds.height];
+                      persistShape(boundShape, whiteboardId)
+                    }
+                  }
+                })
+              }
+              if (!shape.id) {
+                // check it already exists (otherwise we need the full shape)
+                if (!shapes[id]) {
+                  shape = app.getShape(id);
+                }
+                shape.id = id;
+              }
+              const shapeBounds = app.getShapeBounds(id);
+              const size = [shapeBounds.width, shapeBounds.height];
+              if (!shapes[id] || (shapes[id] && !_.isEqual(shapes[id].size, size))) {
+                shape.size = size;
+              }
+              if (!shapes[id] || (shapes[id] && !shapes[id].userId)) shape.userId = currentUser?.userId;
+              persistShape(shape, whiteboardId);
+            }
+          });
+    removeShapes(deletedShapes, whiteboardId);
+  }
+
+  const doc = React.useMemo(() => {
+    const currentDoc = rDocument.current;
+
+    let next = { ...currentDoc };
+
+    let changed = false;
+
+    if (next.pageStates[curPageId] && !_.isEqual(prevShapes, shapes)) {
+      // set shapes as locked for those who aren't allowed to edit it
+      Object.entries(shapes).forEach(([shapeId, shape]) => {
+        if (!shape.isLocked && !hasShapeAccess(shapeId)) {
+          shape.isLocked = true;
+        }
+      });
+
+      const removed = prevShapes && findRemoved(Object.keys(prevShapes),Object.keys((shapes)))
+      if (removed && removed.length > 0) {
+        tldrawAPI?.patchState(
+          {
+            document: {
+              pageStates: {
+                [curPageId]: {
+                  selectedIds: tldrawAPI?.selectedIds?.filter(id => !removed.includes(id)) || [],
+                },
+              },
+              pages: {
+                [curPageId]: {
+                  shapes: Object.fromEntries(removed.map((id) => [id, undefined])),
+                },
+              },
+            },
+          },
+        );
+      }
+      next.pages[curPageId].shapes = shapes;
+      changed = true;
+    }
+
+    if (curPageId && !next.assets[`slide-background-asset-${curPageId}`]) {
+      next.assets[`slide-background-asset-${curPageId}`] = assets[`slide-background-asset-${curPageId}`]
+      tldrawAPI?.patchState(
+        {
+          document: {
+            assets: assets
+          },
+        },
+      );
+    }
+
+    if (changed && tldrawAPI) {
+      // merge patch manually (this improves performance and reduce side effects on fast updates)
+      const patch = {
+        document: {
+          pages: {
+            [curPageId]: { shapes: shapes }
+          },
+        },
+      };
+      const prevState = tldrawAPI._state;
+      const nextState = Utils.deepMerge(tldrawAPI._state, patch);
+      const final = tldrawAPI.cleanup(nextState, prevState, patch, '');
+      tldrawAPI._state = final;
+      tldrawAPI?.forceUpdate();
+    }
+
+    // move poll result text to bottom right
+    if (next.pages[curPageId]) {
+      const pollResults = Object.entries(next.pages[curPageId].shapes)
+                                .filter(([id, shape]) => shape.name?.includes("poll-result"))
+      for (const [id, shape] of pollResults) {
+        if (_.isEqual(shape.point, [0, 0])) {
+          const shapeBounds = tldrawAPI?.getShapeBounds(id);
+          if (shapeBounds) {
+            shape.point = [
+              slidePosition.width - shapeBounds.width,
+              slidePosition.height - shapeBounds.height
+            ]
+            shape.size = [shapeBounds.width, shapeBounds.height]
+            isPresenter && persistShape(shape, whiteboardId);
+          }
+        }
+      };
+    }
+
+    return currentDoc;
+  }, [shapes, tldrawAPI, curPageId, slidePosition]);
+
+  // when presentationSizes change, update tldraw camera
+  React.useEffect(() => {
+    if (curPageId && slidePosition && tldrawAPI && presentationWidth > 0 && presentationHeight > 0) {
+      if (prevFitToWidth !== null && fitToWidth !== prevFitToWidth) {
+        const zoom = calculateZoom(slidePosition.width, slidePosition.height)
+        tldrawAPI?.setCamera([0, 0], zoom);
+        const viewedRegionH = SlideCalcUtil.calcViewedRegionHeight(tldrawAPI?.viewport.width, slidePosition.height);
+        setZoom(HUNDRED_PERCENT);
+        zoomChanger(HUNDRED_PERCENT);
+        zoomSlide(parseInt(curPageId), podId, HUNDRED_PERCENT, viewedRegionH, 0, 0);
+      } else {
+        const currentAspectRatio =  Math.round((presentationWidth / presentationHeight) * 100) / 100;
+        const previousAspectRatio = Math.round((slidePosition.viewBoxWidth / slidePosition.viewBoxHeight) * 100) / 100;
+        if (fitToWidth && currentAspectRatio !== previousAspectRatio) {
+          // wee need this to ensure tldraw updates the viewport size after re-mounting
+          setTimeout(() => {
+            const zoom = calculateZoom(slidePosition.viewBoxWidth, slidePosition.viewBoxHeight);
+            tldrawAPI.setCamera([slidePosition.x, slidePosition.y], zoom, 'zoomed');
+          }, 50);
+        } else {
+          const zoom = calculateZoom(slidePosition.viewBoxWidth, slidePosition.viewBoxHeight);
+          tldrawAPI?.setCamera([slidePosition.x, slidePosition.y], zoom);
+        }
+      }
+    }
+  }, [presentationWidth, presentationHeight, curPageId, document?.documentElement?.dir]);
+
+  React.useEffect(() => {
+    if (presentationWidth > 0 && presentationHeight > 0) {
+      const cameraZoom = tldrawAPI?.getPageState()?.camera?.zoom;
+      const newzoom = calculateZoom(slidePosition.viewBoxWidth, slidePosition.viewBoxHeight);
+      if (cameraZoom && cameraZoom === 1) {
+          tldrawAPI?.setCamera([slidePosition.x, slidePosition.y], newzoom);
+      } else if (isMounting) {
+        setIsMounting(false);
+        const currentAspectRatio =  Math.round((presentationWidth / presentationHeight) * 100) / 100;
+        const previousAspectRatio = Math.round((slidePosition.viewBoxWidth / slidePosition.viewBoxHeight) * 100) / 100;
+        // case where the presenter had fit-to-width enabled and he reloads the page
+        if (!fitToWidth && currentAspectRatio !== previousAspectRatio) {
+          // wee need this to ensure tldraw updates the viewport size after re-mounting
+          setTimeout(() => {
+            tldrawAPI?.setCamera([slidePosition.x, slidePosition.y], newzoom, 'zoomed');
+          }, 50);
+        } else {
+          tldrawAPI?.setCamera([slidePosition.x, slidePosition.y], newzoom);
+        }
+      }
+    }
+  }, [tldrawAPI?.getPageState()?.camera, presentationWidth, presentationHeight]);
+
+  // change tldraw page when presentation page changes
+  React.useEffect(() => {
+    if (tldrawAPI && curPageId) {
+      tldrawAPI.changePage(curPageId);
+      let zoom = prevSlidePosition
+        ? calculateZoom(prevSlidePosition.viewBoxWidth, prevSlidePosition.viewBoxHeight)
+        : calculateZoom(slidePosition.viewBoxWidth, slidePosition.viewBoxHeight)
+      tldrawAPI?.setCamera([slidePosition.x, slidePosition.y], zoom, 'zoomed_previous_page');
+    }
+  }, [curPageId]);
+
+  // change tldraw camera when slidePosition changes
+  React.useEffect(() => {
+    if (tldrawAPI && !isPresenter && curPageId && slidePosition) {
+      const zoom = calculateZoom(slidePosition.viewBoxWidth, slidePosition.viewBoxHeight)
+      tldrawAPI?.setCamera([slidePosition.x, slidePosition.y], zoom, 'zoomed');
+    }
+  }, [curPageId, slidePosition]);
+
+  // update zoom according to toolbar
+  React.useEffect(() => {
+    if (tldrawAPI && isPresenter && curPageId && slidePosition && zoom !== zoomValue) {
+      const zoomFitSlide = calculateZoom(slidePosition.width, slidePosition.height);
+      const zoomCamera = (zoomFitSlide * zoomValue) / HUNDRED_PERCENT;
+      setTimeout(() => {
+        tldrawAPI?.zoomTo(zoomCamera);
+      }, 50);
+    }
+  }, [zoomValue]);
+
+  // update zoom when presenter changes if the aspectRatio has changed
+  React.useEffect(() => {
+    if (tldrawAPI && isPresenter && curPageId && slidePosition && !isMounting) {
+      const currentAspectRatio =  Math.round((presentationWidth / presentationHeight) * 100) / 100;
+      const previousAspectRatio = Math.round((slidePosition.viewBoxWidth / slidePosition.viewBoxHeight) * 100) / 100;
+      if (previousAspectRatio !== currentAspectRatio) {
+        if (fitToWidth) {
+          const zoom = calculateZoom(slidePosition.width, slidePosition.height)
+          tldrawAPI?.setCamera([0, 0], zoom);
+          const viewedRegionH = SlideCalcUtil.calcViewedRegionHeight(tldrawAPI?.viewport.width, slidePosition.height);
+          zoomSlide(parseInt(curPageId), podId, HUNDRED_PERCENT, viewedRegionH, 0, 0);
+          setZoom(HUNDRED_PERCENT);
+          zoomChanger(HUNDRED_PERCENT);
+        } else if (!isMounting) {
+          let viewedRegionW = SlideCalcUtil.calcViewedRegionWidth(tldrawAPI?.viewport.height, slidePosition.width);
+          let viewedRegionH = SlideCalcUtil.calcViewedRegionHeight(tldrawAPI?.viewport.width, slidePosition.height);
+          const camera = tldrawAPI?.getPageState()?.camera;
+          const zoomFitSlide = calculateZoom(slidePosition.width, slidePosition.height);
+          if (!fitToWidth && camera.zoom === zoomFitSlide) {
+            viewedRegionW = HUNDRED_PERCENT;
+            viewedRegionH = HUNDRED_PERCENT;
+          }
+          zoomSlide(parseInt(curPageId), podId, viewedRegionW, viewedRegionH, camera.point[0], camera.point[1]);
+          const zoomToolbar = Math.round((HUNDRED_PERCENT * camera.zoom) / zoomFitSlide * 100) / 100;
+          if (zoom !== zoomToolbar) {
+            setZoom(zoomToolbar);
+            zoomChanger(zoomToolbar);
+          }
+        }
+      }
+    }
+  }, [isPresenter]);
+
+  const hasWBAccess = props?.hasMultiUserAccess(props.whiteboardId, props.currentUser.userId);
+
+  React.useEffect(() => {
+    if (hasWBAccess || isPresenter) {
+      tldrawAPI?.setSetting('dockPosition', isRTL ? 'left' : 'right');
+      const tdToolsDots = document.getElementById("TD-Tools-Dots");
+      const tdDelete = document.getElementById("TD-Delete");
+      const tdPrimaryTools = document.getElementById("TD-PrimaryTools");
+      const tdTools = document.getElementById("TD-Tools");
+
+      if (tdToolsDots && tdDelete && tdPrimaryTools) {
+        const size = props.height < SMALL_HEIGHT ? TOOLBAR_SMALL : TOOLBAR_LARGE;
+        tdToolsDots.style.height = `${size}px`;
+        tdToolsDots.style.width = `${size}px`;
+        const delButton = tdDelete.getElementsByTagName('button')[0];
+        delButton.style.height = `${size}px`;
+        delButton.style.width = `${size}px`;
+        const primaryBtns = tdPrimaryTools?.getElementsByTagName('button');
+        for (let item of primaryBtns) {
+          item.style.height = `${size}px`;
+          item.style.width = `${size}px`;
+        }
+      }
+      if (props.height < SMALLEST_HEIGHT && tdTools) {
+        tldrawAPI?.setSetting('dockPosition', 'bottom');
+        tdTools.parentElement.style.bottom = `${TOOLBAR_OFFSET}px`;
+      }
+      // removes tldraw native help menu button
+      tdTools?.parentElement?.nextSibling?.remove();
+      // removes image tool from the tldraw toolbar
+      document.getElementById("TD-PrimaryTools-Image").style.display = 'none';
+    }
+
+    if (tldrawAPI) {
+      tldrawAPI.isForcePanning = isPanning;
+    }
+  });
+
+  React.useEffect(() => {
+    if (tldrawAPI) {
+      tldrawAPI.isForcePanning = isPanning;
+    }
+  }, [isPanning]);
+
+  const onMount = (app) => {
+    const menu = document.getElementById("TD-Styles")?.parentElement;
+    if (menu) {
+      menu.style.position = `relative`;
+      menu.style.right = `48px`;
+      [...menu.children]
+        .sort((a,b)=> a?.id>b?.id?-1:1)
+        .forEach(n=> menu.appendChild(n));
+    }
+
+    app.setSetting('language', document.getElementsByTagName('html')[0]?.lang || 'en');
+    setTLDrawAPI(app);
+    props.setTldrawAPI(app);
+    // disable for non presenter that doesn't have multi user access
+    if (!hasWBAccess && !isPresenter) {
+      app.onPan = () => {};
+      app.setSelectedIds = () => {};
+      app.setHoveredId = () => {};
+    }
+
+    if (curPageId) {
+      app.changePage(curPageId);
+      setIsMounting(true);
+    }
+  };
+
+  const onPatch = (e, t, reason) => {
+    // don't allow select others shapes for editing if don't have permission
+    if (reason && reason.includes("set_editing_id")) {
+      if (!hasShapeAccess(e.pageState.editingId)) {
+        e.pageState.editingId = null;
+      }
+    }
+    // don't allow hover others shapes for editing if don't have permission
+    if (reason && reason.includes("set_hovered_id")) {
+      if (!hasShapeAccess(e.pageState.hoveredId)) {
+        e.pageState.hoveredId = null;
+      }
+    }
+    // don't allow select others shapes if don't have permission
+    if (reason && reason.includes("selected")) {
+      const validIds = [];
+      e.pageState.selectedIds.forEach(id => hasShapeAccess(id) && validIds.push(id));
+      e.pageState.selectedIds = validIds;
+      e.patchState(
+        {
+          document: {
+            pageStates: {
+              [e.getPage()?.id]: {
+                selectedIds: validIds,
+              },
+            },
+          },
+        }
+      );
+    }
+    // don't allow selecting others shapes with ctrl (brush)
+    if (e?.session?.type === "brush" && e?.session?.status === "brushing") {
+      const validIds = [];
+      e.pageState.selectedIds.forEach(id => hasShapeAccess(id) && validIds.push(id));
+      e.pageState.selectedIds = validIds;
+      if (!validIds.find(id => id === e.pageState.hoveredId)) {
+        e.pageState.hoveredId = undefined;
+      }
+    }
+
+    if (reason && isPresenter && (reason.includes("zoomed") || reason.includes("panned"))) {
+      const camera = tldrawAPI.getPageState()?.camera;
+
+      // limit bounds
+      if (tldrawAPI?.viewport.maxX > slidePosition.width) {
+        camera.point[0] = camera.point[0] + (tldrawAPI?.viewport.maxX - slidePosition.width);
+      }
+      if (tldrawAPI?.viewport.maxY > slidePosition.height) {
+        camera.point[1] = camera.point[1] + (tldrawAPI?.viewport.maxY - slidePosition.height);
+      }
+      if (camera.point[0] > 0 || tldrawAPI?.viewport.minX < 0) {
+        camera.point[0] = 0;
+      }
+      if (camera.point[1] > 0 || tldrawAPI?.viewport.minY < 0) {
+        camera.point[1] = 0;
+      }
+      const zoomFitSlide = calculateZoom(slidePosition.width, slidePosition.height);
+      if (camera.zoom < zoomFitSlide) {
+        camera.zoom = zoomFitSlide;
+      }
+      
+      tldrawAPI?.setCamera([camera.point[0], camera.point[1]], camera.zoom);
+
+      const zoomToolbar = Math.round((HUNDRED_PERCENT * camera.zoom) / zoomFitSlide * 100) / 100;
+      if (zoom !== zoomToolbar) {
+        setZoom(zoomToolbar);
+        isPresenter && zoomChanger(zoomToolbar);
+      }
+
+      let viewedRegionW = SlideCalcUtil.calcViewedRegionWidth(tldrawAPI?.viewport.height, slidePosition.width);
+      let viewedRegionH = SlideCalcUtil.calcViewedRegionHeight(tldrawAPI?.viewport.width, slidePosition.height);
+
+      if (!fitToWidth && camera.zoom === zoomFitSlide) {
+        viewedRegionW = HUNDRED_PERCENT;
+        viewedRegionH = HUNDRED_PERCENT;
+      }
+
+      zoomSlide(parseInt(curPageId), podId, viewedRegionW, viewedRegionH, camera.point[0], camera.point[1]);
+    }
+    //don't allow non-presenters to pan&zoom
+    if (slidePosition && reason && !isPresenter && (reason.includes("zoomed") || reason.includes("panned"))) {
+      const zoom = calculateZoom(slidePosition.viewBoxWidth, slidePosition.viewBoxHeight)
+      tldrawAPI?.setCamera([slidePosition.x, slidePosition.y], zoom);
+    }
+    // disable select for non presenter that doesn't have multi user access
+    if (!hasWBAccess && !isPresenter) {
+      if (e?.getPageState()?.brush || e?.selectedIds?.length !== 0) {
+        e.patchState(
+          {
+            document: {
+              pageStates: {
+                [e?.currentPageId]: {
+                  selectedIds: [],
+                  brush: null,
+                },
+              },
+            },
+          },
+        );
+      }
+    }
+
+    if (reason && reason === 'patched_shapes' && e?.session?.type === "edit" && e?.session?.initialShape?.type === "text") {
+      const patchedShape = e?.getShape(e?.getPageState()?.editingId);
+      if (!shapes[patchedShape.id]) {
+        patchedShape.userId = currentUser?.userId;
+        persistShape(patchedShape, whiteboardId);
+      } else {
+        const diff = {
+          id: patchedShape.id,
+          point: patchedShape.point,
+          text: patchedShape.text
+        }
+        persistShape(diff, whiteboardId);
+      }
+    }
+  };
+
+  const onUndo = (app) => {
+    if (app.currentPageId !== curPageId) {
+      if (isPresenter) {
+        // change slide for others
+        skipToSlide(Number.parseInt(app.currentPageId), podId)
+      } else {
+        // ignore, stay on same page
+        app.changePage(curPageId);
+      }
+      return;
+    }
+    const lastCommand = app.stack[app.pointer+1];
+    const changedShapes = lastCommand?.before?.document?.pages[app.currentPageId]?.shapes;
+    if (changedShapes) {
+      sendShapeChanges(app, changedShapes, true);
+    }
+  };
+
+  const onRedo = (app) => { 
+    if (app.currentPageId !== curPageId) {
+      if (isPresenter) {
+        // change slide for others
+        skipToSlide(Number.parseInt(app.currentPageId), podId)
+      } else {
+        // ignore, stay on same page
+        app.changePage(curPageId);
+      }
+      return;
+    }
+    const lastCommand = app.stack[app.pointer];
+    const changedShapes = lastCommand?.after?.document?.pages[app.currentPageId]?.shapes;
+    if (changedShapes) {
+      sendShapeChanges(app, changedShapes);
+    }
+  };
+
+  const onCommand = (app, command, reason) => { 
+    const changedShapes = command.after?.document?.pages[app.currentPageId]?.shapes;
+    if (!isMounting && app.currentPageId !== curPageId) {
+      // can happen then the "move to page action" is called, or using undo after changing a page
+      const newWhiteboardId = curPres.pages.find(page => page.num === Number.parseInt(app.currentPageId)).id;
+      //remove from previous page and persist on new
+      changedShapes && removeShapes(Object.keys(changedShapes), whiteboardId);
+      changedShapes && Object.entries(changedShapes)
+                             .forEach(([id, shape]) => {
+                               const shapeBounds = app.getShapeBounds(id);
+                               shape.size = [shapeBounds.width, shapeBounds.height];
+                               persistShape(shape, newWhiteboardId);
+                             });
+      if (isPresenter) {
+        // change slide for others
+        skipToSlide(Number.parseInt(app.currentPageId), podId)
+      } else {
+        // ignore, stay on same page
+        app.changePage(curPageId);
+      }
+    }
+    else if (changedShapes) {
+      sendShapeChanges(app, changedShapes);
+    }
+  };
+
+  const webcams = document.getElementById('cameraDock');
+  const dockPos = webcams?.getAttribute("data-position");
+  const editableWB = (
+    <Tldraw
+      key={`wb-${isRTL}-${width}-${height}-${dockPos}-${forcePanning}`}
+      document={doc}
+      // disable the ability to drag and drop files onto the whiteboard
+      // until we handle saving of assets in akka.
+      disableAssets={true}
+      // Disable automatic focus. Users were losing focus on shared notes
+      // and chat on presentation mount.
+      autofocus={false}
+      onMount={onMount}
+      showPages={false}
+      showZoom={false}
+      showUI={curPres ? (isPresenter || hasWBAccess) : true}
+      showMenu={curPres ? false : true}
+      showMultiplayerMenu={false}
+      readOnly={false}
+      onPatch={onPatch}
+      onUndo={onUndo}
+      onRedo={onRedo}
+      onCommand={onCommand}
+    />
+  );
+
+  const readOnlyWB = (
+    <Tldraw
+      key={`wb-readOnly`}
+      document={doc}
+      onMount={onMount}
+      // disable the ability to drag and drop files onto the whiteboard
+      // until we handle saving of assets in akka.
+      disableAssets={true}
+      // Disable automatic focus. Users were losing focus on shared notes
+      // and chat on presentation mount.
+      autofocus={false}
+      showPages={false}
+      showZoom={false}
+      showUI={false}
+      showMenu={false}
+      showMultiplayerMenu={false}
+      readOnly={true}
+      onPatch={onPatch}
+    />
+  );
+
+  return (
+    <>
+      <Cursors
+        tldrawAPI={tldrawAPI}
+        currentUser={currentUser}
+        hasMultiUserAccess={props?.hasMultiUserAccess}
+        whiteboardId={whiteboardId}
+        isViewersCursorLocked={isViewersCursorLocked}
+        isMultiUserActive={isMultiUserActive}
+        isPanning={isPanning}
+      >
+        {hasWBAccess || isPresenter ? editableWB : readOnlyWB}
+        <TldrawGlobalStyle hideContextMenu={!hasWBAccess && !isPresenter} />
+      </Cursors>
+    </>
+  );
+}