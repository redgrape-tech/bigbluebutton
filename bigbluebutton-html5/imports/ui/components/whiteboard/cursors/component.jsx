--- conflicted
+++ resolved
@@ -1,349 +1,345 @@
-import * as React from "react";
-import { _ } from "lodash";
-const XS_OFFSET = 8;
-const SMALL_OFFSET = 18;
-const XL_OFFSET = 85;
-const BOTTOM_CAM_HANDLE_HEIGHT = 10;
-const PRES_TOOLBAR_HEIGHT = 35;
-
-function usePrevious(value) {
-  const ref = React.useRef();
-  React.useEffect(() => {
-    ref.current = value;
-  }, [value]);
-  return ref.current;
-}
-
-const renderCursor = (
-  name,
-  color,
-  x,
-  y,
-  currentPoint,
-  pageState,
-  isMultiUserActive,
-  owner = false,
-
-) => {
-  const z = !owner ? 2 : 1;
-  let _x = null;
-  let _y = null;
-
-  if (!currentPoint) {
-    _x = (x + pageState?.camera?.point[0]) * pageState?.camera?.zoom;
-    _y = (y + pageState?.camera?.point[1]) * pageState?.camera?.zoom;
-  }
-
-  return (
-    <>
-      <div
-        key={`${name}-${color}-${x}-${y}`}
-        style={{
-          zIndex: z,
-          position: "absolute",
-          left: (_x || x) - 2.5,
-          top: (_y || y) - 2.5,
-          width: 5,
-          height: 5,
-          borderRadius: "50%",
-          background: `${color}`,
-          pointerEvents: "none",
-        }}
-      />
-
-      {isMultiUserActive && <div
-        style={{
-          zIndex: z,
-          position: "absolute",
-          pointerEvents: "none",
-          left: (_x || x) + 3.75,
-          top: (_y || y) + 3,
-          paddingLeft: ".25rem",
-          paddingRight: ".25rem",
-          paddingBottom: ".1rem",
-          lineHeight: "1rem",
-          borderRadius: "2px",
-          color: "#FFF",
-          backgroundColor: color,
-          border: `1px solid ${color}`,
-        }}
-      >
-        {name}
-      </div>}
-    </>
-  );
-};
-
-const PositionLabel = (props) => {
-  const {
-    currentUser,
-    currentPoint,
-    pageState,
-    publishCursorUpdate,
-    whiteboardId,
-    pos,
-    isMultiUserActive,
-  } = props;
-
-  const { name, color } = currentUser;
-  const prevCurrentPoint = usePrevious(currentPoint);
-
-  React.useEffect(() => {
-    try {
-      const point = [pos.x, pos.y];
-      publishCursorUpdate({
-        xPercent:
-          point[0] / pageState?.camera?.zoom - pageState?.camera?.point[0],
-        yPercent:
-          point[1] / pageState?.camera?.zoom - pageState?.camera?.point[1],
-        whiteboardId,
-      });
-    } catch (e) {
-      console.log(e);
-    }
-  }, [pos?.x, pos?.y]);
-
-  return (
-    <>
-      <div style={{ position: "absolute", height: "100%", width: "100%" }}>
-        {renderCursor(name, color, pos.x, pos.y, currentPoint, props.pageState, isMultiUserActive(whiteboardId))}
-      </div>
-    </>
-  );
-};
-
-export default function Cursors(props) {
-  let cursorWrapper = React.useRef(null);
-  const [active, setActive] = React.useState(false);
-  const [pos, setPos] = React.useState({ x: 0, y: 0 });
-  const {
-    whiteboardId,
-    otherCursors,
-    currentUser,
-    tldrawAPI,
-    publishCursorUpdate,
-    children,
-    isViewersCursorLocked,
-    hasMultiUserAccess,
-    isMultiUserActive,
-    application,
-    isPanning,
-  } = props;
-
-  const start = () => setActive(true);
-  
-  const end = () => {
-    publishCursorUpdate({
-      xPercent: 0,
-      yPercent: 0,
-      whiteboardId: whiteboardId,
-    });
-    setActive(false);
-  };
-
-  const moved = (event) => {
-    const { type, x, y } = event;
-    const nav = document.getElementById('Navbar');
-    const getSibling = (el) => el?.previousSibling || null;
-    const panel = getSibling(nav);
-    const webcams = document.getElementById('cameraDock');
-    const subPanel = panel && getSibling(panel);
-    const camPosition = document.getElementById('layout')?.getAttribute('data-cam-position') || null;
-    const sl = document.getElementById('layout')?.getAttribute('data-layout');
-    const presentationContainer = document.querySelector('[data-test="presentationContainer"]');
-    const presentation = document.getElementById('currentSlideText')?.parentElement;
-    let yOffset = 0;
-    let xOffset = 0;
-    const calcPresOffset = () => {
-      yOffset += (parseFloat(presentationContainer?.style?.height) - (parseFloat(presentation?.style?.height) + PRES_TOOLBAR_HEIGHT)) / 2;
-      xOffset += (parseFloat(presentationContainer?.style?.width) - parseFloat(presentation?.style?.width)) / 2;
-    }
-    // If the presentation container is the full screen element we don't need any offsets
-    const fsEl = document?.webkitFullscreenElement || document?.fullscreenElement;
-    if (fsEl?.getAttribute('data-test') === "presentationContainer") {
-      calcPresOffset();
-      return setPos({ x: x - xOffset, y: y - yOffset });
-    }
-    if (nav) yOffset += parseFloat(nav?.style?.height);
-    if (panel) xOffset += parseFloat(panel?.style?.width);
-    if (subPanel) xOffset += parseFloat(subPanel?.style?.width);
-    if (type === 'touchmove') {
-      !active && setActive(true);
-      return setPos({ x: event?.changedTouches[0]?.clientX - xOffset, y: event?.changedTouches[0]?.clientY - yOffset });
-    }
-
-    // disable native tldraw eraser animation
-    const eraserLine = document.getElementsByClassName('tl-erase-line')[0];
-    if (eraserLine) {
-      eraserLine.style.display = `none`;
-    }
-
-    if (document?.documentElement?.dir === 'rtl') { 
-      xOffset = 0;
-      if (presentationContainer && presentation) {
-        calcPresOffset();
-      }
-      if (sl.includes('custom')) {
-        if (webcams) {
-          if (camPosition === 'contentTop' || !camPosition) {
-            yOffset += (parseFloat(webcams?.style?.height || 0) + BOTTOM_CAM_HANDLE_HEIGHT);
-          }
-          if (camPosition === 'contentBottom') {
-            yOffset -= BOTTOM_CAM_HANDLE_HEIGHT;
-          }
-          if (camPosition === 'contentRight') {
-            xOffset += (parseFloat(webcams?.style?.width || 0) + SMALL_OFFSET);
-          }
-        }
-      }
-      if (sl?.includes('smart')) {
-        if (panel || subPanel) {
-          const dockPos = webcams?.getAttribute("data-position");
-          if (dockPos === 'contentTop') {
-            yOffset += (parseFloat(webcams?.style?.height || 0) + SMALL_OFFSET);
-          }
-        }
-      }
-      if (webcams && sl?.includes('videoFocus')) {
-        xOffset += parseFloat(nav?.style?.width);
-        yOffset += (parseFloat(panel?.style?.height || 0) - XL_OFFSET);
-      }
-    } else {
-      if (sl.includes('custom')) {
-        if (webcams) {
-          if (camPosition === 'contentTop' || !camPosition) {
-            yOffset += (parseFloat(webcams?.style?.height) || 0) + XS_OFFSET;
-          }
-          if (camPosition === 'contentBottom') {
-            yOffset -= BOTTOM_CAM_HANDLE_HEIGHT;
-          }
-          if (camPosition === 'contentLeft') {
-            xOffset += (parseFloat(webcams?.style?.width) || 0) + SMALL_OFFSET;
-          }
-        }
-      }
-  
-      if (sl.includes('smart')) {
-        if (panel || subPanel) {
-          const dockPos = webcams?.getAttribute("data-position");
-          if (dockPos === 'contentLeft') {
-            xOffset += (parseFloat(webcams?.style?.width || 0) + SMALL_OFFSET);
-          }
-          if (dockPos === 'contentTop') {
-            yOffset += (parseFloat(webcams?.style?.height || 0) + SMALL_OFFSET);
-          }
-        } 
-        if (!panel && !subPanel) {
-          if (webcams) {
-            xOffset = parseFloat(webcams?.style?.width || 0) + SMALL_OFFSET;
-          }
-        }
-      }
-      if (sl?.includes('videoFocus')) {
-        if (webcams) {
-          xOffset = parseFloat(subPanel?.style?.width);
-          yOffset = parseFloat(panel?.style?.height);
-        }
-      }
-      if (presentationContainer && presentation) {
-        calcPresOffset();
-      }
-    }
-
-    return setPos({ x: event.x - xOffset, y: event.y - yOffset });
-  }
-
-  React.useEffect(() => {
-    !cursorWrapper.hasOwnProperty("mouseenter") &&
-      cursorWrapper?.addEventListener("mouseenter", start);
-
-    !cursorWrapper.hasOwnProperty("mouseleave") &&
-      cursorWrapper?.addEventListener("mouseleave", end);
-
-    !cursorWrapper.hasOwnProperty("touchend") &&
-      cursorWrapper?.addEventListener("touchend", end);
-
-    !cursorWrapper.hasOwnProperty("mousemove") &&
-      cursorWrapper?.addEventListener("mousemove", moved);
-
-    !cursorWrapper.hasOwnProperty("touchmove") &&
-      cursorWrapper?.addEventListener("touchmove", moved);
-  }, [cursorWrapper]);
-
-  React.useEffect(() => {
-    return () => {
-      if (cursorWrapper) {
-        cursorWrapper.removeEventListener('mouseenter', start);
-        cursorWrapper.removeEventListener('mouseleave', end);
-        cursorWrapper.removeEventListener('mousemove', moved);
-        cursorWrapper.removeEventListener('touchend', end);
-        cursorWrapper.removeEventListener('touchmove', moved);
-      }
-    }
-  });
-
-  const multiUserAccess = hasMultiUserAccess(whiteboardId, currentUser?.userId);
-  let cursorType = multiUserAccess || currentUser?.presenter ? "none" : "default";
-  if (isPanning) cursorType = 'grab';
-<<<<<<< HEAD
-  
-=======
-
->>>>>>> eb7c3dcb
-  return (
-    <span ref={(r) => (cursorWrapper = r)}>
-      <div style={{ height: "100%", cursor: cursorType }}>
-        {(active && multiUserAccess || (active && currentUser?.presenter)) && (
-          <PositionLabel
-            pos={pos}
-            otherCursors={otherCursors}
-            currentUser={currentUser}
-            currentPoint={tldrawAPI?.currentPoint}
-            pageState={tldrawAPI?.getPageState()}
-            publishCursorUpdate={publishCursorUpdate}
-            whiteboardId={whiteboardId}
-            isMultiUserActive={isMultiUserActive}
-          />
-        )}
-        {children}
-      </div>
-      {otherCursors
-        .filter((c) => c?.xPercent && c?.yPercent)
-        .filter((c) => {
-          if ((isViewersCursorLocked && c?.role !== "VIEWER") || !isViewersCursorLocked || currentUser?.presenter) {
-            return c;
-          }
-          return null;
-        })
-        .map((c) => {
-          if (c && currentUser.userId !== c?.userId) {
-            if (c.presenter) {
-              return renderCursor(
-                c?.userName,
-                "#C70039",
-                c?.xPercent,
-                c?.yPercent,
-                null,
-                tldrawAPI?.getPageState(),
-                isMultiUserActive(whiteboardId),
-                true
-              );
-            }
-
-            return hasMultiUserAccess(whiteboardId, c?.userId) && (
-              renderCursor(
-                c?.userName,
-                "#AFE1AF",
-                c?.xPercent,
-                c?.yPercent,
-                null,
-                tldrawAPI?.getPageState(),
-                isMultiUserActive(whiteboardId),
-                true
-              )
-            );
-          }
-        })}
-    </span>
-  );
-}
+import * as React from "react";
+import { _ } from "lodash";
+const XS_OFFSET = 8;
+const SMALL_OFFSET = 18;
+const XL_OFFSET = 85;
+const BOTTOM_CAM_HANDLE_HEIGHT = 10;
+const PRES_TOOLBAR_HEIGHT = 35;
+
+function usePrevious(value) {
+  const ref = React.useRef();
+  React.useEffect(() => {
+    ref.current = value;
+  }, [value]);
+  return ref.current;
+}
+
+const renderCursor = (
+  name,
+  color,
+  x,
+  y,
+  currentPoint,
+  pageState,
+  isMultiUserActive,
+  owner = false,
+
+) => {
+  const z = !owner ? 2 : 1;
+  let _x = null;
+  let _y = null;
+
+  if (!currentPoint) {
+    _x = (x + pageState?.camera?.point[0]) * pageState?.camera?.zoom;
+    _y = (y + pageState?.camera?.point[1]) * pageState?.camera?.zoom;
+  }
+
+  return (
+    <>
+      <div
+        key={`${name}-${color}-${x}-${y}`}
+        style={{
+          zIndex: z,
+          position: "absolute",
+          left: (_x || x) - 2.5,
+          top: (_y || y) - 2.5,
+          width: 5,
+          height: 5,
+          borderRadius: "50%",
+          background: `${color}`,
+          pointerEvents: "none",
+        }}
+      />
+
+      {isMultiUserActive && <div
+        style={{
+          zIndex: z,
+          position: "absolute",
+          pointerEvents: "none",
+          left: (_x || x) + 3.75,
+          top: (_y || y) + 3,
+          paddingLeft: ".25rem",
+          paddingRight: ".25rem",
+          paddingBottom: ".1rem",
+          lineHeight: "1rem",
+          borderRadius: "2px",
+          color: "#FFF",
+          backgroundColor: color,
+          border: `1px solid ${color}`,
+        }}
+      >
+        {name}
+      </div>}
+    </>
+  );
+};
+
+const PositionLabel = (props) => {
+  const {
+    currentUser,
+    currentPoint,
+    pageState,
+    publishCursorUpdate,
+    whiteboardId,
+    pos,
+    isMultiUserActive,
+  } = props;
+
+  const { name, color } = currentUser;
+  const prevCurrentPoint = usePrevious(currentPoint);
+
+  React.useEffect(() => {
+    try {
+      const point = [pos.x, pos.y];
+      publishCursorUpdate({
+        xPercent:
+          point[0] / pageState?.camera?.zoom - pageState?.camera?.point[0],
+        yPercent:
+          point[1] / pageState?.camera?.zoom - pageState?.camera?.point[1],
+        whiteboardId,
+      });
+    } catch (e) {
+      console.log(e);
+    }
+  }, [pos?.x, pos?.y]);
+
+  return (
+    <>
+      <div style={{ position: "absolute", height: "100%", width: "100%" }}>
+        {renderCursor(name, color, pos.x, pos.y, currentPoint, props.pageState, isMultiUserActive(whiteboardId))}
+      </div>
+    </>
+  );
+};
+
+export default function Cursors(props) {
+  let cursorWrapper = React.useRef(null);
+  const [active, setActive] = React.useState(false);
+  const [pos, setPos] = React.useState({ x: 0, y: 0 });
+  const {
+    whiteboardId,
+    otherCursors,
+    currentUser,
+    tldrawAPI,
+    publishCursorUpdate,
+    children,
+    isViewersCursorLocked,
+    hasMultiUserAccess,
+    isMultiUserActive,
+    application,
+    isPanning,
+  } = props;
+
+  const start = () => setActive(true);
+  
+  const end = () => {
+    publishCursorUpdate({
+      xPercent: 0,
+      yPercent: 0,
+      whiteboardId: whiteboardId,
+    });
+    setActive(false);
+  };
+
+  const moved = (event) => {
+    const { type, x, y } = event;
+    const nav = document.getElementById('Navbar');
+    const getSibling = (el) => el?.previousSibling || null;
+    const panel = getSibling(nav);
+    const webcams = document.getElementById('cameraDock');
+    const subPanel = panel && getSibling(panel);
+    const camPosition = document.getElementById('layout')?.getAttribute('data-cam-position') || null;
+    const sl = document.getElementById('layout')?.getAttribute('data-layout');
+    const presentationContainer = document.querySelector('[data-test="presentationContainer"]');
+    const presentation = document.getElementById('currentSlideText')?.parentElement;
+    let yOffset = 0;
+    let xOffset = 0;
+    const calcPresOffset = () => {
+      yOffset += (parseFloat(presentationContainer?.style?.height) - (parseFloat(presentation?.style?.height) + PRES_TOOLBAR_HEIGHT)) / 2;
+      xOffset += (parseFloat(presentationContainer?.style?.width) - parseFloat(presentation?.style?.width)) / 2;
+    }
+    // If the presentation container is the full screen element we don't need any offsets
+    const fsEl = document?.webkitFullscreenElement || document?.fullscreenElement;
+    if (fsEl?.getAttribute('data-test') === "presentationContainer") {
+      calcPresOffset();
+      return setPos({ x: x - xOffset, y: y - yOffset });
+    }
+    if (nav) yOffset += parseFloat(nav?.style?.height);
+    if (panel) xOffset += parseFloat(panel?.style?.width);
+    if (subPanel) xOffset += parseFloat(subPanel?.style?.width);
+    if (type === 'touchmove') {
+      !active && setActive(true);
+      return setPos({ x: event?.changedTouches[0]?.clientX - xOffset, y: event?.changedTouches[0]?.clientY - yOffset });
+    }
+
+    // disable native tldraw eraser animation
+    const eraserLine = document.getElementsByClassName('tl-erase-line')[0];
+    if (eraserLine) {
+      eraserLine.style.display = `none`;
+    }
+
+    if (document?.documentElement?.dir === 'rtl') { 
+      xOffset = 0;
+      if (presentationContainer && presentation) {
+        calcPresOffset();
+      }
+      if (sl.includes('custom')) {
+        if (webcams) {
+          if (camPosition === 'contentTop' || !camPosition) {
+            yOffset += (parseFloat(webcams?.style?.height || 0) + BOTTOM_CAM_HANDLE_HEIGHT);
+          }
+          if (camPosition === 'contentBottom') {
+            yOffset -= BOTTOM_CAM_HANDLE_HEIGHT;
+          }
+          if (camPosition === 'contentRight') {
+            xOffset += (parseFloat(webcams?.style?.width || 0) + SMALL_OFFSET);
+          }
+        }
+      }
+      if (sl?.includes('smart')) {
+        if (panel || subPanel) {
+          const dockPos = webcams?.getAttribute("data-position");
+          if (dockPos === 'contentTop') {
+            yOffset += (parseFloat(webcams?.style?.height || 0) + SMALL_OFFSET);
+          }
+        }
+      }
+      if (webcams && sl?.includes('videoFocus')) {
+        xOffset += parseFloat(nav?.style?.width);
+        yOffset += (parseFloat(panel?.style?.height || 0) - XL_OFFSET);
+      }
+    } else {
+      if (sl.includes('custom')) {
+        if (webcams) {
+          if (camPosition === 'contentTop' || !camPosition) {
+            yOffset += (parseFloat(webcams?.style?.height) || 0) + XS_OFFSET;
+          }
+          if (camPosition === 'contentBottom') {
+            yOffset -= BOTTOM_CAM_HANDLE_HEIGHT;
+          }
+          if (camPosition === 'contentLeft') {
+            xOffset += (parseFloat(webcams?.style?.width) || 0) + SMALL_OFFSET;
+          }
+        }
+      }
+  
+      if (sl.includes('smart')) {
+        if (panel || subPanel) {
+          const dockPos = webcams?.getAttribute("data-position");
+          if (dockPos === 'contentLeft') {
+            xOffset += (parseFloat(webcams?.style?.width || 0) + SMALL_OFFSET);
+          }
+          if (dockPos === 'contentTop') {
+            yOffset += (parseFloat(webcams?.style?.height || 0) + SMALL_OFFSET);
+          }
+        } 
+        if (!panel && !subPanel) {
+          if (webcams) {
+            xOffset = parseFloat(webcams?.style?.width || 0) + SMALL_OFFSET;
+          }
+        }
+      }
+      if (sl?.includes('videoFocus')) {
+        if (webcams) {
+          xOffset = parseFloat(subPanel?.style?.width);
+          yOffset = parseFloat(panel?.style?.height);
+        }
+      }
+      if (presentationContainer && presentation) {
+        calcPresOffset();
+      }
+    }
+
+    return setPos({ x: event.x - xOffset, y: event.y - yOffset });
+  }
+
+  React.useEffect(() => {
+    !cursorWrapper.hasOwnProperty("mouseenter") &&
+      cursorWrapper?.addEventListener("mouseenter", start);
+
+    !cursorWrapper.hasOwnProperty("mouseleave") &&
+      cursorWrapper?.addEventListener("mouseleave", end);
+
+    !cursorWrapper.hasOwnProperty("touchend") &&
+      cursorWrapper?.addEventListener("touchend", end);
+
+    !cursorWrapper.hasOwnProperty("mousemove") &&
+      cursorWrapper?.addEventListener("mousemove", moved);
+
+    !cursorWrapper.hasOwnProperty("touchmove") &&
+      cursorWrapper?.addEventListener("touchmove", moved);
+  }, [cursorWrapper]);
+
+  React.useEffect(() => {
+    return () => {
+      if (cursorWrapper) {
+        cursorWrapper.removeEventListener('mouseenter', start);
+        cursorWrapper.removeEventListener('mouseleave', end);
+        cursorWrapper.removeEventListener('mousemove', moved);
+        cursorWrapper.removeEventListener('touchend', end);
+        cursorWrapper.removeEventListener('touchmove', moved);
+      }
+    }
+  });
+
+  const multiUserAccess = hasMultiUserAccess(whiteboardId, currentUser?.userId);
+  let cursorType = multiUserAccess || currentUser?.presenter ? "none" : "default";
+  if (isPanning) cursorType = 'grab';
+
+  return (
+    <span ref={(r) => (cursorWrapper = r)}>
+      <div style={{ height: "100%", cursor: cursorType }}>
+        {(active && multiUserAccess || (active && currentUser?.presenter)) && (
+          <PositionLabel
+            pos={pos}
+            otherCursors={otherCursors}
+            currentUser={currentUser}
+            currentPoint={tldrawAPI?.currentPoint}
+            pageState={tldrawAPI?.getPageState()}
+            publishCursorUpdate={publishCursorUpdate}
+            whiteboardId={whiteboardId}
+            isMultiUserActive={isMultiUserActive}
+          />
+        )}
+        {children}
+      </div>
+      {otherCursors
+        .filter((c) => c?.xPercent && c?.yPercent)
+        .filter((c) => {
+          if ((isViewersCursorLocked && c?.role !== "VIEWER") || !isViewersCursorLocked || currentUser?.presenter) {
+            return c;
+          }
+          return null;
+        })
+        .map((c) => {
+          if (c && currentUser.userId !== c?.userId) {
+            if (c.presenter) {
+              return renderCursor(
+                c?.userName,
+                "#C70039",
+                c?.xPercent,
+                c?.yPercent,
+                null,
+                tldrawAPI?.getPageState(),
+                isMultiUserActive(whiteboardId),
+                true
+              );
+            }
+
+            return hasMultiUserAccess(whiteboardId, c?.userId) && (
+              renderCursor(
+                c?.userName,
+                "#AFE1AF",
+                c?.xPercent,
+                c?.yPercent,
+                null,
+                tldrawAPI?.getPageState(),
+                isMultiUserActive(whiteboardId),
+                true
+              )
+            );
+          }
+        })}
+    </span>
+  );
+}