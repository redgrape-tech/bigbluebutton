import React, { Component } from 'react';
import PropTypes from 'prop-types';
import { createContainer } from 'meteor/react-meteor-data';

import ShapeGroupService from './service';
import ShapeGroup from './component';

const propTypes = {
  // the id is required to fetch the shapes
  whiteboardId: PropTypes.string.isRequired,

  // initial width and height of the slide are required to calculate the coordinates for each shape
  width: PropTypes.number.isRequired,
  height: PropTypes.number.isRequired,

<<<<<<< HEAD
  // array of shapes, optional
  shapes: React.PropTypes.array,
=======
  //array of shapes, optional
  shapes: PropTypes.array,
>>>>>>> d229762e
};

class ShapeGroupContainer extends React.Component {
  constructor(props) {
    super(props);
  }

  render() {
    return (
      <ShapeGroup
        shapes={this.props.shapes}
        width={this.props.width}
        height={this.props.height}
      />
    );
  }
}

export default createContainer((params) => {
  const { whiteboardId, width, height } = params;
  const shapes = ShapeGroupService.getCurrentShapes(whiteboardId);

  return {
    shapes,
    width,
    height,
  };
}, ShapeGroupContainer);

ShapeGroupContainer.propTypes = propTypes;<|MERGE_RESOLUTION|>--- conflicted
+++ resolved
@@ -13,13 +13,8 @@
   width: PropTypes.number.isRequired,
   height: PropTypes.number.isRequired,
 
-<<<<<<< HEAD
   // array of shapes, optional
-  shapes: React.PropTypes.array,
-=======
-  //array of shapes, optional
   shapes: PropTypes.array,
->>>>>>> d229762e
 };
 
 class ShapeGroupContainer extends React.Component {
