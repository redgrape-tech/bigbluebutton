import React, { useState, useEffect, useRef } from 'react';
import {
    HUNDRED_PERCENT,
    MAX_PERCENT,
} from "/imports/utils/slideCalcUtils";

const useCursor = (publishCursorUpdate, whiteboardId) => {
    const [cursorPosition, setCursorPosition] = useState({ x: -1, y: -1 });

    const updateCursorPosition = (newX, newY) => {
        setCursorPosition({ x: newX, y: newY });
    };

    useEffect(() => {
        publishCursorUpdate({
            xPercent: cursorPosition?.x,
            yPercent: cursorPosition?.y,
            whiteboardId,
        });
    }, [cursorPosition, publishCursorUpdate, whiteboardId]);

    return [cursorPosition, updateCursorPosition];
};

const useMouseEvents = ({ whiteboardRef, tlEditorRef, isWheelZoomRef, initialZoomRef }, {
    isPresenter,
    hasWBAccess,
    isMouseDownRef,
    whiteboardToolbarAutoHide,
    animations,
    publishCursorUpdate,
    whiteboardId,
    cursorPosition,
    updateCursorPosition,
    toggleToolsAnimations,
    zoomChanger,
    presentationAreaWidth,
    presentationAreaHeight,
    calculateZoomValue,
    currentPresentationPage,
}) => {

    const timeoutIdRef = React.useRef();

    const handleMouseUp = () => {
        if (!isPresenter && !hasWBAccess) {
            tlEditorRef?.current?.updateInstanceState({ isReadonly: false });
        }

        if (timeoutIdRef.current) {
            clearTimeout(timeoutIdRef.current);
        }

        timeoutIdRef.current = setTimeout(() => {
            isMouseDownRef.current = false;
        }, 1000);
    };

    const handleMouseDown = () => {
        !isPresenter &&
            !hasWBAccess &&
            tlEditorRef?.current?.updateInstanceState({ isReadonly: true });

        isMouseDownRef.current = true;
    };

    const handleMouseEnter = () => {
        whiteboardToolbarAutoHide &&
            toggleToolsAnimations(
                "fade-out",
                "fade-in",
                animations ? ".3s" : "0s",
                hasWBAccess || isPresenter
            );
    };

    const handleMouseLeave = () => {
        if (whiteboardToolbarAutoHide) {
            toggleToolsAnimations(
                "fade-in",
                "fade-out",
                animations ? "3s" : "0s",
                hasWBAccess || isPresenter
            );
        }

        setTimeout(() => {
            updateCursorPosition(-1, -1);
        }, 150);
    };


    const handleMouseWheel = (event) => {
        if (!tlEditorRef.current || !isPresenter) {
            event.preventDefault();
            event.stopPropagation();
            return;
        }

        isWheelZoomRef.current = true;

        const MAX_ZOOM = 4;
<<<<<<< HEAD
        const MIN_ZOOM = initialZoomRef.current;
        const ZOOM_IN_FACTOR = 0.1; // Adjusted for finer control
        const ZOOM_OUT_FACTOR = 0.1;
=======
        const MIN_ZOOM = .2;
        const ZOOM_IN_FACTOR = 0.100; // Finer zoom control
        const ZOOM_OUT_FACTOR = 0.100;
>>>>>>> 6e43c0b0

        const { x: cx, y: cy, z: cz } = tlEditorRef.current.camera;

        let zoom = cz;
        if (event.deltaY < 0) {
            zoom = Math.min(cz + ZOOM_IN_FACTOR, MAX_ZOOM);
        } else {
            zoom = Math.max(cz - ZOOM_OUT_FACTOR, MIN_ZOOM);
        }

        // Base Zoom Calculation using the passed calculateZoomValue function
        const baseZoom = calculateZoomValue(
            currentPresentationPage.scaledWidth,
            currentPresentationPage.scaledHeight
        );

        // Apply aspect ratio adjustments
        const displayAspectRatio = presentationAreaWidth / presentationAreaHeight;
        const contentAspectRatio = currentPresentationPage.scaledWidth / currentPresentationPage.scaledHeight;

        if (contentAspectRatio > displayAspectRatio) {
            zoom *= contentAspectRatio / displayAspectRatio;
        } else {
            zoom *= displayAspectRatio / contentAspectRatio;
        }

        // Adjust zoom based on the base zoom calculation
        zoom *= baseZoom;

        const zoomRatio = zoom / initialZoomRef.current;
        const backendZoomValue = zoomRatio * HUNDRED_PERCENT;
        const adjustedBackendZoomValue = Math.min(Math.max(backendZoomValue, HUNDRED_PERCENT), MAX_PERCENT);

        const nextCamera = {
            x: cx + (cursorPosition.x / zoom - cursorPosition.x) - (cursorPosition.x / cz - cursorPosition.x),
            y: cy + (cursorPosition.y / zoom - cursorPosition.y) - (cursorPosition.y / cz - cursorPosition.y),
            z: zoom,
        };

        // Apply the bounds restriction logic after the camera has been updated
        const { maxX, maxY, minX, minY } = tlEditorRef.current.viewportPageBounds;
        const { scaledWidth, scaledHeight } = currentPresentationPage;

        if (maxX > scaledWidth) {
            nextCamera.x += maxX - scaledWidth;
        }
        if (maxY > scaledHeight) {
            nextCamera.y += maxY - scaledHeight;
        }
        if (nextCamera.x > 0 || minX < 0) {
            nextCamera.x = 0;
        }
        if (nextCamera.y > 0 || minY < 0) {
            nextCamera.y = 0;
        }

        tlEditorRef.current.setCamera(nextCamera, { duration: 300 });

        event.preventDefault();
        event.stopPropagation();

        zoomChanger(adjustedBackendZoomValue);

        if (isWheelZoomRef.currentTimeout) {
            clearTimeout(isWheelZoomRef.currentTimeout);
        }

        isWheelZoomRef.currentTimeout = setTimeout(() => {
            isWheelZoomRef.current = false;
        }, 300);
    };


    React.useEffect(() => {
        if (whiteboardToolbarAutoHide) {
            toggleToolsAnimations(
                "fade-in",
                "fade-out",
                animations ? "3s" : "0s",
                hasWBAccess || isPresenter
            );
        } else {
            toggleToolsAnimations(
                "fade-out",
                "fade-in",
                animations ? ".3s" : "0s",
                hasWBAccess || isPresenter
            );
        }
    }, [whiteboardToolbarAutoHide]);

    React.useEffect(() => {
        const whiteboardElement = whiteboardRef.current;

        if (whiteboardElement) {
            whiteboardElement.addEventListener("mousedown", handleMouseDown);
            whiteboardElement.addEventListener("mouseup", handleMouseUp);
            whiteboardElement.addEventListener("mouseenter", handleMouseEnter);
            whiteboardElement.addEventListener("mouseleave", handleMouseLeave);
            whiteboardElement.addEventListener("wheel", handleMouseWheel, { passive: false, capture: true });
        }

        return () => {
            if (whiteboardElement) {
                whiteboardElement.removeEventListener("mousedown", handleMouseDown);
                whiteboardElement.removeEventListener("mouseup", handleMouseUp);
                whiteboardElement.removeEventListener("mouseenter", handleMouseEnter);
                whiteboardElement.removeEventListener("mouseleave", handleMouseLeave);
                whiteboardElement.removeEventListener("wheel", handleMouseWheel);
            }
        };
    }, [whiteboardRef, tlEditorRef, handleMouseDown, handleMouseUp, handleMouseEnter, handleMouseLeave, handleMouseWheel]);
};

export {
    useMouseEvents,
    useCursor,
};
<|MERGE_RESOLUTION|>--- conflicted
+++ resolved
@@ -1,229 +1,223 @@
-import React, { useState, useEffect, useRef } from 'react';
-import {
-    HUNDRED_PERCENT,
-    MAX_PERCENT,
-} from "/imports/utils/slideCalcUtils";
-
-const useCursor = (publishCursorUpdate, whiteboardId) => {
-    const [cursorPosition, setCursorPosition] = useState({ x: -1, y: -1 });
-
-    const updateCursorPosition = (newX, newY) => {
-        setCursorPosition({ x: newX, y: newY });
-    };
-
-    useEffect(() => {
-        publishCursorUpdate({
-            xPercent: cursorPosition?.x,
-            yPercent: cursorPosition?.y,
-            whiteboardId,
-        });
-    }, [cursorPosition, publishCursorUpdate, whiteboardId]);
-
-    return [cursorPosition, updateCursorPosition];
-};
-
-const useMouseEvents = ({ whiteboardRef, tlEditorRef, isWheelZoomRef, initialZoomRef }, {
-    isPresenter,
-    hasWBAccess,
-    isMouseDownRef,
-    whiteboardToolbarAutoHide,
-    animations,
-    publishCursorUpdate,
-    whiteboardId,
-    cursorPosition,
-    updateCursorPosition,
-    toggleToolsAnimations,
-    zoomChanger,
-    presentationAreaWidth,
-    presentationAreaHeight,
-    calculateZoomValue,
-    currentPresentationPage,
-}) => {
-
-    const timeoutIdRef = React.useRef();
-
-    const handleMouseUp = () => {
-        if (!isPresenter && !hasWBAccess) {
-            tlEditorRef?.current?.updateInstanceState({ isReadonly: false });
-        }
-
-        if (timeoutIdRef.current) {
-            clearTimeout(timeoutIdRef.current);
-        }
-
-        timeoutIdRef.current = setTimeout(() => {
-            isMouseDownRef.current = false;
-        }, 1000);
-    };
-
-    const handleMouseDown = () => {
-        !isPresenter &&
-            !hasWBAccess &&
-            tlEditorRef?.current?.updateInstanceState({ isReadonly: true });
-
-        isMouseDownRef.current = true;
-    };
-
-    const handleMouseEnter = () => {
-        whiteboardToolbarAutoHide &&
-            toggleToolsAnimations(
-                "fade-out",
-                "fade-in",
-                animations ? ".3s" : "0s",
-                hasWBAccess || isPresenter
-            );
-    };
-
-    const handleMouseLeave = () => {
-        if (whiteboardToolbarAutoHide) {
-            toggleToolsAnimations(
-                "fade-in",
-                "fade-out",
-                animations ? "3s" : "0s",
-                hasWBAccess || isPresenter
-            );
-        }
-
-        setTimeout(() => {
-            updateCursorPosition(-1, -1);
-        }, 150);
-    };
-
-
-    const handleMouseWheel = (event) => {
-        if (!tlEditorRef.current || !isPresenter) {
-            event.preventDefault();
-            event.stopPropagation();
-            return;
-        }
-
-        isWheelZoomRef.current = true;
-
-        const MAX_ZOOM = 4;
-<<<<<<< HEAD
-        const MIN_ZOOM = initialZoomRef.current;
-        const ZOOM_IN_FACTOR = 0.1; // Adjusted for finer control
-        const ZOOM_OUT_FACTOR = 0.1;
-=======
-        const MIN_ZOOM = .2;
-        const ZOOM_IN_FACTOR = 0.100; // Finer zoom control
-        const ZOOM_OUT_FACTOR = 0.100;
->>>>>>> 6e43c0b0
-
-        const { x: cx, y: cy, z: cz } = tlEditorRef.current.camera;
-
-        let zoom = cz;
-        if (event.deltaY < 0) {
-            zoom = Math.min(cz + ZOOM_IN_FACTOR, MAX_ZOOM);
-        } else {
-            zoom = Math.max(cz - ZOOM_OUT_FACTOR, MIN_ZOOM);
-        }
-
-        // Base Zoom Calculation using the passed calculateZoomValue function
-        const baseZoom = calculateZoomValue(
-            currentPresentationPage.scaledWidth,
-            currentPresentationPage.scaledHeight
-        );
-
-        // Apply aspect ratio adjustments
-        const displayAspectRatio = presentationAreaWidth / presentationAreaHeight;
-        const contentAspectRatio = currentPresentationPage.scaledWidth / currentPresentationPage.scaledHeight;
-
-        if (contentAspectRatio > displayAspectRatio) {
-            zoom *= contentAspectRatio / displayAspectRatio;
-        } else {
-            zoom *= displayAspectRatio / contentAspectRatio;
-        }
-
-        // Adjust zoom based on the base zoom calculation
-        zoom *= baseZoom;
-
-        const zoomRatio = zoom / initialZoomRef.current;
-        const backendZoomValue = zoomRatio * HUNDRED_PERCENT;
-        const adjustedBackendZoomValue = Math.min(Math.max(backendZoomValue, HUNDRED_PERCENT), MAX_PERCENT);
-
-        const nextCamera = {
-            x: cx + (cursorPosition.x / zoom - cursorPosition.x) - (cursorPosition.x / cz - cursorPosition.x),
-            y: cy + (cursorPosition.y / zoom - cursorPosition.y) - (cursorPosition.y / cz - cursorPosition.y),
-            z: zoom,
-        };
-
-        // Apply the bounds restriction logic after the camera has been updated
-        const { maxX, maxY, minX, minY } = tlEditorRef.current.viewportPageBounds;
-        const { scaledWidth, scaledHeight } = currentPresentationPage;
-
-        if (maxX > scaledWidth) {
-            nextCamera.x += maxX - scaledWidth;
-        }
-        if (maxY > scaledHeight) {
-            nextCamera.y += maxY - scaledHeight;
-        }
-        if (nextCamera.x > 0 || minX < 0) {
-            nextCamera.x = 0;
-        }
-        if (nextCamera.y > 0 || minY < 0) {
-            nextCamera.y = 0;
-        }
-
-        tlEditorRef.current.setCamera(nextCamera, { duration: 300 });
-
-        event.preventDefault();
-        event.stopPropagation();
-
-        zoomChanger(adjustedBackendZoomValue);
-
-        if (isWheelZoomRef.currentTimeout) {
-            clearTimeout(isWheelZoomRef.currentTimeout);
-        }
-
-        isWheelZoomRef.currentTimeout = setTimeout(() => {
-            isWheelZoomRef.current = false;
-        }, 300);
-    };
-
-
-    React.useEffect(() => {
-        if (whiteboardToolbarAutoHide) {
-            toggleToolsAnimations(
-                "fade-in",
-                "fade-out",
-                animations ? "3s" : "0s",
-                hasWBAccess || isPresenter
-            );
-        } else {
-            toggleToolsAnimations(
-                "fade-out",
-                "fade-in",
-                animations ? ".3s" : "0s",
-                hasWBAccess || isPresenter
-            );
-        }
-    }, [whiteboardToolbarAutoHide]);
-
-    React.useEffect(() => {
-        const whiteboardElement = whiteboardRef.current;
-
-        if (whiteboardElement) {
-            whiteboardElement.addEventListener("mousedown", handleMouseDown);
-            whiteboardElement.addEventListener("mouseup", handleMouseUp);
-            whiteboardElement.addEventListener("mouseenter", handleMouseEnter);
-            whiteboardElement.addEventListener("mouseleave", handleMouseLeave);
-            whiteboardElement.addEventListener("wheel", handleMouseWheel, { passive: false, capture: true });
-        }
-
-        return () => {
-            if (whiteboardElement) {
-                whiteboardElement.removeEventListener("mousedown", handleMouseDown);
-                whiteboardElement.removeEventListener("mouseup", handleMouseUp);
-                whiteboardElement.removeEventListener("mouseenter", handleMouseEnter);
-                whiteboardElement.removeEventListener("mouseleave", handleMouseLeave);
-                whiteboardElement.removeEventListener("wheel", handleMouseWheel);
-            }
-        };
-    }, [whiteboardRef, tlEditorRef, handleMouseDown, handleMouseUp, handleMouseEnter, handleMouseLeave, handleMouseWheel]);
-};
-
-export {
-    useMouseEvents,
-    useCursor,
-};
+import React, { useState, useEffect, useRef } from 'react';
+import {
+    HUNDRED_PERCENT,
+    MAX_PERCENT,
+} from "/imports/utils/slideCalcUtils";
+
+const useCursor = (publishCursorUpdate, whiteboardId) => {
+    const [cursorPosition, setCursorPosition] = useState({ x: -1, y: -1 });
+
+    const updateCursorPosition = (newX, newY) => {
+        setCursorPosition({ x: newX, y: newY });
+    };
+
+    useEffect(() => {
+        publishCursorUpdate({
+            xPercent: cursorPosition?.x,
+            yPercent: cursorPosition?.y,
+            whiteboardId,
+        });
+    }, [cursorPosition, publishCursorUpdate, whiteboardId]);
+
+    return [cursorPosition, updateCursorPosition];
+};
+
+const useMouseEvents = ({ whiteboardRef, tlEditorRef, isWheelZoomRef, initialZoomRef }, {
+    isPresenter,
+    hasWBAccess,
+    isMouseDownRef,
+    whiteboardToolbarAutoHide,
+    animations,
+    publishCursorUpdate,
+    whiteboardId,
+    cursorPosition,
+    updateCursorPosition,
+    toggleToolsAnimations,
+    zoomChanger,
+    presentationAreaWidth,
+    presentationAreaHeight,
+    calculateZoomValue,
+    currentPresentationPage,
+}) => {
+
+    const timeoutIdRef = React.useRef();
+
+    const handleMouseUp = () => {
+        if (!isPresenter && !hasWBAccess) {
+            tlEditorRef?.current?.updateInstanceState({ isReadonly: false });
+        }
+
+        if (timeoutIdRef.current) {
+            clearTimeout(timeoutIdRef.current);
+        }
+
+        timeoutIdRef.current = setTimeout(() => {
+            isMouseDownRef.current = false;
+        }, 1000);
+    };
+
+    const handleMouseDown = () => {
+        !isPresenter &&
+            !hasWBAccess &&
+            tlEditorRef?.current?.updateInstanceState({ isReadonly: true });
+
+        isMouseDownRef.current = true;
+    };
+
+    const handleMouseEnter = () => {
+        whiteboardToolbarAutoHide &&
+            toggleToolsAnimations(
+                "fade-out",
+                "fade-in",
+                animations ? ".3s" : "0s",
+                hasWBAccess || isPresenter
+            );
+    };
+
+    const handleMouseLeave = () => {
+        if (whiteboardToolbarAutoHide) {
+            toggleToolsAnimations(
+                "fade-in",
+                "fade-out",
+                animations ? "3s" : "0s",
+                hasWBAccess || isPresenter
+            );
+        }
+
+        setTimeout(() => {
+            updateCursorPosition(-1, -1);
+        }, 150);
+    };
+
+
+    const handleMouseWheel = (event) => {
+        if (!tlEditorRef.current || !isPresenter) {
+            event.preventDefault();
+            event.stopPropagation();
+            return;
+        }
+
+        isWheelZoomRef.current = true;
+
+        const MAX_ZOOM = 4;
+        const MIN_ZOOM = initialZoomRef.current;
+        const ZOOM_IN_FACTOR = 0.100; // Adjusted for finer control
+        const ZOOM_OUT_FACTOR = 0.100;
+
+        const { x: cx, y: cy, z: cz } = tlEditorRef.current.camera;
+
+        let zoom = cz;
+        if (event.deltaY < 0) {
+            zoom = Math.min(cz + ZOOM_IN_FACTOR, MAX_ZOOM);
+        } else {
+            zoom = Math.max(cz - ZOOM_OUT_FACTOR, MIN_ZOOM);
+        }
+
+        // Base Zoom Calculation using the passed calculateZoomValue function
+        const baseZoom = calculateZoomValue(
+            currentPresentationPage.scaledWidth,
+            currentPresentationPage.scaledHeight
+        );
+
+        // Apply aspect ratio adjustments
+        const displayAspectRatio = presentationAreaWidth / presentationAreaHeight;
+        const contentAspectRatio = currentPresentationPage.scaledWidth / currentPresentationPage.scaledHeight;
+
+        if (contentAspectRatio > displayAspectRatio) {
+            zoom *= contentAspectRatio / displayAspectRatio;
+        } else {
+            zoom *= displayAspectRatio / contentAspectRatio;
+        }
+
+        // Adjust zoom based on the base zoom calculation
+        zoom *= baseZoom;
+
+        const zoomRatio = zoom / initialZoomRef.current;
+        const backendZoomValue = zoomRatio * HUNDRED_PERCENT;
+        const adjustedBackendZoomValue = Math.min(Math.max(backendZoomValue, HUNDRED_PERCENT), MAX_PERCENT);
+
+        const nextCamera = {
+            x: cx + (cursorPosition.x / zoom - cursorPosition.x) - (cursorPosition.x / cz - cursorPosition.x),
+            y: cy + (cursorPosition.y / zoom - cursorPosition.y) - (cursorPosition.y / cz - cursorPosition.y),
+            z: zoom,
+        };
+
+        // Apply the bounds restriction logic after the camera has been updated
+        const { maxX, maxY, minX, minY } = tlEditorRef.current.viewportPageBounds;
+        const { scaledWidth, scaledHeight } = currentPresentationPage;
+
+        if (maxX > scaledWidth) {
+            nextCamera.x += maxX - scaledWidth;
+        }
+        if (maxY > scaledHeight) {
+            nextCamera.y += maxY - scaledHeight;
+        }
+        if (nextCamera.x > 0 || minX < 0) {
+            nextCamera.x = 0;
+        }
+        if (nextCamera.y > 0 || minY < 0) {
+            nextCamera.y = 0;
+        }
+
+        tlEditorRef.current.setCamera(nextCamera, { duration: 300 });
+
+        event.preventDefault();
+        event.stopPropagation();
+
+        zoomChanger(adjustedBackendZoomValue);
+
+        if (isWheelZoomRef.currentTimeout) {
+            clearTimeout(isWheelZoomRef.currentTimeout);
+        }
+
+        isWheelZoomRef.currentTimeout = setTimeout(() => {
+            isWheelZoomRef.current = false;
+        }, 300);
+    };
+
+
+    React.useEffect(() => {
+        if (whiteboardToolbarAutoHide) {
+            toggleToolsAnimations(
+                "fade-in",
+                "fade-out",
+                animations ? "3s" : "0s",
+                hasWBAccess || isPresenter
+            );
+        } else {
+            toggleToolsAnimations(
+                "fade-out",
+                "fade-in",
+                animations ? ".3s" : "0s",
+                hasWBAccess || isPresenter
+            );
+        }
+    }, [whiteboardToolbarAutoHide]);
+
+    React.useEffect(() => {
+        const whiteboardElement = whiteboardRef.current;
+
+        if (whiteboardElement) {
+            whiteboardElement.addEventListener("mousedown", handleMouseDown);
+            whiteboardElement.addEventListener("mouseup", handleMouseUp);
+            whiteboardElement.addEventListener("mouseenter", handleMouseEnter);
+            whiteboardElement.addEventListener("mouseleave", handleMouseLeave);
+            whiteboardElement.addEventListener("wheel", handleMouseWheel, { passive: false, capture: true });
+        }
+
+        return () => {
+            if (whiteboardElement) {
+                whiteboardElement.removeEventListener("mousedown", handleMouseDown);
+                whiteboardElement.removeEventListener("mouseup", handleMouseUp);
+                whiteboardElement.removeEventListener("mouseenter", handleMouseEnter);
+                whiteboardElement.removeEventListener("mouseleave", handleMouseLeave);
+                whiteboardElement.removeEventListener("wheel", handleMouseWheel);
+            }
+        };
+    }, [whiteboardRef, tlEditorRef, handleMouseDown, handleMouseUp, handleMouseEnter, handleMouseLeave, handleMouseWheel]);
+};
+
+export {
+    useMouseEvents,
+    useCursor,
+};