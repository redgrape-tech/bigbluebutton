import React, { Component } from 'react';
import PropTypes from 'prop-types';
import PollService from '/imports/ui/components/poll/service';
import { injectIntl, defineMessages } from 'react-intl';
import styles from './styles';
<<<<<<< HEAD
=======
import { prototype } from 'clipboard';
import MediaService, {
  getSwapLayout,
  shouldEnableSwapLayout,
} from '/imports/ui/components/media/service';
>>>>>>> 7625910e

const intlMessages = defineMessages({
  pollResultAria: {
    id: 'app.whiteboard.annotations.pollResult',
    description: 'aria label used in poll result string',
  },
});

class PollDrawComponent extends Component {
  constructor(props) {
    super(props);

    this.state = {
      // We did it because it was calculated in the componentWillMount
      calculated: false,
      // flag indicating whether we need to continue calculating the sizes or display the annotation
      prepareToDisplay: true,

      // outer (white) rectangle's coordinates and sizes (calculated in componentWillMount)
      outerRect: {
        x: 0,
        y: 0,
        width: 0,
        height: 0,
      },

      // inner rectangle's coordinates and sizes
      innerRect: {
        x: 0,
        y: 0,
        width: 0,
        height: 0,
      },
      thickness: 0,
      backgroundColor: '#ffffff',

      // max line sizes
      maxLineWidth: 0,
      maxLineHeight: 0,

      // max widths of the keys (left) and percent (right) strings
      maxLeftWidth: 0,
      maxRightWidth: 0,

      // these parameters are used in calculations before and while displaying the final result
      maxNumVotes: 0,
      textArray: [],
      maxDigitWidth: 0,
      maxDigitHeight: 0,

      // start value used for font-size calculations
      calcFontSize: 50,
      currentLine: 0,
      lineToMeasure: [],
      fontSizeDirection: 1,
    };

    this.pollInitialCalculation = this.pollInitialCalculation.bind(this);
  }

  componentDidMount() {
    const isLayoutSwapped = getSwapLayout() && shouldEnableSwapLayout();
    if (isLayoutSwapped) return;

    this.pollInitialCalculation();
    this.checkSizes();
  }

  // this might have to be changed if we want to reuse it for a presenter's poll popup
  shouldComponentUpdate() {
    const { prepareToDisplay } = this.state;
    return prepareToDisplay === true;
  }

  componentDidUpdate() {
    const { prepareToDisplay } = this.state;
    if (prepareToDisplay) {
      this.checkSizes();
    }
  }

  checkSizes() {
    let { maxLineHeight } = this.state;

    const {
      currentLine,
      maxLineWidth,
      fontSizeDirection,
      calcFontSize,
      textArray,
      calculated,
    } = this.state;

    const { annotation } = this.props;
    if (!calculated) return null;
    // increment the font size by 2 to prevent Maximum update depth exceeded
    const fontSizeIncrement = 2;

    // calculating the font size in this if / else block
    if (fontSizeDirection !== 0) {
      const key = `${annotation.id}_key_${currentLine}`;
      const votes = `${annotation.id}_votes_${currentLine}`;
      const percent = `${annotation.id}_percent_${currentLine}`;
      const keySizes = this[key].getBBox();
      const voteSizes = this[votes].getBBox();
      const percSizes = this[percent].getBBox();

      // first check if we can still increase the font-size
      if (fontSizeDirection === 1) {
        if ((keySizes.width < maxLineWidth && keySizes.height < maxLineHeight
          && voteSizes.width < maxLineWidth && voteSizes.height < maxLineHeight
          && percSizes.width < maxLineWidth && percSizes.height < maxLineHeight)
          && calcFontSize < 100) {
          return this.setState({
            calcFontSize: calcFontSize + fontSizeIncrement,
          });

          // we can't increase font-size anymore, start decreasing
        }
        return this.setState({
          fontSizeDirection: -1,
          calcFontSize: calcFontSize - fontSizeIncrement,
        });
      } if (fontSizeDirection === -1) {
        // check if the font-size is still bigger than allowed
        if ((keySizes.width > maxLineWidth || keySizes.height > maxLineHeight
          || voteSizes.width > maxLineWidth || voteSizes.height > maxLineHeight
          || percSizes.width > maxLineWidth || percSizes.height > maxLineHeight)
          && calcFontSize > 0) {
          return this.setState({
            calcFontSize: calcFontSize - fontSizeIncrement,
          });

          // font size is fine for the current line, switch to the next line
          // or finish with the font-size calculations if this we are at the end of the array
        }
        if (currentLine < textArray.length - 1) {
          return this.setState({
            currentLine: currentLine + 1,
            lineToMeasure: textArray[currentLine + 1],
          });
        }
        return this.setState({
          fontSizeDirection: 0,
          currentLine: 0,
          lineToMeasure: textArray[0],
        });
      }
    }

    // next block is executed when we finally found a proper font size

    // finding the biggest width and height of the left and right strings,
    // max real line height and max width value for 1 digit
    let maxLeftWidth = 0;
    let maxRightWidth = 0;
    maxLineHeight = 0;
    for (let i = 0; i < textArray.length; i += 1) {
      const key = `${annotation.id}_key_${i}`;
      const percent = `${annotation.id}_percent_${i}`;
      const keySizes = this[key].getBBox();
      const percSizes = this[percent].getBBox();

      if (keySizes.width > maxLeftWidth) {
        maxLeftWidth = keySizes.width;
      }

      if (percSizes.width > maxRightWidth) {
        maxRightWidth = percSizes.width;
      }

      if (keySizes.height > maxLineHeight) {
        maxLineHeight = keySizes.height;
      }

      if (percSizes.height > maxLineHeight) {
        maxLineHeight = percSizes.height;
      }
    }

    const digitRef = `${annotation.id}_digit`;
    const maxDigitWidth = this[digitRef].getBBox().width;
    const maxDigitHeight = this[digitRef].getBBox().height;

    return this.setState({
      maxLeftWidth,
      maxRightWidth,
      maxLineHeight,
      maxDigitWidth,
      maxDigitHeight,
      prepareToDisplay: false,
    });
  }

  pollInitialCalculation() {
    // in this part we retrieve the props and perform initial calculations for the state
    // calculating only the parts which have to be done just once and don't require
    // rendering / rerendering the text objects

    const { annotation } = this.props;
    const { points, result, numResponders } = annotation;
    const { slideWidth, slideHeight, intl } = this.props;

    // x1 and y1 - coordinates of the top left corner of the annotation
    // initial width and height are the width and height of the annotation
    // all the points are given as percentages of the slide
    const x1 = points[0];
    const y1 = points[1];
    const initialWidth = points[2];
    const initialHeight = points[3];

    // calculating the data for the outer rectangle
    // 0.001 is needed to accomodate bottom and right borders of the annotation
    const x = (x1 / 100) * slideWidth;
    const y = (y1 / 100) * slideHeight;
    const width = ((initialWidth - 0.001) / 100) * slideWidth;
    const height = ((initialHeight - 0.001) / 100) * slideHeight;

    const textArray = [];

    // counting the total number of votes, finding the biggest number of votes
    const maxNumVotes = result.reduce((previousValue, currentValue) => {
      if (previousValue < currentValue.numVotes) {
        return currentValue.numVotes;
      }
      return previousValue;
    }, 0);

    // filling the textArray with data to display
    // adding value of the iterator to each line needed to create unique
    // keys while rendering at the end
    const arrayLength = result.length;
    for (let i = 0; i < arrayLength; i += 1) {
      const _tempArray = [];
      const _result = result[i];
      let isDefaultPoll;
      switch (_result.key.toLowerCase()) {
        case 'true':
        case 'false':
        case 'yes':
        case 'no':
        case 'abstention':
        case 'a':
        case 'b':
        case 'c':
        case 'd':
        case 'e':
          isDefaultPoll = true;
          break;
        default:
          isDefaultPoll = false;
          break;
      }

      if (isDefaultPoll) {
        _result.key = intl.formatMessage({ id: `app.poll.answer.${_result.key.toLowerCase()}` });
      }

      _tempArray.push(_result.key, `${_result.numVotes}`);
      if (numResponders === 0) {
        _tempArray.push('0%');
        _tempArray.push(i);
      } else {
        const percResult = (_result.numVotes / numResponders) * 100;
        _tempArray.push(`${Math.round(percResult)}%`);
        _tempArray.push(i);
      }

      textArray.push(_tempArray);
    }

    // calculating the data for the inner rectangle
    const innerWidth = width * 0.95;
    const innerHeight = height - (width * 0.05);
    const innerX = x + (width * 0.025);
    const innerY = y + (width * 0.025);
    const thickness = (width - innerWidth) / 10;

    // calculating the maximum possible width and height of the each line
    // 25% of the height goes to the padding
    const maxLineWidth = innerWidth / 3;
    const maxLineHeight = (innerHeight * 0.75) / textArray.length;

    const lineToMeasure = textArray[0];
    const { pollAnswerIds } = PollService;
    const messageIndex = lineToMeasure[0].toLowerCase();
    if (pollAnswerIds[messageIndex]) {
      lineToMeasure[0] = intl.formatMessage(pollAnswerIds[messageIndex]);
    }

    this.setState({
      outerRect: {
        x,
        y,
        width,
        height,
      },
      innerRect: {
        x: innerX,
        y: innerY,
        width: innerWidth,
        height: innerHeight,
      },
      thickness,
      maxNumVotes,
      textArray,
      maxLineWidth,
      maxLineHeight,
      lineToMeasure,
      calculated: true,
    });
  }

  renderPoll() {
    const {
      backgroundColor,
      calcFontSize,
      innerRect,
      maxDigitHeight,
      maxDigitWidth,
      maxLeftWidth,
      maxLineHeight,
      maxNumVotes,
      maxRightWidth,
      outerRect,
      textArray,
      thickness,
      calculated,
    } = this.state;
    if (!calculated) return null;

    const { annotation, intl } = this.props;

    const { pollAnswerIds } = PollService;

    const isRTL = document.documentElement.getAttribute('dir') === 'rtl';

    //* ********************************************************************************************
    //* *****************************************MAGIC NUMBER***************************************
    // There is no automatic vertical centering in SVG.
    // To center the text element we have to move it down by the half of its height.
    // But every text element has its own padding by default. The height we receive
    // by calling getBBox() includes padding, but the anchor point doesn't consider it.
    // This way the text element is moved down a little bit and we have to move it up a bit.
    // 1/6 of the maximum height of the digit seems to work fine.
    // Oleksandr Zhurbenko. June 22, 2016
    const magicNumber = maxDigitHeight / 6;

    // maximum height and width of the line bar
    const maxBarWidth = ((innerRect.width * 0.9)
      - maxLeftWidth) - maxRightWidth;
    const barHeight = (innerRect.height * 0.75) / textArray.length;

    // Horizontal padding
    const horizontalPadding = (innerRect.width * 0.1) / 4;

    // Vertical padding
    const verticalPadding = (innerRect.height * 0.25) / (textArray.length + 1);

    // Initial coordinates of the key column
    let yLeft = ((innerRect.y + verticalPadding) + (barHeight / 2)) - magicNumber;
    const xLeft = (innerRect.x + horizontalPadding) + 1;

    // Initial coordinates of the line bar column
    const xBar = (innerRect.x + maxLeftWidth) + (horizontalPadding * 2);
    let yBar = innerRect.y + verticalPadding;

    // Initial coordinates of the percentage column
    let yRight = ((innerRect.y + verticalPadding) + (barHeight / 2)) - magicNumber;
    const xRight = ((((innerRect.x + (horizontalPadding * 3))
      + maxLeftWidth) + maxRightWidth) + maxBarWidth + 1);

    let yNumVotes = (innerRect.y + verticalPadding) - magicNumber;
    const extendedTextArray = [];
    for (let i = 0; i < textArray.length; i += 1) {
      let barWidth;
      if (maxNumVotes === 0 || annotation.result[i].numVotes === 0) {
        barWidth = 1;
      } else {
        barWidth = (annotation.result[i].numVotes / maxNumVotes) * maxBarWidth;
      }

      let label = textArray[i][0];
      const formattedMessageIndex = label.toLowerCase();
      if (pollAnswerIds[formattedMessageIndex]) {
        label = intl.formatMessage(pollAnswerIds[formattedMessageIndex]);
      }

      // coordinates and color of the text inside the line bar
      // xNumVotesDefault and xNumVotesMovedRight are 2 different x coordinates for the text
      // since if the line bar is too small then we place the number to the right of the bar
      const xNumVotesDefault = (innerRect.x + maxLeftWidth) + (horizontalPadding * 2);
      const xNumVotesMovedRight = (xNumVotesDefault + (barWidth / 2)) + (maxDigitWidth / 2);

      let xNumVotes;
      let color;
      if (barWidth < maxDigitWidth + 8) {
        xNumVotes = xNumVotesMovedRight;
        color = '#333333';
      } else {
        xNumVotes = xNumVotesDefault;
        color = 'white';
      }

      extendedTextArray[i] = {
        key: `${annotation.id}_${textArray[i][3]}`,
        keyColumn: {
          keyString: label,
          xLeft,
          yLeft,
        },
        barColumn: {
          votesString: textArray[i][1],
          xBar,
          yBar,
          barWidth,
          barHeight,
          yNumVotes,
          xNumVotes,
          color,
          numVotes: annotation.result[i].numVotes,
        },
        percentColumn: {
          xRight,
          yRight,
          percentString: textArray[i][2],
        },
      };

      // changing the Y coordinate for all the objects
      yBar = yBar + barHeight + verticalPadding;
      yLeft = yLeft + barHeight + verticalPadding;
      yRight = yRight + barHeight + verticalPadding;
      yNumVotes = yNumVotes + barHeight + verticalPadding;
    }

    return (
      <g aria-hidden>
        <rect
          x={outerRect.x}
          y={outerRect.y}
          width={outerRect.width}
          height={outerRect.height}
          strokeWidth="0"
          fill={backgroundColor}
        />
        <rect
          x={innerRect.x}
          y={innerRect.y}
          width={innerRect.width}
          height={innerRect.height}
          stroke="#333333"
          fill={backgroundColor}
          strokeWidth={thickness}
        />
        <text
          x={innerRect.x}
          y={innerRect.y}
          fill="#333333"
          fontFamily="Arial"
          fontSize={calcFontSize}
          textAnchor={isRTL ? 'end' : 'start'}
        >
          {extendedTextArray.map(line => (
            <tspan
              x={line.keyColumn.xLeft}
              y={line.keyColumn.yLeft}
              dy={maxLineHeight / 2}
              key={`${line.key}_key`}
              className={styles.outline}
            >
              {line.keyColumn.keyString}
            </tspan>
          ))}
        </text>
        {extendedTextArray.map(line => (
          <rect
            key={`${line.key}_bar`}
            x={line.barColumn.xBar}
            y={line.barColumn.yBar}
            width={line.barColumn.barWidth}
            height={line.barColumn.barHeight}
            stroke="#333333"
            fill="#333333"
            strokeWidth={thickness - 1}
          />
        ))}
        <text
          x={innerRect.x}
          y={innerRect.y}
          fill="#333333"
          fontFamily="Arial"
          fontSize={calcFontSize}
          textAnchor={isRTL ? 'start' : 'end'}
        >
          {extendedTextArray.map(line => (
            <tspan
              x={line.percentColumn.xRight}
              y={line.percentColumn.yRight}
              dy={maxLineHeight / 2}
              key={`${line.key}_percent`}
              className={styles.outline}
            >
              {line.percentColumn.percentString}
            </tspan>
          ))}
        </text>
        <text
          x={innerRect.x}
          y={innerRect.y}
          fill="#333333"
          fontFamily="Arial"
          fontSize={calcFontSize}
          textAnchor={isRTL ? 'end' : 'start'}
        >
          {extendedTextArray.map(line => (
            <tspan
              x={line.barColumn.xNumVotes + (line.barColumn.barWidth / 2)}
              y={line.barColumn.yNumVotes + (line.barColumn.barHeight / 2)}
              dy={maxLineHeight / 2}
              key={`${line.key}_numVotes`}
              fill={line.barColumn.color}
              className={styles.outline}
            >
              {line.barColumn.numVotes}
            </tspan>
          ))}
        </text>
      </g>
    );
  }

  renderLine(line) {
    // this func just renders the strings for one line

    const { calcFontSize } = this.state;
    const { annotation } = this.props;

    return (
      <g key={`${annotation.id}_line_${line[3]}`}>
        <text
          fontFamily="Arial"
          fontSize={calcFontSize}
          ref={(ref) => { this[`${annotation.id}_key_${line[3]}`] = ref; }}
        >
          <tspan>
            {line[0]}
          </tspan>
        </text>
        <text
          fontFamily="Arial"
          fontSize={calcFontSize}
          ref={(ref) => { this[`${annotation.id}_votes_${line[3]}`] = ref; }}
        >
          <tspan>
            {line[1]}
          </tspan>
        </text>
        <text
          fontFamily="Arial"
          fontSize={calcFontSize}
          ref={(ref) => { this[`${annotation.id}_percent_${line[3]}`] = ref; }}
        >
          <tspan>
            {line[2]}
          </tspan>
        </text>
      </g>
    );
  }

  renderTestStrings() {
    const { annotation } = this.props;
    const {
      calcFontSize,
      fontSizeDirection,
      lineToMeasure,
      textArray,
    } = this.state;

    // check whether we need to render just one line, which means that
    // we are still calculating the font-size
    // or if we finished with the font-size and we need to render all the strings in order to
    // determine the maxHeight, maxWidth and maxDigitWidth
    if (fontSizeDirection !== 0) {
      return this.renderLine(lineToMeasure);
    }
    return (
      <g aria-hidden>
        {textArray.map(line => this.renderLine(line))}
        <text
          fontFamily="Arial"
          fontSize={calcFontSize}
          ref={(ref) => { this[`${annotation.id}_digit`] = ref; }}
        >
          <tspan>
            0
          </tspan>
        </text>
      </g>
    );
  }

  render() {
    const { intl } = this.props;
    const { prepareToDisplay, textArray } = this.state;

    let ariaResultLabel = `${intl.formatMessage(intlMessages.pollResultAria)}: `;
    textArray.forEach((t, idx) => {
      const pollLine = t.slice(0, -1);
      ariaResultLabel += `${idx > 0 ? ' |' : ''} ${pollLine.join(' | ')}`;
    });

    return (
      <g aria-label={ariaResultLabel} data-test="pollResultAria">
        {prepareToDisplay
          ? this.renderTestStrings()
          : this.renderPoll()
        }
      </g>
    );
  }
}

export default injectIntl(PollDrawComponent);

PollDrawComponent.propTypes = {
  intl: PropTypes.object.isRequired,
  // Defines an annotation object, which contains all the basic info we need to draw a line
  annotation: PropTypes.shape({
    id: PropTypes.string.isRequired,
    points: PropTypes.arrayOf(PropTypes.number).isRequired,
    result: PropTypes.arrayOf(
      PropTypes.shape({
        id: PropTypes.number.isRequired,
        key: PropTypes.string.isRequired,
        numVotes: PropTypes.number.isRequired,
      }),
    ).isRequired,
  }).isRequired,
  // Defines the width of the slide (svg coordinate system), which needed in calculations
  slideWidth: PropTypes.number.isRequired,
  // Defines the height of the slide (svg coordinate system), which needed in calculations
  slideHeight: PropTypes.number.isRequired,
};<|MERGE_RESOLUTION|>--- conflicted
+++ resolved
@@ -3,14 +3,11 @@
 import PollService from '/imports/ui/components/poll/service';
 import { injectIntl, defineMessages } from 'react-intl';
 import styles from './styles';
-<<<<<<< HEAD
-=======
 import { prototype } from 'clipboard';
 import MediaService, {
   getSwapLayout,
   shouldEnableSwapLayout,
 } from '/imports/ui/components/media/service';
->>>>>>> 7625910e
 
 const intlMessages = defineMessages({
   pollResultAria: {
