import React, { Component } from 'react';
import PropTypes from 'prop-types';
import PollService from '/imports/ui/components/poll/service';
import caseInsensitiveReducer from '/imports/utils/caseInsensitiveReducer';
import { injectIntl, defineMessages } from 'react-intl';
import styles from './styles';
import { prototype } from 'clipboard';
import MediaService, {
  getSwapLayout,
  shouldEnableSwapLayout,
} from '/imports/ui/components/media/service';

const intlMessages = defineMessages({
  pollResultAria: {
    id: 'app.whiteboard.annotations.pollResult',
    description: 'aria label used in poll result string',
  },
});

class PollDrawComponent extends Component {
  constructor(props) {
    super(props);

    this.state = {
      // We did it because it was calculated in the componentWillMount
      calculated: false,
      // flag indicating whether we need to continue calculating the sizes or display the annotation
      prepareToDisplay: true,

      // outer (white) rectangle's coordinates and sizes (calculated in componentWillMount)
      outerRect: {
        x: 0,
        y: 0,
        width: 0,
        height: 0,
      },

      // inner rectangle's coordinates and sizes
      innerRect: {
        x: 0,
        y: 0,
        width: 0,
        height: 0,
      },
      thickness: 0,
      backgroundColor: '#ffffff',

      // max line sizes
      maxLineWidth: 0,
      maxLineHeight: 0,

      // max widths of the keys (left) and percent (right) strings
      maxLeftWidth: 0,
      maxRightWidth: 0,

      // these parameters are used in calculations before and while displaying the final result
      maxNumVotes: 0,
      textArray: [],
      maxDigitWidth: 0,
      maxDigitHeight: 0,

      // start value used for font-size calculations
      calcFontSize: 50,
      currentLine: 0,
      lineToMeasure: [],
      fontSizeDirection: 1,
    };

    this.pollInitialCalculation = this.pollInitialCalculation.bind(this);
  }

  componentDidMount() {
    const isLayoutSwapped = getSwapLayout() && shouldEnableSwapLayout();
    if (isLayoutSwapped) return;

    this.pollInitialCalculation();
    this.checkSizes();
  }

  // this might have to be changed if we want to reuse it for a presenter's poll popup
  shouldComponentUpdate() {
    const { prepareToDisplay } = this.state;
    return prepareToDisplay === true;
  }

  componentDidUpdate() {
    const { prepareToDisplay } = this.state;
    if (prepareToDisplay) {
      this.checkSizes();
    }
  }

  checkSizes() {
    let { maxLineHeight } = this.state;

    const {
      currentLine,
      maxLineWidth,
      fontSizeDirection,
      calcFontSize,
      textArray,
      calculated,
    } = this.state;

    const { annotation } = this.props;
    if (!calculated) return null;
    // increment the font size by 2 to prevent Maximum update depth exceeded
    const fontSizeIncrement = 2;

    // calculating the font size in this if / else block
    if (fontSizeDirection !== 0) {
      const key = `${annotation.id}_key_${currentLine}`;
      const votes = `${annotation.id}_votes_${currentLine}`;
      const percent = `${annotation.id}_percent_${currentLine}`;
      const keySizes = this[key].getBBox();
      const voteSizes = this[votes].getBBox();
      const percSizes = this[percent].getBBox();

      // first check if we can still increase the font-size
      if (fontSizeDirection === 1) {
        if ((keySizes.width < maxLineWidth && keySizes.height < maxLineHeight
          && voteSizes.width < maxLineWidth && voteSizes.height < maxLineHeight
          && percSizes.width < maxLineWidth && percSizes.height < maxLineHeight)
          && calcFontSize < 100) {
          return this.setState({
            calcFontSize: calcFontSize + fontSizeIncrement,
          });

          // we can't increase font-size anymore, start decreasing
        }
        return this.setState({
          fontSizeDirection: -1,
          calcFontSize: calcFontSize - fontSizeIncrement,
        });
      } if (fontSizeDirection === -1) {
        // check if the font-size is still bigger than allowed
        if ((keySizes.width > maxLineWidth || keySizes.height > maxLineHeight
          || voteSizes.width > maxLineWidth || voteSizes.height > maxLineHeight
          || percSizes.width > maxLineWidth || percSizes.height > maxLineHeight)
          && calcFontSize > 0) {
          return this.setState({
            calcFontSize: calcFontSize - fontSizeIncrement,
          });

          // font size is fine for the current line, switch to the next line
          // or finish with the font-size calculations if this we are at the end of the array
        }
        if (currentLine < textArray.length - 1) {
          return this.setState({
            currentLine: currentLine + 1,
            lineToMeasure: textArray[currentLine + 1],
          });
        }
        return this.setState({
          fontSizeDirection: 0,
          currentLine: 0,
          lineToMeasure: textArray[0],
        });
      }
    }

    // next block is executed when we finally found a proper font size

    // finding the biggest width and height of the left and right strings,
    // max real line height and max width value for 1 digit
    let maxLeftWidth = 0;
    let maxRightWidth = 0;
    maxLineHeight = 0;
    for (let i = 0; i < textArray.length; i += 1) {
      const key = `${annotation.id}_key_${i}`;
      const percent = `${annotation.id}_percent_${i}`;
      const keySizes = this[key].getBBox();
      const percSizes = this[percent].getBBox();

      if (keySizes.width > maxLeftWidth) {
        maxLeftWidth = keySizes.width;
      }

      if (percSizes.width > maxRightWidth) {
        maxRightWidth = percSizes.width;
      }

      if (keySizes.height > maxLineHeight) {
        maxLineHeight = keySizes.height;
      }

      if (percSizes.height > maxLineHeight) {
        maxLineHeight = percSizes.height;
      }
    }

    const digitRef = `${annotation.id}_digit`;
    const maxDigitWidth = this[digitRef].getBBox().width;
    const maxDigitHeight = this[digitRef].getBBox().height;

    return this.setState({
      maxLeftWidth,
      maxRightWidth,
      maxLineHeight,
      maxDigitWidth,
      maxDigitHeight,
      prepareToDisplay: false,
    });
  }

  pollInitialCalculation() {
    // in this part we retrieve the props and perform initial calculations for the state
    // calculating only the parts which have to be done just once and don't require
    // rendering / rerendering the text objects

    const { annotation } = this.props;
    const { points, result, numResponders } = annotation;
    const { slideWidth, slideHeight, intl } = this.props;

    // x1 and y1 - coordinates of the top left corner of the annotation
    // initial width and height are the width and height of the annotation
    // all the points are given as percentages of the slide
    const x1 = points[0];
    const y1 = points[1];
    const initialWidth = points[2];
    const initialHeight = points[3];

    // calculating the data for the outer rectangle
    // 0.001 is needed to accomodate bottom and right borders of the annotation
    const x = (x1 / 100) * slideWidth;
    const y = (y1 / 100) * slideHeight;
    const width = ((initialWidth - 0.001) / 100) * slideWidth;
    const height = ((initialHeight - 0.001) / 100) * slideHeight;

    const textArray = [];
    const reducedResult = result.reduce(caseInsensitiveReducer, []);

    // counting the total number of votes, finding the biggest number of votes
<<<<<<< HEAD
    const maxNumVotes = result.reduce((previousValue, currentValue) => {
      if (previousValue < currentValue.numVotes) {
        return currentValue.numVotes;
=======
    reducedResult.reduce((previousValue, currentValue) => {
      votesTotal = previousValue + currentValue.numVotes;
      if (maxNumVotes < currentValue.numVotes) {
        maxNumVotes = currentValue.numVotes;
>>>>>>> fe58a112
      }
      return previousValue;
    }, 0);

    // filling the textArray with data to display
    // adding value of the iterator to each line needed to create unique
    // keys while rendering at the end
    const arrayLength = reducedResult.length;
    for (let i = 0; i < arrayLength; i += 1) {
      const _tempArray = [];
      const _result = reducedResult[i];
      let isDefaultPoll;
      switch (_result.key.toLowerCase()) {
        case 'true':
        case 'false':
        case 'yes':
        case 'no':
        case 'abstention':
        case 'a':
        case 'b':
        case 'c':
        case 'd':
        case 'e':
          isDefaultPoll = true;
          break;
        default:
          isDefaultPoll = false;
          break;
      }

      if (isDefaultPoll) {
        _result.key = intl.formatMessage({ id: `app.poll.answer.${_result.key.toLowerCase()}` });
      }

      _tempArray.push(_result.key, `${_result.numVotes}`);
      if (numResponders === 0) {
        _tempArray.push('0%');
        _tempArray.push(i);
      } else {
        const percResult = (_result.numVotes / numResponders) * 100;
        _tempArray.push(`${Math.round(percResult)}%`);
        _tempArray.push(i);
      }

      textArray.push(_tempArray);
    }

    // calculating the data for the inner rectangle
    const innerWidth = width * 0.95;
    const innerHeight = height - (width * 0.05);
    const innerX = x + (width * 0.025);
    const innerY = y + (width * 0.025);
    const thickness = (width - innerWidth) / 10;

    // calculating the maximum possible width and height of the each line
    // 25% of the height goes to the padding
    const maxLineWidth = innerWidth / 3;
    const maxLineHeight = (innerHeight * 0.75) / textArray.length;

    const lineToMeasure = textArray[0];
    const { pollAnswerIds } = PollService;
    const messageIndex = lineToMeasure[0].toLowerCase();
    if (pollAnswerIds[messageIndex]) {
      lineToMeasure[0] = intl.formatMessage(pollAnswerIds[messageIndex]);
    }

    this.setState({
      outerRect: {
        x,
        y,
        width,
        height,
      },
      innerRect: {
        x: innerX,
        y: innerY,
        width: innerWidth,
        height: innerHeight,
      },
      thickness,
      maxNumVotes,
      textArray,
      maxLineWidth,
      maxLineHeight,
      lineToMeasure,
      calculated: true,
    });
  }

  renderPoll() {
    const {
      backgroundColor,
      calcFontSize,
      innerRect,
      maxDigitHeight,
      maxDigitWidth,
      maxLeftWidth,
      maxLineHeight,
      maxNumVotes,
      maxRightWidth,
      outerRect,
      textArray,
      thickness,
      calculated,
    } = this.state;
    if (!calculated) return null;

    const { annotation, intl } = this.props;

    const { pollAnswerIds } = PollService;

    const isRTL = document.documentElement.getAttribute('dir') === 'rtl';

    //* ********************************************************************************************
    //* *****************************************MAGIC NUMBER***************************************
    // There is no automatic vertical centering in SVG.
    // To center the text element we have to move it down by the half of its height.
    // But every text element has its own padding by default. The height we receive
    // by calling getBBox() includes padding, but the anchor point doesn't consider it.
    // This way the text element is moved down a little bit and we have to move it up a bit.
    // 1/6 of the maximum height of the digit seems to work fine.
    // Oleksandr Zhurbenko. June 22, 2016
    const magicNumber = maxDigitHeight / 6;

    // maximum height and width of the line bar
    const maxBarWidth = ((innerRect.width * 0.9)
      - maxLeftWidth) - maxRightWidth;
    const barHeight = (innerRect.height * 0.75) / textArray.length;

    // Horizontal padding
    const horizontalPadding = (innerRect.width * 0.1) / 4;

    // Vertical padding
    const verticalPadding = (innerRect.height * 0.25) / (textArray.length + 1);

    // Initial coordinates of the key column
    let yLeft = ((innerRect.y + verticalPadding) + (barHeight / 2)) - magicNumber;
    const xLeft = (innerRect.x + horizontalPadding) + 1;

    // Initial coordinates of the line bar column
    const xBar = (innerRect.x + maxLeftWidth) + (horizontalPadding * 2);
    let yBar = innerRect.y + verticalPadding;

    // Initial coordinates of the percentage column
    let yRight = ((innerRect.y + verticalPadding) + (barHeight / 2)) - magicNumber;
    const xRight = ((((innerRect.x + (horizontalPadding * 3))
      + maxLeftWidth) + maxRightWidth) + maxBarWidth + 1);

    let yNumVotes = (innerRect.y + verticalPadding) - magicNumber;
    const extendedTextArray = [];
    for (let i = 0; i < textArray.length; i += 1) {
      let barWidth;
      if (maxNumVotes === 0 || annotation.result[i].numVotes === 0) {
        barWidth = 1;
      } else {
        barWidth = (annotation.result[i].numVotes / maxNumVotes) * maxBarWidth;
      }

      let label = textArray[i][0];
      const formattedMessageIndex = label.toLowerCase();
      if (pollAnswerIds[formattedMessageIndex]) {
        label = intl.formatMessage(pollAnswerIds[formattedMessageIndex]);
      }

      // coordinates and color of the text inside the line bar
      // xNumVotesDefault and xNumVotesMovedRight are 2 different x coordinates for the text
      // since if the line bar is too small then we place the number to the right of the bar
      const xNumVotesDefault = (innerRect.x + maxLeftWidth) + (horizontalPadding * 2);
      const xNumVotesMovedRight = (xNumVotesDefault + (barWidth / 2)) + (maxDigitWidth / 2);

      let xNumVotes;
      let color;
      if (barWidth < maxDigitWidth + 8) {
        xNumVotes = xNumVotesMovedRight;
        color = '#333333';
      } else {
        xNumVotes = xNumVotesDefault;
        color = 'white';
      }

      extendedTextArray[i] = {
        key: `${annotation.id}_${textArray[i][3]}`,
        keyColumn: {
          keyString: label,
          xLeft,
          yLeft,
        },
        barColumn: {
          votesString: textArray[i][1],
          xBar,
          yBar,
          barWidth,
          barHeight,
          yNumVotes,
          xNumVotes,
          color,
          numVotes: annotation.result[i].numVotes,
        },
        percentColumn: {
          xRight,
          yRight,
          percentString: textArray[i][2],
        },
      };

      // changing the Y coordinate for all the objects
      yBar = yBar + barHeight + verticalPadding;
      yLeft = yLeft + barHeight + verticalPadding;
      yRight = yRight + barHeight + verticalPadding;
      yNumVotes = yNumVotes + barHeight + verticalPadding;
    }

    return (
      <g aria-hidden>
        <rect
          x={outerRect.x}
          y={outerRect.y}
          width={outerRect.width}
          height={outerRect.height}
          strokeWidth="0"
          fill={backgroundColor}
        />
        <rect
          x={innerRect.x}
          y={innerRect.y}
          width={innerRect.width}
          height={innerRect.height}
          stroke="#333333"
          fill={backgroundColor}
          strokeWidth={thickness}
        />
        <text
          x={innerRect.x}
          y={innerRect.y}
          fill="#333333"
          fontFamily="Arial"
          fontSize={calcFontSize}
          textAnchor={isRTL ? 'end' : 'start'}
        >
          {extendedTextArray.map(line => (
            <tspan
              x={line.keyColumn.xLeft}
              y={line.keyColumn.yLeft}
              dy={maxLineHeight / 2}
              key={`${line.key}_key`}
              className={styles.outline}
            >
              {line.keyColumn.keyString}
            </tspan>
          ))}
        </text>
        {extendedTextArray.map(line => (
          <rect
            key={`${line.key}_bar`}
            x={line.barColumn.xBar}
            y={line.barColumn.yBar}
            width={line.barColumn.barWidth}
            height={line.barColumn.barHeight}
            stroke="#333333"
            fill="#333333"
            strokeWidth={thickness - 1}
          />
        ))}
        <text
          x={innerRect.x}
          y={innerRect.y}
          fill="#333333"
          fontFamily="Arial"
          fontSize={calcFontSize}
          textAnchor={isRTL ? 'start' : 'end'}
        >
          {extendedTextArray.map(line => (
            <tspan
              x={line.percentColumn.xRight}
              y={line.percentColumn.yRight}
              dy={maxLineHeight / 2}
              key={`${line.key}_percent`}
              className={styles.outline}
            >
              {line.percentColumn.percentString}
            </tspan>
          ))}
        </text>
        <text
          x={innerRect.x}
          y={innerRect.y}
          fill="#333333"
          fontFamily="Arial"
          fontSize={calcFontSize}
          textAnchor={isRTL ? 'end' : 'start'}
        >
          {extendedTextArray.map(line => (
            <tspan
              x={line.barColumn.xNumVotes + (line.barColumn.barWidth / 2)}
              y={line.barColumn.yNumVotes + (line.barColumn.barHeight / 2)}
              dy={maxLineHeight / 2}
              key={`${line.key}_numVotes`}
              fill={line.barColumn.color}
              className={styles.outline}
            >
              {line.barColumn.numVotes}
            </tspan>
          ))}
        </text>
      </g>
    );
  }

  renderLine(line) {
    // this func just renders the strings for one line

    const { calcFontSize } = this.state;
    const { annotation } = this.props;

    return (
      <g key={`${annotation.id}_line_${line[3]}`}>
        <text
          fontFamily="Arial"
          fontSize={calcFontSize}
          ref={(ref) => { this[`${annotation.id}_key_${line[3]}`] = ref; }}
        >
          <tspan>
            {line[0]}
          </tspan>
        </text>
        <text
          fontFamily="Arial"
          fontSize={calcFontSize}
          ref={(ref) => { this[`${annotation.id}_votes_${line[3]}`] = ref; }}
        >
          <tspan>
            {line[1]}
          </tspan>
        </text>
        <text
          fontFamily="Arial"
          fontSize={calcFontSize}
          ref={(ref) => { this[`${annotation.id}_percent_${line[3]}`] = ref; }}
        >
          <tspan>
            {line[2]}
          </tspan>
        </text>
      </g>
    );
  }

  renderTestStrings() {
    const { annotation } = this.props;
    const {
      calcFontSize,
      fontSizeDirection,
      lineToMeasure,
      textArray,
    } = this.state;

    // check whether we need to render just one line, which means that
    // we are still calculating the font-size
    // or if we finished with the font-size and we need to render all the strings in order to
    // determine the maxHeight, maxWidth and maxDigitWidth
    if (fontSizeDirection !== 0) {
      return this.renderLine(lineToMeasure);
    }
    return (
      <g aria-hidden>
        {textArray.map(line => this.renderLine(line))}
        <text
          fontFamily="Arial"
          fontSize={calcFontSize}
          ref={(ref) => { this[`${annotation.id}_digit`] = ref; }}
        >
          <tspan>
            0
          </tspan>
        </text>
      </g>
    );
  }

  render() {
    const { intl } = this.props;
    const { prepareToDisplay, textArray } = this.state;

    let ariaResultLabel = `${intl.formatMessage(intlMessages.pollResultAria)}: `;
    textArray.forEach((t, idx) => {
      const pollLine = t.slice(0, -1);
      ariaResultLabel += `${idx > 0 ? ' |' : ''} ${pollLine.join(' | ')}`;
    });

    return (
      <g aria-label={ariaResultLabel} data-test="pollResultAria">
        {prepareToDisplay
          ? this.renderTestStrings()
          : this.renderPoll()
        }
      </g>
    );
  }
}

export default injectIntl(PollDrawComponent);

PollDrawComponent.propTypes = {
  intl: PropTypes.object.isRequired,
  // Defines an annotation object, which contains all the basic info we need to draw a line
  annotation: PropTypes.shape({
    id: PropTypes.string.isRequired,
    points: PropTypes.arrayOf(PropTypes.number).isRequired,
    result: PropTypes.arrayOf(
      PropTypes.shape({
        id: PropTypes.number.isRequired,
        key: PropTypes.string.isRequired,
        numVotes: PropTypes.number.isRequired,
      }),
    ).isRequired,
  }).isRequired,
  // Defines the width of the slide (svg coordinate system), which needed in calculations
  slideWidth: PropTypes.number.isRequired,
  // Defines the height of the slide (svg coordinate system), which needed in calculations
  slideHeight: PropTypes.number.isRequired,
};<|MERGE_RESOLUTION|>--- conflicted
+++ resolved
@@ -227,22 +227,19 @@
     const width = ((initialWidth - 0.001) / 100) * slideWidth;
     const height = ((initialHeight - 0.001) / 100) * slideHeight;
 
+    let votesTotal = 0;
+    let maxNumVotes = 0;
     const textArray = [];
     const reducedResult = result.reduce(caseInsensitiveReducer, []);
 
     // counting the total number of votes, finding the biggest number of votes
-<<<<<<< HEAD
-    const maxNumVotes = result.reduce((previousValue, currentValue) => {
-      if (previousValue < currentValue.numVotes) {
-        return currentValue.numVotes;
-=======
     reducedResult.reduce((previousValue, currentValue) => {
       votesTotal = previousValue + currentValue.numVotes;
       if (maxNumVotes < currentValue.numVotes) {
         maxNumVotes = currentValue.numVotes;
->>>>>>> fe58a112
-      }
-      return previousValue;
+      }
+
+      return votesTotal;
     }, 0);
 
     // filling the textArray with data to display
