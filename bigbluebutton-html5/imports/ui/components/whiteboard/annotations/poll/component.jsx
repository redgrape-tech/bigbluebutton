--- conflicted
+++ resolved
@@ -636,13 +636,8 @@
       );
     }
 
-<<<<<<< HEAD
-    let ariaResultLabel = `${intl.formatMessage(intlMessages.pollResultAria)}: `;
-    textArray.forEach((t, idx) => {
-=======
     ariaResultLabel = `${intl.formatMessage(intlMessages.pollResultAria)}: `;
     textArray.map((t, idx) => {
->>>>>>> 07cfcd37
       const pollLine = t.slice(0, -1);
       ariaResultLabel += `${idx > 0 ? ' |' : ''} ${pollLine.join(' | ')}`;
     });
