import React, { Component } from 'react';
import PropTypes from 'prop-types';
import PollService from '/imports/ui/components/poll/service';
import { injectIntl, intlShape } from 'react-intl';
import styles from './styles';

class PollDrawComponent extends Component {
  constructor(props) {
    super(props);

    this.state = {
      // We did it because it was calculated in the componentWillMount
      calculated: false,
      // flag indicating whether we need to continue calculating the sizes or display the annotation
      prepareToDisplay: true,
      // outer (white) rectangle's coordinates and sizes (calculated in componentDidMount)
      outerRect: {
        x: 0,
        y: 0,
        width: 0,
        height: 0,
      },

      // inner rectangle's coordinates and sizes
      innerRect: {
        x: 0,
        y: 0,
        width: 0,
        height: 0,
      },
      thickness: 0,
      backgroundColor: '#ffffff',

      // max line sizes
      maxLineWidth: 0,
      maxLineHeight: 0,

      // max widths of the keys (left) and percent (right) strings
      maxLeftWidth: 0,
      maxRightWidth: 0,

      // these parameters are used in calculations before and while displaying the final result
      maxNumVotes: 0,
      textArray: [],
      maxDigitWidth: 0,
      maxDigitHeight: 0,

      // start value used for font-size calculations
      calcFontSize: 50,
      currentLine: 0,
      lineToMeasure: [],
      fontSizeDirection: 1,
    };
<<<<<<< HEAD
=======
  }

  componentWillMount() {
    // in this part we retrieve the props and perform initial calculations for the state
    // calculating only the parts which have to be done just once and don't require
    // rendering / rerendering the text objects

    const { annotation } = this.props;
    const { points, result } = annotation;
    const { slideWidth, slideHeight, intl } = this.props;

    // x1 and y1 - coordinates of the top left corner of the annotation
    // initial width and height are the width and height of the annotation
    // all the points are given as percentages of the slide
    const x1 = points[0];
    const y1 = points[1];
    const initialWidth = points[2];
    const initialHeight = points[3];

    // calculating the data for the outer rectangle
    // 0.001 is needed to accomodate bottom and right borders of the annotation
    const x = (x1 / 100) * slideWidth;
    const y = (y1 / 100) * slideHeight;
    const width = ((initialWidth - 0.001) / 100) * slideWidth;
    const height = ((initialHeight - 0.001) / 100) * slideHeight;

    let votesTotal = 0;
    let maxNumVotes = 0;
    const textArray = [];

    // counting the total number of votes, finding the biggest number of votes
    result.reduce((previousValue, currentValue) => {
      votesTotal = previousValue + currentValue.numVotes;
      if (maxNumVotes < currentValue.numVotes) {
        maxNumVotes = currentValue.numVotes;
      }

      return votesTotal;
    }, 0);

    // filling the textArray with data to display
    // adding value of the iterator to each line needed to create unique
    // keys while rendering at the end
    const arrayLength = result.length;
    for (let i = 0; i < arrayLength; i += 1) {
      const _tempArray = [];
      const _result = result[i];
      let isDefaultPoll;
      switch (_result.key.toLowerCase()) {
        case 'true':
        case 'false':
        case 'yes':
        case 'no':
        case 'a':
        case 'b':
        case 'c':
        case 'd':
        case 'e':
          isDefaultPoll = true;
          break;
        default:
          isDefaultPoll = false;
          break;
      }

      if (isDefaultPoll) {
        _result.key = intl.formatMessage({ id: `app.poll.answer.${_result.key.toLowerCase()}` });
      }

      _tempArray.push(_result.key, `${_result.numVotes}`);
      if (votesTotal === 0) {
        _tempArray.push('0%');
        _tempArray.push(i);
      } else {
        const percResult = (_result.numVotes / votesTotal) * 100;
        _tempArray.push(`${Math.round(percResult)}%`);
        _tempArray.push(i);
      }
>>>>>>> 7086bbd1

    this.pollInitialCalculation = this.pollInitialCalculation.bind(this);
  }

  componentDidMount() {
    this.pollInitialCalculation();
    this.checkSizes();
  }

  // this might have to be changed if we want to reuse it for a presenter's poll popup
  shouldComponentUpdate() {
    const { prepareToDisplay } = this.state;
    return prepareToDisplay === true;
  }

  componentDidUpdate() {
    const { prepareToDisplay } = this.state;
    if (prepareToDisplay) {
      this.checkSizes();
    }
  }

  checkSizes() {
    let { maxLineHeight } = this.state;

    const {
      currentLine,
      maxLineWidth,
      fontSizeDirection,
      calcFontSize,
      textArray,
      calculated,
    } = this.state;

    const { annotation } = this.props;
    if (!calculated) return null;
    // increment the font size by 2 to prevent Maximum update depth exceeded
    const fontSizeIncrement = 2;

    // calculating the font size in this if / else block
    if (fontSizeDirection !== 0) {
      const key = `${annotation.id}_key_${currentLine}`;
      const votes = `${annotation.id}_votes_${currentLine}`;
      const percent = `${annotation.id}_percent_${currentLine}`;
      const keySizes = this[key].getBBox();
      const voteSizes = this[votes].getBBox();
      const percSizes = this[percent].getBBox();

      // first check if we can still increase the font-size
      if (fontSizeDirection === 1) {
        if (keySizes.width < maxLineWidth && keySizes.height < maxLineHeight
          && voteSizes.width < maxLineWidth && voteSizes.height < maxLineHeight
          && percSizes.width < maxLineWidth && percSizes.height < maxLineHeight) {
          return this.setState({
            calcFontSize: calcFontSize + fontSizeIncrement,
          });

          // we can't increase font-size anymore, start decreasing
        }
        return this.setState({
          fontSizeDirection: -1,
          calcFontSize: calcFontSize - fontSizeIncrement,
        });
      } if (fontSizeDirection === -1) {
        // check if the font-size is still bigger than allowed
        if (keySizes.width > maxLineWidth || keySizes.height > maxLineHeight
          || voteSizes.width > maxLineWidth || voteSizes.height > maxLineHeight
          || percSizes.width > maxLineWidth || percSizes.height > maxLineHeight) {
          return this.setState({
            calcFontSize: calcFontSize - fontSizeIncrement,
          });

          // font size is fine for the current line, switch to the next line
          // or finish with the font-size calculations if this we are at the end of the array
        }
        if (currentLine < textArray.length - 1) {
          return this.setState({
            currentLine: currentLine + 1,
            lineToMeasure: textArray[currentLine + 1],
          });
        }
        return this.setState({
          fontSizeDirection: 0,
          currentLine: 0,
          lineToMeasure: textArray[0],
        });
      }
    }

    // next block is executed when we finally found a proper font size

    // finding the biggest width and height of the left and right strings,
    // max real line height and max width value for 1 digit
    let maxLeftWidth = 0;
    let maxRightWidth = 0;
    maxLineHeight = 0;
    for (let i = 0; i < textArray.length; i += 1) {
      const key = `${annotation.id}_key_${i}`;
      const percent = `${annotation.id}_percent_${i}`;
      const keySizes = this[key].getBBox();
      const percSizes = this[percent].getBBox();

      if (keySizes.width > maxLeftWidth) {
        maxLeftWidth = keySizes.width;
      }

      if (percSizes.width > maxRightWidth) {
        maxRightWidth = percSizes.width;
      }

      if (keySizes.height > maxLineHeight) {
        maxLineHeight = keySizes.height;
      }

      if (percSizes.height > maxLineHeight) {
        maxLineHeight = percSizes.height;
      }
    }

    const digitRef = `${annotation.id}_digit`;
    const maxDigitWidth = this[digitRef].getBBox().width;
    const maxDigitHeight = this[digitRef].getBBox().height;

    return this.setState({
      maxLeftWidth,
      maxRightWidth,
      maxLineHeight,
      maxDigitWidth,
      maxDigitHeight,
      prepareToDisplay: false,
    });
  }

  pollInitialCalculation() {
    // in this part we retrieve the props and perform initial calculations for the state
    // calculating only the parts which have to be done just once and don't require
    // rendering / rerendering the text objects

    // if (!state.initialState) return;
    const { annotation } = this.props;
    const { points, result } = annotation;
    const { slideWidth, slideHeight, intl } = this.props;

    // x1 and y1 - coordinates of the top left corner of the annotation
    // initial width and height are the width and height of the annotation
    // all the points are given as percentages of the slide
    const x1 = points[0];
    const y1 = points[1];
    const initialWidth = points[2];
    const initialHeight = points[3];

    // calculating the data for the outer rectangle
    // 0.001 is needed to accomodate bottom and right borders of the annotation
    const x = (x1 / 100) * slideWidth;
    const y = (y1 / 100) * slideHeight;
    const width = ((initialWidth - 0.001) / 100) * slideWidth;
    const height = ((initialHeight - 0.001) / 100) * slideHeight;

    let votesTotal = 0;
    let maxNumVotes = 0;
    const textArray = [];

    // counting the total number of votes, finding the biggest number of votes
    result.reduce((previousValue, currentValue) => {
      votesTotal = previousValue + currentValue.numVotes;
      if (maxNumVotes < currentValue.numVotes) {
        maxNumVotes = currentValue.numVotes;
      }

      return votesTotal;
    }, 0);

    // filling the textArray with data to display
    // adding value of the iterator to each line needed to create unique
    // keys while rendering at the end
    const arrayLength = result.length;
    for (let i = 0; i < arrayLength; i += 1) {
      const _tempArray = [];
      const _result = result[i];
      _tempArray.push(_result.key, `${_result.numVotes}`);
      if (votesTotal === 0) {
        _tempArray.push('0%');
        _tempArray.push(i);
      } else {
        const percResult = (_result.numVotes / votesTotal) * 100;
        _tempArray.push(`${Math.round(percResult)}%`);
        _tempArray.push(i);
      }

      textArray.push(_tempArray);
    }

    // calculating the data for the inner rectangle
    const innerWidth = width * 0.95;
    const innerHeight = height - (width * 0.05);
    const innerX = x + (width * 0.025);
    const innerY = y + (width * 0.025);
    const thickness = (width - innerWidth) / 10;

    // calculating the maximum possible width and height of the each line
    // 25% of the height goes to the padding
    const maxLineWidth = innerWidth / 3;
    const maxLineHeight = (innerHeight * 0.75) / textArray.length;

    const lineToMeasure = textArray[0];
    const { pollAnswerIds } = PollService;
    const messageIndex = lineToMeasure[0].toLowerCase();
    if (pollAnswerIds[messageIndex]) {
      lineToMeasure[0] = intl.formatMessage(pollAnswerIds[messageIndex]);
    }

    this.setState({
      outerRect: {
        x,
        y,
        width,
        height,
      },
      innerRect: {
        x: innerX,
        y: innerY,
        width: innerWidth,
        height: innerHeight,
      },
      thickness,
      maxNumVotes,
      textArray,
      maxLineWidth,
      maxLineHeight,
      lineToMeasure,
      calculated: true,
    });
  }

  renderPoll() {
    const {
      backgroundColor,
      calcFontSize,
      innerRect,
      maxDigitHeight,
      maxDigitWidth,
      maxLeftWidth,
      maxLineHeight,
      maxNumVotes,
      maxRightWidth,
      outerRect,
      textArray,
      thickness,
    } = this.state;

    const { annotation, intl } = this.props;

    const { pollAnswerIds } = PollService;

    const isRTL = document.documentElement.getAttribute('dir') === 'rtl';

    //* ********************************************************************************************
    //* *****************************************MAGIC NUMBER***************************************
    // There is no automatic vertical centering in SVG.
    // To center the text element we have to move it down by the half of its height.
    // But every text element has its own padding by default. The height we receive
    // by calling getBBox() includes padding, but the anchor point doesn't consider it.
    // This way the text element is moved down a little bit and we have to move it up a bit.
    // 1/6 of the maximum height of the digit seems to work fine.
    // Oleksandr Zhurbenko. June 22, 2016
    const magicNumber = maxDigitHeight / 6;

    // maximum height and width of the line bar
    const maxBarWidth = ((innerRect.width * 0.9)
      - maxLeftWidth) - maxRightWidth;
    const barHeight = (innerRect.height * 0.75) / textArray.length;

    // Horizontal padding
    const horizontalPadding = (innerRect.width * 0.1) / 4;

    // Vertical padding
    const verticalPadding = (innerRect.height * 0.25) / (textArray.length + 1);

    // Initial coordinates of the key column
    let yLeft = ((innerRect.y + verticalPadding) + (barHeight / 2)) - magicNumber;
    const xLeft = (innerRect.x + horizontalPadding) + 1;

    // Initial coordinates of the line bar column
    const xBar = (innerRect.x + maxLeftWidth) + (horizontalPadding * 2);
    let yBar = innerRect.y + verticalPadding;

    // Initial coordinates of the percentage column
    let yRight = ((innerRect.y + verticalPadding) + (barHeight / 2)) - magicNumber;
    const xRight = ((((innerRect.x + (horizontalPadding * 3))
      + maxLeftWidth) + maxRightWidth) + maxBarWidth + 1);

    let yNumVotes = (innerRect.y + verticalPadding) - magicNumber;
    const extendedTextArray = [];
    for (let i = 0; i < textArray.length; i += 1) {
      let barWidth;
      if (maxNumVotes === 0 || annotation.result[i].numVotes === 0) {
        barWidth = 1;
      } else {
        barWidth = (annotation.result[i].numVotes / maxNumVotes) * maxBarWidth;
      }

      let label = textArray[i][0];
      const formattedMessageIndex = label.toLowerCase();
      if (pollAnswerIds[formattedMessageIndex]) {
        label = intl.formatMessage(pollAnswerIds[formattedMessageIndex]);
      }

      // coordinates and color of the text inside the line bar
      // xNumVotesDefault and xNumVotesMovedRight are 2 different x coordinates for the text
      // since if the line bar is too small then we place the number to the right of the bar
      const xNumVotesDefault = (innerRect.x + maxLeftWidth) + (horizontalPadding * 2);
      const xNumVotesMovedRight = (xNumVotesDefault + (barWidth / 2)) + (maxDigitWidth / 2);

      let xNumVotes;
      let color;
      if (barWidth < maxDigitWidth + 8) {
        xNumVotes = xNumVotesMovedRight;
        color = '#333333';
      } else {
        xNumVotes = xNumVotesDefault;
        color = 'white';
      }

      extendedTextArray[i] = {
        key: `${annotation.id}_${textArray[i][3]}`,
        keyColumn: {
          keyString: label,
          xLeft,
          yLeft,
        },
        barColumn: {
          votesString: textArray[i][1],
          xBar,
          yBar,
          barWidth,
          barHeight,
          yNumVotes,
          xNumVotes,
          color,
          numVotes: annotation.result[i].numVotes,
        },
        percentColumn: {
          xRight,
          yRight,
          percentString: textArray[i][2],
        },
      };

      // changing the Y coordinate for all the objects
      yBar = yBar + barHeight + verticalPadding;
      yLeft = yLeft + barHeight + verticalPadding;
      yRight = yRight + barHeight + verticalPadding;
      yNumVotes = yNumVotes + barHeight + verticalPadding;
    }

    return (
      <g>
        <rect
          x={outerRect.x}
          y={outerRect.y}
          width={outerRect.width}
          height={outerRect.height}
          strokeWidth="0"
          fill={backgroundColor}
        />
        <rect
          x={innerRect.x}
          y={innerRect.y}
          width={innerRect.width}
          height={innerRect.height}
          stroke="#333333"
          fill={backgroundColor}
          strokeWidth={thickness}
        />
        <text
          x={innerRect.x}
          y={innerRect.y}
          fill="#333333"
          fontFamily="Arial"
          fontSize={calcFontSize}
          textAnchor={isRTL ? 'end' : 'start'}
        >
          {extendedTextArray.map(line => (
            <tspan
              x={line.keyColumn.xLeft}
              y={line.keyColumn.yLeft}
              dy={maxLineHeight / 2}
              key={`${line.key}_key`}
              className={styles.outline}
            >
              {line.keyColumn.keyString}
            </tspan>
          ))}
        </text>
        {extendedTextArray.map(line => (
          <rect
            key={`${line.key}_bar`}
            x={line.barColumn.xBar}
            y={line.barColumn.yBar}
            width={line.barColumn.barWidth}
            height={line.barColumn.barHeight}
            stroke="#333333"
            fill="#333333"
            strokeWidth={thickness - 1}
          />
        ))}
        <text
          x={innerRect.x}
          y={innerRect.y}
          fill="#333333"
          fontFamily="Arial"
          fontSize={calcFontSize}
          textAnchor={isRTL ? 'start' : 'end'}
        >
          {extendedTextArray.map(line => (
            <tspan
              x={line.percentColumn.xRight}
              y={line.percentColumn.yRight}
              dy={maxLineHeight / 2}
              key={`${line.key}_percent`}
              className={styles.outline}
            >
              {line.percentColumn.percentString}
            </tspan>
          ))}
        </text>
        <text
          x={innerRect.x}
          y={innerRect.y}
          fill="#333333"
          fontFamily="Arial"
          fontSize={calcFontSize}
          textAnchor={isRTL ? 'end' : 'start'}
        >
          {extendedTextArray.map(line => (
            <tspan
              x={line.barColumn.xNumVotes + (line.barColumn.barWidth / 2)}
              y={line.barColumn.yNumVotes + (line.barColumn.barHeight / 2)}
              dy={maxLineHeight / 2}
              key={`${line.key}_numVotes`}
              fill={line.barColumn.color}
              className={styles.outline}
            >
              {line.barColumn.numVotes}
            </tspan>
          ))}
        </text>
      </g>
    );
  }

  renderLine(line) {
    // this func just renders the strings for one line

    const { calcFontSize } = this.state;
    const { annotation } = this.props;

    return (
      <g key={`${annotation.id}_line_${line[3]}`}>
        <text
          fontFamily="Arial"
          fontSize={calcFontSize}
          ref={(ref) => { this[`${annotation.id}_key_${line[3]}`] = ref; }}
        >
          <tspan>
            {line[0]}
          </tspan>
        </text>
        <text
          fontFamily="Arial"
          fontSize={calcFontSize}
          ref={(ref) => { this[`${annotation.id}_votes_${line[3]}`] = ref; }}
        >
          <tspan>
            {line[1]}
          </tspan>
        </text>
        <text
          fontFamily="Arial"
          fontSize={calcFontSize}
          ref={(ref) => { this[`${annotation.id}_percent_${line[3]}`] = ref; }}
        >
          <tspan>
            {line[2]}
          </tspan>
        </text>
      </g>
    );
  }

  renderTestStrings() {
    const { annotation } = this.props;
    const {
      calcFontSize,
      fontSizeDirection,
      lineToMeasure,
      textArray,
    } = this.state;

    // check whether we need to render just one line, which means that
    // we are still calculating the font-size
    // or if we finished with the font-size and we need to render all the strings in order to
    // determine the maxHeight, maxWidth and maxDigitWidth
    if (fontSizeDirection !== 0) {
      return this.renderLine(lineToMeasure);
    }
    return (
      <g>
        {textArray.map(line => this.renderLine(line))}
        <text
          fontFamily="Arial"
          fontSize={calcFontSize}
          ref={(ref) => { this[`${annotation.id}_digit`] = ref; }}
        >
          <tspan>
            0
          </tspan>
        </text>
      </g>
    );
  }

  render() {
    const { prepareToDisplay } = this.state;
    return (
      <g>
        {prepareToDisplay
          ? this.renderTestStrings()
          : this.renderPoll()
        }
      </g>
    );
  }
}

export default injectIntl(PollDrawComponent);

PollDrawComponent.propTypes = {
  intl: intlShape.isRequired,
  // Defines an annotation object, which contains all the basic info we need to draw a line
  annotation: PropTypes.shape({
    id: PropTypes.string.isRequired,
    points: PropTypes.arrayOf(PropTypes.number).isRequired,
    result: PropTypes.arrayOf(
      PropTypes.shape({
        id: PropTypes.number.isRequired,
        key: PropTypes.string.isRequired,
        numVotes: PropTypes.number.isRequired,
      }),
    ).isRequired,
  }).isRequired,
  // Defines the width of the slide (svg coordinate system), which needed in calculations
  slideWidth: PropTypes.number.isRequired,
  // Defines the height of the slide (svg coordinate system), which needed in calculations
  slideHeight: PropTypes.number.isRequired,
};<|MERGE_RESOLUTION|>--- conflicted
+++ resolved
@@ -51,15 +51,145 @@
       lineToMeasure: [],
       fontSizeDirection: 1,
     };
-<<<<<<< HEAD
-=======
-  }
-
-  componentWillMount() {
+
+    this.pollInitialCalculation = this.pollInitialCalculation.bind(this);
+  }
+
+  componentDidMount() {
+    this.pollInitialCalculation();
+    this.checkSizes();
+  }
+
+  // this might have to be changed if we want to reuse it for a presenter's poll popup
+  shouldComponentUpdate() {
+    const { prepareToDisplay } = this.state;
+    return prepareToDisplay === true;
+  }
+
+  componentDidUpdate() {
+    const { prepareToDisplay } = this.state;
+    if (prepareToDisplay) {
+      this.checkSizes();
+    }
+  }
+
+  checkSizes() {
+    let { maxLineHeight } = this.state;
+
+    const {
+      currentLine,
+      maxLineWidth,
+      fontSizeDirection,
+      calcFontSize,
+      textArray,
+      calculated,
+    } = this.state;
+
+    const { annotation } = this.props;
+    if (!calculated) return null;
+    // increment the font size by 2 to prevent Maximum update depth exceeded
+    const fontSizeIncrement = 2;
+
+    // calculating the font size in this if / else block
+    if (fontSizeDirection !== 0) {
+      const key = `${annotation.id}_key_${currentLine}`;
+      const votes = `${annotation.id}_votes_${currentLine}`;
+      const percent = `${annotation.id}_percent_${currentLine}`;
+      const keySizes = this[key].getBBox();
+      const voteSizes = this[votes].getBBox();
+      const percSizes = this[percent].getBBox();
+
+      // first check if we can still increase the font-size
+      if (fontSizeDirection === 1) {
+        if (keySizes.width < maxLineWidth && keySizes.height < maxLineHeight
+          && voteSizes.width < maxLineWidth && voteSizes.height < maxLineHeight
+          && percSizes.width < maxLineWidth && percSizes.height < maxLineHeight) {
+          return this.setState({
+            calcFontSize: calcFontSize + fontSizeIncrement,
+          });
+
+          // we can't increase font-size anymore, start decreasing
+        }
+        return this.setState({
+          fontSizeDirection: -1,
+          calcFontSize: calcFontSize - fontSizeIncrement,
+        });
+      } if (fontSizeDirection === -1) {
+        // check if the font-size is still bigger than allowed
+        if (keySizes.width > maxLineWidth || keySizes.height > maxLineHeight
+          || voteSizes.width > maxLineWidth || voteSizes.height > maxLineHeight
+          || percSizes.width > maxLineWidth || percSizes.height > maxLineHeight) {
+          return this.setState({
+            calcFontSize: calcFontSize - fontSizeIncrement,
+          });
+
+          // font size is fine for the current line, switch to the next line
+          // or finish with the font-size calculations if this we are at the end of the array
+        }
+        if (currentLine < textArray.length - 1) {
+          return this.setState({
+            currentLine: currentLine + 1,
+            lineToMeasure: textArray[currentLine + 1],
+          });
+        }
+        return this.setState({
+          fontSizeDirection: 0,
+          currentLine: 0,
+          lineToMeasure: textArray[0],
+        });
+      }
+    }
+
+    // next block is executed when we finally found a proper font size
+
+    // finding the biggest width and height of the left and right strings,
+    // max real line height and max width value for 1 digit
+    let maxLeftWidth = 0;
+    let maxRightWidth = 0;
+    maxLineHeight = 0;
+    for (let i = 0; i < textArray.length; i += 1) {
+      const key = `${annotation.id}_key_${i}`;
+      const percent = `${annotation.id}_percent_${i}`;
+      const keySizes = this[key].getBBox();
+      const percSizes = this[percent].getBBox();
+
+      if (keySizes.width > maxLeftWidth) {
+        maxLeftWidth = keySizes.width;
+      }
+
+      if (percSizes.width > maxRightWidth) {
+        maxRightWidth = percSizes.width;
+      }
+
+      if (keySizes.height > maxLineHeight) {
+        maxLineHeight = keySizes.height;
+      }
+
+      if (percSizes.height > maxLineHeight) {
+        maxLineHeight = percSizes.height;
+      }
+    }
+
+    const digitRef = `${annotation.id}_digit`;
+    const maxDigitWidth = this[digitRef].getBBox().width;
+    const maxDigitHeight = this[digitRef].getBBox().height;
+
+    return this.setState({
+      maxLeftWidth,
+      maxRightWidth,
+      maxLineHeight,
+      maxDigitWidth,
+      maxDigitHeight,
+      prepareToDisplay: false,
+    });
+  }
+
+  pollInitialCalculation() {
     // in this part we retrieve the props and perform initial calculations for the state
     // calculating only the parts which have to be done just once and don't require
     // rendering / rerendering the text objects
 
+    // if (!state.initialState) return;
     const { annotation } = this.props;
     const { points, result } = annotation;
     const { slideWidth, slideHeight, intl } = this.props;
@@ -122,195 +252,6 @@
         _result.key = intl.formatMessage({ id: `app.poll.answer.${_result.key.toLowerCase()}` });
       }
 
-      _tempArray.push(_result.key, `${_result.numVotes}`);
-      if (votesTotal === 0) {
-        _tempArray.push('0%');
-        _tempArray.push(i);
-      } else {
-        const percResult = (_result.numVotes / votesTotal) * 100;
-        _tempArray.push(`${Math.round(percResult)}%`);
-        _tempArray.push(i);
-      }
->>>>>>> 7086bbd1
-
-    this.pollInitialCalculation = this.pollInitialCalculation.bind(this);
-  }
-
-  componentDidMount() {
-    this.pollInitialCalculation();
-    this.checkSizes();
-  }
-
-  // this might have to be changed if we want to reuse it for a presenter's poll popup
-  shouldComponentUpdate() {
-    const { prepareToDisplay } = this.state;
-    return prepareToDisplay === true;
-  }
-
-  componentDidUpdate() {
-    const { prepareToDisplay } = this.state;
-    if (prepareToDisplay) {
-      this.checkSizes();
-    }
-  }
-
-  checkSizes() {
-    let { maxLineHeight } = this.state;
-
-    const {
-      currentLine,
-      maxLineWidth,
-      fontSizeDirection,
-      calcFontSize,
-      textArray,
-      calculated,
-    } = this.state;
-
-    const { annotation } = this.props;
-    if (!calculated) return null;
-    // increment the font size by 2 to prevent Maximum update depth exceeded
-    const fontSizeIncrement = 2;
-
-    // calculating the font size in this if / else block
-    if (fontSizeDirection !== 0) {
-      const key = `${annotation.id}_key_${currentLine}`;
-      const votes = `${annotation.id}_votes_${currentLine}`;
-      const percent = `${annotation.id}_percent_${currentLine}`;
-      const keySizes = this[key].getBBox();
-      const voteSizes = this[votes].getBBox();
-      const percSizes = this[percent].getBBox();
-
-      // first check if we can still increase the font-size
-      if (fontSizeDirection === 1) {
-        if (keySizes.width < maxLineWidth && keySizes.height < maxLineHeight
-          && voteSizes.width < maxLineWidth && voteSizes.height < maxLineHeight
-          && percSizes.width < maxLineWidth && percSizes.height < maxLineHeight) {
-          return this.setState({
-            calcFontSize: calcFontSize + fontSizeIncrement,
-          });
-
-          // we can't increase font-size anymore, start decreasing
-        }
-        return this.setState({
-          fontSizeDirection: -1,
-          calcFontSize: calcFontSize - fontSizeIncrement,
-        });
-      } if (fontSizeDirection === -1) {
-        // check if the font-size is still bigger than allowed
-        if (keySizes.width > maxLineWidth || keySizes.height > maxLineHeight
-          || voteSizes.width > maxLineWidth || voteSizes.height > maxLineHeight
-          || percSizes.width > maxLineWidth || percSizes.height > maxLineHeight) {
-          return this.setState({
-            calcFontSize: calcFontSize - fontSizeIncrement,
-          });
-
-          // font size is fine for the current line, switch to the next line
-          // or finish with the font-size calculations if this we are at the end of the array
-        }
-        if (currentLine < textArray.length - 1) {
-          return this.setState({
-            currentLine: currentLine + 1,
-            lineToMeasure: textArray[currentLine + 1],
-          });
-        }
-        return this.setState({
-          fontSizeDirection: 0,
-          currentLine: 0,
-          lineToMeasure: textArray[0],
-        });
-      }
-    }
-
-    // next block is executed when we finally found a proper font size
-
-    // finding the biggest width and height of the left and right strings,
-    // max real line height and max width value for 1 digit
-    let maxLeftWidth = 0;
-    let maxRightWidth = 0;
-    maxLineHeight = 0;
-    for (let i = 0; i < textArray.length; i += 1) {
-      const key = `${annotation.id}_key_${i}`;
-      const percent = `${annotation.id}_percent_${i}`;
-      const keySizes = this[key].getBBox();
-      const percSizes = this[percent].getBBox();
-
-      if (keySizes.width > maxLeftWidth) {
-        maxLeftWidth = keySizes.width;
-      }
-
-      if (percSizes.width > maxRightWidth) {
-        maxRightWidth = percSizes.width;
-      }
-
-      if (keySizes.height > maxLineHeight) {
-        maxLineHeight = keySizes.height;
-      }
-
-      if (percSizes.height > maxLineHeight) {
-        maxLineHeight = percSizes.height;
-      }
-    }
-
-    const digitRef = `${annotation.id}_digit`;
-    const maxDigitWidth = this[digitRef].getBBox().width;
-    const maxDigitHeight = this[digitRef].getBBox().height;
-
-    return this.setState({
-      maxLeftWidth,
-      maxRightWidth,
-      maxLineHeight,
-      maxDigitWidth,
-      maxDigitHeight,
-      prepareToDisplay: false,
-    });
-  }
-
-  pollInitialCalculation() {
-    // in this part we retrieve the props and perform initial calculations for the state
-    // calculating only the parts which have to be done just once and don't require
-    // rendering / rerendering the text objects
-
-    // if (!state.initialState) return;
-    const { annotation } = this.props;
-    const { points, result } = annotation;
-    const { slideWidth, slideHeight, intl } = this.props;
-
-    // x1 and y1 - coordinates of the top left corner of the annotation
-    // initial width and height are the width and height of the annotation
-    // all the points are given as percentages of the slide
-    const x1 = points[0];
-    const y1 = points[1];
-    const initialWidth = points[2];
-    const initialHeight = points[3];
-
-    // calculating the data for the outer rectangle
-    // 0.001 is needed to accomodate bottom and right borders of the annotation
-    const x = (x1 / 100) * slideWidth;
-    const y = (y1 / 100) * slideHeight;
-    const width = ((initialWidth - 0.001) / 100) * slideWidth;
-    const height = ((initialHeight - 0.001) / 100) * slideHeight;
-
-    let votesTotal = 0;
-    let maxNumVotes = 0;
-    const textArray = [];
-
-    // counting the total number of votes, finding the biggest number of votes
-    result.reduce((previousValue, currentValue) => {
-      votesTotal = previousValue + currentValue.numVotes;
-      if (maxNumVotes < currentValue.numVotes) {
-        maxNumVotes = currentValue.numVotes;
-      }
-
-      return votesTotal;
-    }, 0);
-
-    // filling the textArray with data to display
-    // adding value of the iterator to each line needed to create unique
-    // keys while rendering at the end
-    const arrayLength = result.length;
-    for (let i = 0; i < arrayLength; i += 1) {
-      const _tempArray = [];
-      const _result = result[i];
       _tempArray.push(_result.key, `${_result.numVotes}`);
       if (votesTotal === 0) {
         _tempArray.push('0%');
