--- conflicted
+++ resolved
@@ -212,11 +212,7 @@
     // rendering / rerendering the text objects
 
     const { annotation } = this.props;
-<<<<<<< HEAD
-    const { points, result, numResponders } = annotation;
-=======
-    const { points, result, pollType } = annotation;
->>>>>>> f64429cb
+    const { points, result, numResponders, pollType } = annotation;
     const { slideWidth, slideHeight, intl } = this.props;
 
     // group duplicated responses and keep track of the number of removed items
