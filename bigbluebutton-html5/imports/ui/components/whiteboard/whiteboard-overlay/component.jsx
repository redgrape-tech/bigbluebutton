import React, { Component } from 'react';
import PropTypes from 'prop-types';
import ShapeDrawListener from './shape-draw-listener/component';
import TextDrawListener from './text-draw-listener/component';
import PencilDrawListener from './pencil-draw-listener/component';
import CursorListener from './cursor-listener/component';

export default class WhiteboardOverlay extends Component {
  // a function to transform a screen point to svg point
  // accepts and returns a point of type SvgPoint and an svg object
  // if unable to get the screen CTM, returns an out
  // of bounds (-1, -1) svg point
  static coordinateTransform(screenPoint, someSvgObject) {
    const CTM = someSvgObject.getScreenCTM();
<<<<<<< HEAD
    if (!CTM) return {};
    return screenPoint.matrixTransform(CTM.inverse());
=======
    if (CTM !== null) {
      return screenPoint.matrixTransform(CTM.inverse());
    }

    const outOfBounds = someSvgObject.createSVGPoint();
    outOfBounds.x = -1;
    outOfBounds.y = -1;

    return outOfBounds;
>>>>>>> 70eb028d
  }

  // Removes selection from all selected elements
  static unSelect() {
    if (document.selection) {
      document.selection.empty();
    } else {
      window.getSelection().removeAllRanges();
    }
  }

  constructor(props) {
    super(props);

    // current shape id
    this.currentShapeId = undefined;

    // count, used to generate a new shape id
    this.count = 0;

    this.getCurrentShapeId = this.getCurrentShapeId.bind(this);
    this.generateNewShapeId = this.generateNewShapeId.bind(this);
    this.getTransformedSvgPoint = this.getTransformedSvgPoint.bind(this);
    this.checkIfOutOfBounds = this.checkIfOutOfBounds.bind(this);
    this.svgCoordinateToPercentages = this.svgCoordinateToPercentages.bind(this);
    this.normalizeThickness = this.normalizeThickness.bind(this);
    this.normalizeFont = this.normalizeFont.bind(this);
  }


  getCurrentShapeId() {
    return this.currentShapeId;
  }

  // this function receives an event from the mouse event attached to the window
  // it transforms the coordinate to the main svg coordinate system
  getTransformedSvgPoint(clientX, clientY) {
    const {
      getSvgRef,
    } = this.props;

    const svgObject = getSvgRef();
    const svgPoint = svgObject.createSVGPoint();
    svgPoint.x = clientX;
    svgPoint.y = clientY;
    const transformedSvgPoint = WhiteboardOverlay.coordinateTransform(svgPoint, svgObject);

    return transformedSvgPoint;
  }

  // receives an svg coordinate and changes the values to percentages of the slide's width/height
  svgCoordinateToPercentages(svgPoint) {
    const {
      slideWidth,
      slideHeight,
    } = this.props;

    const point = {
      x: (svgPoint.x / slideWidth) * 100,
      y: (svgPoint.y / slideHeight) * 100,
    };

    return point;
  }

  normalizeThickness(thickness) {
    const {
      physicalSlideWidth,
    } = this.props;

    return (thickness * 100) / physicalSlideWidth;
  }

  normalizeFont(fontSize) {
    const {
      physicalSlideHeight,
    } = this.props;

    return (fontSize * 100) / physicalSlideHeight;
  }

  generateNewShapeId() {
    const {
      userId,
    } = this.props;

    this.count = this.count + 1;
    this.currentShapeId = `${userId}-${this.count}-${new Date().getTime()}`;
    return this.currentShapeId;
  }

  // this function receives a transformed svg coordinate and checks if it's not out of bounds
  checkIfOutOfBounds(point) {
    const {
      viewBoxX,
      viewBoxY,
      viewBoxWidth,
      viewBoxHeight,
    } = this.props;

    let { x, y } = point;

    // set this flag to true if either x or y are out of bounds
    let shouldUnselect = false;

    if (x < viewBoxX) {
      x = viewBoxX;
      shouldUnselect = true;
    } else if (x > viewBoxX + viewBoxWidth) {
      x = viewBoxX + viewBoxWidth;
      shouldUnselect = true;
    }

    if (y < viewBoxY) {
      y = viewBoxY;
      shouldUnselect = true;
    } else if (y > viewBoxY + viewBoxHeight) {
      y = viewBoxY + viewBoxHeight;
      shouldUnselect = true;
    }

    // if either x or y are out of bounds - remove selection from potentially selected elements
    if (shouldUnselect) {
      WhiteboardOverlay.unSelect();
    }

    return {
      x,
      y,
    };
  }

  renderDrawListener(actions) {
    const {
      drawSettings,
      userId,
      whiteboardId,
      physicalSlideWidth,
      physicalSlideHeight,
      slideWidth,
      slideHeight,
    } = this.props;

    const { tool } = drawSettings;

    if (tool === 'triangle' || tool === 'rectangle' || tool === 'ellipse' || tool === 'line') {
      return (
        <ShapeDrawListener
          userId={userId}
          actions={actions}
          drawSettings={drawSettings}
          whiteboardId={whiteboardId}
        />
      );
    } if (tool === 'pencil') {
      return (
        <PencilDrawListener
          userId={userId}
          whiteboardId={whiteboardId}
          drawSettings={drawSettings}
          actions={actions}
          physicalSlideWidth={physicalSlideWidth}
          physicalSlideHeight={physicalSlideHeight}
        />
      );
    } if (tool === 'text') {
      return (
        <TextDrawListener
          userId={userId}
          whiteboardId={whiteboardId}
          drawSettings={drawSettings}
          actions={actions}
          slideWidth={slideWidth}
          slideHeight={slideHeight}
        />
      );
    }
    return (
      <span />
    );
  }

  render() {
    const {
      whiteboardId,
      sendAnnotation,
      resetTextShapeSession,
      setTextShapeActiveId,
      contextMenuHandler,
      clearPreview,
      updateCursor,
    } = this.props;

    const actions = {
      getTransformedSvgPoint: this.getTransformedSvgPoint,
      checkIfOutOfBounds: this.checkIfOutOfBounds,
      svgCoordinateToPercentages: this.svgCoordinateToPercentages,
      getCurrentShapeId: this.getCurrentShapeId,
      generateNewShapeId: this.generateNewShapeId,
      normalizeThickness: this.normalizeThickness,
      normalizeFont: this.normalizeFont,
      sendAnnotation,
      resetTextShapeSession,
      setTextShapeActiveId,
      contextMenuHandler,
      clearPreview,
    };

    return (
      <CursorListener
        whiteboardId={whiteboardId}
        actions={actions}
        updateCursor={updateCursor}
      >
        {this.renderDrawListener(actions)}
      </CursorListener>
    );
  }
}

WhiteboardOverlay.propTypes = {
  // Defines a function which returns a reference to the main svg object
  getSvgRef: PropTypes.func.isRequired,
  // Defines the width of the slide (svg coordinate system)
  slideWidth: PropTypes.number.isRequired,
  // Defines the height of the slide (svg coordinate system)
  slideHeight: PropTypes.number.isRequired,
  // Defines the physical width of the slide, needed to calculate thickness, and pencil smoothing
  physicalSlideWidth: PropTypes.number.isRequired,
  // Defines the physical width of the slide, to calculate pencil smoothing
  physicalSlideHeight: PropTypes.number.isRequired,
  // Defines a current user's user id
  userId: PropTypes.string.isRequired,
  // Defines an X coordinate of the viewBox
  viewBoxX: PropTypes.number.isRequired,
  // Defines a Y coordinate of the viewBox
  viewBoxY: PropTypes.number.isRequired,
  // Defines a width of the viewBox
  viewBoxWidth: PropTypes.number.isRequired,
  // Defines a height of the viewBox
  viewBoxHeight: PropTypes.number.isRequired,
  // Defines a handler to publish an annotation to the server
  sendAnnotation: PropTypes.func.isRequired,
  // Defines a handler to clear a shape preview
  clearPreview: PropTypes.func.isRequired,
  // Defines a current whiteboard id
  whiteboardId: PropTypes.string.isRequired,
  // Defines an object containing current settings for drawing
  drawSettings: PropTypes.shape({
    // Annotation color
    color: PropTypes.number.isRequired,
    // Annotation thickness (not normalized)
    thickness: PropTypes.number.isRequired,
    // The name of the tool currently selected
    tool: PropTypes.string,
    // Font size for the text shape
    textFontSize: PropTypes.number.isRequired,
    // Text shape value
    textShapeValue: PropTypes.string.isRequired,
  }).isRequired,
  // Defines a function which resets the current state of the text shape drawing
  resetTextShapeSession: PropTypes.func.isRequired,
  // Defines a function that sets a session value for the current active text shape
  setTextShapeActiveId: PropTypes.func.isRequired,
  // Defines a handler to publish cursor position to the server
  updateCursor: PropTypes.func.isRequired,
};<|MERGE_RESOLUTION|>--- conflicted
+++ resolved
@@ -12,10 +12,6 @@
   // of bounds (-1, -1) svg point
   static coordinateTransform(screenPoint, someSvgObject) {
     const CTM = someSvgObject.getScreenCTM();
-<<<<<<< HEAD
-    if (!CTM) return {};
-    return screenPoint.matrixTransform(CTM.inverse());
-=======
     if (CTM !== null) {
       return screenPoint.matrixTransform(CTM.inverse());
     }
@@ -25,7 +21,6 @@
     outOfBounds.y = -1;
 
     return outOfBounds;
->>>>>>> 70eb028d
   }
 
   // Removes selection from all selected elements
