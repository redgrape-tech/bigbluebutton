--- conflicted
+++ resolved
@@ -2,7 +2,7 @@
 import PropTypes from 'prop-types';
 import cx from 'classnames';
 import { HEXToINTColor, INTToHEXColor } from '/imports/utils/hexInt';
-import { defineMessages, injectIntl } from 'react-intl';
+import { defineMessages, injectIntl, intlShape } from 'react-intl';
 import injectWbResizeEvent from '/imports/ui/components/presentation/resize-wrapper/component';
 import { styles } from './styles.scss';
 import ToolbarMenuItem from './toolbar-menu-item/component';
@@ -367,12 +367,8 @@
 
     return (
       <ToolbarMenuItem
-<<<<<<< HEAD
+        disabled={this.state.annotationSelected.value === 'hand'}
         label={intl.formatMessage(intlMessages.toolbarLineThickness)}
-=======
-        disabled={this.state.annotationSelected.value === 'hand'}
-        label={'Thickness List'}
->>>>>>> 9ff881f1
         onItemClick={this.displaySubMenu}
         objectToReturn={'thicknessList'}
         onBlur={this.closeSubMenu}
@@ -437,12 +433,8 @@
 
     return (
       <ToolbarMenuItem
-<<<<<<< HEAD
+        disabled={this.state.annotationSelected.value === 'hand'}
         label={intl.formatMessage(intlMessages.toolbarLineColor)}
-=======
-        disabled={this.state.annotationSelected.value === 'hand'}
-        label={'Color List'}
->>>>>>> 9ff881f1
         onItemClick={this.displaySubMenu}
         objectToReturn={'colorList'}
         onBlur={this.closeSubMenu}
@@ -598,9 +590,7 @@
   // defines the physical height of the whiteboard
   height: PropTypes.number.isRequired,
 
-  intl: PropTypes.shape({
-    formatMessage: PropTypes.func.isRequired,
-  }).isRequired,
+  intl: intlShape.isRequired,
 
 };
 
