import React, { Component } from 'react';
import PropTypes from 'prop-types';
import cx from 'classnames';
import { HEXToINTColor, INTToHEXColor } from '/imports/utils/hexInt';
import { defineMessages, injectIntl, intlShape } from 'react-intl';
import RenderInBrowser from 'react-render-in-browser';
import browser from 'browser-detect';
import { noop } from 'lodash';
import injectWbResizeEvent from '/imports/ui/components/presentation/resize-wrapper/component';
import { styles } from './styles.scss';
import ToolbarMenuItem from './toolbar-menu-item/component';
import ToolbarSubmenu from './toolbar-submenu/component';

const TRANSITION_DURATION = '0.4s';
const TOOLBAR_CONFIG = Meteor.settings.public.whiteboard.toolbar;
const ANNOTATION_COLORS = TOOLBAR_CONFIG.colors;
const THICKNESS_RADIUSES = TOOLBAR_CONFIG.thickness;
const FONT_SIZES = TOOLBAR_CONFIG.font_sizes;
const ANNOTATION_TOOLS = TOOLBAR_CONFIG.tools;

const intlMessages = defineMessages({
  toolbarTools: {
    id: 'app.whiteboard.toolbar.tools',
    description: 'Whiteboard toolbar tools menu',
  },
  toolbarLineThickness: {
    id: 'app.whiteboard.toolbar.thickness',
    description: 'Whiteboard toolbar thickness menu',
  },
  toolbarLineThicknessDisabled: {
    id: 'app.whiteboard.toolbar.thicknessDisabled',
    description: 'Whiteboard toolbar thickness menu',
  },
  toolbarLineColor: {
    id: 'app.whiteboard.toolbar.color',
    description: 'Whiteboard toolbar colors menu',
  },
  toolbarLineColorDisabled: {
    id: 'app.whiteboard.toolbar.colorDisabled',
    description: 'Whiteboard toolbar colors menu',
  },
  toolbarUndoAnnotation: {
    id: 'app.whiteboard.toolbar.undo',
    description: 'Whiteboard toolbar tools menu',
  },
  toolbarClearAnnotations: {
    id: 'app.whiteboard.toolbar.clear',
    description: 'Whiteboard toolbar clear menu',
  },
  toolbarMultiUserOn: {
    id: 'app.whiteboard.toolbar.multiUserOn',
    description: 'Whiteboard toolbar turn multi-user on menu',
  },
  toolbarMultiUserOff: {
    id: 'app.whiteboard.toolbar.multiUserOff',
    description: 'Whiteboard toolbar turn multi-user off menu',
  },
  toolbarFontSize: {
    id: 'app.whiteboard.toolbar.fontSize',
    description: 'Whiteboard toolbar font size menu',
  },
});

const runExceptInEdge = fn => (browser().name === 'edge' ? noop : fn);

class WhiteboardToolbar extends Component {
  constructor() {
    super();

    this.state = {
      // a variable to control which list is currently open
      currentSubmenuOpen: '',

      // variables to keep current selected draw settings
      annotationSelected: {
        icon: 'pen_tool',
        value: 'pencil',
      },
      thicknessSelected: { value: 4 },
      colorSelected: { value: '#000000' },
      fontSizeSelected: { value: 20 },

      // keeping the previous color and the thickness icon's radius selected for svg animation
      prevColorSelected: { value: '#000000' },
      prevThicknessSelected: { value: 4 },

      // lists of tools/thickness/colors are not direct children of main toolbar buttons
      // and we want the list to close when onBlur fires at the main toolbar button
      // (click anywhere on the screen) thus we have to control the blur manually by disabling it
      // when you hover over the buttons in the list and enabling when the mouse leaves the list
      onBlurEnabled: true,
    };

    this.displaySubMenu = this.displaySubMenu.bind(this);
    this.closeSubMenu = this.closeSubMenu.bind(this);
    this.handleUndo = this.handleUndo.bind(this);
    this.handleClearAll = this.handleClearAll.bind(this);
    this.handleSwitchWhiteboardMode = this.handleSwitchWhiteboardMode.bind(this);
    this.handleAnnotationChange = this.handleAnnotationChange.bind(this);
    this.handleThicknessChange = this.handleThicknessChange.bind(this);
    this.handleFontSizeChange = this.handleFontSizeChange.bind(this);
    this.handleColorChange = this.handleColorChange.bind(this);
    this.handleMouseEnter = this.handleMouseEnter.bind(this);
    this.handleMouseLeave = this.handleMouseLeave.bind(this);
    this.componentDidMount = runExceptInEdge(this.componentDidMount);
    this.componentDidUpdate = runExceptInEdge(this.componentDidUpdate);
  }

  componentWillMount() {
    const drawSettings = this.props.actions.getCurrentDrawSettings();
    // if there are saved drawSettings in the session storage
    // - retrieve them and update toolbar values
    if (drawSettings) {
      this.setToolbarValues(drawSettings);
    // no drawSettings in the sessionStorage - setting default values
    } else {
      // setting default drawing settings if they haven't been set previously
      const {
        annotationSelected, thicknessSelected, colorSelected, fontSizeSelected,
      } = this.state;
      this.props.actions.setInitialWhiteboardToolbarValues(
        annotationSelected.value,
        thicknessSelected.value * 2,
        HEXToINTColor(colorSelected.value),
        fontSizeSelected.value,
        {
          textShapeValue: '',
          textShapeActiveId: '',
        },
      );
    }
  }

  componentDidMount() {
    if (this.state.annotationSelected.value !== 'text') {
      // trigger initial animation on the thickness circle, otherwise it stays at 0
      this.thicknessListIconColor.beginElement();
      this.thicknessListIconRadius.beginElement();
      this.colorListIconColor.beginElement();
    } else {
      this.colorListIconColor.beginElement();
    }
  }

  componentDidUpdate(prevProps, prevState) {
    // if color or thickness were changed
    // we might need to trigger svg animation for Color and Thickness icons
    this.animateSvgIcons(prevState);
  }

  setToolbarValues(drawSettings) {
    // divide by 2, since we need the radius for the thickness icon
    const thicknessSelected = { value: drawSettings.whiteboardAnnotationThickness / 2 };
    const fontSizeSelected = { value: drawSettings.textFontSize };
    const colorSelected = { value: INTToHEXColor(drawSettings.whiteboardAnnotationColor) };

    let annotationSelected = {};
    for (let i = 0; i < this.props.annotations.length; i += 1) {
      if (drawSettings.whiteboardAnnotationTool === this.props.annotations[i].value) {
        annotationSelected = this.props.annotations[i];
        break;
      }
    }
    this.setState({
      colorSelected,
      fontSizeSelected,
      thicknessSelected,
      annotationSelected,
    });
  }

  animateSvgIcons(prevState) {
    /* Animation for the svg icons that we use for thickness (circle) and color (rectangle)
     * has to be triggered manually
     * we have 4 main cases:
     * 1. Color change -
         a) Text tool is selected, Font-Size icon substitutes the thickness icon,
            thus we need to trigger the color change just for the color icon
         b) Any other tool than Text tool is selected - trigger color change for both icons
     * 2. Thickness change - trigger radius for the thickness icon
     * 3. Switch from the Text tool to any other - trigger color and radius for thickness
     * 4. Trigger initial animation for the icons
    */
    // 1st case
    if (this.state.colorSelected.value !== prevState.colorSelected.value) {
      // 1st case b)
      if (this.state.annotationSelected.value !== 'text') {
        this.thicknessListIconColor.beginElement();
      }
      // 1st case a)
      this.colorListIconColor.beginElement();
    // 2nd case
    } else if (this.state.thicknessSelected.value !== prevState.thicknessSelected.value) {
      this.thicknessListIconRadius.beginElement();
    // 3rd case
    } else if (this.state.annotationSelected.value !== 'text' &&
        prevState.annotationSelected.value === 'text') {
      this.thicknessListIconRadius.beginElement();
      this.thicknessListIconColor.beginElement();
    }
    // 4th case, initial animation is triggered in componentDidMount
  }

  // open a submenu
  displaySubMenu(listName) {
    this.setState({
      currentSubmenuOpen: this.state.currentSubmenuOpen === listName ? '' : listName,
    });
  }

  // close a current submenu (fires onBlur only, when you click anywhere on the screen)
  closeSubMenu() {
    // a separate case for the active text shape
    if (this.state.annotationSelected.value === 'text' && this.props.textShapeActiveId !== '') {
      return;
    }

    if (this.state.onBlurEnabled) {
      this.setState({
        currentSubmenuOpen: undefined,
      });
    }
  }

  // undo annotation
  handleUndo() {
    this.props.actions.undoAnnotation(this.props.whiteboardId);
  }

  // clear all annotations
  handleClearAll() {
    this.props.actions.clearWhiteboard(this.props.whiteboardId);
  }

  handleSwitchWhiteboardMode() {
    const { multiUser, whiteboardId } = this.props;
    this.props.actions.changeWhiteboardMode(!multiUser, whiteboardId);
  }

  // changes a current selected annotation both in the state and in the session
  // and closes the annotation list
  handleAnnotationChange(annotation) {
    const obj = {
      annotationSelected: annotation,
      onBlurEnabled: true,
      currentSubmenuOpen: '',
    };

    // to animate thickness icon properly when you switch the tool back from Text
    if (annotation.value === 'text') {
      obj.prevThicknessSelected = { value: 0 };
    }

    this.props.actions.setTool(annotation.value);
    this.setState(obj);
  }

  // changes a current selected thickness both in the state and in the session
  // and closes the thickness list
  handleThicknessChange(thicknessSelected) {
    // thickness value * 2 since this is radius, we need to double it
    this.props.actions.setThickness(thicknessSelected.value * 2);

    this.setState({
      prevThicknessSelected: this.state.thicknessSelected,
      thicknessSelected,
      onBlurEnabled: true,
      currentSubmenuOpen: '',
    });
  }

  handleFontSizeChange(fontSize) {
    this.props.actions.setFontSize(fontSize.value);

    this.setState({
      fontSizeSelected: fontSize,
      onBlurEnabled: true,
      currentSubmenuOpen: '',
    });
  }

  // changes a current selected color both in the state and in the session
  // and closes the color list
  handleColorChange(color) {
    this.props.actions.setColor(HEXToINTColor(color.value));

    this.setState({
      prevColorSelected: this.state.colorSelected,
      colorSelected: color,
      onBlurEnabled: true,
      currentSubmenuOpen: '',
    });
  }

  // disabling onBlur flag when mouse is over the items in the lists
  handleMouseEnter() {
    this.setState({
      onBlurEnabled: false,
    });
  }

  // enabling the onBlur flag when the mouse leaving the lists
  handleMouseLeave() {
    this.setState({
      onBlurEnabled: true,
    });
  }

  renderToolItem() {
    const { intl } = this.props;

    return (
      <ToolbarMenuItem
        label={intl.formatMessage(intlMessages.toolbarTools)}
        icon={this.state.annotationSelected.icon}
        onItemClick={this.displaySubMenu}
        objectToReturn="annotationList"
        onBlur={this.closeSubMenu}
        className={cx(styles.toolbarButton, this.state.currentSubmenuOpen === 'annotationList' ? styles.toolbarActive : null)}
      >
        {this.state.currentSubmenuOpen === 'annotationList' ?
          <ToolbarSubmenu
            type="annotations"
            customIcon={false}
            label="Annotations"
            onItemClick={this.handleAnnotationChange}
            objectsToRender={this.props.annotations}
            objectSelected={this.state.annotationSelected}
            handleMouseEnter={this.handleMouseEnter}
            handleMouseLeave={this.handleMouseLeave}
          />
        : null }
      </ToolbarMenuItem>
    );
  }

  renderFontItem() {
    const { intl } = this.props;

    return (
      <ToolbarMenuItem
        label={intl.formatMessage(intlMessages.toolbarFontSize)}
        customIcon={this.renderFontItemIcon()}
        onItemClick={this.displaySubMenu}
        objectToReturn="fontSizeList"
        onBlur={this.closeSubMenu}
        className={cx(styles.toolbarButton, this.state.currentSubmenuOpen === 'fontSizeList' ? styles.toolbarActive : null)}
      >
        {this.state.currentSubmenuOpen === 'fontSizeList' ?
          <ToolbarSubmenu
            type="font-size"
            customIcon
            label="Font Size"
            onItemClick={this.handleFontSizeChange}
            objectsToRender={this.props.fontSizes}
            objectSelected={this.state.fontSizeSelected}
            handleMouseEnter={this.handleMouseEnter}
            handleMouseLeave={this.handleMouseLeave}
          />
        : null }
      </ToolbarMenuItem>
    );
  }

  renderFontItemIcon() {
    return (
      <p
        className={styles.textThickness}
        style={{
          fontSize: this.state.fontSizeSelected.value,
          color: this.state.colorSelected.value,
          WebkitTransition: `color ${TRANSITION_DURATION}, font-size ${TRANSITION_DURATION}`, /* Safari */
          transition: `color ${TRANSITION_DURATION}, font-size ${TRANSITION_DURATION}`,
        }}
      >
        Aa
      </p>
    );
  }

  renderThicknessItem() {
    const { intl } = this.props;
    const isDisabled = this.state.annotationSelected.value === 'pointer';
    return (
      <ToolbarMenuItem
        disabled={isDisabled}
        label={isDisabled ?
          intl.formatMessage(intlMessages.toolbarLineThicknessDisabled)
          : intl.formatMessage(intlMessages.toolbarLineThickness)}
        onItemClick={this.displaySubMenu}
        objectToReturn="thicknessList"
        onBlur={this.closeSubMenu}
        className={cx(styles.toolbarButton, this.state.currentSubmenuOpen === 'thicknessList' ? styles.toolbarActive : null)}
        customIcon={this.renderThicknessItemIcon()}
      >
        {this.state.currentSubmenuOpen === 'thicknessList' ?
          <ToolbarSubmenu
            type="thickness"
            customIcon
            label="Thickness"
            onItemClick={this.handleThicknessChange}
            objectsToRender={this.props.thicknessRadiuses}
            objectSelected={this.state.thicknessSelected}
            handleMouseEnter={this.handleMouseEnter}
            handleMouseLeave={this.handleMouseLeave}
          />
        : null }
      </ToolbarMenuItem>
    );
  }

  renderThicknessItemIcon() {
    return (
      <svg className={styles.customSvgIcon} shapeRendering="geometricPrecision">
<<<<<<< HEAD
        <circle
          shapeRendering="geometricPrecision"
          cx="50%"
          cy="50%"
          stroke="black"
          strokeWidth="1"
        >
          <animate
            ref={(ref) => { this.thicknessListIconColor = ref; }}
            attributeName="fill"
            attributeType="XML"
            from={this.state.prevColorSelected.value}
            to={this.state.colorSelected.value}
            begin="indefinite"
            dur={TRANSITION_DURATION}
            repeatCount="0"
            fill="freeze"
          />
          <animate
            ref={(ref) => { this.thicknessListIconRadius = ref; }}
            attributeName="r"
            attributeType="XML"
            from={this.state.prevThicknessSelected.value}
            to={this.state.thicknessSelected.value}
            begin="indefinite"
            dur={TRANSITION_DURATION}
            repeatCount="0"
            fill="freeze"
          />
        </circle>
=======
        <RenderInBrowser only edge>
          <circle cx="50%" cy="50%" r={this.state.thicknessSelected.value} stroke="black" strokeWidth="1" fill={this.state.colorSelected.value} />
        </RenderInBrowser>
        <RenderInBrowser except edge>
          <circle
            shapeRendering="geometricPrecision"
            cx="50%"
            cy="50%"
            stroke="black"
            strokeWidth="1"
          >
            <animate
              ref={(ref) => { this.thicknessListIconColor = ref; }}
              attributeName="fill"
              attributeType="XML"
              from={this.state.prevColorSelected.value}
              to={this.state.colorSelected.value}
              begin="indefinite"
              dur={TRANSITION_DURATION}
              repeatCount="0"
              fill="freeze"
            />
            <animate
              ref={(ref) => { this.thicknessListIconRadius = ref; }}
              attributeName="r"
              attributeType="XML"
              from={this.state.prevThicknessSelected.value}
              to={this.state.thicknessSelected.value}
              begin="indefinite"
              dur={TRANSITION_DURATION}
              repeatCount="0"
              fill="freeze"
            />
          </circle>
        </RenderInBrowser>
>>>>>>> aef2fe57
      </svg>
    );
  }

  renderColorItem() {
    const { intl } = this.props;
    const isDisabled = this.state.annotationSelected.value === 'pointer';
    return (
      <ToolbarMenuItem
        disabled={isDisabled}
        label={isDisabled ?
          intl.formatMessage(intlMessages.toolbarLineColorDisabled)
          : intl.formatMessage(intlMessages.toolbarLineColor)}
        onItemClick={this.displaySubMenu}
        objectToReturn="colorList"
        onBlur={this.closeSubMenu}
        className={cx(styles.toolbarButton, this.state.currentSubmenuOpen === 'colorList' ? styles.toolbarActive : null)}
        customIcon={this.renderColorItemIcon()}
      >
        {this.state.currentSubmenuOpen === 'colorList' ?
          <ToolbarSubmenu
            type="color"
            customIcon
            label="Color"
            onItemClick={this.handleColorChange}
            objectsToRender={this.props.colors}
            objectSelected={this.state.colorSelected}
            handleMouseEnter={this.handleMouseEnter}
            handleMouseLeave={this.handleMouseLeave}
          />
        : null }
      </ToolbarMenuItem>
    );
  }

  renderColorItemIcon() {
    return (
      <svg className={styles.customSvgIcon}>
<<<<<<< HEAD
        <rect x="25%" y="25%" width="50%" height="50%" stroke="black" strokeWidth="1">
          <animate
            ref={(ref) => { this.colorListIconColor = ref; }}
            attributeName="fill"
            attributeType="XML"
            from={this.state.prevColorSelected.value}
            to={this.state.colorSelected.value}
            begin="indefinite"
            dur={TRANSITION_DURATION}
            repeatCount="0"
            fill="freeze"
          />
        </rect>
=======
        <RenderInBrowser only edge>
          <rect x="25%" y="25%" width="50%" height="50%" stroke="black" strokeWidth="1" fill={this.state.colorSelected.value} />
        </RenderInBrowser>
        <RenderInBrowser except edge>
          <rect x="25%" y="25%" width="50%" height="50%" stroke="black" strokeWidth="1">
            <animate
              ref={(ref) => { this.colorListIconColor = ref; }}
              attributeName="fill"
              attributeType="XML"
              from={this.state.prevColorSelected.value}
              to={this.state.colorSelected.value}
              begin="indefinite"
              dur={TRANSITION_DURATION}
              repeatCount="0"
              fill="freeze"
            />
          </rect>
        </RenderInBrowser>
>>>>>>> aef2fe57
      </svg>
    );
  }

  renderUndoItem() {
    const { intl } = this.props;

    return (
      <ToolbarMenuItem
        label={intl.formatMessage(intlMessages.toolbarUndoAnnotation)}
        icon="undo"
        onItemClick={this.handleUndo}
        className={cx(styles.toolbarButton, styles.notActive)}
      />
    );
  }

  renderClearAllItem() {
    const { intl } = this.props;

    return (
      <ToolbarMenuItem
        label={intl.formatMessage(intlMessages.toolbarClearAnnotations)}
        icon="circle_close"
        onItemClick={this.handleClearAll}
        className={cx(styles.toolbarButton, styles.notActive)}
      />
    );
  }

  renderMultiUserItem() {
    const { intl, multiUser } = this.props;

    return (
      <ToolbarMenuItem
        label={multiUser ? intl.formatMessage(intlMessages.toolbarMultiUserOff) : intl.formatMessage(intlMessages.toolbarMultiUserOn)}
        icon={multiUser ? 'multi_whiteboard' : 'whiteboard'}
        onItemClick={this.handleSwitchWhiteboardMode}
        className={cx(styles.toolbarButton, styles.notActive)}
      />
    );
  }

  render() {
    const { annotationSelected } = this.state;
    const { isPresenter } = this.props;
    return (
      <div className={styles.toolbarContainer}>
        <div className={styles.toolbarWrapper}>
          {this.renderToolItem()}
          {annotationSelected.value === 'text' ?
            this.renderFontItem()
            :
            this.renderThicknessItem()
          }
          {this.renderColorItem()}
          {this.renderUndoItem()}
          {this.renderClearAllItem()}
          {isPresenter ?
          this.renderMultiUserItem()
        : null }
        </div>
      </div>
    );
  }
}

WhiteboardToolbar.defaultProps = {
  colors: ANNOTATION_COLORS,
  thicknessRadiuses: THICKNESS_RADIUSES,
  fontSizes: FONT_SIZES,
  annotations: ANNOTATION_TOOLS,
};

WhiteboardToolbar.propTypes = {
  // defines a current mode of the whiteboard, multi/single user
  multiUser: PropTypes.bool.isRequired,

  // defines whether a current user is a presenter or not
  isPresenter: PropTypes.bool.isRequired,

  // defines an object of available actions
  actions: PropTypes.objectOf(PropTypes.func).isRequired,

  // defines the id of the active text shape (if any)
  // for the separate onBlur case in the closeSubMenu()
  textShapeActiveId: PropTypes.string.isRequired,

  // defines a current whiteboard id
  whiteboardId: PropTypes.string.isRequired,

  // defines an array of icons for the toolbar as well as their corresponding session values
  annotations: PropTypes.arrayOf(PropTypes.object).isRequired,

  // defines an array of font-sizes for the Font-size submenu of the text shape
  fontSizes: PropTypes.arrayOf(PropTypes.shape({
    value: PropTypes.number.isRequired,
  }).isRequired).isRequired,

  // defines an array of colors for the toolbar (color submenu)
  colors: PropTypes.arrayOf(PropTypes.shape({
    value: PropTypes.string.isRequired,
  }).isRequired).isRequired,
  // defines an array of thickness values for the toolbar and their corresponding session values
  thicknessRadiuses: PropTypes.arrayOf(PropTypes.shape({
    value: PropTypes.number.isRequired,
  }).isRequired).isRequired,
<<<<<<< HEAD

  // defines the physical height of the whiteboard
  height: PropTypes.number.isRequired,
=======
>>>>>>> aef2fe57

  intl: intlShape.isRequired,

};

export default injectWbResizeEvent(injectIntl(WhiteboardToolbar));<|MERGE_RESOLUTION|>--- conflicted
+++ resolved
@@ -412,38 +412,6 @@
   renderThicknessItemIcon() {
     return (
       <svg className={styles.customSvgIcon} shapeRendering="geometricPrecision">
-<<<<<<< HEAD
-        <circle
-          shapeRendering="geometricPrecision"
-          cx="50%"
-          cy="50%"
-          stroke="black"
-          strokeWidth="1"
-        >
-          <animate
-            ref={(ref) => { this.thicknessListIconColor = ref; }}
-            attributeName="fill"
-            attributeType="XML"
-            from={this.state.prevColorSelected.value}
-            to={this.state.colorSelected.value}
-            begin="indefinite"
-            dur={TRANSITION_DURATION}
-            repeatCount="0"
-            fill="freeze"
-          />
-          <animate
-            ref={(ref) => { this.thicknessListIconRadius = ref; }}
-            attributeName="r"
-            attributeType="XML"
-            from={this.state.prevThicknessSelected.value}
-            to={this.state.thicknessSelected.value}
-            begin="indefinite"
-            dur={TRANSITION_DURATION}
-            repeatCount="0"
-            fill="freeze"
-          />
-        </circle>
-=======
         <RenderInBrowser only edge>
           <circle cx="50%" cy="50%" r={this.state.thicknessSelected.value} stroke="black" strokeWidth="1" fill={this.state.colorSelected.value} />
         </RenderInBrowser>
@@ -479,7 +447,6 @@
             />
           </circle>
         </RenderInBrowser>
->>>>>>> aef2fe57
       </svg>
     );
   }
@@ -518,21 +485,6 @@
   renderColorItemIcon() {
     return (
       <svg className={styles.customSvgIcon}>
-<<<<<<< HEAD
-        <rect x="25%" y="25%" width="50%" height="50%" stroke="black" strokeWidth="1">
-          <animate
-            ref={(ref) => { this.colorListIconColor = ref; }}
-            attributeName="fill"
-            attributeType="XML"
-            from={this.state.prevColorSelected.value}
-            to={this.state.colorSelected.value}
-            begin="indefinite"
-            dur={TRANSITION_DURATION}
-            repeatCount="0"
-            fill="freeze"
-          />
-        </rect>
-=======
         <RenderInBrowser only edge>
           <rect x="25%" y="25%" width="50%" height="50%" stroke="black" strokeWidth="1" fill={this.state.colorSelected.value} />
         </RenderInBrowser>
@@ -551,7 +503,6 @@
             />
           </rect>
         </RenderInBrowser>
->>>>>>> aef2fe57
       </svg>
     );
   }
@@ -659,12 +610,6 @@
   thicknessRadiuses: PropTypes.arrayOf(PropTypes.shape({
     value: PropTypes.number.isRequired,
   }).isRequired).isRequired,
-<<<<<<< HEAD
-
-  // defines the physical height of the whiteboard
-  height: PropTypes.number.isRequired,
-=======
->>>>>>> aef2fe57
 
   intl: intlShape.isRequired,
 
