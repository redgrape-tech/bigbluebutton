--- conflicted
+++ resolved
@@ -50,11 +50,8 @@
       customIcon,
       icon,
       label,
-<<<<<<< HEAD
       toolbarActive,
-=======
       'data-test': dataTest,
->>>>>>> b7d40b11
     } = this.props;
 
     return (
