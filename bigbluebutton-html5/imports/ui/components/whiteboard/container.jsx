--- conflicted
+++ resolved
@@ -1,188 +1,172 @@
-import { withTracker } from 'meteor/react-meteor-data';
-import PropTypes from 'prop-types';
-import React, { useContext } from 'react';
-import { ColorStyle, DashStyle, SizeStyle, TDShapeType } from '@tldraw/tldraw';
-import SettingsService from '/imports/ui/services/settings';
-import {
-  getShapes,
-  getCurrentPres,
-  initDefaultPages,
-  persistShape,
-  removeShapes,
-  isMultiUserActive,
-  hasMultiUserAccess,
-  changeCurrentSlide,
-  notifyNotAllowedChange,
-  notifyShapeNumberExceeded,
-  toggleToolsAnimations,
-} from './service';
-import Whiteboard from './component';
-import { UsersContext } from '../components-data/users-context/context';
-import Auth from '/imports/ui/services/auth';
-import PresentationToolbarService from '../presentation/presentation-toolbar/service';
-import {
-  layoutSelect,
-  layoutDispatch,
-} from '/imports/ui/components/layout/context';
-import FullscreenService from '/imports/ui/components/common/fullscreen-button/service';
-import deviceInfo from '/imports/utils/deviceInfo';
-
-const ROLE_MODERATOR = Meteor.settings.public.user.role_moderator;
-const WHITEBOARD_CONFIG = Meteor.settings.public.whiteboard;
-
-const WhiteboardContainer = (props) => {
-  const usingUsersContext = useContext(UsersContext);
-  const isRTL = layoutSelect((i) => i.isRTL);
-  const width = layoutSelect((i) => i?.output?.presentation?.width);
-  const height = layoutSelect((i) => i?.output?.presentation?.height);
-  const sidebarNavigationWidth = layoutSelect(
-    (i) => i?.output?.sidebarNavigation?.width
-  );
-  const { users } = usingUsersContext;
-  const currentUser = users[Auth.meetingID][Auth.userID];
-  const isPresenter = currentUser.presenter;
-  const isModerator = currentUser.role === ROLE_MODERATOR;
-  const { maxStickyNoteLength, maxNumberOfAnnotations } = WHITEBOARD_CONFIG;
-  const fontFamily = WHITEBOARD_CONFIG.styles.text.family;
-  const fullscreen = layoutSelect((i) => i.fullscreen);
-  const handleToggleFullScreen = (ref) =>
-    FullscreenService.toggleFullScreen(ref);
-  const layoutContextDispatch = layoutDispatch();
-
-  const { shapes } = props;
-  const hasShapeAccess = (id) => {
-    const owner = shapes[id]?.userId;
-    const isBackgroundShape = id?.includes('slide-background');
-    const isPollsResult = shapes[id]?.name?.includes('poll-result');
-    const hasAccess =
-      (!isBackgroundShape && !isPollsResult) ||
-      (isPresenter &&
-        ((owner && owner === currentUser?.userId) ||
-          !owner ||
-          isPresenter ||
-          isModerator));
-
-    return hasAccess;
-  };
-  // set shapes as locked for those who aren't allowed to edit it
-  Object.entries(shapes).forEach(([shapeId, shape]) => {
-    if (!shape.isLocked && !hasShapeAccess(shapeId) && !shape.name?.includes('poll-result')) {
-      const modShape = shape;
-      modShape.isLocked = true;
-    }
-  });
-
-  return (
-    <Whiteboard
-      {...{
-        isPresenter,
-        isModerator,
-        currentUser,
-        isRTL,
-        width,
-        height,
-        maxStickyNoteLength,
-        maxNumberOfAnnotations,
-        fontFamily,
-        fullscreen,
-        hasShapeAccess,
-        handleToggleFullScreen,
-        sidebarNavigationWidth,
-        layoutContextDispatch,
-      }}
-      {...props}
-      meetingId={Auth.meetingID}
-    />
-  );
-};
-
-<<<<<<< HEAD
-export default withTracker(({
-  whiteboardId,
-  curPageId,
-  intl,
-  slidePosition,
-  svgUri,
-  podId,
-  presentationId,
-  darkTheme,
-  isViewersAnnotationsLocked,
-}) => {
-  const shapes = getShapes(whiteboardId, curPageId, intl, isViewersAnnotationsLocked);
-  const curPres = getCurrentPres();
-  const { isIphone } = deviceInfo;
-=======
-export default withTracker(
-  ({
-    whiteboardId,
-    curPageId,
-    intl,
-    slidePosition,
-    svgUri,
-    podId,
-    presentationId,
-    darkTheme,
-  }) => {
-    const shapes = getShapes(whiteboardId, curPageId, intl);
-    const curPres = getCurrentPres();
-    const { isIphone } = deviceInfo;
->>>>>>> 06e45123
-
-    shapes['slide-background-shape'] = {
-      assetId: `slide-background-asset-${curPageId}`,
-      childIndex: -1,
-      id: 'slide-background-shape',
-      name: 'Image',
-      type: TDShapeType.Image,
-      parentId: `${curPageId}`,
-      point: [0, 0],
-      isLocked: true,
-      size: [slidePosition?.width || 0, slidePosition?.height || 0],
-      style: {
-        dash: DashStyle.Draw,
-        size: SizeStyle.Medium,
-        color: ColorStyle.Blue,
-      },
-    };
-
-    const assets = {};
-    assets[`slide-background-asset-${curPageId}`] = {
-      id: `slide-background-asset-${curPageId}`,
-      size: [slidePosition?.width || 0, slidePosition?.height || 0],
-      src: svgUri,
-      type: 'image',
-    };
-
-    return {
-      initDefaultPages,
-      persistShape,
-      isMultiUserActive,
-      hasMultiUserAccess,
-      changeCurrentSlide,
-      shapes,
-      assets,
-      curPres,
-      removeShapes,
-      zoomSlide: PresentationToolbarService.zoomSlide,
-      skipToSlide: PresentationToolbarService.skipToSlide,
-      nextSlide: PresentationToolbarService.nextSlide,
-      previousSlide: PresentationToolbarService.previousSlide,
-      numberOfSlides: PresentationToolbarService.getNumberOfSlides(
-        podId,
-        presentationId
-      ),
-      notifyNotAllowedChange,
-      notifyShapeNumberExceeded,
-      darkTheme,
-      whiteboardToolbarAutoHide:
-        SettingsService?.application?.whiteboardToolbarAutoHide,
-      animations: SettingsService?.application?.animations,
-      toggleToolsAnimations,
-      isIphone,
-    };
-  }
-)(WhiteboardContainer);
-
-WhiteboardContainer.propTypes = {
-  shapes: PropTypes.objectOf(PropTypes.shape).isRequired,
-};
+import { withTracker } from 'meteor/react-meteor-data';
+import PropTypes from 'prop-types';
+import React, { useContext } from 'react';
+import { ColorStyle, DashStyle, SizeStyle, TDShapeType } from '@tldraw/tldraw';
+import SettingsService from '/imports/ui/services/settings';
+import {
+  getShapes,
+  getCurrentPres,
+  initDefaultPages,
+  persistShape,
+  removeShapes,
+  isMultiUserActive,
+  hasMultiUserAccess,
+  changeCurrentSlide,
+  notifyNotAllowedChange,
+  notifyShapeNumberExceeded,
+  toggleToolsAnimations,
+} from './service';
+import Whiteboard from './component';
+import { UsersContext } from '../components-data/users-context/context';
+import Auth from '/imports/ui/services/auth';
+import PresentationToolbarService from '../presentation/presentation-toolbar/service';
+import {
+  layoutSelect,
+  layoutDispatch,
+} from '/imports/ui/components/layout/context';
+import FullscreenService from '/imports/ui/components/common/fullscreen-button/service';
+import deviceInfo from '/imports/utils/deviceInfo';
+
+const ROLE_MODERATOR = Meteor.settings.public.user.role_moderator;
+const WHITEBOARD_CONFIG = Meteor.settings.public.whiteboard;
+
+const WhiteboardContainer = (props) => {
+  const usingUsersContext = useContext(UsersContext);
+  const isRTL = layoutSelect((i) => i.isRTL);
+  const width = layoutSelect((i) => i?.output?.presentation?.width);
+  const height = layoutSelect((i) => i?.output?.presentation?.height);
+  const sidebarNavigationWidth = layoutSelect(
+    (i) => i?.output?.sidebarNavigation?.width
+  );
+  const { users } = usingUsersContext;
+  const currentUser = users[Auth.meetingID][Auth.userID];
+  const isPresenter = currentUser.presenter;
+  const isModerator = currentUser.role === ROLE_MODERATOR;
+  const { maxStickyNoteLength, maxNumberOfAnnotations } = WHITEBOARD_CONFIG;
+  const fontFamily = WHITEBOARD_CONFIG.styles.text.family;
+  const fullscreen = layoutSelect((i) => i.fullscreen);
+  const handleToggleFullScreen = (ref) =>
+    FullscreenService.toggleFullScreen(ref);
+  const layoutContextDispatch = layoutDispatch();
+
+  const { shapes } = props;
+  const hasShapeAccess = (id) => {
+    const owner = shapes[id]?.userId;
+    const isBackgroundShape = id?.includes('slide-background');
+    const isPollsResult = shapes[id]?.name?.includes('poll-result');
+    const hasAccess =
+      (!isBackgroundShape && !isPollsResult) ||
+      (isPresenter &&
+        ((owner && owner === currentUser?.userId) ||
+          !owner ||
+          isPresenter ||
+          isModerator));
+
+    return hasAccess;
+  };
+  // set shapes as locked for those who aren't allowed to edit it
+  Object.entries(shapes).forEach(([shapeId, shape]) => {
+    if (!shape.isLocked && !hasShapeAccess(shapeId) && !shape.name?.includes('poll-result')) {
+      const modShape = shape;
+      modShape.isLocked = true;
+    }
+  });
+
+  return (
+    <Whiteboard
+      {...{
+        isPresenter,
+        isModerator,
+        currentUser,
+        isRTL,
+        width,
+        height,
+        maxStickyNoteLength,
+        maxNumberOfAnnotations,
+        fontFamily,
+        fullscreen,
+        hasShapeAccess,
+        handleToggleFullScreen,
+        sidebarNavigationWidth,
+        layoutContextDispatch,
+      }}
+      {...props}
+      meetingId={Auth.meetingID}
+    />
+  );
+};
+
+export default withTracker(
+  ({
+    whiteboardId,
+    curPageId,
+    intl,
+    slidePosition,
+    svgUri,
+    podId,
+    presentationId,
+    darkTheme,
+    isViewersAnnotationsLocked,
+  }) => {
+    const shapes = getShapes(whiteboardId, curPageId, intl, isViewersAnnotationsLocked);
+    const curPres = getCurrentPres();
+    const { isIphone } = deviceInfo;
+
+    shapes['slide-background-shape'] = {
+      assetId: `slide-background-asset-${curPageId}`,
+      childIndex: -1,
+      id: 'slide-background-shape',
+      name: 'Image',
+      type: TDShapeType.Image,
+      parentId: `${curPageId}`,
+      point: [0, 0],
+      isLocked: true,
+      size: [slidePosition?.width || 0, slidePosition?.height || 0],
+      style: {
+        dash: DashStyle.Draw,
+        size: SizeStyle.Medium,
+        color: ColorStyle.Blue,
+      },
+    };
+
+    const assets = {};
+    assets[`slide-background-asset-${curPageId}`] = {
+      id: `slide-background-asset-${curPageId}`,
+      size: [slidePosition?.width || 0, slidePosition?.height || 0],
+      src: svgUri,
+      type: 'image',
+    };
+
+    return {
+      initDefaultPages,
+      persistShape,
+      isMultiUserActive,
+      hasMultiUserAccess,
+      changeCurrentSlide,
+      shapes,
+      assets,
+      curPres,
+      removeShapes,
+      zoomSlide: PresentationToolbarService.zoomSlide,
+      skipToSlide: PresentationToolbarService.skipToSlide,
+      nextSlide: PresentationToolbarService.nextSlide,
+      previousSlide: PresentationToolbarService.previousSlide,
+      numberOfSlides: PresentationToolbarService.getNumberOfSlides(
+        podId,
+        presentationId
+      ),
+      notifyNotAllowedChange,
+      notifyShapeNumberExceeded,
+      darkTheme,
+      whiteboardToolbarAutoHide:
+        SettingsService?.application?.whiteboardToolbarAutoHide,
+      animations: SettingsService?.application?.animations,
+      toggleToolsAnimations,
+      isIphone,
+    };
+  }
+)(WhiteboardContainer);
+
+WhiteboardContainer.propTypes = {
+  shapes: PropTypes.objectOf(PropTypes.shape).isRequired,
+};