import React, { PureComponent } from 'react';
import PropTypes from 'prop-types';
import Button from '/imports/ui/components/button/component';
import cx from 'classnames';
import { defineMessages, injectIntl } from 'react-intl';
import ModalBase, { withModalState } from '../base/component';
import { styles } from './styles.scss';

const intlMessages = defineMessages({
  modalClose: {
    id: 'app.modal.close',
    description: 'Close',
  },
  modalCloseDescription: {
    id: 'app.modal.close.description',
    description: 'Disregards changes and closes the modal',
  },
  modalDone: {
    id: 'app.modal.confirm',
    description: 'Close',
  },
  modalDoneDescription: {
    id: 'app.modal.confirm.description',
    description: 'Disregards changes and closes the modal',
  },
  newTabLabel: {
    id: 'app.modal.newTab',
    description: 'aria label used to indicate opening a new window',
  },
});

const propTypes = {
  title: PropTypes.string.isRequired,
  confirm: PropTypes.shape({
    callback: PropTypes.func.isRequired,
    disabled: PropTypes.bool,
  }),
  dismiss: PropTypes.shape({
    callback: PropTypes.func,
    disabled: PropTypes.bool,
  }),
  preventClosing: PropTypes.bool,
  shouldCloseOnOverlayClick: PropTypes.bool,
};

const defaultProps = {
  shouldCloseOnOverlayClick: false,
  confirm: {
    disabled: false,
  },
  dismiss: {
    disabled: false,
  },
  preventClosing: false,
};

class ModalFullscreen extends PureComponent {
  constructor(props) {
    super(props);

    this.handleAction = this.handleAction.bind(this);
  }

  handleAction(name) {
    const { confirm, dismiss, modalHide } = this.props;
    const { callback: callBackConfirm } = confirm;
    const { callback: callBackDismiss } = dismiss;

    let callback;

    switch (name) {
      case 'confirm':
        callback = callBackConfirm;
        break;
      case 'dismiss':
        callback = callBackDismiss;
        break;
      default:
        break;
    }

    return modalHide(callback);
  }

  render() {
    const {
      intl,
      title,
      confirm,
      dismiss,
      className,
      children,
      modalisOpen,
      preventClosing,
      ...otherProps
    } = this.props;

    const popoutIcon = confirm.icon === 'popout_window';
    let confirmAriaLabel = `${confirm.label || intl.formatMessage(intlMessages.modalDone)} `;
    if (popoutIcon) {
      confirmAriaLabel = `${confirmAriaLabel} ${intl.formatMessage(intlMessages.newTabLabel)}`;
    }

    return (
      <ModalBase
        isOpen={modalisOpen || preventClosing}
        className={cx(className, styles.modal)}
        contentLabel={title}
        {...otherProps}
      >
        <header className={styles.header}>
          <h1 className={styles.title}>{title}</h1>
          <div className={styles.actions}>
            <Button
              data-test="modalDismissButton"
              className={styles.dismiss}
              label={intl.formatMessage(intlMessages.modalClose)}
              aria-label={`${intl.formatMessage(intlMessages.modalClose)} ${title}`}
              disabled={dismiss.disabled}
              onClick={() => this.handleAction('dismiss')}
              aria-describedby="modalDismissDescription"
            />
            <Button
              data-test="modalConfirmButton"
              color="primary"
<<<<<<< HEAD
              className={styles.confirm}
              label={confirm.label || intl.formatMessage(intlMessages.modalDone)}
              aria-label={`${intl.formatMessage(intlMessages.modalDone)} ${title}`}
=======
              className={popoutIcon ? cx(styles.confirm, styles.popout) : styles.confirm}
              label={confirm.label}
              aria-label={confirmAriaLabel}
>>>>>>> b9269c72
              disabled={confirm.disabled}
              onClick={() => this.handleAction('confirm')}
              aria-describedby="modalConfirmDescription"
              icon={confirm.icon || null}
              iconRight={popoutIcon}
            />
          </div>
        </header>
        <div className={styles.content}>
          {children}
        </div>
        <div id="modalDismissDescription" hidden>{intl.formatMessage(intlMessages.modalCloseDescription)}</div>
        <div id="modalConfirmDescription" hidden>{intl.formatMessage(intlMessages.modalDoneDescription)}</div>
      </ModalBase>
    );
  }
}

ModalFullscreen.propTypes = propTypes;
ModalFullscreen.defaultProps = defaultProps;

export default withModalState(injectIntl(ModalFullscreen));<|MERGE_RESOLUTION|>--- conflicted
+++ resolved
@@ -123,15 +123,9 @@
             <Button
               data-test="modalConfirmButton"
               color="primary"
-<<<<<<< HEAD
-              className={styles.confirm}
+              className={popoutIcon ? cx(styles.confirm, styles.popout) : styles.confirm}
               label={confirm.label || intl.formatMessage(intlMessages.modalDone)}
-              aria-label={`${intl.formatMessage(intlMessages.modalDone)} ${title}`}
-=======
-              className={popoutIcon ? cx(styles.confirm, styles.popout) : styles.confirm}
-              label={confirm.label}
               aria-label={confirmAriaLabel}
->>>>>>> b9269c72
               disabled={confirm.disabled}
               onClick={() => this.handleAction('confirm')}
               aria-describedby="modalConfirmDescription"
