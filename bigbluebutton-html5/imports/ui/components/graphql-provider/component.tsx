--- conflicted
+++ resolved
@@ -6,11 +6,7 @@
 import { SubscriptionClient } from 'subscriptions-transport-ws';
 import React, { useEffect } from 'react';
 import Auth from '/imports/ui/services/auth';
-<<<<<<< HEAD
-import {Meteor} from "meteor/meteor";
-=======
 import { Meteor } from 'meteor/meteor';
->>>>>>> eb7adfb9
 
 interface Props {
   children: React.ReactNode;
