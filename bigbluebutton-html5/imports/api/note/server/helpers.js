import { Meteor } from 'meteor/meteor';
import { hashSHA1 } from '/imports/api/common/server/etherpad';

const ETHERPAD = Meteor.settings.private.etherpad;
const NOTE_CONFIG = Meteor.settings.public.note;
const TOKEN = '_';

const isEnabled = () => NOTE_CONFIG.enabled;

const getDataFromResponse = (data, key) => {
  if (data) {
    const innerData = data.data;
    if (innerData && innerData[key]) {
      return innerData[key];
    }
  }
  return null;
};

const isNotePad = (padId) => padId.search(TOKEN);

const processForNotePadOnly = (fn) => (message, ...args) => {
  const { body } = message;
  const { pad } = body;
  const { id } = pad;

  check(id, String);

  if (isNotePad(id)) return fn(message, ...args);
  return () => { };
};

<<<<<<< HEAD
const generatePadId = (meetingId) => hashSHA1(meetingId + ETHERPAD.apikey);
=======
const generatePadId = meetingId => hashSHA1(meetingId + ETHERPAD.apikey);
>>>>>>> f64429cb

export {
  generatePadId,
  isEnabled,
  getDataFromResponse,
  processForNotePadOnly,
};<|MERGE_RESOLUTION|>--- conflicted
+++ resolved
@@ -30,11 +30,7 @@
   return () => { };
 };
 
-<<<<<<< HEAD
-const generatePadId = (meetingId) => hashSHA1(meetingId + ETHERPAD.apikey);
-=======
 const generatePadId = meetingId => hashSHA1(meetingId + ETHERPAD.apikey);
->>>>>>> f64429cb
 
 export {
   generatePadId,
