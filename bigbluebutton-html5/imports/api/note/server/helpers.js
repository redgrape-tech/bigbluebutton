--- conflicted
+++ resolved
@@ -50,9 +50,6 @@
   getReadOnlyIdURL,
   isEnabled,
   getDataFromResponse,
-<<<<<<< HEAD
   appendTextURL,
-=======
   processForNotePadOnly,
->>>>>>> 65371da4
 };