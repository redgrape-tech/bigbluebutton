import BaseAudioBridge from './base';
import logger from '/imports/startup/client/logger';
import {
  fetchWebRTCMappedStunTurnServers,
  getMappedFallbackStun,
} from '/imports/utils/fetchStunTurnServers';
import {
  isUnifiedPlan,
  toUnifiedPlan,
  toPlanB,
  stripMDnsCandidates,
  filterValidIceCandidates,
  analyzeSdp,
  logSelectedCandidate,
} from '/imports/utils/sdpUtils';
import { Tracker } from 'meteor/tracker';
import VoiceCallStates from '/imports/api/voice-call-states';
import CallStateOptions from '/imports/api/voice-call-states/utils/callStates';
import Auth from '/imports/ui/services/auth';
import Settings from '/imports/ui/services/settings';
import Storage from '/imports/ui/services/storage/session';
import browserInfo from '/imports/utils/browserInfo';

const MEDIA = Meteor.settings.public.media;
const MEDIA_TAG = MEDIA.mediaTag;
const CALL_TRANSFER_TIMEOUT = MEDIA.callTransferTimeout;
const CALL_HANGUP_TIMEOUT = MEDIA.callHangupTimeout;
const CALL_HANGUP_MAX_RETRIES = MEDIA.callHangupMaximumRetries;
const SIPJS_HACK_VIA_WS = MEDIA.sipjsHackViaWs;
const IPV4_FALLBACK_DOMAIN = Meteor.settings.public.app.ipv4FallbackDomain;
const CALL_CONNECT_TIMEOUT = 20000;
const ICE_NEGOTIATION_TIMEOUT = 20000;
const AUDIO_SESSION_NUM_KEY = 'AudioSessionNumber';
const USER_AGENT_RECONNECTION_ATTEMPTS = 3;
const USER_AGENT_RECONNECTION_DELAY_MS = 5000;
const USER_AGENT_CONNECTION_TIMEOUT_MS = 5000;
const ICE_GATHERING_TIMEOUT = MEDIA.iceGatheringTimeout || 5000;
const BRIDGE_NAME = 'sip';
const WEBSOCKET_KEEP_ALIVE_INTERVAL = MEDIA.websocketKeepAliveInterval || 0;
const WEBSOCKET_KEEP_ALIVE_DEBOUNCE = MEDIA.websocketKeepAliveDebounce || 10;
const TRACE_SIP = MEDIA.traceSip || false;
const AUDIO_MICROPHONE_CONSTRAINTS = Meteor.settings.public.app.defaultSettings
  .application.microphoneConstraints;
const SDP_SEMANTICS = MEDIA.sdpSemantics;

const DEFAULT_INPUT_DEVICE_ID = 'default';
const DEFAULT_OUTPUT_DEVICE_ID = 'default';

const INPUT_DEVICE_ID_KEY = 'audioInputDeviceId';
const OUTPUT_DEVICE_ID_KEY = 'audioOutputDeviceId';

const getAudioSessionNumber = () => {
  let currItem = parseInt(sessionStorage.getItem(AUDIO_SESSION_NUM_KEY), 10);
  if (!currItem) {
    currItem = 0;
  }

  currItem += 1;
  sessionStorage.setItem(AUDIO_SESSION_NUM_KEY, currItem);
  return currItem;
};

<<<<<<< HEAD
=======
const getCurrentAudioSessionNumber = () => {
  return sessionStorage.getItem(AUDIO_SESSION_NUM_KEY) || '0';
}

>>>>>>> f64429cb
/**
  * Get error code from SIP.js websocket messages.
 */
const getErrorCode = (error) => {
  try {
    if (!error) return error;

    const match = error.message.match(/code: \d+/g);

    const _codeArray = match[0].split(':');

    return parseInt(_codeArray[1].trim(), 10);
  } catch (e) {
    return 0;
  }
};

class SIPSession {
  constructor(user, userData, protocol, hostname,
    baseCallStates, baseErrorCodes, reconnectAttempt) {
    this.user = user;
    this.userData = userData;
    this.protocol = protocol;
    this.hostname = hostname;
    this.baseCallStates = baseCallStates;
    this.baseErrorCodes = baseErrorCodes;
    this.reconnectAttempt = reconnectAttempt;
    this.currentSession = null;
    this.remoteStream = null;
    this._inputDeviceId = null;
    this._outputDeviceId = null;
    this._hangupFlag = false;
    this._reconnecting = false;
    this._currentSessionState = null;
  }

  get inputStream() {
    if (this.currentSession && this.currentSession.sessionDescriptionHandler) {
      return this.currentSession.sessionDescriptionHandler.localMediaStream;
    }
    return null;
  }

  getAudioConstraints() {
    const userSettingsConstraints = Settings.application.microphoneConstraints;
    const audioDeviceConstraints = userSettingsConstraints
      || AUDIO_MICROPHONE_CONSTRAINTS || {};

    const matchConstraints = this.filterSupportedConstraints(
      audioDeviceConstraints,
    );

    if (this.inputDeviceId) {
      matchConstraints.deviceId = { exact: this.inputDeviceId };
    }

    return matchConstraints;
  }

  /**
   * Set the input stream for the peer that represents the current session.
   * Internally, this will call the sender's replaceTrack function.
   * @param  {MediaStream}  stream The MediaStream object to be used as input
   *                               stream
   * @return {Promise}            A Promise that is resolved with the
   *                              MediaStream object that was set.
   */
  async setInputStream(stream) {
    try {
      if (!this.currentSession
        || !this.currentSession.sessionDescriptionHandler
      ) return null;

      await this.currentSession.sessionDescriptionHandler
        .setLocalMediaStream(stream);

      return stream;
    } catch (error) {
      logger.warn({
        logCode: 'sip_js_setinputstream_error',
        extraInfo: {
          errorCode: error.code,
          errorMessage: error.message,
          callerIdName: this.user.callerIdName,
        },
      }, 'Failed to set input stream (mic)');
      return null;
    }
  }

  /**
   * Change the input device with the given deviceId, without renegotiating
   * peer.
   * A new MediaStream object is created for the given deviceId. This object
   * is returned by the resolved promise.
   * @param  {String}  deviceId The id of the device to be set as input
   * @return {Promise}          A promise that is resolved with the MediaStream
   *                            object after changing the input device.
   */
  async liveChangeInputDevice(deviceId) {
    try {
      this.inputDeviceId = deviceId;

      const constraints = {
        audio: this.getAudioConstraints(),
      };

      this.inputStream.getAudioTracks().forEach((t) => t.stop());

      return await navigator.mediaDevices.getUserMedia(constraints)
        .then(this.setInputStream.bind(this));
    } catch (error) {
      logger.warn({
        logCode: 'sip_js_livechangeinputdevice_error',
        extraInfo: {
          errorCode: error.code,
          errorMessage: error.message,
          callerIdName: this.user.callerIdName,
        },
      }, 'Failed to change input device (mic)');
      return null;
    }
  }

  get inputDeviceId() {
    if (!this._inputDeviceId) {
      const stream = this.inputStream;

      if (stream) {
        const track = stream.getAudioTracks().find(
          (t) => t.getSettings().deviceId,
        );

        if (track && (typeof track.getSettings === 'function')) {
          const { deviceId } = track.getSettings();
          this._inputDeviceId = deviceId;
        }
      }
    }

    return this._inputDeviceId;
  }

  set inputDeviceId(deviceId) {
    this._inputDeviceId = deviceId;
  }

  get outputDeviceId() {
    if (!this._outputDeviceId) {
      const audioElement = document.querySelector(MEDIA_TAG);
      if (audioElement) {
        this._outputDeviceId = audioElement.sinkId;
      }
    }

    return this._outputDeviceId;
  }

  set outputDeviceId(deviceId) {
    this._outputDeviceId = deviceId;
  }

  joinAudio({
    isListenOnly,
    extension,
    inputDeviceId,
    outputDeviceId,
<<<<<<< HEAD
=======
    validIceCandidates,
>>>>>>> f64429cb
  }, managerCallback) {
    return new Promise((resolve, reject) => {
      const callExtension = extension ? `${extension}${this.userData.voiceBridge}` : this.userData.voiceBridge;

      const callback = (message) => {
        // There will sometimes we erroneous errors put out like timeouts and improper shutdowns,
        // but only the first error ever matters
        if (this.alreadyErrored) {
          logger.info({
            logCode: 'sip_js_absorbing_callback_message',
            extraInfo: { message },
          }, 'Absorbing a redundant callback message.');
          return;
        }

        if (message.status === this.baseCallStates.failed) {
          this.alreadyErrored = true;
        }

        managerCallback(message).then(resolve);
      };

      this.callback = callback;

      // If there's an extension passed it means that we're joining the echo test first
      this.inEchoTest = !!extension;

<<<<<<< HEAD
=======
      this.validIceCandidates = validIceCandidates;

>>>>>>> f64429cb
      return this.doCall({
        callExtension,
        isListenOnly,
        inputDeviceId,
        outputDeviceId,
      }).catch((reason) => {
        reject(reason);
      });
    });
  }

  async getIceServers(sessionToken) {
    try {
      const iceServers = await fetchWebRTCMappedStunTurnServers(sessionToken);
      return iceServers;
    } catch (error) {
      logger.error({
        logCode: 'sip_js_fetchstunturninfo_error',
        extraInfo: {
          errorCode: error.code,
          errorMessage: error.message,
          callerIdName: this.user.callerIdName,
        },
      }, 'Full audio bridge failed to fetch STUN/TURN info');
      return getMappedFallbackStun();
    }
  }

  doCall(options) {
    const {
      isListenOnly,
      inputDeviceId,
      outputDeviceId,
    } = options;

    this.inputDeviceId = inputDeviceId;
    this.outputDeviceId = outputDeviceId;

    const {
      userId,
      name,
      sessionToken,
    } = this.user;

    const callerIdName = [
      `${userId}_${getAudioSessionNumber()}`,
      'bbbID',
      isListenOnly ? `LISTENONLY-${name}` : name,
    ].join('-').replace(/"/g, "'");

    this.user.callerIdName = callerIdName;
    this.callOptions = options;

    return this.getIceServers(sessionToken)
      .then(this.createUserAgent.bind(this))
      .then(this.inviteUserAgent.bind(this));
  }

  transferCall(onTransferSuccess) {
    return new Promise((resolve, reject) => {
      this.inEchoTest = false;

      let trackerControl = null;

      const timeout = setTimeout(() => {
        trackerControl.stop();
        logger.warn({ logCode: 'sip_js_transfer_timed_out' },
          'Timeout on transferring from echo test to conference');
        this.callback({
          status: this.baseCallStates.failed,
          error: 1008,
          bridgeError: 'Timeout on call transfer',
          bridge: BRIDGE_NAME,
        });

        this.exitAudio();

        reject(this.baseErrorCodes.REQUEST_TIMEOUT);
      }, CALL_TRANSFER_TIMEOUT);

      // This is is the call transfer code ask @chadpilkey
      logger.debug({
        logCode: 'sip_js_rtp_payload_send_dtmf',
        extraInfo: {
          callerIdName: this.user.callerIdName,
        },
      }, 'Sending DTMF INFO to transfer user');
      this.sendDtmf(1);

      Tracker.autorun((c) => {
        trackerControl = c;
        const selector = { meetingId: Auth.meetingID, userId: Auth.userID };
        const query = VoiceCallStates.find(selector);

        query.observeChanges({
          changed: (id, fields) => {
            if (fields.callState === CallStateOptions.IN_CONFERENCE) {
              clearTimeout(timeout);
              onTransferSuccess();

              c.stop();
              resolve();
            }
          },
        });
      });
    });
  }

  /**
    *
    * sessionSupportRTPPayloadDtmf
    * tells if browser support RFC4733 DTMF.
    * Safari 13 doens't support it yet
    */
  sessionSupportRTPPayloadDtmf(session) {
    try {
      const sessionDescriptionHandler = session
        ? session.sessionDescriptionHandler
        : this.currentSession.sessionDescriptionHandler;

      const senders = sessionDescriptionHandler.peerConnection.getSenders();
      return !!(senders[0].dtmf);
    } catch (error) {
      return false;
    }
  }

  /**
    * sendDtmf - send DTMF Tones using INFO message
    *
    * same as SimpleUser's dtmf
    */
  sendDtmf(tone) {
    const dtmf = tone;
    const duration = 2000;
    const body = {
      contentDisposition: 'render',
      contentType: 'application/dtmf-relay',
      content: `Signal=${dtmf}\r\nDuration=${duration}`,
    };
    const requestOptions = { body };
    return this.currentSession.info({ requestOptions });
  }

  exitAudio() {
    return new Promise((resolve, reject) => {
      let hangupRetries = 0;
      this._hangupFlag = false;

      this.userRequestedHangup = true;

      const tryHangup = () => {
        if (this._hangupFlag) {
          resolve();
        }

        if ((this.currentSession
          && (this.currentSession.state === SIP.SessionState.Terminated))
          || (this.userAgent && (!this.userAgent.isConnected()))) {
          this._hangupFlag = true;
          return resolve();
        }

        if (this.currentSession
          && ((this.currentSession.state === SIP.SessionState.Establishing))) {
          this.currentSession.cancel().then(() => {
            this._hangupFlag = true;
            return resolve();
          });
        }

        if (this.currentSession
          && ((this.currentSession.state === SIP.SessionState.Established))) {
          this.currentSession.bye().then(() => {
            this._hangupFlag = true;
            return resolve();
          });
        }

        if (this.userAgent && this.userAgent.isConnected()) {
          this.userAgent.stop();
          window.removeEventListener('beforeunload', this.onBeforeUnload);
        }

        hangupRetries += 1;

        setTimeout(() => {
          if (hangupRetries > CALL_HANGUP_MAX_RETRIES) {
            this.callback({
              status: this.baseCallStates.failed,
              error: 1006,
              bridgeError: 'Timeout on call hangup',
              bridge: BRIDGE_NAME,
            });
            return reject(this.baseErrorCodes.REQUEST_TIMEOUT);
          }

          if (!this._hangupFlag) return tryHangup();
          return resolve();
        }, CALL_HANGUP_TIMEOUT);
      };

      return tryHangup();
    });
  }

  stopUserAgent() {
    if (this.userAgent && (typeof this.userAgent.stop === 'function')) {
      return this.userAgent.stop();
    }
    return Promise.resolve();
  }

  onBeforeUnload() {
    this.userRequestedHangup = true;
    return this.stopUserAgent();
  }

  createUserAgent(iceServers) {
    return new Promise((resolve, reject) => {
      if (this.userRequestedHangup === true) reject();

      const {
        hostname,
        protocol,
      } = this;

      const {
        callerIdName,
        sessionToken,
      } = this.user;

      logger.debug({ logCode: 'sip_js_creating_user_agent', extraInfo: { callerIdName } }, 'Creating the user agent');

      if (this.userAgent && this.userAgent.isConnected()) {
        if (this.userAgent.configuration.hostPortParams === this.hostname) {
          logger.debug({ logCode: 'sip_js_reusing_user_agent', extraInfo: { callerIdName } }, 'Reusing the user agent');
          resolve(this.userAgent);
          return;
        }
        logger.debug({ logCode: 'sip_js_different_host_name', extraInfo: { callerIdName } }, 'Different host name. need to kill');
      }

      const localSdpCallback = (sdp) => {
        // For now we just need to call the utils function to parse and log the different pieces.
        // In the future we're going to want to be tracking whether there were TURN candidates
        // and IPv4 candidates to make informed decisions about what to do on fallbacks/reconnects.
        analyzeSdp(sdp);
      };

      const remoteSdpCallback = (sdp) => {
        // We have have to find the candidate that FS sends back to us to determine if the client
        // is connecting with IPv4 or IPv6
        const sdpInfo = analyzeSdp(sdp, false);
        this.protocolIsIpv6 = sdpInfo.v6Info.found;
      };

      let userAgentConnected = false;
      const token = `sessionToken=${sessionToken}`;

      this.userAgent = new SIP.UserAgent({
        uri: SIP.UserAgent.makeURI(`sip:${encodeURIComponent(callerIdName)}@${hostname}`),
        transportOptions: {
          server: `${(protocol === 'https:' ? 'wss://' : 'ws://')}${hostname}/ws?${token}`,
          connectionTimeout: USER_AGENT_CONNECTION_TIMEOUT_MS,
          keepAliveInterval: WEBSOCKET_KEEP_ALIVE_INTERVAL,
          keepAliveDebounce: WEBSOCKET_KEEP_ALIVE_DEBOUNCE,
          traceSip: TRACE_SIP,
        },
        sessionDescriptionHandlerFactoryOptions: {
          peerConnectionConfiguration: {
            iceServers,
            sdpSemantics: SDP_SEMANTICS,
          },
        },
        displayName: callerIdName,
        register: false,
        userAgentString: 'BigBlueButton',
        hackViaWs: SIPJS_HACK_VIA_WS,
      });

      const handleUserAgentConnection = () => {
        if (!userAgentConnected) {
          userAgentConnected = true;
          resolve(this.userAgent);
        }
      };

      const handleUserAgentDisconnection = () => {
        if (this.userAgent) {
          if (this.userRequestedHangup) {
            userAgentConnected = false;
            return;
          }

          let error;
          let bridgeError;

          if (!this._reconnecting) {
            logger.info({
              logCode: 'sip_js_session_ua_disconnected',
              extraInfo: {
                callerIdName: this.user.callerIdName,
              },
            }, 'User agent disconnected: trying to reconnect...'
            + ` (userHangup = ${!!this.userRequestedHangup})`);

            logger.info({
              logCode: 'sip_js_session_ua_reconnecting',
              extraInfo: {
                callerIdName: this.user.callerIdName,
              },
            }, 'User agent disconnected, reconnecting');

            this.reconnect().then(() => {
              logger.info({
                logCode: 'sip_js_session_ua_reconnected',
                extraInfo: {
                  callerIdName: this.user.callerIdName,
                },
              }, 'User agent succesfully reconnected');
            }).catch(() => {
              if (userAgentConnected) {
                error = 1001;
                bridgeError = 'Websocket disconnected';
              } else {
                error = 1002;
                bridgeError = 'Websocket failed to connect';
              }

              this.stopUserAgent();

              this.callback({
                status: this.baseCallStates.failed,
                error,
                bridgeError,
                bridge: BRIDGE_NAME,
              });
              reject(this.baseErrorCodes.CONNECTION_ERROR);
            });
          }
        }
      };

      this.userAgent.transport.onConnect = handleUserAgentConnection;
      this.userAgent.transport.onDisconnect = handleUserAgentDisconnection;

      const preturn = this.userAgent.start().then(() => {
        logger.info({
          logCode: 'sip_js_session_ua_connected',
          extraInfo: {
            callerIdName: this.user.callerIdName,
          },
        }, 'User agent succesfully connected');

        window.addEventListener('beforeunload', this.onBeforeUnload.bind(this));

        resolve();
      }).catch((error) => {
        logger.info({
          logCode: 'sip_js_session_ua_reconnecting',
          extraInfo: {
            callerIdName: this.user.callerIdName,
          },
        }, 'User agent failed to connect, reconnecting');

        const code = getErrorCode(error);

        // Websocket's 1006 is currently mapped to BBB's 1002
        if (code === 1006) {
          this.stopUserAgent();

          this.callback({
            status: this.baseCallStates.failed,
            error: 1002,
            bridgeError: 'Websocket failed to connect',
            bridge: BRIDGE_NAME,
          });
          return reject({
            type: this.baseErrorCodes.CONNECTION_ERROR,
          });
        }

        this.reconnect().then(() => {
          logger.info({
            logCode: 'sip_js_session_ua_reconnected',
            extraInfo: {
              callerIdName: this.user.callerIdName,
            },
          }, 'User agent succesfully reconnected');

          resolve();
        }).catch(() => {
          this.stopUserAgent();

          logger.info({
            logCode: 'sip_js_session_ua_disconnected',
            extraInfo: {
              callerIdName: this.user.callerIdName,
            },
          }, 'User agent failed to reconnect after'
          + ` ${USER_AGENT_RECONNECTION_ATTEMPTS} attemps`);

          this.callback({
            status: this.baseCallStates.failed,
            error: 1002,
            bridgeError: 'Websocket failed to connect',
            bridge: BRIDGE_NAME,
          });

          reject({
            type: this.baseErrorCodes.CONNECTION_ERROR,
          });
        });
      });

      return preturn;
    });
  }

  reconnect(attempts = 1) {
    return new Promise((resolve, reject) => {
      if (this._reconnecting) {
        return resolve();
      }

      if (attempts > USER_AGENT_RECONNECTION_ATTEMPTS) {
        return reject({
          type: this.baseErrorCodes.CONNECTION_ERROR,
        });
      }

      this._reconnecting = true;

      logger.info({
        logCode: 'sip_js_session_ua_reconnection_attempt',
        extraInfo: {
          callerIdName: this.user.callerIdName,
        },
      }, `User agent reconnection attempt ${attempts}`);

      this.userAgent.reconnect().then(() => {
        this._reconnecting = false;
        resolve();
      }).catch(() => {
        setTimeout(() => {
          this._reconnecting = false;
          this.reconnect(++attempts).then(() => {
            resolve();
          }).catch((error) => {
            reject(error);
          });
        }, USER_AGENT_RECONNECTION_DELAY_MS);
      });
    });
  }

  isValidIceCandidate(event) {
    return event.candidate
      && this.validIceCandidates
      && this.validIceCandidates.find((validCandidate) => (
        (validCandidate.address === event.candidate.address)
        || (validCandidate.relatedAddress === event.candidate.address))
        && (validCandidate.protocol === event.candidate.protocol));
  }

  onIceGatheringStateChange(event) {
    const iceGatheringState = event.target
      ? event.target.iceGatheringState
      : null;

    if ((iceGatheringState === 'gathering') && (!this._iceGatheringStartTime)) {
      this._iceGatheringStartTime = new Date();
    }

    if (iceGatheringState === 'complete') {
      const secondsToGatherIce = (new Date()
        - (this._iceGatheringStartTime || this._sessionStartTime)) / 1000;

      logger.info({
        logCode: 'sip_js_ice_gathering_time',
        extraInfo: {
          callerIdName: this.user.callerIdName,
          secondsToGatherIce,
        },
      }, `ICE gathering candidates took (s): ${secondsToGatherIce}`);
    }
  }

  onIceCandidate(sessionDescriptionHandler, event) {
    if (this.isValidIceCandidate(event)) {
      logger.info({
        logCode: 'sip_js_found_valid_candidate_from_trickle_ice',
        extraInfo: {
          callerIdName: this.user.callerIdName,
        },
      }, 'Found a valid candidate from trickle ICE, finishing gathering');

      if (sessionDescriptionHandler.iceGatheringCompleteResolve) {
        sessionDescriptionHandler.iceGatheringCompleteResolve();
      }
    }
  }

  initSessionDescriptionHandler(sessionDescriptionHandler) {
    /* eslint-disable no-param-reassign */
    sessionDescriptionHandler.peerConnectionDelegate = {
      onicecandidate:
        this.onIceCandidate.bind(this, sessionDescriptionHandler),
      onicegatheringstatechange:
        this.onIceGatheringStateChange.bind(this),
    };
    /* eslint-enable no-param-reassign */
  }

  inviteUserAgent(userAgent) {
    return new Promise((resolve, reject) => {
      if (this.userRequestedHangup === true) reject();
      const {
        hostname,
      } = this;

      const {
        callExtension,
        isListenOnly,
      } = this.callOptions;

<<<<<<< HEAD
=======
      this._sessionStartTime = new Date();

>>>>>>> f64429cb
      const target = SIP.UserAgent.makeURI(`sip:${callExtension}@${hostname}`);

      const matchConstraints = this.getAudioConstraints();

      const inviterOptions = {
        sessionDescriptionHandlerOptions: {
          constraints: {
            audio: isListenOnly
              ? false
              : matchConstraints,
            video: false,
          },
          iceGatheringTimeout: ICE_GATHERING_TIMEOUT,
        },
        sessionDescriptionHandlerModifiersPostICEGathering: [
          stripMDnsCandidates,
          filterValidIceCandidates.bind(this, this.validIceCandidates),
        ],
        delegate: {
          onSessionDescriptionHandler:
            this.initSessionDescriptionHandler.bind(this),
        },
      };

      if (isListenOnly) {
        inviterOptions.sessionDescriptionHandlerOptions.offerOptions = {
          offerToReceiveAudio: true,
        };
      }

      const inviter = new SIP.Inviter(userAgent, target, inviterOptions);
      this.currentSession = inviter;

      this.setupEventHandlers(inviter).then(() => {
        inviter.invite().then(() => {
          resolve();
        }).catch((e) => reject(e));
      });
    });
  }

  setupEventHandlers(currentSession) {
    return new Promise((resolve, reject) => {
      if (this.userRequestedHangup === true) reject();

      let iceCompleted = false;
      let fsReady = false;
      let sessionTerminated = false;

      const setupRemoteMedia = () => {
        const mediaElement = document.querySelector(MEDIA_TAG);

        this.remoteStream = new MediaStream();

        this.currentSession.sessionDescriptionHandler
          .peerConnection.getReceivers().forEach((receiver) => {
            if (receiver.track) {
              this.remoteStream.addTrack(receiver.track);
            }
          });

        logger.info({
          logCode: 'sip_js_session_playing_remote_media',
          extraInfo: {
            callerIdName: this.user.callerIdName,
          },
        }, 'Audio call - playing remote media');

        mediaElement.srcObject = this.remoteStream;
        mediaElement.play();
      };

      const checkIfCallReady = () => {
        if (this.userRequestedHangup === true) {
          this.exitAudio();
          resolve();
        }

        logger.info({
          logCode: 'sip_js_session_check_if_call_ready',
          extraInfo: {
            iceCompleted,
            fsReady,
          },
        }, 'Audio call - check if ICE is finished and FreeSWITCH is ready');
        if (iceCompleted && fsReady) {
          this.webrtcConnected = true;
          setupRemoteMedia();

          const { sdp } = this.currentSession.sessionDescriptionHandler
            .peerConnection.remoteDescription;

          logger.info({
            logCode: 'sip_js_session_setup_remote_media',
            extraInfo: {
              callerIdName: this.user.callerIdName,
              sdp,
            },
          }, 'Audio call - setup remote media');

          this.callback({ status: this.baseCallStates.started, bridge: BRIDGE_NAME });
          resolve();
        }
      };

      // Sometimes FreeSWITCH just won't respond with anything and hangs. This timeout is to
      // avoid that issue
      const callTimeout = setTimeout(() => {
        this.callback({
          status: this.baseCallStates.failed,
          error: 1006,
          bridgeError: `Call timed out on start after ${CALL_CONNECT_TIMEOUT / 1000}s`,
          bridge: BRIDGE_NAME,
        });

        this.exitAudio();
      }, CALL_CONNECT_TIMEOUT);

      let iceNegotiationTimeout;

      const handleSessionAccepted = () => {
        logger.info({ logCode: 'sip_js_session_accepted', extraInfo: { callerIdName: this.user.callerIdName } }, 'Audio call session accepted');
        clearTimeout(callTimeout);

        // If ICE isn't connected yet then start timeout waiting for ICE to finish
        if (!iceCompleted) {
          iceNegotiationTimeout = setTimeout(() => {
            this.callback({
              status: this.baseCallStates.failed,
              error: 1010,
              bridgeError: 'ICE negotiation timeout after '
                + `${ICE_NEGOTIATION_TIMEOUT / 1000}s`,
              bridge: BRIDGE_NAME,
            });

            this.exitAudio();

            reject({
              type: this.baseErrorCodes.CONNECTION_ERROR,
            });
          }, ICE_NEGOTIATION_TIMEOUT);
        }
        checkIfCallReady();
      };

      const handleIceNegotiationFailed = (peer) => {
        if (iceCompleted) {
          logger.warn({
            logCode: 'sipjs_ice_failed_after',
            extraInfo: {
              callerIdName: this.user.callerIdName,
            },
          }, 'ICE connection failed after success');
        } else {
          logger.warn({
            logCode: 'sipjs_ice_failed_before',
            extraInfo: {
              callerIdName: this.user.callerIdName,
            },
          }, 'ICE connection failed before success');
        }
        clearTimeout(callTimeout);
        clearTimeout(iceNegotiationTimeout);
        this.callback({
          status: this.baseCallStates.failed,
          error: 1007,
          bridgeError: 'ICE negotiation failed. Current state '
            + `- ${peer.iceConnectionState}`,
          bridge: BRIDGE_NAME,
        });
      };

      const handleIceConnectionTerminated = (peer) => {
        if (!this.userRequestedHangup) {
          logger.warn({
            logCode: 'sipjs_ice_closed',
            extraInfo: {
              callerIdName: this.user.callerIdName,
            },
          }, 'ICE connection closed');
        } else return;

        this.callback({
          status: this.baseCallStates.failed,
          error: 1012,
          bridgeError: 'ICE connection closed. Current state -'
            + `${peer.iceConnectionState}`,
          bridge: BRIDGE_NAME,
        });
      };

      const handleSessionProgress = (update) => {
        logger.info({
          logCode: 'sip_js_session_progress',
          extraInfo: {
            callerIdName: this.user.callerIdName,
            update,
          },
        }, 'Audio call session progress update');

        this.currentSession.sessionDescriptionHandler.peerConnectionDelegate
          .onconnectionstatechange = (event) => {
            const peer = event.target;

            logger.info({
              logCode: 'sip_js_connection_state_change',
              extraInfo: {
                connectionStateChange: peer.connectionState,
                callerIdName: this.user.callerIdName,
              },
            }, 'ICE connection state change - Current connection state - '
            + `${peer.connectionState}`);

            switch (peer.connectionState) {
              case 'failed':
                // Chrome triggers 'failed' for connectionState event, only
                handleIceNegotiationFailed(peer);
                break;
              default:
                break;
            }
          };

        this.currentSession.sessionDescriptionHandler.peerConnectionDelegate
          .oniceconnectionstatechange = (event) => {
            const peer = event.target;

            switch (peer.iceConnectionState) {
              case 'completed':
              case 'connected':
                if (iceCompleted) {
                  logger.info({
                    logCode: 'sip_js_ice_connection_success_after_success',
                    extraInfo: {
                      currentState: peer.connectionState,
                      callerIdName: this.user.callerIdName,
                    },
<<<<<<< HEAD
                  }, 'ICE connection success, but user is already connected'
=======
                  }, 'ICE connection success, but user is already connected, '
>>>>>>> f64429cb
                  + 'ignoring it...'
                  + `${peer.iceConnectionState}`);

                  return;
                }

                logger.info({
                  logCode: 'sip_js_ice_connection_success',
                  extraInfo: {
                    currentState: peer.connectionState,
                    callerIdName: this.user.callerIdName,
                  },
                }, 'ICE connection success. Current ICE Connection state - '
                + `${peer.iceConnectionState}`);

                clearTimeout(callTimeout);
                clearTimeout(iceNegotiationTimeout);

                iceCompleted = true;

                logSelectedCandidate(peer, this.protocolIsIpv6);

                checkIfCallReady();
                break;
              case 'failed':
                handleIceNegotiationFailed(peer);
                break;

              case 'closed':
                handleIceConnectionTerminated(peer);
                break;
              default:
                break;
            }
          };
      };

      const checkIfCallStopped = (message) => {
        if (fsReady || !sessionTerminated) return null;

        if (!message && !!this.userRequestedHangup) {
          return this.callback({
            status: this.baseCallStates.ended,
            bridge: BRIDGE_NAME,
          });
        }

        // if session hasn't even started, we let audio-modal to handle
        // any possile errors
        if (!this._currentSessionState) return false;

        let mappedCause;
        let cause;
        if (!iceCompleted) {
          mappedCause = '1004';
          cause = 'ICE error';
        } else {
          cause = 'Audio Conference Error';
          mappedCause = '1005';
        }

        logger.warn({
          logCode: 'sip_js_call_terminated',
          extraInfo: { cause, callerIdName: this.user.callerIdName },
        }, `Audio call terminated. cause=${cause}`);

        return this.callback({
          status: this.baseCallStates.failed,
          error: mappedCause,
          bridgeError: cause,
          bridge: BRIDGE_NAME,
        });
      }

      const handleSessionTerminated = (message) => {
        logger.info({
          logCode: 'sip_js_session_terminated',
          extraInfo: { callerIdName: this.user.callerIdName },
        }, 'SIP.js session terminated');

        clearTimeout(callTimeout);
        clearTimeout(iceNegotiationTimeout);

        sessionTerminated = true;
        checkIfCallStopped();
      };

      currentSession.stateChange.addListener((state) => {
        switch (state) {
          case SIP.SessionState.Initial:
            break;
          case SIP.SessionState.Establishing:
            handleSessionProgress();
            break;
          case SIP.SessionState.Established:
            handleSessionAccepted();
            break;
          case SIP.SessionState.Terminating:
            break;
          case SIP.SessionState.Terminated:
            handleSessionTerminated();
            break;
          default:
            logger.warn({
              logCode: 'sipjs_ice_session_unknown_state',
              extraInfo: {
                callerIdName: this.user.callerIdName,
              },
            }, 'SIP.js unknown session state');
            break;
        }
        this._currentSessionState = state;
      });

      Tracker.autorun((c) => {
        const selector = {
          meetingId: Auth.meetingID,
          userId: Auth.userID,
          clientSession: getCurrentAudioSessionNumber(),
        };

        const query = VoiceCallStates.find(selector);

        query.observeChanges({
          changed: (id, fields) => {
            if (!fsReady && ((this.inEchoTest && fields.callState === CallStateOptions.IN_ECHO_TEST)
              || (!this.inEchoTest && fields.callState === CallStateOptions.IN_CONFERENCE))) {
              fsReady = true;
              checkIfCallReady();
            }

            if (fields.callState === CallStateOptions.CALL_ENDED) {
              fsReady = false;
              c.stop();
              checkIfCallStopped();
            }
          },
        });
      });

      resolve();
    });
  }

  /**
   * Filter constraints set in audioDeviceConstraints, based on
   * constants supported by browser. This avoids setting a constraint
   * unsupported by browser. In currently safari version (13+), for example,
   * setting an unsupported constraint crashes the audio.
   * @param  {Object} audioDeviceConstraints Constraints to be set
   * see: https://developer.mozilla.org/en-US/docs/Web/API/MediaTrackConstraints
   * @return {Object}                        A new Object of the same type as
   * input, containing only the supported constraints.
   */
  filterSupportedConstraints(audioDeviceConstraints) {
    try {
      const matchConstraints = {};
      const supportedConstraints = navigator
        .mediaDevices.getSupportedConstraints() || {};
      Object.entries(audioDeviceConstraints).forEach(
        ([constraintName, constraintValue]) => {
          if (supportedConstraints[constraintName]) {
            matchConstraints[constraintName] = constraintValue;
          }
        },
      );

      return matchConstraints;
    } catch (error) {
      logger.error({
        logCode: 'sipjs_unsupported_audio_constraint_error',
        extraInfo: {
          callerIdName: this.user.callerIdName,
        },
      }, 'SIP.js unsupported constraint error');
      return {};
    }
  }

  /**
   * Update audio constraints for current local MediaStream (microphone)
   * @param  {Object}  constraints MediaTrackConstraints object. See:
   * https://developer.mozilla.org/en-US/docs/Web/API/MediaTrackConstraints
   * @return {Promise}             A Promise for this process
   */
  async updateAudioConstraints(constraints) {
    try {
      if (typeof constraints !== 'object') return;

      logger.info({
        logCode: 'sipjs_update_audio_constraint',
        extraInfo: {
          callerIdName: this.user.callerIdName,
        },
      }, 'SIP.js updating audio constraint');

      const matchConstraints = this.filterSupportedConstraints(constraints);

      // Chromium bug - see: https://bugs.chromium.org/p/chromium/issues/detail?id=796964&q=applyConstraints&can=2
      const { isChrome } = browserInfo;

      if (isChrome) {
        matchConstraints.deviceId = this.inputDeviceId;

        const stream = await navigator.mediaDevices.getUserMedia(
          { audio: matchConstraints },
        );

        this.currentSession.sessionDescriptionHandler
          .setLocalMediaStream(stream);
      } else {
        const { localMediaStream } = this.currentSession
          .sessionDescriptionHandler;

        localMediaStream.getAudioTracks().forEach(
          (track) => track.applyConstraints(matchConstraints),
        );
      }
    } catch (error) {
      logger.error({
        logCode: 'sipjs_audio_constraint_error',
        extraInfo: {
          callerIdName: this.user.callerIdName,
        },
      }, 'SIP.js failed to update audio constraint');
    }
  }
}

export default class SIPBridge extends BaseAudioBridge {
  constructor(userData) {
    super(userData);

    const {
      userId,
      username,
      sessionToken,
    } = userData;

    this.user = {
      userId,
      sessionToken,
      name: username,
    };

    this.media = {
      inputDevice: {},
    };

    this.protocol = window.document.location.protocol;
    this.hostname = window.document.location.hostname;

    // SDP conversion utilitary methods to be used inside SIP.js
    window.isUnifiedPlan = isUnifiedPlan;
    window.toUnifiedPlan = toUnifiedPlan;
    window.toPlanB = toPlanB;
    window.stripMDnsCandidates = stripMDnsCandidates;

    // No easy way to expose the client logger to sip.js code so we need to attach it globally
    window.clientLogger = logger;
  }

  get inputDeviceId() {
    const sessionInputDeviceId = Storage.getItem(INPUT_DEVICE_ID_KEY);

    if (sessionInputDeviceId) {
      return sessionInputDeviceId;
    }

    if (this.media.inputDeviceId) {
      return this.media.inputDeviceId;
    }

    if (this.activeSession) {
      return this.activeSession.inputDeviceId;
    }

    return DEFAULT_INPUT_DEVICE_ID;
  }

  set inputDeviceId(deviceId) {
    Storage.setItem(INPUT_DEVICE_ID_KEY, deviceId);
    this.media.inputDeviceId = deviceId;

    if (this.activeSession) {
      this.activeSession.inputDeviceId = deviceId;
    }
  }

  get outputDeviceId() {
    const sessionOutputDeviceId = Storage.getItem(OUTPUT_DEVICE_ID_KEY);
    if (sessionOutputDeviceId) {
      return sessionOutputDeviceId;
    }

    if (this.media.outputDeviceId) {
      return this.media.outputDeviceId;
    }

    if (this.activeSession) {
      return this.activeSession.outputDeviceId;
    }

    return DEFAULT_OUTPUT_DEVICE_ID;
  }

  set outputDeviceId(deviceId) {
    Storage.setItem(OUTPUT_DEVICE_ID_KEY, deviceId);
    this.media.outputDeviceId = deviceId;

    if (this.activeSession) {
      this.activeSession.outputDeviceId = deviceId;
    }
  }

  get inputStream() {
    return this.activeSession ? this.activeSession.inputStream : null;
  }

  joinAudio({ isListenOnly, extension, validIceCandidates }, managerCallback) {
    const hasFallbackDomain = typeof IPV4_FALLBACK_DOMAIN === 'string' && IPV4_FALLBACK_DOMAIN !== '';

    return new Promise((resolve, reject) => {
      let { hostname } = this;

      this.activeSession = new SIPSession(this.user, this.userData, this.protocol,
        hostname, this.baseCallStates, this.baseErrorCodes, false);

      const callback = (message) => {
        if (message.status === this.baseCallStates.failed) {
          let shouldTryReconnect = false;

          // Try and get the call to clean up and end on an error
          this.activeSession.exitAudio().catch(() => { });

          if (this.activeSession.webrtcConnected) {
            // webrtc was able to connect so just try again
            message.silenceNotifications = true;
            callback({ status: this.baseCallStates.reconnecting, bridge: BRIDGE_NAME });
            shouldTryReconnect = true;
          } else if (hasFallbackDomain === true && hostname !== IPV4_FALLBACK_DOMAIN) {
            message.silenceNotifications = true;
            logger.info({ logCode: 'sip_js_attempt_ipv4_fallback', extraInfo: { callerIdName: this.user.callerIdName } }, 'Attempting to fallback to IPv4 domain for audio');
            hostname = IPV4_FALLBACK_DOMAIN;
            shouldTryReconnect = true;
          }

          if (shouldTryReconnect) {
            const fallbackExtension = this.activeSession.inEchoTest ? extension : undefined;
            this.activeSession = new SIPSession(this.user, this.userData, this.protocol,
              hostname, this.baseCallStates, this.baseErrorCodes, true);
            const { inputDeviceId, outputDeviceId } = this;
            this.activeSession.joinAudio({
              isListenOnly,
              extension: fallbackExtension,
              inputDeviceId,
              outputDeviceId,
<<<<<<< HEAD
=======
              validIceCandidates,
>>>>>>> f64429cb
            }, callback)
              .then((value) => {
                this.changeOutputDevice(outputDeviceId, true);
                resolve(value);
              }).catch((reason) => {
                reject(reason);
              });
          }
        }

        return managerCallback(message);
      };

      const { inputDeviceId, outputDeviceId } = this;
      this.activeSession.joinAudio({
        isListenOnly,
        extension,
        inputDeviceId,
        outputDeviceId,
<<<<<<< HEAD
=======
        validIceCandidates,
>>>>>>> f64429cb
      }, callback)
        .then((value) => {
          this.changeOutputDevice(outputDeviceId, true);
          resolve(value);
        }).catch((reason) => {
          reject(reason);
        });
    });
  }

  transferCall(onTransferSuccess) {
    return this.activeSession.transferCall(onTransferSuccess);
  }

  getPeerConnection() {
    if (!this.activeSession) return null;

    const { currentSession } = this.activeSession;
    if (currentSession && currentSession.sessionDescriptionHandler) {
      return currentSession.sessionDescriptionHandler.peerConnection;
    }
    return null;
  }

  exitAudio() {
    return this.activeSession.exitAudio();
  }

  setDefaultInputDevice() {
    this.inputDeviceId = DEFAULT_INPUT_DEVICE_ID;
  }

  async changeInputDeviceId(inputDeviceId) {
    if (!inputDeviceId) {
      throw new Error();
    }

    this.inputDeviceId = inputDeviceId;
    return inputDeviceId;
  }

  liveChangeInputDevice(deviceId) {
    this.inputDeviceId = deviceId;
    return this.activeSession.liveChangeInputDevice(deviceId);
  }

  reloadAudioElement(audioElement) {
    if (audioElement && (audioElement.readyState > 0)) {
      logger.debug({
        logCode: 'sip_js_reload_audio_element',
        extraInfo: {
          callerIdName: this.user.callerIdName,
        },
      }, 'Reloading audio element after changing output device');
      audioElement.load();
    }
  }

  async changeOutputDevice(value, isLive) {
    const audioElement = document.querySelector(MEDIA_TAG);

    if (audioElement.setSinkId) {
      try {
        if (!isLive) {
          audioElement.srcObject = null;
        }

        await audioElement.setSinkId(value);
        this.reloadAudioElement(audioElement);
        this.outputDeviceId = value;
      } catch (err) {
        logger.error({
          logCode: 'audio_sip_changeoutputdevice_error',
          extraInfo: { error: err, callerIdName: this.user.callerIdName },
        }, 'Change Output Device error');
        throw new Error(this.baseErrorCodes.MEDIA_ERROR);
      }
    }

    return this.outputDeviceId;
  }

  async updateAudioConstraints(constraints) {
    return this.activeSession.updateAudioConstraints(constraints);
  }
}<|MERGE_RESOLUTION|>--- conflicted
+++ resolved
@@ -60,13 +60,10 @@
   return currItem;
 };
 
-<<<<<<< HEAD
-=======
 const getCurrentAudioSessionNumber = () => {
   return sessionStorage.getItem(AUDIO_SESSION_NUM_KEY) || '0';
 }
 
->>>>>>> f64429cb
 /**
   * Get error code from SIP.js websocket messages.
  */
@@ -234,10 +231,7 @@
     extension,
     inputDeviceId,
     outputDeviceId,
-<<<<<<< HEAD
-=======
     validIceCandidates,
->>>>>>> f64429cb
   }, managerCallback) {
     return new Promise((resolve, reject) => {
       const callExtension = extension ? `${extension}${this.userData.voiceBridge}` : this.userData.voiceBridge;
@@ -265,11 +259,8 @@
       // If there's an extension passed it means that we're joining the echo test first
       this.inEchoTest = !!extension;
 
-<<<<<<< HEAD
-=======
       this.validIceCandidates = validIceCandidates;
 
->>>>>>> f64429cb
       return this.doCall({
         callExtension,
         isListenOnly,
@@ -798,11 +789,8 @@
         isListenOnly,
       } = this.callOptions;
 
-<<<<<<< HEAD
-=======
       this._sessionStartTime = new Date();
 
->>>>>>> f64429cb
       const target = SIP.UserAgent.makeURI(`sip:${callExtension}@${hostname}`);
 
       const matchConstraints = this.getAudioConstraints();
@@ -1040,11 +1028,7 @@
                       currentState: peer.connectionState,
                       callerIdName: this.user.callerIdName,
                     },
-<<<<<<< HEAD
-                  }, 'ICE connection success, but user is already connected'
-=======
                   }, 'ICE connection success, but user is already connected, '
->>>>>>> f64429cb
                   + 'ignoring it...'
                   + `${peer.iceConnectionState}`);
 
@@ -1402,10 +1386,7 @@
               extension: fallbackExtension,
               inputDeviceId,
               outputDeviceId,
-<<<<<<< HEAD
-=======
               validIceCandidates,
->>>>>>> f64429cb
             }, callback)
               .then((value) => {
                 this.changeOutputDevice(outputDeviceId, true);
@@ -1425,10 +1406,7 @@
         extension,
         inputDeviceId,
         outputDeviceId,
-<<<<<<< HEAD
-=======
         validIceCandidates,
->>>>>>> f64429cb
       }, callback)
         .then((value) => {
           this.changeOutputDevice(outputDeviceId, true);
