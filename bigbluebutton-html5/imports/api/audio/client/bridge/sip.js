import BaseAudioBridge from './base';

import { makeCall } from '/imports/ui/services/api';

const APP_CONFIG = Meteor.settings.public.app;
const MEDIA_CONFIG = Meteor.settings.public.media;

let triedHangup = false;

export default class SIPBridge extends BaseAudioBridge {
  constructor(userData) {
    super();
    this.userData = userData;
  }

  joinListenOnly(callbackFromManager) {
    makeCall('listenOnlyToggle', true);
    this._joinVoiceCallSIP({ isListenOnly: true }, callbackFromManager);
  }

  joinMicrophone(callbackFromManager) {
    this._joinVoiceCallSIP({ isListenOnly: false }, callbackFromManager);
  }

  // Periodically check the status of the WebRTC call, when a call has been established attempt to
  // hangup, retry if a call is in progress, send the leave voice conference message to BBB
  exitAudio(isListenOnly, afterExitCall = () => {}) {
    // To be called when the hangup is confirmed
    const hangupCallback = function () {
      console.log(`Exited Voice Conference, listenOnly=${isListenOnly}`);

      // notify BBB-apps we are leaving the call if we are in listen only mode
      if (isListenOnly) {
        makeCall('listenOnlyToggle', false);
      }
    };

    // Checks periodically until a call is established so we can successfully
    // end the call clean state
    triedHangup = false;

    // function to initiate call
    const checkToHangupCall = ((context, afterExitCall = () => {}) => {
      // if an attempt to hang up the call is made when the current session is not yet finished,
      // the request has no effect keep track in the session if we haven't tried a hangup
      if (window.getCallStatus() != null && !triedHangup) {
        console.log('Attempting to hangup on WebRTC call');
        window.webrtc_hangup(hangupCallback);

        // we have hung up, prevent retries
        triedHangup = true;

        if (afterExitCall) {
          afterExitCall(this, APP_CONFIG.listenOnly);
        }
      } else {
        console.log('RETRYING hangup on WebRTC call in ' +
          `${MEDIA_CONFIG.WebRTCHangupRetryInterval} ms`);

        // try again periodically
        setTimeout(checkToHangupCall, MEDIA_CONFIG.WebRTCHangupRetryInterval);
      }
    })(this, afterExitCall);

    return false;
  }

  // join the conference. If listen only send the request to the server
  _joinVoiceCallSIP(options, callbackFromManager) {
    const extension = this.userData.voiceBridge;
    console.log(options);

    // create voice call params
    const joinCallback = function (message) {
      console.log('Beginning WebRTC Conference Call');
    };

    // const {
    //   userId,
    //   username,
    // } = this.userData;
    //
    // window.BBB = {};
    // window.BBB.getMyUserInfo = function (callback) {
    //   const result = {
    //     myUserID: userId,
    //     myUsername: username,
    //     myInternalUserID: userId,
    //     myAvatarURL: null,
    //     myRole: 'getMyRole',
    //     amIPresenter: 'false',
    //     voiceBridge: extension,
    //     dialNumber: null,
    //   };
    //   return callback(result);
    // };

    const stunsAndTurns = {
      stun: this.userData.stuns,
      turn: this.userData.turns,
    };

<<<<<<< HEAD
    callIntoConference(extension, callbackFromManager, options.isListenOnly, stunsAndTurns);
=======
    callIntoConference(extension, (audio) => {
      switch (audio.status) {
        case 'failed':
          const audioFailed = new CustomEvent('bbb.webrtc.failed', {
            status: 'Failed' });
          window.dispatchEvent(audioFailed);
          break;
        case 'mediafail':
          const mediaFailed = new CustomEvent('bbb.webrtc.mediaFailed', {
            status: 'MediaFailed' });
          window.dispatchEvent(mediaFailed);
          break;
        case 'mediasuccess':
        case 'started':
          const connected = new CustomEvent('bbb.webrtc.connected', {
            status: 'started' });
          window.dispatchEvent(connected);
          break;
      }
    }, options.isListenOnly, stunsAndTurns);
>>>>>>> 0bae307f
  }
}<|MERGE_RESOLUTION|>--- conflicted
+++ resolved
@@ -1,4 +1,4 @@
-import BaseAudioBridge from './base';
+import BaseAudioBridge from './base';
 
 import { makeCall } from '/imports/ui/services/api';
 
@@ -13,13 +13,13 @@
     this.userData = userData;
   }
 
-  joinListenOnly(callbackFromManager) {
+  joinListenOnly(callbackFromManager) {
     makeCall('listenOnlyToggle', true);
-    this._joinVoiceCallSIP({ isListenOnly: true }, callbackFromManager);
+    this._joinVoiceCallSIP({ isListenOnly: true }, callbackFromManager);
   }
 
-  joinMicrophone(callbackFromManager) {
-    this._joinVoiceCallSIP({ isListenOnly: false }, callbackFromManager);
+  joinMicrophone(callbackFromManager) {
+    this._joinVoiceCallSIP({ isListenOnly: false }, callbackFromManager);
   }
 
   // Periodically check the status of the WebRTC call, when a call has been established attempt to
@@ -66,7 +66,7 @@
   }
 
   // join the conference. If listen only send the request to the server
-  _joinVoiceCallSIP(options, callbackFromManager) {
+  _joinVoiceCallSIP(options, callbackFromManager) {
     const extension = this.userData.voiceBridge;
     console.log(options);
 
@@ -75,54 +75,31 @@
       console.log('Beginning WebRTC Conference Call');
     };
 
-    // const {
-    //   userId,
-    //   username,
-    // } = this.userData;
-    //
-    // window.BBB = {};
-    // window.BBB.getMyUserInfo = function (callback) {
-    //   const result = {
-    //     myUserID: userId,
-    //     myUsername: username,
-    //     myInternalUserID: userId,
-    //     myAvatarURL: null,
-    //     myRole: 'getMyRole',
-    //     amIPresenter: 'false',
-    //     voiceBridge: extension,
-    //     dialNumber: null,
-    //   };
-    //   return callback(result);
-    // };
+    // const {
+    //   userId,
+    //   username,
+    // } = this.userData;
+    //
+    // window.BBB = {};
+    // window.BBB.getMyUserInfo = function (callback) {
+    //   const result = {
+    //     myUserID: userId,
+    //     myUsername: username,
+    //     myInternalUserID: userId,
+    //     myAvatarURL: null,
+    //     myRole: 'getMyRole',
+    //     amIPresenter: 'false',
+    //     voiceBridge: extension,
+    //     dialNumber: null,
+    //   };
+    //   return callback(result);
+    // };
 
     const stunsAndTurns = {
       stun: this.userData.stuns,
       turn: this.userData.turns,
     };
-
-<<<<<<< HEAD
-    callIntoConference(extension, callbackFromManager, options.isListenOnly, stunsAndTurns);
-=======
-    callIntoConference(extension, (audio) => {
-      switch (audio.status) {
-        case 'failed':
-          const audioFailed = new CustomEvent('bbb.webrtc.failed', {
-            status: 'Failed' });
-          window.dispatchEvent(audioFailed);
-          break;
-        case 'mediafail':
-          const mediaFailed = new CustomEvent('bbb.webrtc.mediaFailed', {
-            status: 'MediaFailed' });
-          window.dispatchEvent(mediaFailed);
-          break;
-        case 'mediasuccess':
-        case 'started':
-          const connected = new CustomEvent('bbb.webrtc.connected', {
-            status: 'started' });
-          window.dispatchEvent(connected);
-          break;
-      }
-    }, options.isListenOnly, stunsAndTurns);
->>>>>>> 0bae307f
+
+    callIntoConference(extension, callbackFromManager, options.isListenOnly, stunsAndTurns);
   }
 }