import BaseAudioBridge from './base';
import logger from '/imports/startup/client/logger';
import {
  fetchWebRTCMappedStunTurnServers,
  getMappedFallbackStun,
} from '/imports/utils/fetchStunTurnServers';
import {
  isUnifiedPlan,
  toUnifiedPlan,
  toPlanB,
  stripMDnsCandidates,
  analyzeSdp,
  logSelectedCandidate,
} from '/imports/utils/sdpUtils';
import { Tracker } from 'meteor/tracker';
import VoiceCallStates from '/imports/api/voice-call-states';
import CallStateOptions from '/imports/api/voice-call-states/utils/callStates';
import Auth from '/imports/ui/services/auth';
import Settings from '/imports/ui/services/settings';
import Storage from '/imports/ui/services/storage/session';
import browserInfo from '/imports/utils/browserInfo';

const MEDIA = Meteor.settings.public.media;
const MEDIA_TAG = MEDIA.mediaTag;
const CALL_TRANSFER_TIMEOUT = MEDIA.callTransferTimeout;
const CALL_HANGUP_TIMEOUT = MEDIA.callHangupTimeout;
const CALL_HANGUP_MAX_RETRIES = MEDIA.callHangupMaximumRetries;
const SIPJS_HACK_VIA_WS = MEDIA.sipjsHackViaWs;
const IPV4_FALLBACK_DOMAIN = Meteor.settings.public.app.ipv4FallbackDomain;
const CALL_CONNECT_TIMEOUT = 20000;
const ICE_NEGOTIATION_TIMEOUT = 20000;
const AUDIO_SESSION_NUM_KEY = 'AudioSessionNumber';
const USER_AGENT_RECONNECTION_ATTEMPTS = 3;
const USER_AGENT_RECONNECTION_DELAY_MS = 5000;
const USER_AGENT_CONNECTION_TIMEOUT_MS = 5000;
const ICE_GATHERING_TIMEOUT = MEDIA.iceGatheringTimeout || 5000;
const BRIDGE_NAME = 'sip';
const WEBSOCKET_KEEP_ALIVE_INTERVAL = MEDIA.websocketKeepAliveInterval || 0;
const WEBSOCKET_KEEP_ALIVE_DEBOUNCE = MEDIA.websocketKeepAliveDebounce || 10;
const TRACE_SIP = MEDIA.traceSip || false;
const AUDIO_MICROPHONE_CONSTRAINTS = Meteor.settings.public.app.defaultSettings
  .application.microphoneConstraints;
const SDP_SEMANTICS = MEDIA.sdpSemantics;
<<<<<<< HEAD

const DEFAULT_INPUT_DEVICE_ID = 'default';
const DEFAULT_OUTPUT_DEVICE_ID = 'default';

const INPUT_DEVICE_ID_KEY = 'audioInputDeviceId';
const OUTPUT_DEVICE_ID_KEY = 'audioOutputDeviceId';
=======
>>>>>>> e51f569a

const getAudioSessionNumber = () => {
  let currItem = parseInt(sessionStorage.getItem(AUDIO_SESSION_NUM_KEY), 10);
  if (!currItem) {
    currItem = 0;
  }

  currItem += 1;
  sessionStorage.setItem(AUDIO_SESSION_NUM_KEY, currItem);
  return currItem;
};


/**
  * Get error code from SIP.js websocket messages.
 */
const getErrorCode = (error) => {
  try {
    if (!error) return error;

    const match = error.message.match(/code: \d+/g);

    const _codeArray = match[0].split(':');

    return parseInt(_codeArray[1].trim(), 10);
  } catch (e) {
    return 0;
  }
};

class SIPSession {
  constructor(user, userData, protocol, hostname,
    baseCallStates, baseErrorCodes, reconnectAttempt) {
    this.user = user;
    this.userData = userData;
    this.protocol = protocol;
    this.hostname = hostname;
    this.baseCallStates = baseCallStates;
    this.baseErrorCodes = baseErrorCodes;
    this.reconnectAttempt = reconnectAttempt;
    this.currentSession = null;
    this.remoteStream = null;
    this._inputDeviceId = DEFAULT_INPUT_DEVICE_ID;
    this._outputDeviceId = null;
    this._hangupFlag = false;
    this._reconnecting = false;
    this._currentSessionState = null;
  }

  get inputStream() {
    if (this.currentSession && this.currentSession.sessionDescriptionHandler) {
      return this.currentSession.sessionDescriptionHandler.localMediaStream;
    }
    return null;
  }

  getAudioConstraints() {
    const userSettingsConstraints = Settings.application.microphoneConstraints;
    const audioDeviceConstraints = userSettingsConstraints
      || AUDIO_MICROPHONE_CONSTRAINTS || {};

    const matchConstraints = this.filterSupportedConstraints(
      audioDeviceConstraints,
    );

    if (this.inputDeviceId) {
      matchConstraints.deviceId = this.inputDeviceId;
    }

    return matchConstraints;
  }

  setInputStream(stream) {
    if (!this.currentSession
      || !this.currentSession.sessionDescriptionHandler
    ) return;


    this.currentSession.sessionDescriptionHandler.setLocalMediaStream(stream);
  }


  liveChangeInputDevice(deviceId) {
    this.inputDeviceId = deviceId;

    const constraints = {
      audio: this.getAudioConstraints(),
    };

    this.inputStream.getAudioTracks().forEach(t => t.stop());

    return navigator.mediaDevices.getUserMedia(constraints).then((stream) => {
      this.setInputStream(stream);
    });
  }

  get inputDeviceId() {
    if (!this._inputDeviceId) {
      const stream = this.inputStream;

      if (stream) {
        const track = stream.getAudioTracks().find(
          t => t.getSettings().deviceId,
        );

        if (track && (typeof track.getSettings === 'function')) {
          const { deviceId } = track.getSettings();
          return deviceId || DEFAULT_INPUT_DEVICE_ID;
        }
      }
    }

    return (this._inputDeviceId || DEFAULT_INPUT_DEVICE_ID);
  }

  set inputDeviceId(deviceId) {
    this._inputDeviceId = deviceId;
  }

  get outputDeviceId() {
    if (!this._outputDeviceId) {
      const audioElement = document.querySelector(MEDIA_TAG);
      if (audioElement && audioElement.sinkId) {
        return audioElement.sinkId;
      }
    }

    return this._outputDeviceId || DEFAULT_OUTPUT_DEVICE_ID;
  }

  set outputDeviceId(deviceId) {
    this._outputDeviceId = deviceId;
    Storage.setItem(OUTPUT_DEVICE_ID_KEY, deviceId);
  }

  joinAudio({ isListenOnly, extension, inputDeviceId }, managerCallback) {
    return new Promise((resolve, reject) => {
      const callExtension = extension ? `${extension}${this.userData.voiceBridge}` : this.userData.voiceBridge;

      const callback = (message) => {
        // There will sometimes we erroneous errors put out like timeouts and improper shutdowns,
        // but only the first error ever matters
        if (this.alreadyErrored) {
          logger.info({
            logCode: 'sip_js_absorbing_callback_message',
            extraInfo: { message },
          }, 'Absorbing a redundant callback message.');
          return;
        }

        if (message.status === this.baseCallStates.failed) {
          this.alreadyErrored = true;
        }

        managerCallback(message).then(resolve);
      };

      this.callback = callback;

      // If there's an extension passed it means that we're joining the echo test first
      this.inEchoTest = !!extension;

      return this.doCall({ callExtension, isListenOnly, inputDeviceId })
        .catch((reason) => {
          reject(reason);
        });
    });
  }

  async getIceServers(sessionToken) {
    try {
      const iceServers = await fetchWebRTCMappedStunTurnServers(sessionToken);
      return iceServers;
    } catch (error) {
      logger.error({
        logCode: 'sip_js_fetchstunturninfo_error',
        extraInfo: {
          errorCode: error.code,
          errorMessage: error.message,
          callerIdName: this.user.callerIdName,
        },
      }, 'Full audio bridge failed to fetch STUN/TURN info');
      return getMappedFallbackStun();
    }
  }

  doCall(options) {
    const {
      isListenOnly,
      inputDeviceId,
    } = options;

    this.inputDeviceId = inputDeviceId;

    const {
      userId,
      name,
      sessionToken,
    } = this.user;

    const callerIdName = [
      `${userId}_${getAudioSessionNumber()}`,
      'bbbID',
      isListenOnly ? `LISTENONLY-${name}` : name,
    ].join('-').replace(/"/g, "'");

    this.user.callerIdName = callerIdName;
    this.callOptions = options;

    return this.getIceServers(sessionToken)
      .then(this.createUserAgent.bind(this))
      .then(this.inviteUserAgent.bind(this));
  }

  transferCall(onTransferSuccess) {
    return new Promise((resolve, reject) => {
      this.inEchoTest = false;

      let trackerControl = null;

      const timeout = setTimeout(() => {
        trackerControl.stop();
        logger.error({ logCode: 'sip_js_transfer_timed_out' }, 'Timeout on transferring from echo test to conference');
        this.callback({
          status: this.baseCallStates.failed,
          error: 1008,
          bridgeError: 'Timeout on call transfer',
          bridge: BRIDGE_NAME,
        });

        this.exitAudio();

        reject(this.baseErrorCodes.REQUEST_TIMEOUT);
      }, CALL_TRANSFER_TIMEOUT);

      // This is is the call transfer code ask @chadpilkey
      logger.debug({
        logCode: 'sip_js_rtp_payload_send_dtmf',
        extraInfo: {
          callerIdName: this.user.callerIdName,
        },
      }, 'Sending DTMF INFO to transfer user');
      this.sendDtmf(1);

      Tracker.autorun((c) => {
        trackerControl = c;
        const selector = { meetingId: Auth.meetingID, userId: Auth.userID };
        const query = VoiceCallStates.find(selector);

        query.observeChanges({
          changed: (id, fields) => {
            if (fields.callState === CallStateOptions.IN_CONFERENCE) {
              clearTimeout(timeout);
              onTransferSuccess();

              c.stop();
              resolve();
            }
          },
        });
      });
    });
  }

  /**
    *
    * sessionSupportRTPPayloadDtmf
    * tells if browser support RFC4733 DTMF.
    * Safari 13 doens't support it yet
    */
  sessionSupportRTPPayloadDtmf(session) {
    try {
      const sessionDescriptionHandler = session
        ? session.sessionDescriptionHandler
        : this.currentSession.sessionDescriptionHandler;

      const senders = sessionDescriptionHandler.peerConnection.getSenders();
      return !!(senders[0].dtmf);
    } catch (error) {
      return false;
    }
  }

  /**
    * sendDtmf - send DTMF Tones using INFO message
    *
    * same as SimpleUser's dtmf
    */
  sendDtmf(tone) {
    const dtmf = tone;
    const duration = 2000;
    const body = {
      contentDisposition: 'render',
      contentType: 'application/dtmf-relay',
      content: `Signal=${dtmf}\r\nDuration=${duration}`,
    };
    const requestOptions = { body };
    return this.currentSession.info({ requestOptions });
  }

  exitAudio() {
    return new Promise((resolve, reject) => {
      let hangupRetries = 0;
      this._hangupFlag = false;

      this.userRequestedHangup = true;

      const tryHangup = () => {
        if (this._hangupFlag) {
          resolve();
        }

        if ((this.currentSession
          && (this.currentSession.state === SIP.SessionState.Terminated))
          || (this.userAgent && (!this.userAgent.isConnected()))) {
          this._hangupFlag = true;
          return resolve();
        }

        if (this.currentSession
          && ((this.currentSession.state === SIP.SessionState.Establishing))) {
          this.currentSession.cancel().then(() => {
            this._hangupFlag = true;
            return resolve();
          });
        }

        if (this.currentSession
          && ((this.currentSession.state === SIP.SessionState.Established))) {
          this.currentSession.bye().then(() => {
            this._hangupFlag = true;
            return resolve();
          });
        }

        if (this.userAgent && this.userAgent.isConnected()) {
          this.userAgent.stop();
          window.removeEventListener('beforeunload', this.onBeforeUnload);
        }


        hangupRetries += 1;

        setTimeout(() => {
          if (hangupRetries > CALL_HANGUP_MAX_RETRIES) {
            this.callback({
              status: this.baseCallStates.failed,
              error: 1006,
              bridgeError: 'Timeout on call hangup',
              bridge: BRIDGE_NAME,
            });
            return reject(this.baseErrorCodes.REQUEST_TIMEOUT);
          }

          if (!this._hangupFlag) return tryHangup();
          return resolve();
        }, CALL_HANGUP_TIMEOUT);
      };

      return tryHangup();
    });
  }

  stopUserAgent() {
    if (this.userAgent && (typeof this.userAgent.stop === 'function')) {
      return this.userAgent.stop();
    }
    return Promise.resolve();
  }

  onBeforeUnload() {
    this.userRequestedHangup = true;
    return this.stopUserAgent();
  }

  createUserAgent(iceServers) {
    return new Promise((resolve, reject) => {
      if (this.userRequestedHangup === true) reject();

      const {
        hostname,
        protocol,
      } = this;

      const {
        callerIdName,
        sessionToken,
      } = this.user;

      logger.debug({ logCode: 'sip_js_creating_user_agent', extraInfo: { callerIdName } }, 'Creating the user agent');

      if (this.userAgent && this.userAgent.isConnected()) {
        if (this.userAgent.configuration.hostPortParams === this.hostname) {
          logger.debug({ logCode: 'sip_js_reusing_user_agent', extraInfo: { callerIdName } }, 'Reusing the user agent');
          resolve(this.userAgent);
          return;
        }
        logger.debug({ logCode: 'sip_js_different_host_name', extraInfo: { callerIdName } }, 'Different host name. need to kill');
      }

      const localSdpCallback = (sdp) => {
        // For now we just need to call the utils function to parse and log the different pieces.
        // In the future we're going to want to be tracking whether there were TURN candidates
        // and IPv4 candidates to make informed decisions about what to do on fallbacks/reconnects.
        analyzeSdp(sdp);
      };

      const remoteSdpCallback = (sdp) => {
        // We have have to find the candidate that FS sends back to us to determine if the client
        // is connecting with IPv4 or IPv6
        const sdpInfo = analyzeSdp(sdp, false);
        this.protocolIsIpv6 = sdpInfo.v6Info.found;
      };

      let userAgentConnected = false;
      const token = `sessionToken=${sessionToken}`;

      this.userAgent = new SIP.UserAgent({
        uri: SIP.UserAgent.makeURI(`sip:${encodeURIComponent(callerIdName)}@${hostname}`),
        transportOptions: {
          server: `${(protocol === 'https:' ? 'wss://' : 'ws://')}${hostname}/ws?${token}`,
          connectionTimeout: USER_AGENT_CONNECTION_TIMEOUT_MS,
          keepAliveInterval: WEBSOCKET_KEEP_ALIVE_INTERVAL,
          keepAliveDebounce: WEBSOCKET_KEEP_ALIVE_DEBOUNCE,
          traceSip: TRACE_SIP,
        },
        sessionDescriptionHandlerFactoryOptions: {
          peerConnectionConfiguration: {
            iceServers,
            sdpSemantics: SDP_SEMANTICS,
          },
        },
        displayName: callerIdName,
        register: false,
        userAgentString: 'BigBlueButton',
        hackViaWs: SIPJS_HACK_VIA_WS,
      });

      const handleUserAgentConnection = () => {
        if (!userAgentConnected) {
          userAgentConnected = true;
          resolve(this.userAgent);
        }
      };

      const handleUserAgentDisconnection = () => {
        if (this.userAgent) {
          if (this.userRequestedHangup) {
            userAgentConnected = false;
            return;
          }

          let error;
          let bridgeError;

          if (!this._reconnecting) {
            logger.info({
              logCode: 'sip_js_session_ua_disconnected',
              extraInfo: {
                callerIdName: this.user.callerIdName,
              },
            }, 'User agent disconnected: trying to reconnect...'
              + ` (userHangup = ${!!this.userRequestedHangup})`);

            logger.info({
              logCode: 'sip_js_session_ua_reconnecting',
              extraInfo: {
                callerIdName: this.user.callerIdName,
              },
            }, 'User agent disconnected, reconnecting');

            this.reconnect().then(() => {
              logger.info({
                logCode: 'sip_js_session_ua_reconnected',
                extraInfo: {
                  callerIdName: this.user.callerIdName,
                },
              }, 'User agent succesfully reconnected');
            }).catch(() => {
              if (userAgentConnected) {
                error = 1001;
                bridgeError = 'Websocket disconnected';
              } else {
                error = 1002;
                bridgeError = 'Websocket failed to connect';
              }

              this.stopUserAgent();

              this.callback({
                status: this.baseCallStates.failed,
                error,
                bridgeError,
                bridge: BRIDGE_NAME,
              });
              reject(this.baseErrorCodes.CONNECTION_ERROR);
            });
          }
        }
      };

      this.userAgent.transport.onConnect = handleUserAgentConnection;
      this.userAgent.transport.onDisconnect = handleUserAgentDisconnection;

      const preturn = this.userAgent.start().then(() => {
        logger.info({
          logCode: 'sip_js_session_ua_connected',
          extraInfo: {
            callerIdName: this.user.callerIdName,
          },
        }, 'User agent succesfully connected');

        window.addEventListener('beforeunload', this.onBeforeUnload.bind(this));

        resolve();
      }).catch((error) => {
        logger.info({
          logCode: 'sip_js_session_ua_reconnecting',
          extraInfo: {
            callerIdName: this.user.callerIdName,
          },
        }, 'User agent failed to connect, reconnecting');

        const code = getErrorCode(error);

        // Websocket's 1006 is currently mapped to BBB's 1002
        if (code === 1006) {
          this.stopUserAgent();

          this.callback({
            status: this.baseCallStates.failed,
            error: 1002,
            bridgeError: 'Websocket failed to connect',
            bridge: BRIDGE_NAME,
          });
          return reject({
            type: this.baseErrorCodes.CONNECTION_ERROR,
          });
        }

        this.reconnect().then(() => {
          logger.info({
            logCode: 'sip_js_session_ua_reconnected',
            extraInfo: {
              callerIdName: this.user.callerIdName,
            },
          }, 'User agent succesfully reconnected');

          resolve();
        }).catch(() => {
          this.stopUserAgent();

          logger.info({
            logCode: 'sip_js_session_ua_disconnected',
            extraInfo: {
              callerIdName: this.user.callerIdName,
            },
          }, 'User agent failed to reconnect after'
            + ` ${USER_AGENT_RECONNECTION_ATTEMPTS} attemps`);

          this.callback({
            status: this.baseCallStates.failed,
            error: 1002,
            bridgeError: 'Websocket failed to connect',
            bridge: BRIDGE_NAME,
          });

          reject({
            type: this.baseErrorCodes.CONNECTION_ERROR,
          });
        });
      });

      return preturn;
    });
  }

  reconnect(attempts = 1) {
    return new Promise((resolve, reject) => {
      if (this._reconnecting) {
        return resolve();
      }

      if (attempts > USER_AGENT_RECONNECTION_ATTEMPTS) {
        return reject({
          type: this.baseErrorCodes.CONNECTION_ERROR,
        });
      }

      this._reconnecting = true;

      logger.info({
        logCode: 'sip_js_session_ua_reconnection_attempt',
        extraInfo: {
          callerIdName: this.user.callerIdName,
        },
      }, `User agent reconnection attempt ${attempts}`);

      this.userAgent.reconnect().then(() => {
        this._reconnecting = false;
        resolve();
      }).catch(() => {
        setTimeout(() => {
          this._reconnecting = false;
          this.reconnect(++attempts).then(() => {
            resolve();
          }).catch((error) => {
            reject(error);
          });
        }, USER_AGENT_RECONNECTION_DELAY_MS);
      });
    });
  }

  inviteUserAgent(userAgent) {
    return new Promise((resolve, reject) => {
      if (this.userRequestedHangup === true) reject();
      const {
        hostname,
      } = this;

      const {
        callExtension,
        isListenOnly,
      } = this.callOptions;


      const target = SIP.UserAgent.makeURI(`sip:${callExtension}@${hostname}`);

      const matchConstraints = this.getAudioConstraints();

      const inviterOptions = {
        sessionDescriptionHandlerOptions: {
          constraints: {
            audio: isListenOnly
              ? false
              : matchConstraints,
            video: false,
          },
          iceGatheringTimeout: ICE_GATHERING_TIMEOUT,
        },
        sessionDescriptionHandlerModifiersPostICEGathering:
          [stripMDnsCandidates],
      };


      if (isListenOnly) {
        inviterOptions.sessionDescriptionHandlerOptions.offerOptions = {
          offerToReceiveAudio: true,
        };
      }

      const inviter = new SIP.Inviter(userAgent, target, inviterOptions);
      this.currentSession = inviter;

      this.setupEventHandlers(inviter).then(() => {
        inviter.invite().then(() => {
          resolve();
        }).catch(e => reject(e));
      });
    });
  }

  setupEventHandlers(currentSession) {
    return new Promise((resolve, reject) => {
      if (this.userRequestedHangup === true) reject();

      let iceCompleted = false;
      let fsReady = false;

      const setupRemoteMedia = () => {
        const mediaElement = document.querySelector(MEDIA_TAG);

        this.remoteStream = new MediaStream();

        this.currentSession.sessionDescriptionHandler
          .peerConnection.getReceivers().forEach((receiver) => {
            if (receiver.track) {
              this.remoteStream.addTrack(receiver.track);
            }
          });

        logger.info({
          logCode: 'sip_js_session_playing_remote_media',
          extraInfo: {
            callerIdName: this.user.callerIdName,
          },
        }, 'Audio call - playing remote media');

        mediaElement.srcObject = this.remoteStream;
        mediaElement.play();
      };

      const checkIfCallReady = () => {
        if (this.userRequestedHangup === true) {
          this.exitAudio();
          resolve();
        }

        logger.info({
          logCode: 'sip_js_session_check_if_call_ready',
          extraInfo: {
            iceCompleted,
            fsReady,
          },
        }, 'Audio call - check if ICE is finished and FreeSWITCH is ready');
        if (iceCompleted && fsReady) {
          this.webrtcConnected = true;
          setupRemoteMedia();

          const { sdp } = this.currentSession.sessionDescriptionHandler
            .peerConnection.remoteDescription;

          logger.info({
            logCode: 'sip_js_session_setup_remote_media',
            extraInfo: {
              callerIdName: this.user.callerIdName,
              sdp,
            },
          }, 'Audio call - setup remote media');

          this.callback({ status: this.baseCallStates.started, bridge: BRIDGE_NAME });
          resolve();
        }
      };

      // Sometimes FreeSWITCH just won't respond with anything and hangs. This timeout is to
      // avoid that issue
      const callTimeout = setTimeout(() => {
        this.callback({
          status: this.baseCallStates.failed,
          error: 1006,
          bridgeError: `Call timed out on start after ${CALL_CONNECT_TIMEOUT / 1000}s`,
          bridge: BRIDGE_NAME,
        });

        this.exitAudio();
      }, CALL_CONNECT_TIMEOUT);

      let iceNegotiationTimeout;

      const handleSessionAccepted = () => {
        logger.info({ logCode: 'sip_js_session_accepted', extraInfo: { callerIdName: this.user.callerIdName } }, 'Audio call session accepted');
        clearTimeout(callTimeout);

        // If ICE isn't connected yet then start timeout waiting for ICE to finish
        if (!iceCompleted) {
          iceNegotiationTimeout = setTimeout(() => {
            this.callback({
              status: this.baseCallStates.failed,
              error: 1010,
              bridgeError: 'ICE negotiation timeout after '
                + `${ICE_NEGOTIATION_TIMEOUT / 1000}s`,
              bridge: BRIDGE_NAME,
            });

            this.exitAudio();

            reject({
              type: this.baseErrorCodes.CONNECTION_ERROR,
            });
          }, ICE_NEGOTIATION_TIMEOUT);
        }
        checkIfCallReady();
      };

      const handleIceNegotiationFailed = (peer) => {
        if (iceCompleted) {
          logger.error({
            logCode: 'sipjs_ice_failed_after',
            extraInfo: {
              callerIdName: this.user.callerIdName,
            },
          }, 'ICE connection failed after success');
        } else {
          logger.error({
            logCode: 'sipjs_ice_failed_before',
            extraInfo: {
              callerIdName: this.user.callerIdName,
            },
          }, 'ICE connection failed before success');
        }
        clearTimeout(callTimeout);
        clearTimeout(iceNegotiationTimeout);
        this.callback({
          status: this.baseCallStates.failed,
          error: 1007,
          bridgeError: 'ICE negotiation failed. Current state '
            + `- ${peer.iceConnectionState}`,
          bridge: BRIDGE_NAME,
        });
      };

      const handleIceConnectionTerminated = (peer) => {
        if (!this.userRequestedHangup) {
          logger.error({
            logCode: 'sipjs_ice_closed',
            extraInfo: {
              callerIdName: this.user.callerIdName,
            },
          }, 'ICE connection closed');
        } else return;

        this.callback({
          status: this.baseCallStates.failed,
          error: 1012,
          bridgeError: 'ICE connection closed. Current state -'
            + `${peer.iceConnectionState}`,
          bridge: BRIDGE_NAME,
        });
      };

      const handleSessionProgress = (update) => {
        logger.info({
          logCode: 'sip_js_session_progress',
          extraInfo: {
            callerIdName: this.user.callerIdName,
            update,
          },
        }, 'Audio call session progress update');

        this.currentSession.sessionDescriptionHandler.peerConnectionDelegate = {
          onconnectionstatechange: (event) => {
            const peer = event.target;

            logger.info({
              logCode: 'sip_js_connection_state_change',
              extraInfo: {
                connectionStateChange: peer.connectionState,
                callerIdName: this.user.callerIdName,
              },
            }, 'ICE connection state change - Current connection state - '
                + `${peer.connectionState}`);

            switch (peer.connectionState) {
              case 'failed':
                // Chrome triggers 'failed' for connectionState event, only
                handleIceNegotiationFailed(peer);
                break;
              default:
                break;
            }
          },
          oniceconnectionstatechange: (event) => {
            const peer = event.target;

            switch (peer.iceConnectionState) {
              case 'completed':
              case 'connected':
                if (iceCompleted) {
                  logger.info({
                    logCode: 'sip_js_ice_connection_success_after_success',
                    extraInfo: {
                      currentState: peer.connectionState,
                      callerIdName: this.user.callerIdName,
                    },
                  }, 'ICE connection success, but user is already connected'
                      + 'ignoring it...'
                      + `${peer.iceConnectionState}`);

                  return;
                }

                logger.info({
                  logCode: 'sip_js_ice_connection_success',
                  extraInfo: {
                    currentState: peer.connectionState,
                    callerIdName: this.user.callerIdName,
                  },
                }, 'ICE connection success. Current ICE Connection state - '
                    + `${peer.iceConnectionState}`);

                clearTimeout(callTimeout);
                clearTimeout(iceNegotiationTimeout);

                iceCompleted = true;

                logSelectedCandidate(peer, this.protocolIsIpv6);

                checkIfCallReady();
                break;
              case 'failed':
                handleIceNegotiationFailed(peer);
                break;

              case 'closed':
                handleIceConnectionTerminated(peer);
                break;
              default:
                break;
            }
          },
        };
      };

      const handleSessionTerminated = (message) => {
        clearTimeout(callTimeout);
        clearTimeout(iceNegotiationTimeout);

        if (!message && !!this.userRequestedHangup) {
          return this.callback({
            status: this.baseCallStates.ended,
            bridge: BRIDGE_NAME,
          });
        }

        // if session hasn't even started, we let audio-modal to handle
        // any possile errors
        if (!this._currentSessionState) return false;


        let mappedCause;
        let cause;
        if (!iceCompleted) {
          mappedCause = '1004';
          cause = 'ICE error';
        } else {
          cause = 'Audio Conference Error';
          mappedCause = '1005';
        }

        logger.error({
          logCode: 'sip_js_call_terminated',
          extraInfo: { cause, callerIdName: this.user.callerIdName },
        }, `Audio call terminated. cause=${cause}`);

        return this.callback({
          status: this.baseCallStates.failed,
          error: mappedCause,
          bridgeError: cause,
          bridge: BRIDGE_NAME,
        });
      };

      currentSession.stateChange.addListener((state) => {
        switch (state) {
          case SIP.SessionState.Initial:
            break;
          case SIP.SessionState.Establishing:
            handleSessionProgress();
            break;
          case SIP.SessionState.Established:
            handleSessionAccepted();
            break;
          case SIP.SessionState.Terminating:
            break;
          case SIP.SessionState.Terminated:
            handleSessionTerminated();
            break;
          default:
            logger.error({
              logCode: 'sipjs_ice_session_unknown_state',
              extraInfo: {
                callerIdName: this.user.callerIdName,
              },
            }, 'SIP.js unknown session state');
            break;
        }
        this._currentSessionState = state;
      });

      Tracker.autorun((c) => {
        const selector = { meetingId: Auth.meetingID, userId: Auth.userID };
        const query = VoiceCallStates.find(selector);

        query.observeChanges({
          changed: (id, fields) => {
            if ((this.inEchoTest && fields.callState === CallStateOptions.IN_ECHO_TEST)
              || (!this.inEchoTest && fields.callState === CallStateOptions.IN_CONFERENCE)) {
              fsReady = true;
              checkIfCallReady();

              c.stop();
            }
          },
        });
      });

      resolve();
    });
  }

  /**
   * Filter constraints set in audioDeviceConstraints, based on
   * constants supported by browser. This avoids setting a constraint
   * unsupported by browser. In currently safari version (13+), for example,
   * setting an unsupported constraint crashes the audio.
   * @param  {Object} audioDeviceConstraints Constraints to be set
   * see: https://developer.mozilla.org/en-US/docs/Web/API/MediaTrackConstraints
   * @return {Object}                        A new Object of the same type as
   * input, containing only the supported constraints.
   */
  filterSupportedConstraints(audioDeviceConstraints) {
    try {
      const matchConstraints = {};
      const supportedConstraints = navigator
        .mediaDevices.getSupportedConstraints() || {};
      Object.entries(audioDeviceConstraints).forEach(
        ([constraintName, constraintValue]) => {
          if (supportedConstraints[constraintName]) {
            matchConstraints[constraintName] = constraintValue;
          }
        }
      );

      return matchConstraints;
    } catch (error) {
      logger.error({
        logCode: 'sipjs_unsupported_audio_constraint_error',
        extraInfo: {
          callerIdName: this.user.callerIdName,
        },
      }, 'SIP.js unsupported constraint error');
      return {};
    }
  }

  /**
   * Update audio constraints for current local MediaStream (microphone)
   * @param  {Object}  constraints MediaTrackConstraints object. See:
   * https://developer.mozilla.org/en-US/docs/Web/API/MediaTrackConstraints
   * @return {Promise}             A Promise for this process
   */
  async updateAudioConstraints(constraints) {
    try {
      if (typeof constraints !== 'object') return;

      logger.info({
        logCode: 'sipjs_update_audio_constraint',
        extraInfo: {
          callerIdName: this.user.callerIdName,
        },
      }, 'SIP.js updating audio constraint');

      const matchConstraints = this.filterSupportedConstraints(constraints);

      //Chromium bug - see: https://bugs.chromium.org/p/chromium/issues/detail?id=796964&q=applyConstraints&can=2
      const { isChrome } = browserInfo;

      if (isChrome) {
        matchConstraints.deviceId = this.inputDeviceId;

        const stream = await navigator.mediaDevices.getUserMedia(
          { audio: matchConstraints },
        );

        this.currentSession.sessionDescriptionHandler
          .setLocalMediaStream(stream);
      } else {
        const { localMediaStream } = this.currentSession
          .sessionDescriptionHandler;

        localMediaStream.getAudioTracks().forEach(
          track => track.applyConstraints(matchConstraints),
        );
      }
    } catch (error) {
      logger.error({
        logCode: 'sipjs_audio_constraint_error',
        extraInfo: {
          callerIdName: this.user.callerIdName,
        },
      }, 'SIP.js failed to update audio constraint');
    }
  }
}

export default class SIPBridge extends BaseAudioBridge {
  constructor(userData) {
    super(userData);

    const {
      userId,
      username,
      sessionToken,
    } = userData;

    this.user = {
      userId,
      sessionToken,
      name: username,
    };

    this.media = {
      inputDevice: {},
    };

    this.protocol = window.document.location.protocol;
    this.hostname = window.document.location.hostname;

    // SDP conversion utilitary methods to be used inside SIP.js
    window.isUnifiedPlan = isUnifiedPlan;
    window.toUnifiedPlan = toUnifiedPlan;
    window.toPlanB = toPlanB;
    window.stripMDnsCandidates = stripMDnsCandidates;

    // No easy way to expose the client logger to sip.js code so we need to attach it globally
    window.clientLogger = logger;
  }

  get inputDeviceId() {
    const sessionInputDeviceId = Storage.getItem(INPUT_DEVICE_ID_KEY);

    if (sessionInputDeviceId) {
      return sessionInputDeviceId;
    }

    if (this.media.inputDeviceId) {
      return this.media.inputDeviceId;
    }

    if (this.activeSession) {
      return this.activeSession.inputDeviceId;
    }

    return DEFAULT_INPUT_DEVICE_ID;
  }

  set inputDeviceId(deviceId) {
    Storage.setItem(INPUT_DEVICE_ID_KEY, deviceId);
    this.media.inputDeviceId = deviceId;

    if (this.activeSession) {
      this.activeSession.inputDeviceId = deviceId;
    }
  }

  get outputDeviceId() {
    const sessionOutputDeviceId = Storage.getItem(OUTPUT_DEVICE_ID_KEY);

    if (sessionOutputDeviceId) {
      return sessionOutputDeviceId;
    }

    if (this.media.outputDeviceId) {
      return this.media.outputDeviceId;
    }

    if (this.activeSession) {
      return this.activeSession.outputDeviceId;
    }

    return DEFAULT_OUTPUT_DEVICE_ID;
  }

  set outputDeviceId(deviceId) {
    Storage.setItem(OUTPUT_DEVICE_ID_KEY, deviceId);
    this.media.outputDeviceId = deviceId;

    if (this.activeSession) {
      this.activeSession.outputDeviceId = deviceId;
    }
  }

  get inputStream() {
    return this.activeSession ? this.activeSession.inputStream : null;
  }

  joinAudio({ isListenOnly, extension }, managerCallback) {
    const hasFallbackDomain = typeof IPV4_FALLBACK_DOMAIN === 'string' && IPV4_FALLBACK_DOMAIN !== '';

    return new Promise((resolve, reject) => {
      let { hostname } = this;

      this.activeSession = new SIPSession(this.user, this.userData, this.protocol,
        hostname, this.baseCallStates, this.baseErrorCodes, false);

      const callback = (message) => {
        if (message.status === this.baseCallStates.failed) {
          let shouldTryReconnect = false;

          // Try and get the call to clean up and end on an error
          this.activeSession.exitAudio().catch(() => {});

          if (this.activeSession.webrtcConnected) {
            // webrtc was able to connect so just try again
            message.silenceNotifications = true;
            callback({ status: this.baseCallStates.reconnecting, bridge: BRIDGE_NAME, });
            shouldTryReconnect = true;
          } else if (hasFallbackDomain === true && hostname !== IPV4_FALLBACK_DOMAIN) {
            message.silenceNotifications = true;
            logger.info({ logCode: 'sip_js_attempt_ipv4_fallback', extraInfo: { callerIdName: this.user.callerIdName } }, 'Attempting to fallback to IPv4 domain for audio');
            hostname = IPV4_FALLBACK_DOMAIN;
            shouldTryReconnect = true;
          }

          if (shouldTryReconnect) {
            const fallbackExtension = this.activeSession.inEchoTest ? extension : undefined;
            this.activeSession = new SIPSession(this.user, this.userData, this.protocol,
              hostname, this.baseCallStates, this.baseErrorCodes, true);
            const { inputDeviceId } = this;
            this.activeSession.joinAudio({
              isListenOnly,
              extension: fallbackExtension,
              inputDeviceId,
            }, callback)
              .then((value) => {
                resolve(value);
              }).catch((reason) => {
                reject(reason);
              });
          }
        }

        return managerCallback(message);
      };

      const { inputDeviceId } = this;
      this.activeSession.joinAudio({
        isListenOnly,
        extension,
        inputDeviceId,
      }, callback)
        .then((value) => {
          resolve(value);
        }).catch((reason) => {
          reject(reason);
        });
    });
  }

  transferCall(onTransferSuccess) {
    return this.activeSession.transferCall(onTransferSuccess);
  }

  getPeerConnection() {
    const { currentSession } = this.activeSession;
    if (currentSession && currentSession.sessionDescriptionHandler) {
      return currentSession.sessionDescriptionHandler.peerConnection;
    }
    return null;
  }

  exitAudio() {
    return this.activeSession.exitAudio();
  }

  setDefaultInputDevice() {
    this.inputDeviceId = DEFAULT_INPUT_DEVICE_ID;
  }

  async changeInputDeviceId(inputDeviceId) {
    if (!inputDeviceId) {
      throw new Error();
    }

    this.inputDeviceId = inputDeviceId;
    return inputDeviceId;
  }

  liveChangeInputDevice(deviceId) {
    this.inputDeviceId = deviceId;
    return this.activeSession.liveChangeInputDevice(deviceId);
  }

  async changeOutputDevice(value, isLive) {
    const audioContext = document.querySelector(MEDIA_TAG);

    if (audioContext.setSinkId) {
      try {
        if (!isLive) {
          audioContext.srcObject = null;
        }

        await audioContext.setSinkId(value);
        audioContext.load();
        this.outputDeviceId = value;
      } catch (err) {
        logger.error({
          logCode: 'audio_sip_changeoutputdevice_error',
          extraInfo: { error: err, callerIdName: this.user.callerIdName },
        }, 'Change Output Device error');
        throw new Error(this.baseErrorCodes.MEDIA_ERROR);
      }
    }

    return this.outputDeviceId;
  }

  async updateAudioConstraints(constraints) {
    return this.activeSession.updateAudioConstraints(constraints);
  }
}<|MERGE_RESOLUTION|>--- conflicted
+++ resolved
@@ -41,15 +41,12 @@
 const AUDIO_MICROPHONE_CONSTRAINTS = Meteor.settings.public.app.defaultSettings
   .application.microphoneConstraints;
 const SDP_SEMANTICS = MEDIA.sdpSemantics;
-<<<<<<< HEAD
 
 const DEFAULT_INPUT_DEVICE_ID = 'default';
 const DEFAULT_OUTPUT_DEVICE_ID = 'default';
 
 const INPUT_DEVICE_ID_KEY = 'audioInputDeviceId';
 const OUTPUT_DEVICE_ID_KEY = 'audioOutputDeviceId';
-=======
->>>>>>> e51f569a
 
 const getAudioSessionNumber = () => {
   let currItem = parseInt(sessionStorage.getItem(AUDIO_SESSION_NUM_KEY), 10);
@@ -512,7 +509,7 @@
                 callerIdName: this.user.callerIdName,
               },
             }, 'User agent disconnected: trying to reconnect...'
-              + ` (userHangup = ${!!this.userRequestedHangup})`);
+            + ` (userHangup = ${!!this.userRequestedHangup})`);
 
             logger.info({
               logCode: 'sip_js_session_ua_reconnecting',
@@ -608,7 +605,7 @@
               callerIdName: this.user.callerIdName,
             },
           }, 'User agent failed to reconnect after'
-            + ` ${USER_AGENT_RECONNECTION_ATTEMPTS} attemps`);
+          + ` ${USER_AGENT_RECONNECTION_ATTEMPTS} attemps`);
 
           this.callback({
             status: this.baseCallStates.failed,
@@ -882,7 +879,7 @@
                 callerIdName: this.user.callerIdName,
               },
             }, 'ICE connection state change - Current connection state - '
-                + `${peer.connectionState}`);
+            + `${peer.connectionState}`);
 
             switch (peer.connectionState) {
               case 'failed':
@@ -907,8 +904,8 @@
                       callerIdName: this.user.callerIdName,
                     },
                   }, 'ICE connection success, but user is already connected'
-                      + 'ignoring it...'
-                      + `${peer.iceConnectionState}`);
+                  + 'ignoring it...'
+                  + `${peer.iceConnectionState}`);
 
                   return;
                 }
@@ -920,7 +917,7 @@
                     callerIdName: this.user.callerIdName,
                   },
                 }, 'ICE connection success. Current ICE Connection state - '
-                    + `${peer.iceConnectionState}`);
+                + `${peer.iceConnectionState}`);
 
                 clearTimeout(callTimeout);
                 clearTimeout(iceNegotiationTimeout);
@@ -1222,7 +1219,7 @@
           let shouldTryReconnect = false;
 
           // Try and get the call to clean up and end on an error
-          this.activeSession.exitAudio().catch(() => {});
+          this.activeSession.exitAudio().catch(() => { });
 
           if (this.activeSession.webrtcConnected) {
             // webrtc was able to connect so just try again
