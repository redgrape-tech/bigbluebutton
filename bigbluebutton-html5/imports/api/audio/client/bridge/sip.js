--- conflicted
+++ resolved
@@ -2,11 +2,9 @@
 import VoiceUsers from '/imports/api/voice-users';
 import { Tracker } from 'meteor/tracker';
 import BaseAudioBridge from './base';
-<<<<<<< HEAD
 import logger from '/imports/startup/client/logger';
-=======
 import { fetchStunTurnServers } from '/imports/utils/fetchStunTurnServers';
->>>>>>> f50cf961
+
 
 const MEDIA = Meteor.settings.public.media;
 const MEDIA_TAG = MEDIA.mediaTag;
