import BaseAudioBridge from './base';
import Auth from '/imports/ui/services/auth';
import { fetchWebRTCMappedStunTurnServers } from '/imports/utils/fetchStunTurnServers';
import logger from '/imports/startup/client/logger';

const SFU_URL = Meteor.settings.public.kurento.wsUrl;
const MEDIA = Meteor.settings.public.media;
const MEDIA_TAG = MEDIA.mediaTag.replace(/#/g, '');
const GLOBAL_AUDIO_PREFIX = 'GLOBAL_AUDIO_';
const RECONNECT_TIMEOUT_MS = 15000;

export default class KurentoAudioBridge extends BaseAudioBridge {
  constructor(userData) {
    super();
    const {
      userId,
      username,
      voiceBridge,
      meetingId,
      sessionToken,
    } = userData;

    this.user = {
      userId,
      name: username,
      sessionToken,
    };

    this.media = {
      inputDevice: {},
    };


    this.internalMeetingID = meetingId;
    this.voiceBridge = voiceBridge;
    this.reconnectOngoing = false;
    this.hasSuccessfullyStarted = false;
  }

  joinAudio({ isListenOnly, inputStream }, callback) {
    return new Promise(async (resolve, reject) => {
      this.callback = callback;
      let iceServers = [];

      try {
        iceServers = await fetchWebRTCMappedStunTurnServers(this.user.sessionToken);
      } catch (error) {
        logger.error({ logCode: 'sfuaudiobridge_stunturn_fetch_failed' },
          'SFU audio bridge failed to fetch STUN/TURN info, using default servers');
      } finally {
        logger.debug({ logCode: 'sfuaudiobridge_stunturn_fetch_sucess', extraInfo: { iceServers } },
          'SFU audio bridge got STUN/TURN servers');
        const options = {
          wsUrl: Auth.authenticateURL(SFU_URL),
          userName: this.user.name,
          caleeName: `${GLOBAL_AUDIO_PREFIX}${this.voiceBridge}`,
          iceServers,
          logger,
          inputStream,
        };

        const onSuccess = () => {
          const { webRtcPeer } = window.kurentoManager.kurentoAudio;

          this.hasSuccessfullyStarted = true;
          if (webRtcPeer) {
            const audioTag = document.getElementById(MEDIA_TAG);
            const stream = webRtcPeer.getRemoteStream();
            audioTag.pause();
            audioTag.srcObject = stream;
            audioTag.muted = false;
            audioTag.play()
              .then(() => {
                resolve(this.callback({ status: this.baseCallStates.started }));
              })
              .catch((e) => {
                const tagFailedEvent = new CustomEvent('audioPlayFailed', { detail: { mediaElement: audioTag } });
                window.dispatchEvent(tagFailedEvent);
                logger.warn({
                  logCode: 'sfuaudiobridge_play_error',
                  extraInfo: { error: e },
                }, 'Could not play audio tag, emit mediaTagPlayFailed event');
                resolve(this.callback({
                  status: this.baseCallStates.autoplayBlocked,
                }));
              });
          } else {
            this.callback({
              status: this.baseCallStates.failed,
              error: this.baseErrorCodes.CONNECTION_ERROR,
            });
          }
<<<<<<< HEAD
=======

          if (this.reconnectOngoing) {
            this.reconnectOngoing = false;
            clearTimeout(this.reconnectTimeout);
          }


          resolve(this.callback({ status: this.baseCallStates.started }));
>>>>>>> 804a7734
        };

        const onFail = (error) => {
          // Listen only connected successfully already and dropped mid-call.
          // Try to reconnect ONCE (binded to reconnectOngoing flag)
          if (this.hasSuccessfullyStarted && !this.reconnectOngoing) {
            logger.error({
              logCode: 'sfuaudiobridge_listen_only_error_reconnect',
              extraInfo: { error },
            }, `Listen only failed for an ongoing session, try to reconnect`);
            window.kurentoExitAudio();
            this.callback({ status: this.baseCallStates.reconnecting });
            this.reconnectOngoing = true;
            // Set up a reconnectionTimeout in case the server is unresponsive
            // for some reason. If it gets triggered, end the session and stop
            // trying to reconnect
            this.reconnectTimeout = setTimeout(() => {
              this.callback({
                status: this.baseCallStates.failed,
                error: this.baseErrorCodes.CONNECTION_ERROR,
              });
              this.reconnectOngoing = false;
              this.hasSuccessfullyStarted = false;
              window.kurentoExitAudio();
            }, RECONNECT_TIMEOUT_MS);
            window.kurentoJoinAudio(
              MEDIA_TAG,
              this.voiceBridge,
              this.user.userId,
              this.internalMeetingID,
              onFail,
              onSuccess,
              options,
            );
          } else {
            // Already tried reconnecting once OR the user handn't succesfully
            // connected firsthand. Just finish the session and reject with error
            this.reconnectOngoing = false;
            this.hasSuccessfullyStarted = false;
            window.kurentoExitAudio();

            let reason = 'Undefined';
            if (error) {
              reason = error.reason || error.id || error;
            }
            this.callback({
              status: this.baseCallStates.failed,
              error: this.baseErrorCodes.CONNECTION_ERROR,
              bridgeError: reason,
            });

            reject(reason);
          }
        };

        if (!isListenOnly) {
          return reject('Invalid bridge option');
        }

        window.kurentoJoinAudio(
          MEDIA_TAG,
          this.voiceBridge,
          this.user.userId,
          this.internalMeetingID,
          onFail,
          onSuccess,
          options,
        );
      }
    });
  }

  async changeOutputDevice(value) {
    const audioContext = document.querySelector(`#${MEDIA_TAG}`);
    if (audioContext.setSinkId) {
      try {
        await audioContext.setSinkId(value);
        this.media.outputDeviceId = value;
      } catch (error) {
        logger.error({ logCode: 'sfuaudiobridge_changeoutputdevice_error', extraInfo: { error } },
          'SFU audio bridge failed to fetch STUN/TURN info, using default');
        throw new Error(this.baseErrorCodes.MEDIA_ERROR);
      }
    }

    return this.media.outputDeviceId || value;
  }


  exitAudio() {
    return new Promise((resolve) => {
      this.hasSuccessfullyStarted = false;
      window.kurentoExitAudio();
      return resolve(this.callback({ status: this.baseCallStates.ended }));
    });
  }
}<|MERGE_RESOLUTION|>--- conflicted
+++ resolved
@@ -90,17 +90,11 @@
               error: this.baseErrorCodes.CONNECTION_ERROR,
             });
           }
-<<<<<<< HEAD
-=======
 
           if (this.reconnectOngoing) {
             this.reconnectOngoing = false;
             clearTimeout(this.reconnectTimeout);
           }
-
-
-          resolve(this.callback({ status: this.baseCallStates.started }));
->>>>>>> 804a7734
         };
 
         const onFail = (error) => {
