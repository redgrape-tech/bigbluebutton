import Screenshare from '/imports/api/screenshare';
import { Meteor } from 'meteor/meteor';
import Logger from '/imports/startup/server/logger';
import AuthTokenValidation, { ValidationStates } from '/imports/api/auth-token-validation';

function screenshare() {
  const tokenValidation = AuthTokenValidation.findOne({ connectionId: this.connection.id });

  if (!tokenValidation || tokenValidation.validationStatus !== ValidationStates.VALIDATED) {
    Logger.warn(`Publishing Screenshare was requested by unauth connection ${this.connection.id}`);
    return Screenshare.find({ meetingId: '' });
  }

<<<<<<< HEAD
  const { meetingId, userId } = tokenValidation;

  Logger.debug(`Publishing Screenshare for ${meetingId} ${userId}`);
=======
  Logger.debug('Publishing Screenshare', { meetingId, requesterUserId });
>>>>>>> 1be05f12

  return Screenshare.find({ meetingId });
}

function publish(...args) {
  const boundScreenshare = screenshare.bind(this);
  return boundScreenshare(...args);
}

Meteor.publish('screenshare', publish);<|MERGE_RESOLUTION|>--- conflicted
+++ resolved
@@ -11,13 +11,9 @@
     return Screenshare.find({ meetingId: '' });
   }
 
-<<<<<<< HEAD
   const { meetingId, userId } = tokenValidation;
 
-  Logger.debug(`Publishing Screenshare for ${meetingId} ${userId}`);
-=======
-  Logger.debug('Publishing Screenshare', { meetingId, requesterUserId });
->>>>>>> 1be05f12
+  Logger.debug('Publishing Screenshare', { meetingId, userId });
 
   return Screenshare.find({ meetingId });
 }
