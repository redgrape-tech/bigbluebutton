--- conflicted
+++ resolved
@@ -42,17 +42,10 @@
     }
 
     if (typeof stream.getVideoTracks === 'function'
-<<<<<<< HEAD
-        && typeof constraints.video === 'object') {
-      stream.getVideoTracks().forEach((track) => {
-        if (typeof track.applyConstraints === 'function') {
-          track.applyConstraints(constraints.video).catch((error) => {
-=======
       && typeof GDM_CONSTRAINTS.video === 'object') {
       stream.getVideoTracks().forEach(track => {
         if (typeof track.applyConstraints  === 'function') {
           track.applyConstraints(GDM_CONSTRAINTS.video).catch(error => {
->>>>>>> 03cd3af2
             logger.warn({
               logCode: 'screenshare_videoconstraint_failed',
               extraInfo: { errorName: error.name, errorCode: error.code },
@@ -64,17 +57,10 @@
     }
 
     if (typeof stream.getAudioTracks === 'function'
-<<<<<<< HEAD
-        && typeof constraints.audio === 'object') {
-      stream.getAudioTracks().forEach((track) => {
-        if (typeof track.applyConstraints === 'function') {
-          track.applyConstraints(constraints.audio).catch((error) => {
-=======
       && typeof GDM_CONSTRAINTS.audio === 'object') {
       stream.getAudioTracks().forEach(track => {
         if (typeof track.applyConstraints  === 'function') {
           track.applyConstraints(GDM_CONSTRAINTS.audio).catch(error => {
->>>>>>> 03cd3af2
             logger.warn({
               logCode: 'screenshare_audioconstraint_failed',
               extraInfo: { errorName: error.name, errorCode: error.code },
@@ -87,14 +73,6 @@
     return Promise.resolve(stream);
   };
 
-<<<<<<< HEAD
-  const constraints = hasDisplayMedia ? GDM_CONSTRAINTS : null;
-
-  // getDisplayMedia isn't supported, generate no stream and let the legacy
-  // constraint fetcher work its way on kurento-extension.js
-  if (constraints == null) {
-    return Promise.resolve();
-=======
   const getDisplayMedia = getBoundGDM();
 
   if (typeof getDisplayMedia === 'function') {
@@ -111,28 +89,6 @@
   } else {
     // getDisplayMedia isn't supported, error its way out
     return Promise.reject(SCREENSHARING_ERRORS.NotSupportedError);
->>>>>>> 03cd3af2
-  }
-  if (typeof navigator.getDisplayMedia === 'function') {
-    return navigator.getDisplayMedia(constraints)
-      .then(gDMCallback)
-      .catch((error) => {
-        logger.error({
-          logCode: 'screenshare_getdisplaymedia_failed',
-          extraInfo: { errorName: error.name, errorCode: error.code },
-        }, 'getDisplayMedia call failed');
-        return Promise.resolve();
-      });
-  } if (navigator.mediaDevices && typeof navigator.mediaDevices.getDisplayMedia === 'function') {
-    return navigator.mediaDevices.getDisplayMedia(constraints)
-      .then(gDMCallback)
-      .catch((error) => {
-        logger.error({
-          logCode: 'screenshare_getdisplaymedia_failed',
-          extraInfo: { errorName: error.name, errorCode: error.code },
-        }, 'getDisplayMedia call failed');
-        return Promise.resolve();
-      });
   }
 };
 
