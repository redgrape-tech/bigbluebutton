import Users from '/imports/api/users';
import Auth from '/imports/ui/services/auth';
import BridgeService from './service';
import { fetchWebRTCMappedStunTurnServers } from '/imports/utils/fetchStunTurnServers';
<<<<<<< HEAD
import { log } from '/imports/ui/services/api';
=======
import logger from '/imports/startup/client/logger';
>>>>>>> b99cc7f4

const SFU_CONFIG = Meteor.settings.public.kurento;
const SFU_URL = SFU_CONFIG.wsUrl;
const CHROME_DEFAULT_EXTENSION_KEY = SFU_CONFIG.chromeDefaultExtensionKey;
const CHROME_CUSTOM_EXTENSION_KEY = SFU_CONFIG.chromeExtensionKey;
const CHROME_SCREENSHARE_SOURCES = SFU_CONFIG.chromeScreenshareSources;
const FIREFOX_SCREENSHARE_SOURCE = SFU_CONFIG.firefoxScreenshareSource;
const SCREENSHARE_VIDEO_TAG = 'screenshareVideo';

const CHROME_EXTENSION_KEY = CHROME_CUSTOM_EXTENSION_KEY === 'KEY' ? CHROME_DEFAULT_EXTENSION_KEY : CHROME_CUSTOM_EXTENSION_KEY;

const getUserId = () => Auth.userID;

const getMeetingId = () => Auth.meetingID;

const getUsername = () => Users.findOne({ userId: getUserId() }).name;

const getSessionToken = () => Auth.sessionToken;

<<<<<<< HEAD
=======
const logFunc = (type, message, options) => {
  const userId = getUserId();
  const userName = getUsername();

  const topic = options.topic || 'screenshare';

  logger[type]({obj: Object.assign(options, {userId, userName, topic})}, `[${topic}] ${message}`);
};

const modLogger = {
  info: function (message, options = {}) {
    logFunc('info', message, options);
  },
  error: function (message, options = {}) {
    logFunc('error', message, options);
  },
  debug: function (message, options = {}) {
    logFunc('debug', message, options);
  },
  warn: (message, options = {}) => {
    logFunc('warn', message, options);
  },
};

>>>>>>> b99cc7f4
export default class KurentoScreenshareBridge {
  async kurentoWatchVideo() {
    let iceServers = [];

    try {
      iceServers = await fetchWebRTCMappedStunTurnServers(getSessionToken());
    } catch (error) {
<<<<<<< HEAD
      log('error', 'Screenshare bridge failed to fetch STUN/TURN info, using default');
=======
      logger.error('Screenshare bridge failed to fetch STUN/TURN info, using default');
>>>>>>> b99cc7f4
    } finally {
      const options = {
        wsUrl: SFU_URL,
        iceServers,
<<<<<<< HEAD
=======
        logger: modLogger
>>>>>>> b99cc7f4
      };

      window.kurentoWatchVideo(
        SCREENSHARE_VIDEO_TAG,
        BridgeService.getConferenceBridge(),
        getUserId(),
        getMeetingId(),
        null,
        null,
        options
      );
    };
  }

  kurentoExitVideo() {
    window.kurentoExitVideo();
  }

  async kurentoShareScreen() {
    let iceServers = [];
    try {
      iceServers = await fetchWebRTCMappedStunTurnServers(getSessionToken());
    } catch (error) {
<<<<<<< HEAD
      log('error', 'Screenshare bridge failed to fetch STUN/TURN info, using default');
=======
      logger.error('Screenshare bridge failed to fetch STUN/TURN info, using default');
>>>>>>> b99cc7f4
    } finally {
      const options = {
        wsUrl: SFU_URL,
        chromeExtension: CHROME_EXTENSION_KEY,
        chromeScreenshareSources: CHROME_SCREENSHARE_SOURCES,
        firefoxScreenshareSource: FIREFOX_SCREENSHARE_SOURCE,
        iceServers,
<<<<<<< HEAD
=======
        logger: modLogger,
>>>>>>> b99cc7f4
      };

      window.kurentoShareScreen(
        SCREENSHARE_VIDEO_TAG,
        BridgeService.getConferenceBridge(),
        getUserId(),
        getMeetingId(),
        null,
        null,
        options
      );
    }
  }

  kurentoExitScreenShare() {
    window.kurentoExitScreenShare();
  }
}<|MERGE_RESOLUTION|>--- conflicted
+++ resolved
@@ -2,11 +2,7 @@
 import Auth from '/imports/ui/services/auth';
 import BridgeService from './service';
 import { fetchWebRTCMappedStunTurnServers } from '/imports/utils/fetchStunTurnServers';
-<<<<<<< HEAD
-import { log } from '/imports/ui/services/api';
-=======
 import logger from '/imports/startup/client/logger';
->>>>>>> b99cc7f4
 
 const SFU_CONFIG = Meteor.settings.public.kurento;
 const SFU_URL = SFU_CONFIG.wsUrl;
@@ -26,8 +22,6 @@
 
 const getSessionToken = () => Auth.sessionToken;
 
-<<<<<<< HEAD
-=======
 const logFunc = (type, message, options) => {
   const userId = getUserId();
   const userName = getUsername();
@@ -52,7 +46,6 @@
   },
 };
 
->>>>>>> b99cc7f4
 export default class KurentoScreenshareBridge {
   async kurentoWatchVideo() {
     let iceServers = [];
@@ -60,19 +53,12 @@
     try {
       iceServers = await fetchWebRTCMappedStunTurnServers(getSessionToken());
     } catch (error) {
-<<<<<<< HEAD
-      log('error', 'Screenshare bridge failed to fetch STUN/TURN info, using default');
-=======
       logger.error('Screenshare bridge failed to fetch STUN/TURN info, using default');
->>>>>>> b99cc7f4
     } finally {
       const options = {
         wsUrl: SFU_URL,
         iceServers,
-<<<<<<< HEAD
-=======
         logger: modLogger
->>>>>>> b99cc7f4
       };
 
       window.kurentoWatchVideo(
@@ -96,11 +82,7 @@
     try {
       iceServers = await fetchWebRTCMappedStunTurnServers(getSessionToken());
     } catch (error) {
-<<<<<<< HEAD
-      log('error', 'Screenshare bridge failed to fetch STUN/TURN info, using default');
-=======
       logger.error('Screenshare bridge failed to fetch STUN/TURN info, using default');
->>>>>>> b99cc7f4
     } finally {
       const options = {
         wsUrl: SFU_URL,
@@ -108,10 +90,7 @@
         chromeScreenshareSources: CHROME_SCREENSHARE_SOURCES,
         firefoxScreenshareSource: FIREFOX_SCREENSHARE_SOURCE,
         iceServers,
-<<<<<<< HEAD
-=======
         logger: modLogger,
->>>>>>> b99cc7f4
       };
 
       window.kurentoShareScreen(
