--- conflicted
+++ resolved
@@ -11,13 +11,9 @@
     return VideoStreams.find({ meetingId: '' });
   }
 
-<<<<<<< HEAD
   const { meetingId, userId } = tokenValidation;
 
-  Logger.debug(`Publishing VideoStreams for ${meetingId} ${userId}`);
-=======
-  Logger.debug('Publishing video users', { meetingId });
->>>>>>> 1be05f12
+  Logger.debug('Publishing VideoStreams', { meetingId, userId });
 
   const selector = {
     meetingId,
