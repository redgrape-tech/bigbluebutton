--- conflicted
+++ resolved
@@ -1,15 +1,10 @@
-<<<<<<< HEAD
-import Meetings from '/imports/api/meetings/collection';
 import { initializeCursor } from '/imports/api/cursor/server/modifiers/initializeCursor';
-=======
 import Meetings from '/imports/api/meetings';
->>>>>>> 5be138fd
 import { logger } from '/imports/startup/server/logger';
 
 export function addMeetingToCollection(meetingId, name, intendedForRecording,
                                        voiceConf, duration, callback) {
   //check if the meeting is already in the collection
-
   Meetings.upsert({
     meetingId: meetingId,
   }, {
