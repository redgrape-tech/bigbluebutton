import Meetings from '/imports/api/meetings';
import Logger from '/imports/startup/server/logger';
import { check } from 'meteor/check';

export default function updateRandomUser(meetingId, userIds, choice, requesterId) {
  check(meetingId, String);
  check(userIds, Array);
  check(choice, Number);
  check(requesterId, String);

  const selector = {
    meetingId,
  };

  const userList = [];
  if (choice < 0) { // no viewer
<<<<<<< HEAD
    userList.push([requesterId, 0]);
  } else if (userIds.length == 1) {
    userList.push([userIds[0], 0]);
  } else {
    const intervals = [0, 200, 450, 750, 1100, 1500];
    while (intervals.length > 0) {
      const userId = userIds[Math.floor(Math.random() * userIds.length)];
      if (userList.length != 0 && userList[userList.length - 1][0] == userId) { // prevent same viewer from being selected sequentially
=======
    userList.push([requesterId,0]);
  } else if (userIds.length == 1) {
    userList.push([userIds[0],0]);
  } else {
    const intervals = [0, 200, 450, 750, 1100, 1500];
    while (intervals.length > 0) {
      const userId = userIds[Math.floor(Math.random() * userIds.length )];
      if (userList.length != 0 && userList[userList.length-1][0] == userId) {// prevent same viewer from being selected sequentially
>>>>>>> f64429cb
        continue;
      }
      userList.push([userId, intervals.shift()]);
    }
<<<<<<< HEAD
    userList[userList.length - 1][0] = userIds[choice]; // last one should be chosen in akka-app
=======
    userList[userList.length-1][0] = userIds[choice]; // last one should be chosen in akka-app
>>>>>>> f64429cb
  }

  if (userIds.length == 2) {
    // I don't like this.. When the userList is same as previous one, we need to change it a bit to make sure that clients does not skip the change in MongoDB
<<<<<<< HEAD
    const previousMeeting = Meetings.findOne(selector, { fields: { randomlySelectedUser: 1 } });
=======
    const previousMeeting = Meetings.findOne(selector, { fields: {randomlySelectedUser:1}});
>>>>>>> f64429cb
    if (previousMeeting.randomlySelectedUser.length != 0 && userList[0][0] == previousMeeting.randomlySelectedUser[0][0]) {
      userList[0][0] = userList[1][0];
    }
  }

  const modifier = {
    $set: {
      randomlySelectedUser: userList,
    },
  };

  try {
    const { insertedId } = Meetings.upsert(selector, modifier);
    if (insertedId) {
      Logger.info(`Set randomly selected userId and interval = ${userList} by requesterId=${requesterId} in meeitingId=${meetingId}`);
    }
  } catch (err) {
    Logger.error(`Setting randomly selected userId and interval = ${userList} by requesterId=${requesterId} in meetingId=${meetingId}`);
  }
}<|MERGE_RESOLUTION|>--- conflicted
+++ resolved
@@ -14,16 +14,6 @@
 
   const userList = [];
   if (choice < 0) { // no viewer
-<<<<<<< HEAD
-    userList.push([requesterId, 0]);
-  } else if (userIds.length == 1) {
-    userList.push([userIds[0], 0]);
-  } else {
-    const intervals = [0, 200, 450, 750, 1100, 1500];
-    while (intervals.length > 0) {
-      const userId = userIds[Math.floor(Math.random() * userIds.length)];
-      if (userList.length != 0 && userList[userList.length - 1][0] == userId) { // prevent same viewer from being selected sequentially
-=======
     userList.push([requesterId,0]);
   } else if (userIds.length == 1) {
     userList.push([userIds[0],0]);
@@ -32,25 +22,16 @@
     while (intervals.length > 0) {
       const userId = userIds[Math.floor(Math.random() * userIds.length )];
       if (userList.length != 0 && userList[userList.length-1][0] == userId) {// prevent same viewer from being selected sequentially
->>>>>>> f64429cb
         continue;
       }
       userList.push([userId, intervals.shift()]);
     }
-<<<<<<< HEAD
-    userList[userList.length - 1][0] = userIds[choice]; // last one should be chosen in akka-app
-=======
     userList[userList.length-1][0] = userIds[choice]; // last one should be chosen in akka-app
->>>>>>> f64429cb
   }
 
   if (userIds.length == 2) {
     // I don't like this.. When the userList is same as previous one, we need to change it a bit to make sure that clients does not skip the change in MongoDB
-<<<<<<< HEAD
-    const previousMeeting = Meetings.findOne(selector, { fields: { randomlySelectedUser: 1 } });
-=======
     const previousMeeting = Meetings.findOne(selector, { fields: {randomlySelectedUser:1}});
->>>>>>> f64429cb
     if (previousMeeting.randomlySelectedUser.length != 0 && userList[0][0] == previousMeeting.randomlySelectedUser[0][0]) {
       userList[0][0] = userList[1][0];
     }
