import flat from 'flat';
import {
  check,
  Match,
} from 'meteor/check';
import SanitizeHTML from 'sanitize-html';
import Meetings, {
  RecordMeetings,
  ExternalVideoMeetings,
} from '/imports/api/meetings';
import Logger from '/imports/startup/server/logger';
import { initPads } from '/imports/api/common/server/etherpad';
import { addAnnotationsStreamer } from '/imports/api/annotations/server/streamer';
import { addCursorStreamer } from '/imports/api/cursor/server/streamer';
import { addExternalVideoStreamer } from '/imports/api/external-videos/server/streamer';
import { LAYOUT_TYPE } from '/imports/ui/components/layout/enums';

const addExternalVideo = (meetingId) => {
  const selector = { meetingId };

  const modifier = {
    meetingId,
    externalVideoUrl: null,
  };

  try {
    const { numberAffected } = ExternalVideoMeetings.upsert(selector, modifier);

    if (numberAffected) {
      Logger.verbose(`Added external video meetingId=${meetingId}`);
    }
  } catch (err) {
    Logger.error(`Adding external video: ${err}`);
  }
};

export default function addMeeting(meeting) {
  const meetingId = meeting.meetingProp.intId;

  check(meetingId, String);
  check(meeting, {
    breakoutProps: {
      sequence: Number,
      freeJoin: Boolean,
      breakoutRooms: Array,
      parentId: String,
      enabled: Boolean,
      record: Boolean,
      privateChatEnabled: Boolean,
    },
    meetingProp: {
      intId: String,
      extId: String,
      isBreakout: Boolean,
      learningDashboardEnabled: Boolean,
      name: String,
    },
    usersProp: {
      webcamsOnlyForModerator: Boolean,
      guestPolicy: String,
      authenticatedGuest: Boolean,
      maxUsers: Number,
      allowModsToUnmuteUsers: Boolean,
      meetingLayout: String,
    },
    durationProps: {
      createdTime: Number,
      duration: Number,
      createdDate: String,
      meetingExpireIfNoUserJoinedInMinutes: Number,
      meetingExpireWhenLastUserLeftInMinutes: Number,
      userInactivityInspectTimerInMinutes: Number,
      userInactivityThresholdInMinutes: Number,
      userActivitySignResponseDelayInMinutes: Number,
      endWhenNoModerator: Boolean,
      endWhenNoModeratorDelayInMinutes: Number,
      timeRemaining: Number,
    },
    welcomeProp: {
      welcomeMsg: String,
      modOnlyMessage: String,
      welcomeMsgTemplate: String,
    },
    recordProp: Match.ObjectIncluding({
      allowStartStopRecording: Boolean,
      autoStartRecording: Boolean,
      record: Boolean,
    }),
    password: {
      viewerPass: String,
      moderatorPass: String,
      learningDashboardAccessToken: String,
    },
    voiceProp: {
      voiceConf: String,
      dialNumber: String,
      telVoice: String,
      muteOnStart: Boolean,
    },
    screenshareProps: {
      red5ScreenshareIp: String,
      red5ScreenshareApp: String,
      screenshareConf: String,
    },
    metadataProp: Object,
    lockSettingsProps: {
      disableCam: Boolean,
      disableMic: Boolean,
      disablePrivateChat: Boolean,
      disablePublicChat: Boolean,
      disableNote: Boolean,
      hideUserList: Boolean,
      lockOnJoin: Boolean,
      lockOnJoinConfigurable: Boolean,
      lockedLayout: Boolean,
    },
    systemProps: {
      html5InstanceId: Number,
    },
  });

  const {
    recordProp,
    ...restProps
  } = meeting;

  const newMeeting = restProps;

  const selector = {
    meetingId,
  };

  newMeeting.lockSettingsProps = Object.assign(meeting.lockSettingsProps, { setBy: 'temp' });

  const meetingEnded = false;

  let { welcomeMsg } = newMeeting.welcomeProp;

  const sanitizeTextInChat = (original) => SanitizeHTML(original, {
    allowedTags: ['a', 'b', 'br', 'i', 'img', 'li', 'small', 'span', 'strong', 'u', 'ul'],
    allowedAttributes: {
      a: ['href', 'name', 'target'],
      img: ['src', 'width', 'height'],
    },
    allowedSchemes: ['https'],
  });

  const sanitizedWelcomeText = sanitizeTextInChat(welcomeMsg);
  welcomeMsg = sanitizedWelcomeText.replace(
    'href="event:',
    'href="',
  );

  const insertBlankTarget = (s, i) => `${s.substr(0, i)} target="_blank"${s.substr(i)}`;
  const linkWithoutTarget = new RegExp('<a href="(.*?)">', 'g');
  linkWithoutTarget.test(welcomeMsg);

  if (linkWithoutTarget.lastIndex > 0) {
    welcomeMsg = insertBlankTarget(
      welcomeMsg,
      linkWithoutTarget.lastIndex - 1,
    );
  }

  newMeeting.welcomeProp.welcomeMsg = welcomeMsg;

  // note: as of July 2020 `modOnlyMessage` is not published to the client side.
  // We are sanitizing this data simply to prevent future potential usage
  // At the moment `modOnlyMessage` is obtained from client side as a response to Enter API
  newMeeting.welcomeProp.modOnlyMessage = sanitizeTextInChat(newMeeting.welcomeProp.modOnlyMessage);

  const modifier = {
    $set: {
      meetingId,
      meetingEnded,
      layout: LAYOUT_TYPE[meeting.usersProp.meetingLayout] || 'smart',
      publishedPoll: false,
      guestLobbyMessage: '',
      randomlySelectedUser: [],
<<<<<<< HEAD
      ...flat(newMeeting, {
        safe: true,
      }),
    },
=======
    }, flat(newMeeting, {
      safe: true,
    })),
>>>>>>> f64429cb
  };

  if (!process.env.BBB_HTML5_ROLE || process.env.BBB_HTML5_ROLE === 'frontend') {
    addAnnotationsStreamer(meetingId);
    addCursorStreamer(meetingId);
    addExternalVideoStreamer(meetingId);

    // we don't want to fully process the create meeting message in frontend since it can lead to duplication of meetings in mongo.
    if (process.env.BBB_HTML5_ROLE === 'frontend') {
      return;
    }
  }

  try {
    const { insertedId, numberAffected } = RecordMeetings.upsert(selector, { meetingId, ...recordProp });

    if (insertedId) {
      Logger.info(`Added record prop id=${meetingId}`);
    } else if (numberAffected) {
      Logger.info(`Upserted record prop id=${meetingId}`);
    }
  } catch (err) {
    Logger.error(`Adding record prop to collection: ${err}`);
  }

  addExternalVideo(meetingId);

  try {
    const { insertedId, numberAffected } = Meetings.upsert(selector, modifier);

    if (insertedId) {
      Logger.info(`Added meeting id=${meetingId}`);

      const { html5InstanceId } = meeting.systemProps;
      initPads(meetingId, html5InstanceId);
    } else if (numberAffected) {
      Logger.info(`Upserted meeting id=${meetingId}`);
    }
  } catch (err) {
    Logger.error(`Adding meeting to collection: ${err}`);
  }
}<|MERGE_RESOLUTION|>--- conflicted
+++ resolved
@@ -136,7 +136,7 @@
 
   let { welcomeMsg } = newMeeting.welcomeProp;
 
-  const sanitizeTextInChat = (original) => SanitizeHTML(original, {
+  const sanitizeTextInChat = original => SanitizeHTML(original, {
     allowedTags: ['a', 'b', 'br', 'i', 'img', 'li', 'small', 'span', 'strong', 'u', 'ul'],
     allowedAttributes: {
       a: ['href', 'name', 'target'],
@@ -170,23 +170,16 @@
   newMeeting.welcomeProp.modOnlyMessage = sanitizeTextInChat(newMeeting.welcomeProp.modOnlyMessage);
 
   const modifier = {
-    $set: {
+    $set: Object.assign({
       meetingId,
       meetingEnded,
       layout: LAYOUT_TYPE[meeting.usersProp.meetingLayout] || 'smart',
       publishedPoll: false,
       guestLobbyMessage: '',
       randomlySelectedUser: [],
-<<<<<<< HEAD
-      ...flat(newMeeting, {
-        safe: true,
-      }),
-    },
-=======
     }, flat(newMeeting, {
       safe: true,
     })),
->>>>>>> f64429cb
   };
 
   if (!process.env.BBB_HTML5_ROLE || process.env.BBB_HTML5_ROLE === 'frontend') {
