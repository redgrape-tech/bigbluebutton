--- conflicted
+++ resolved
@@ -74,11 +74,8 @@
       parentId: String,
       record: Boolean,
       privateChatEnabled: Boolean,
-<<<<<<< HEAD
-      capture: Boolean,
-=======
       captureNotes: Boolean,
->>>>>>> ba2aefb5
+      captureSlides: Boolean,
     },
     meetingProp: {
       intId: String,
