--- conflicted
+++ resolved
@@ -10,18 +10,10 @@
   const { meetingId } = body;
   check(meetingId, String);
 
-<<<<<<< HEAD
   if (!process.env.BBB_HTML5_ROLE || process.env.BBB_HTML5_ROLE === 'frontend') {
-    destroyExternalVideo(meetingId);
-    removeAnnotationsStreamer(meetingId);
-    removeCursorStreamer(meetingId);
-=======
-
-  if (!process.env.METEOR_ROLE || process.env.METEOR_ROLE === 'frontend') {
     removeAnnotationsStreamer(meetingId);
     removeCursorStreamer(meetingId);
     removeExternalVideoStreamer(meetingId);
->>>>>>> 851c2645
   }
 
   return RedisPubSub.destroyMeetingQueue(meetingId);
