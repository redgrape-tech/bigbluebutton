import { Meteor } from 'meteor/meteor';

const collectionOptions = Meteor.isClient ? {
  connection: null,
} : {};

const Meetings = new Mongo.Collection('meetings', collectionOptions);
const RecordMeetings = new Mongo.Collection('record-meetings', collectionOptions);
const ExternalVideoMeetings = new Mongo.Collection('external-video-meetings', collectionOptions);
const MeetingTimeRemaining = new Mongo.Collection('meeting-time-remaining', collectionOptions);
<<<<<<< HEAD
const Notifications = new Mongo.Collection('notifications', collectionOptions);
=======
const LayoutMeetings = new Mongo.Collection('layout-meetings');
>>>>>>> 4621c3ff

if (Meteor.isServer) {
  // types of queries for the meetings:
  // 1. meetingId

  Meetings._ensureIndex({ meetingId: 1 });
  RecordMeetings._ensureIndex({ meetingId: 1 });
  ExternalVideoMeetings._ensureIndex({ meetingId: 1 });
  MeetingTimeRemaining._ensureIndex({ meetingId: 1 });
  LayoutMeetings._ensureIndex({ meetingId: 1 });
}

export {
  RecordMeetings,
  ExternalVideoMeetings,
  MeetingTimeRemaining,
<<<<<<< HEAD
  Notifications,
=======
  LayoutMeetings,
>>>>>>> 4621c3ff
};
export default Meetings;<|MERGE_RESOLUTION|>--- conflicted
+++ resolved
@@ -8,11 +8,8 @@
 const RecordMeetings = new Mongo.Collection('record-meetings', collectionOptions);
 const ExternalVideoMeetings = new Mongo.Collection('external-video-meetings', collectionOptions);
 const MeetingTimeRemaining = new Mongo.Collection('meeting-time-remaining', collectionOptions);
-<<<<<<< HEAD
 const Notifications = new Mongo.Collection('notifications', collectionOptions);
-=======
 const LayoutMeetings = new Mongo.Collection('layout-meetings');
->>>>>>> 4621c3ff
 
 if (Meteor.isServer) {
   // types of queries for the meetings:
@@ -29,10 +26,7 @@
   RecordMeetings,
   ExternalVideoMeetings,
   MeetingTimeRemaining,
-<<<<<<< HEAD
   Notifications,
-=======
   LayoutMeetings,
->>>>>>> 4621c3ff
 };
 export default Meetings;