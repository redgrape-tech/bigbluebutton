import { Meteor } from 'meteor/meteor';
import Breakouts from '/imports/api/breakouts';
import Users from '/imports/api/users';
import Logger from '/imports/startup/server/logger';
import AuthTokenValidation, { ValidationStates } from '/imports/api/auth-token-validation';

const ROLE_MODERATOR = Meteor.settings.public.user.role_moderator;

function breakouts(role) {
  const tokenValidation = AuthTokenValidation.findOne({ connectionId: this.connection.id });

  if (!tokenValidation || tokenValidation.validationStatus !== ValidationStates.VALIDATED) {
    Logger.warn(`Publishing Breakouts was requested by unauth connection ${this.connection.id}`);
    return Breakouts.find({ meetingId: '' });
  }
  const { meetingId, userId } = tokenValidation;
  Logger.debug(`Publishing Breakouts for ${meetingId} ${userId}`);

<<<<<<< HEAD
  const User = Users.findOne({ userId, meetingId }, { fields: { role: 1 } });
=======
  const { meetingId, requesterUserId } = extractCredentials(this.userId);
  Logger.debug('Publishing Breakouts', { meetingId, requesterUserId });

  const User = Users.findOne({ userId: requesterUserId, meetingId }, { fields: { role: 1 } });
>>>>>>> 1be05f12
  if (!!User && User.role === ROLE_MODERATOR) {
    const presenterSelector = {
      $or: [
        { parentMeetingId: meetingId },
        { breakoutId: meetingId },
      ],
    };

    return Breakouts.find(presenterSelector);
  }

  const selector = {
    $or: [
      {
        parentMeetingId: meetingId,
        freeJoin: true,
      },
      {
        parentMeetingId: meetingId,
        'users.userId': userId,
      },
      {
        breakoutId: meetingId,
      },
    ],
  };

  return Breakouts.find(selector);
}

function publish(...args) {
  const boundBreakouts = breakouts.bind(this);
  return boundBreakouts(...args);
}

Meteor.publish('breakouts', publish);<|MERGE_RESOLUTION|>--- conflicted
+++ resolved
@@ -14,16 +14,10 @@
     return Breakouts.find({ meetingId: '' });
   }
   const { meetingId, userId } = tokenValidation;
-  Logger.debug(`Publishing Breakouts for ${meetingId} ${userId}`);
 
-<<<<<<< HEAD
   const User = Users.findOne({ userId, meetingId }, { fields: { role: 1 } });
-=======
-  const { meetingId, requesterUserId } = extractCredentials(this.userId);
-  Logger.debug('Publishing Breakouts', { meetingId, requesterUserId });
+  Logger.debug('Publishing Breakouts', { meetingId, userId });
 
-  const User = Users.findOne({ userId: requesterUserId, meetingId }, { fields: { role: 1 } });
->>>>>>> 1be05f12
   if (!!User && User.role === ROLE_MODERATOR) {
     const presenterSelector = {
       $or: [
