--- conflicted
+++ resolved
@@ -37,20 +37,12 @@
       UserSettings.upsert(selector, doc);
     });
 
-<<<<<<< HEAD
-    Logger.debug(`Publishing UserSettings for ${meetingId} ${userId}`);
-=======
-    Logger.debug('Publishing user settings', { requesterUserId });
->>>>>>> 1be05f12
+    Logger.debug('Publishing UserSettings', { meetingId, userId });
 
     return UserSettings.find({ meetingId, userId });
   }
 
-<<<<<<< HEAD
-  Logger.debug(`Publishing UserSettings for ${meetingId} ${userId}`);
-=======
-  Logger.debug('Publishing user settings', { requesterUserId });
->>>>>>> 1be05f12
+  Logger.debug('Publishing UserSettings', { meetingId, userId });
 
   return UserSettings.find({ meetingId, userId });
 }
