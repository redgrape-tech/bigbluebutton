import { check } from 'meteor/check';
import addUserSetting from '/imports/api/users-settings/server/modifiers/addUserSetting';
import logger from '/imports/startup/server/logger';

const oldParameters = {
  askForFeedbackOnLogout: 'bbb_ask_for_feedback_on_logout',
  autoJoin: 'bbb_auto_join_audio',
  autoShareWebcam: 'bbb_auto_share_webcam',
  autoSwapLayout: 'bbb_auto_swap_layout',
  clientTitle: 'bbb_client_title',
  customStyle: 'bbb_custom_style',
  customStyleUrl: 'bbb_custom_style_url',
  displayBrandingArea: 'bbb_display_branding_area',
  enableScreensharing: 'bbb_enable_screen_sharing',
  enableVideo: 'bbb_enable_video',
  enableVideoStats: 'bbb_enable_video_stats',
  forceListenOnly: 'bbb_force_listen_only',
  hidePresentation: 'bbb_hide_presentation',
  listenOnlyMode: 'bbb_listen_only_mode',
  multiUserPenOnly: 'bbb_multi_user_pen_only',
  multiUserTools: 'bbb_multi_user_tools',
  outsideToggleRecording: 'bbb_outside_toggle_recording',
  outsideToggleSelfVoice: 'bbb_outside_toggle_self_voice',
  presenterTools: 'bbb_presenter_tools',
  shortcuts: 'bbb_shortcuts',
  skipCheck: 'bbb_skip_check_audio',
};

const oldParametersKeys = Object.keys(oldParameters);

const currentParameters = [
  // APP
  'bbb_ask_for_feedback_on_logout',
  'bbb_auto_join_audio',
  'bbb_client_title',
  'bbb_force_listen_only',
  'bbb_listen_only_mode',
  'bbb_skip_check_audio',
  // BRANDING
  'bbb_display_branding_area',
  // SHORTCUTS
  'bbb_shortcuts',
  // KURENTO
  'bbb_auto_share_webcam',
  'bbb_preferred_camera_profile',
  'bbb_enable_screen_sharing',
  'bbb_enable_video',
  'bbb_enable_video_stats',
  // WHITEBOARD
  'bbb_multi_user_pen_only',
  'bbb_presenter_tools',
  'bbb_multi_user_tools',
  // SKINNING/THEMMING
  'bbb_custom_style',
  'bbb_custom_style_url',
  // LAYOUT
  'bbb_auto_swap_layout',
  'bbb_hide_presentation',
  // OUTSIDE COMMANDS
  'bbb_outside_toggle_self_voice',
  'bbb_outside_toggle_recording',
];

function valueParser(val) {
  try {
    const parsedValue = JSON.parse(val.toLowerCase());
    return parsedValue;
  } catch (error) {
    logger.error('Parameter value could not ber parsed');
    return val;
  }
}

export default function addUserSettings(credentials, meetingId, userId, settings) {
  check(meetingId, String);
  check(userId, String);
  check(settings, [Object]);

  let parameters = {};

<<<<<<< HEAD
    const handledHTML5Parameters = [
      'html5recordingbot',
      // APP
      'autoJoin',
      'listenOnlyMode',
      'forceListenOnly',
      'skipCheck',
      'clientTitle',
      'lockOnJoin',
      'askForFeedbackOnLogout',
      // BRANDING
      'displayBrandingArea',
      // SHORTCUTS
      'shortcuts',
      // KURENTO
      'enableScreensharing',
      'enableVideo',
      'enableVideoStats',
      'autoShareWebcam',
      'bbb_skip_video_preview',
      // WHITEBOARD
      'multiUserPenOnly',
      'presenterTools',
      'multiUserTools',
      // SKINNING/THEMMING
      'customStyle',
      'customStyleUrl',
      // LAYOUT
      'autoSwapLayout',
      'hidePresentation',
      // OUTSIDE COMMANDS
      'outsideToggleSelfVoice',
      'outsideToggleRecording',
    ];
    if (!handledHTML5Parameters.includes(key)) {
      return acc;
=======
  settings.forEach((el) => {
    const settingKey = Object.keys(el).shift();

    if (currentParameters.includes(settingKey)) {
      if (!Object.keys(parameters).includes(settingKey)) {
        parameters = {
          [settingKey]: valueParser(el[settingKey]),
          ...parameters,
        };
      } else {
        parameters[settingKey] = el[settingKey];
      }
      return;
>>>>>>> aa317e7f
    }

    if (oldParametersKeys.includes(settingKey)) {
      const matchingNewKey = oldParameters[settingKey];
      if (!Object.keys(parameters).includes(matchingNewKey)) {
        parameters = {
          [matchingNewKey]: valueParser(el[settingKey]),
          ...parameters,
        };
      }
      return;
    }

    logger.warn(`Parameter ${settingKey} not handled`);
  });

  const settingsAdded = [];
  Object.entries(parameters).forEach((el) => {
    const setting = el[0];
    const value = el[1];
    settingsAdded.push(addUserSetting(meetingId, userId, setting, value));
  });

  return settingsAdded;
}<|MERGE_RESOLUTION|>--- conflicted
+++ resolved
@@ -46,6 +46,7 @@
   'bbb_enable_screen_sharing',
   'bbb_enable_video',
   'bbb_enable_video_stats',
+  'bbb_skip_video_preview',
   // WHITEBOARD
   'bbb_multi_user_pen_only',
   'bbb_presenter_tools',
@@ -78,44 +79,6 @@
 
   let parameters = {};
 
-<<<<<<< HEAD
-    const handledHTML5Parameters = [
-      'html5recordingbot',
-      // APP
-      'autoJoin',
-      'listenOnlyMode',
-      'forceListenOnly',
-      'skipCheck',
-      'clientTitle',
-      'lockOnJoin',
-      'askForFeedbackOnLogout',
-      // BRANDING
-      'displayBrandingArea',
-      // SHORTCUTS
-      'shortcuts',
-      // KURENTO
-      'enableScreensharing',
-      'enableVideo',
-      'enableVideoStats',
-      'autoShareWebcam',
-      'bbb_skip_video_preview',
-      // WHITEBOARD
-      'multiUserPenOnly',
-      'presenterTools',
-      'multiUserTools',
-      // SKINNING/THEMMING
-      'customStyle',
-      'customStyleUrl',
-      // LAYOUT
-      'autoSwapLayout',
-      'hidePresentation',
-      // OUTSIDE COMMANDS
-      'outsideToggleSelfVoice',
-      'outsideToggleRecording',
-    ];
-    if (!handledHTML5Parameters.includes(key)) {
-      return acc;
-=======
   settings.forEach((el) => {
     const settingKey = Object.keys(el).shift();
 
@@ -129,7 +92,6 @@
         parameters[settingKey] = el[settingKey];
       }
       return;
->>>>>>> aa317e7f
     }
 
     if (oldParametersKeys.includes(settingKey)) {
