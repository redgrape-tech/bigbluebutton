--- conflicted
+++ resolved
@@ -2,12 +2,7 @@
 import Meetings from '/imports/api/meetings';
 import Auth from '/imports/ui/services/auth';
 import {callServer} from '/imports/ui/services/api';
-<<<<<<< HEAD
-import {createVertoUserName, joinVertoAudio} from '/imports/api/verto';
-=======
-import {clientConfig} from '/config';
 import {vertoExitAudio, vertoJoinListenOnly, vertoJoinMicrophone} from '/imports/api/verto';
->>>>>>> 65605ee3
 
 const APP_CONFIG = Meteor.settings.public.app;
 const MEDIA_CONFIG = Meteor.settings.public.media;
@@ -25,16 +20,10 @@
 
 // Periodically check the status of the WebRTC call, when a call has been established attempt to
 // hangup, retry if a call is in progress, send the leave voice conference message to BBB
-<<<<<<< HEAD
-function exitVoiceCall(afterExitCall) {
+
+function exitAudio(afterExitCall) {
   if (!MEDIA_CONFIG.useSIPAudio) {
-    window.leaveWebRTCVoiceConference_verto();
-    window.cur_call = null;
-=======
-function exitAudio(afterExitCall) {
-  if (!clientConfig.media.useSIPAudio) {
     vertoExitAudio();
->>>>>>> 65605ee3
     return;
   } else {
     // To be called when the hangup is initiated
@@ -118,7 +107,7 @@
 
 function joinListenOnly() {
   callServer('listenOnlyRequestToggle', true);
-  if (clientConfig.media.useSIPAudio) {
+  if (MEDIA_CONFIG.useSIPAudio) {
     joinVoiceCallSIP({ isListenOnly: true });
   } else {
     vertoJoinListenOnly();
@@ -126,7 +115,7 @@
 }
 
 function joinMicrophone() {
-  if (clientConfig.media.useSIPAudio) {
+  if (MEDIA_CONFIG.useSIPAudio) {
     joinVoiceCallSIP({ isListenOnly: false });
   } else {
     vertoJoinMicrophone();
