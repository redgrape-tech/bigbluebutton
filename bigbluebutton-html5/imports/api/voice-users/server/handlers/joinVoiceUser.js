--- conflicted
+++ resolved
@@ -3,10 +3,6 @@
 import addDialInUser from '/imports/api/users/server/modifiers/addDialInUser';
 import addVoiceUser from '../modifiers/addVoiceUser';
 
-<<<<<<< HEAD
-
-=======
->>>>>>> 3f5194fb
 export default async function handleJoinVoiceUser({ body }, meetingId) {
   const voiceUser = body;
   voiceUser.joined = true;
