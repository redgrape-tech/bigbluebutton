import Captions from '/imports/api/captions';
import { Meteor } from 'meteor/meteor';
import { check } from 'meteor/check';
import Logger from '/imports/startup/server/logger';

<<<<<<< HEAD
import mapToAcl from '/imports/startup/mapToAcl';
=======
Meteor.publish('captions', (credentials) => {
  // TODO: Some publishers have ACL and others dont
  // if (isAllowedTo('subscribeCaptions', credentials)) {
  //   this.error(new Meteor.Error(402, "The user was not authorized to subscribe for 'captions'"));
  // }
>>>>>>> 8be6c500

Meteor.publish('captions', function () {
  const boundCaptions = captions.bind(this);
  return mapToAcl('subscriptions.captions', boundCaptions)(arguments);
});

function captions(credentials) {
  const { meetingId, requesterUserId, requesterToken } = credentials;

  check(meetingId, String);
  check(requesterUserId, String);
  check(requesterToken, String);

  Logger.verbose(`Publishing Captions for ${meetingId} ${requesterUserId} ${requesterToken}`);

  return Captions.find({ meetingId });
};<|MERGE_RESOLUTION|>--- conflicted
+++ resolved
@@ -2,16 +2,7 @@
 import { Meteor } from 'meteor/meteor';
 import { check } from 'meteor/check';
 import Logger from '/imports/startup/server/logger';
-
-<<<<<<< HEAD
 import mapToAcl from '/imports/startup/mapToAcl';
-=======
-Meteor.publish('captions', (credentials) => {
-  // TODO: Some publishers have ACL and others dont
-  // if (isAllowedTo('subscribeCaptions', credentials)) {
-  //   this.error(new Meteor.Error(402, "The user was not authorized to subscribe for 'captions'"));
-  // }
->>>>>>> 8be6c500
 
 Meteor.publish('captions', function () {
   const boundCaptions = captions.bind(this);
