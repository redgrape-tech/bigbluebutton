import Captions from '/imports/api/captions';
import { Meteor } from 'meteor/meteor';
import Logger from '/imports/startup/server/logger';
import AuthTokenValidation, { ValidationStates } from '/imports/api/auth-token-validation';

function captions() {
  const tokenValidation = AuthTokenValidation.findOne({ connectionId: this.connection.id });

  if (!tokenValidation || tokenValidation.validationStatus !== ValidationStates.VALIDATED) {
    Logger.warn(`Publishing Captions was requested by unauth connection ${this.connection.id}`);
    return Captions.find({ meetingId: '' });
  }
<<<<<<< HEAD

  const { meetingId, userId } = tokenValidation;
  Logger.debug(`Publishing Captions for ${meetingId} requested by ${userId}`);
=======
  const { meetingId } = extractCredentials(this.userId);
  Logger.debug('Publishing Captions', { meetingId });
>>>>>>> 1be05f12

  return Captions.find({ meetingId });
}

function publish(...args) {
  const boundCaptions = captions.bind(this);
  return boundCaptions(...args);
}

Meteor.publish('captions', publish);<|MERGE_RESOLUTION|>--- conflicted
+++ resolved
@@ -10,14 +10,9 @@
     Logger.warn(`Publishing Captions was requested by unauth connection ${this.connection.id}`);
     return Captions.find({ meetingId: '' });
   }
-<<<<<<< HEAD
 
   const { meetingId, userId } = tokenValidation;
-  Logger.debug(`Publishing Captions for ${meetingId} requested by ${userId}`);
-=======
-  const { meetingId } = extractCredentials(this.userId);
-  Logger.debug('Publishing Captions', { meetingId });
->>>>>>> 1be05f12
+  Logger.debug('Publishing Captions', { meetingId, requestedBy: userId });
 
   return Captions.find({ meetingId });
 }
