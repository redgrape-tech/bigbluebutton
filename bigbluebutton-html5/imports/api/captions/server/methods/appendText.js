--- conflicted
+++ resolved
@@ -1,12 +1,8 @@
 import axios from 'axios';
 import { check } from 'meteor/check';
 import Logger from '/imports/startup/server/logger';
-<<<<<<< HEAD
-import { generatePadId } from '/imports/api/captions/server/helpers';
-=======
 import Captions from '/imports/api/captions';
 import { CAPTIONS_TOKEN } from '/imports/api/captions/server/helpers';
->>>>>>> f64429cb
 import { appendTextURL } from '/imports/api/common/server/etherpad';
 import { extractCredentials } from '/imports/api/common/server/helpers';
 
@@ -18,18 +14,6 @@
     check(text, String);
     check(locale, String);
 
-<<<<<<< HEAD
-  axios({
-    method: 'get',
-    url: appendTextURL(padId, text),
-    responseType: 'json',
-  }).then((response) => {
-    const { status } = response;
-    if (status !== 200) {
-      Logger.error(`Could not append captions for padId=${padId}`);
-    }
-  }).catch((error) => Logger.error(`Could not append captions for padId=${padId}: ${error}`));
-=======
     const captions = Captions.findOne({
       meetingId,
       padId: { $regex: `${CAPTIONS_TOKEN}${locale}$` },
@@ -55,5 +39,4 @@
   } catch (err) {
     Logger.error(`Exception while invoking method appendText ${err.stack}`);
   }
->>>>>>> f64429cb
 }