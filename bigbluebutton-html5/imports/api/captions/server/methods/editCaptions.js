import RedisPubSub from '/imports/startup/server/redis';
import Captions from '/imports/api/captions';
import Logger from '/imports/startup/server/logger';
import { extractCredentials } from '/imports/api/common/server/helpers';
import { Meteor } from 'meteor/meteor';
import { check } from 'meteor/check';

const getIndex = (data, length) => length - data.length;

export default function editCaptions(padId, data) {
  const REDIS_CONFIG = Meteor.settings.private.redis;
  const CHANNEL = REDIS_CONFIG.channels.toAkkaApps;
  const EVENT_NAME = 'EditCaptionHistoryPubMsg';

<<<<<<< HEAD
  try {
    check(padId, String);
    check(data, String);

    const pad = Captions.findOne({ padId });

    if (!pad) {
      Logger.error(`Editing captions history: ${padId}`);
      return;
    }

    const {
      meetingId,
      ownerId,
      locale,
      length,
    } = pad;

    check(meetingId, String);
    check(ownerId, String);
    check(locale, { locale: String, name: String });
    check(length, Number);

    const index = getIndex(data, length);

    const payload = {
      startIndex: index,
      localeCode: locale.locale,
      locale: locale.name,
      endIndex: index,
      text: data,
    };

    RedisPubSub.publishUserMessage(CHANNEL, EVENT_NAME, meetingId, ownerId, payload);
  } catch (err) {
    Logger.error(`Exception while invoking method editCaptions ${err.stack}`);
=======
  check(padId, String);
  check(data, String);

  const { meetingId: creadentialMeetingId } = extractCredentials(this.userId);
  const pad = Captions.findOne({ padId, meetingId: creadentialMeetingId });

  if (!pad) {
    Logger.error(`Editing captions history: ${padId}`);
    return;
>>>>>>> 7eb8a0b8
  }
}<|MERGE_RESOLUTION|>--- conflicted
+++ resolved
@@ -12,12 +12,14 @@
   const CHANNEL = REDIS_CONFIG.channels.toAkkaApps;
   const EVENT_NAME = 'EditCaptionHistoryPubMsg';
 
-<<<<<<< HEAD
   try {
+    const { meetingId } = extractCredentials(this.userId);
+
     check(padId, String);
     check(data, String);
+    check(meetingId, String);
 
-    const pad = Captions.findOne({ padId });
+    const pad = Captions.findOne({ padId, meetingId });
 
     if (!pad) {
       Logger.error(`Editing captions history: ${padId}`);
@@ -25,13 +27,11 @@
     }
 
     const {
-      meetingId,
       ownerId,
       locale,
       length,
     } = pad;
 
-    check(meetingId, String);
     check(ownerId, String);
     check(locale, { locale: String, name: String });
     check(length, Number);
@@ -49,16 +49,5 @@
     RedisPubSub.publishUserMessage(CHANNEL, EVENT_NAME, meetingId, ownerId, payload);
   } catch (err) {
     Logger.error(`Exception while invoking method editCaptions ${err.stack}`);
-=======
-  check(padId, String);
-  check(data, String);
-
-  const { meetingId: creadentialMeetingId } = extractCredentials(this.userId);
-  const pad = Captions.findOne({ padId, meetingId: creadentialMeetingId });
-
-  if (!pad) {
-    Logger.error(`Editing captions history: ${padId}`);
-    return;
->>>>>>> 7eb8a0b8
   }
 }