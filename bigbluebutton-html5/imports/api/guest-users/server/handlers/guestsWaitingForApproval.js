import { check } from 'meteor/check';
import Logger from '/imports/startup/server/logger';
import GuestUsers from '/imports/api/guest-users/';
import updatePositionInWaitingQueue from '../methods/updatePositionInWaitingQueue';

<<<<<<< HEAD
const COLOR_LIST = [
  '#7b1fa2', '#6a1b9a', '#4a148c', '#5e35b1', '#512da8', '#4527a0',
  '#311b92', '#3949ab', '#303f9f', '#283593', '#1a237e', '#1976d2', '#1565c0',
  '#0d47a1', '#0277bd', '#01579b',
];

=======
>>>>>>> 3f5194fb
export default async function handleGuestsWaitingForApproval({ body }, meetingId) {
  const { guests } = body;
  check(guests, Array);
  check(meetingId, String);

  const result = await Promise.all(guests.map(async (guest) => {
    try {
      const { insertedId, numberAffected } = await GuestUsers.upsertAsync({
        meetingId,
        intId: guest.intId,
      }, {
        approved: false,
        denied: false,
        ...guest,
        meetingId,
        loginTime: guest.registeredOn,
        privateGuestLobbyMessage: '',
      });

      if (insertedId) {
        Logger.info(`Added guest user meeting=${meetingId}`);

        /** Update position of waiting users after user
        *   has entered the guest lobby
        */
        updatePositionInWaitingQueue(meetingId);
      } else if (numberAffected) {
        Logger.info(`Upserted guest user meeting=${meetingId}`);

        updatePositionInWaitingQueue(meetingId);
      }
    } catch (err) {
      Logger.error(`Adding guest user to collection: ${err}`);
    }
  }));
  return result;
}<|MERGE_RESOLUTION|>--- conflicted
+++ resolved
@@ -3,15 +3,6 @@
 import GuestUsers from '/imports/api/guest-users/';
 import updatePositionInWaitingQueue from '../methods/updatePositionInWaitingQueue';
 
-<<<<<<< HEAD
-const COLOR_LIST = [
-  '#7b1fa2', '#6a1b9a', '#4a148c', '#5e35b1', '#512da8', '#4527a0',
-  '#311b92', '#3949ab', '#303f9f', '#283593', '#1a237e', '#1976d2', '#1565c0',
-  '#0d47a1', '#0277bd', '#01579b',
-];
-
-=======
->>>>>>> 3f5194fb
 export default async function handleGuestsWaitingForApproval({ body }, meetingId) {
   const { guests } = body;
   check(guests, Array);
