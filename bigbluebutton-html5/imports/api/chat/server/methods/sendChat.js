--- conflicted
+++ resolved
@@ -52,16 +52,7 @@
     actionName = 'chatPublic';
   }
 
-<<<<<<< HEAD
-  let payload = {
-=======
-  if (!isAllowedTo(actionName, credentials)
-    && message.from_userid !== requesterUserId) {
-    throw new Meteor.Error('not-allowed', 'You are not allowed to sendChat');
-  }
-
   const payload = {
->>>>>>> 8be6c500
     message,
     meeting_id: meetingId,
     requester_id: message.from_userid,
