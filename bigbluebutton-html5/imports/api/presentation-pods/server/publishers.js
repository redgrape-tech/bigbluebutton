--- conflicted
+++ resolved
@@ -10,14 +10,9 @@
     Logger.warn(`Publishing PresentationPods was requested by unauth connection ${this.connection.id}`);
     return PresentationPods.find({ meetingId: '' });
   }
-<<<<<<< HEAD
 
   const { meetingId, userId } = tokenValidation;
-  Logger.debug(`Publishing PresentationPods for ${meetingId} ${userId}`);
-=======
-  const { meetingId, requesterUserId } = extractCredentials(this.userId);
-  Logger.debug('Publishing presentation-pods', { meetingId, requesterUserId });
->>>>>>> 1be05f12
+  Logger.debug('Publishing presentation-pods', { meetingId, userId });
 
   return PresentationPods.find({ meetingId });
 }
