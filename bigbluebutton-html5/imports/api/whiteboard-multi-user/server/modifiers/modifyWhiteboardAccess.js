import { check } from 'meteor/check';
import Logger from '/imports/startup/server/logger';
import WhiteboardMultiUser from '/imports/api/whiteboard-multi-user/';
<<<<<<< HEAD
import Users from '/imports/api/users';
=======
>>>>>>> 6c5a0de1

export default function modifyWhiteboardAccess(meetingId, whiteboardId, multiUser) {
  check(meetingId, String);
  check(whiteboardId, String);
  check(multiUser, Boolean);

  if (!multiUser) {
    const usersSelector = { meetingId, presenter: { $ne: true } };

    const mod = {
      $set: {
        whiteboardAccess: false,
      },
    };

    Users.update(usersSelector, mod, { multi: true }, (err) => {
      if (err) {
        return Logger.error(`Error removing whiteboard access, User collection: ${err}`);
      }

      return Logger.info(`updated Users whiteboardAccess flag=${false} meetingId=${meetingId} whiteboardId=${whiteboardId}`);
    });
  }

  const selector = {
    meetingId,
    whiteboardId,
  };

  const modifier = {
    meetingId,
    whiteboardId,
    multiUser,
  };

<<<<<<< HEAD
  const cb = (err, numChanged) => {
    if (err) {
      return Logger.error(`Error while adding an entry to Multi-User collection: ${err}`);
    }

    const { insertedId } = numChanged;
=======
  try {
    const { insertedId } = WhiteboardMultiUser.upsert(selector, modifier);
>>>>>>> 6c5a0de1
    if (insertedId) {
      Logger.info(`Added multiUser flag=${multiUser} meetingId=${meetingId} whiteboardId=${whiteboardId}`);
    } else {
      Logger.info(`Upserted multiUser flag=${multiUser} meetingId=${meetingId} whiteboardId=${whiteboardId}`);
    }
  } catch (err) {
    Logger.error(`Error while adding an entry to Multi-User collection: ${err}`);
  }
}<|MERGE_RESOLUTION|>--- conflicted
+++ resolved
@@ -1,33 +1,12 @@
 import { check } from 'meteor/check';
 import Logger from '/imports/startup/server/logger';
 import WhiteboardMultiUser from '/imports/api/whiteboard-multi-user/';
-<<<<<<< HEAD
 import Users from '/imports/api/users';
-=======
->>>>>>> 6c5a0de1
 
 export default function modifyWhiteboardAccess(meetingId, whiteboardId, multiUser) {
   check(meetingId, String);
   check(whiteboardId, String);
   check(multiUser, Boolean);
-
-  if (!multiUser) {
-    const usersSelector = { meetingId, presenter: { $ne: true } };
-
-    const mod = {
-      $set: {
-        whiteboardAccess: false,
-      },
-    };
-
-    Users.update(usersSelector, mod, { multi: true }, (err) => {
-      if (err) {
-        return Logger.error(`Error removing whiteboard access, User collection: ${err}`);
-      }
-
-      return Logger.info(`updated Users whiteboardAccess flag=${false} meetingId=${meetingId} whiteboardId=${whiteboardId}`);
-    });
-  }
 
   const selector = {
     meetingId,
@@ -40,17 +19,25 @@
     multiUser,
   };
 
-<<<<<<< HEAD
-  const cb = (err, numChanged) => {
-    if (err) {
-      return Logger.error(`Error while adding an entry to Multi-User collection: ${err}`);
+  try {
+    if (!multiUser) {
+      const usersSelector = { meetingId };
+  
+      const mod = {
+        $set: {
+          whiteboardAccess: false,
+        },
+      };
+  
+      Users.update(usersSelector, mod, { multi: true }, (err) => {
+        if (err) {
+          return Logger.error(`Error removing whiteboard access, User collection: ${err}`);
+        }
+        return Logger.info(`updated Users whiteboardAccess flag=${false} meetingId=${meetingId} whiteboardId=${whiteboardId}`);
+      });
     }
 
-    const { insertedId } = numChanged;
-=======
-  try {
     const { insertedId } = WhiteboardMultiUser.upsert(selector, modifier);
->>>>>>> 6c5a0de1
     if (insertedId) {
       Logger.info(`Added multiUser flag=${multiUser} meetingId=${meetingId} whiteboardId=${whiteboardId}`);
     } else {
