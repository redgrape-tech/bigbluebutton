import Presentations from '/imports/api/2.0/presentations';
import Slides from '/imports/api/2.0/slides';
import { Meteor } from 'meteor/meteor';
import { check } from 'meteor/check';
import RedisPubSub from '/imports/startup/server/redis2x';

export default function switchSlide(credentials, slideNumber) {
  const REDIS_CONFIG = Meteor.settings.redis;

  const CHANNEL = REDIS_CONFIG.channels.toAkkaApps;
  const EVENT_NAME = 'SetCurrentPagePubMsg';

  const { meetingId, requesterUserId, requesterToken } = credentials;

  check(meetingId, String);
  check(requesterUserId, String);
  check(requesterToken, String);
  check(slideNumber, Number);

  const selector = {
    meetingId,
    current: true,
  };

  const Presentation = Presentations.findOne(selector);

  if (!Presentation) {
    throw new Meteor.Error(
      'presentation-not-found', 'You need a presentation to be able to switch slides');
  }

  const Slide = Slides.findOne({
    meetingId,
<<<<<<< HEAD
    presentationId: Presentation.presentation.id,
    'slide.num': parseInt(slideNumber, 10),
=======
    presentationId: Presentation.id,
    num: slideNumber,
>>>>>>> 8fe50ec5
  });

  if (!Slide) {
    throw new Meteor.Error(
      'slide-not-found', `Slide number ${slideNumber} not found in the current presentation`);
  }

<<<<<<< HEAD
  const header = {
    name: EVENT_NAME,
    userId: requesterUserId,
    meetingId,
  };

  const payload = {
    presentationId: Presentation.presentation.id,
    pageId: Slide.slide.id,
=======
  const header = { name: EVENT_NAME, meetingId, userId: requesterUserId };

  const payload = {
    pageId: Slide.id,
    presentationId: Presentation.id,
>>>>>>> 8fe50ec5
  };

  return RedisPubSub.publish(CHANNEL, EVENT_NAME, meetingId, payload, header);
}<|MERGE_RESOLUTION|>--- conflicted
+++ resolved
@@ -31,13 +31,8 @@
 
   const Slide = Slides.findOne({
     meetingId,
-<<<<<<< HEAD
-    presentationId: Presentation.presentation.id,
-    'slide.num': parseInt(slideNumber, 10),
-=======
     presentationId: Presentation.id,
     num: slideNumber,
->>>>>>> 8fe50ec5
   });
 
   if (!Slide) {
@@ -45,7 +40,6 @@
       'slide-not-found', `Slide number ${slideNumber} not found in the current presentation`);
   }
 
-<<<<<<< HEAD
   const header = {
     name: EVENT_NAME,
     userId: requesterUserId,
@@ -53,15 +47,8 @@
   };
 
   const payload = {
-    presentationId: Presentation.presentation.id,
-    pageId: Slide.slide.id,
-=======
-  const header = { name: EVENT_NAME, meetingId, userId: requesterUserId };
-
-  const payload = {
     pageId: Slide.id,
     presentationId: Presentation.id,
->>>>>>> 8fe50ec5
   };
 
   return RedisPubSub.publish(CHANNEL, EVENT_NAME, meetingId, payload, header);
