import Presentations from '/imports/api/2.0/presentations';
import Slides from '/imports/api/2.0/slides';
import { Meteor } from 'meteor/meteor';
import { check } from 'meteor/check';
import RedisPubSub from '/imports/startup/server/redis2x';

export default function switchSlide(credentials, slideNumber) {
  const REDIS_CONFIG = Meteor.settings.redis;

  const CHANNEL = REDIS_CONFIG.channels.toAkkaApps;
  const EVENT_NAME = 'SetCurrentPagePubMsg';

  const { meetingId, requesterUserId, requesterToken } = credentials;

  check(meetingId, String);
  check(requesterUserId, String);
  check(requesterToken, String);
  check(slideNumber, Number);

  const selector = {
    meetingId,
    current: true,
  };

  const Presentation = Presentations.findOne(selector);

  if (!Presentation) {
    throw new Meteor.Error(
      'presentation-not-found', 'You need a presentation to be able to switch slides');
  }

  const Slide = Slides.findOne({
    meetingId,
    presentationId: Presentation.id,
    num: slideNumber,
  });

  if (!Slide) {
    throw new Meteor.Error(
      'slide-not-found', `Slide number ${slideNumber} not found in the current presentation`);
  }

<<<<<<< HEAD
  const header = {
    name: EVENT_NAME,
    userId: requesterUserId,
    meetingId,
  };

=======
>>>>>>> 9599ed93
  const payload = {
    pageId: Slide.id,
    presentationId: Presentation.id,
  };

  return RedisPubSub.publish(CHANNEL, EVENT_NAME, meetingId, payload, { userId: requesterUserId });
}<|MERGE_RESOLUTION|>--- conflicted
+++ resolved
@@ -40,15 +40,6 @@
       'slide-not-found', `Slide number ${slideNumber} not found in the current presentation`);
   }
 
-<<<<<<< HEAD
-  const header = {
-    name: EVENT_NAME,
-    userId: requesterUserId,
-    meetingId,
-  };
-
-=======
->>>>>>> 9599ed93
   const payload = {
     pageId: Slide.id,
     presentationId: Presentation.id,
