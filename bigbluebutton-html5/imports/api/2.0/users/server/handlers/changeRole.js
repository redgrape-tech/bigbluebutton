--- conflicted
+++ resolved
@@ -5,35 +5,5 @@
   check(payload.body, Object);
   check(meetingId, String);
 
-<<<<<<< HEAD
-  check(userId, String);
-  check(role, String);
-  check(changedBy, String);
-
-  const selector = {
-    meetingId,
-    userId,
-  };
-
-  const modifier = {
-    $set: {
-      role,
-    },
-  };
-
-  const cb = (err, numChanged) => {
-    if (err) {
-      Logger.error(`Changed user role: ${err}`);
-      return;
-    }
-
-    if (numChanged) {
-      Logger.info(`Changed user role ${role} id=${userId} meeting=${meetingId} by changedBy=${changedBy}`);
-    }
-  };
-
-  return Users.update(selector, modifier, cb);
-=======
   changeRole(payload, meetingId);
->>>>>>> 3f1fd9e4
 }