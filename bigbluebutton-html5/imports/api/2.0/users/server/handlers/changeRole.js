<<<<<<< HEAD
import changeRole from '../modifiers/changeRole';

export default function handleChangeRole({ body }, meetingId) {
  changeRole({ body }, meetingId);
=======
import Logger from '/imports/startup/server/logger';
import { check } from 'meteor/check';
import Users from '/imports/api/2.0/users';

export default function handleChangeRole({ body }, meetingId) {
  const { userId, role, changedBy } = body;

  check(userId, String);
  check(role, String);
  check(changedBy, String);

  const selector = {
    meetingId,
    userId,
  };

  const modifier = {
    $set: {
      role,
    },
  };

  const cb = (err, numChanged) => {
    if (err) {
      return Logger.error(`Changed user role: ${err}`);
    }

    if (numChanged) {
      return Logger.info(`Changed user role ${role} id=${userId} meeting=${meetingId} by changedBy=${changedBy}`);
    }
  };

  return Users.update(selector, modifier, cb);
>>>>>>> bb1960ef
}<|MERGE_RESOLUTION|>--- conflicted
+++ resolved
@@ -1,41 +1,5 @@
-<<<<<<< HEAD
 import changeRole from '../modifiers/changeRole';
 
 export default function handleChangeRole({ body }, meetingId) {
   changeRole({ body }, meetingId);
-=======
-import Logger from '/imports/startup/server/logger';
-import { check } from 'meteor/check';
-import Users from '/imports/api/2.0/users';
-
-export default function handleChangeRole({ body }, meetingId) {
-  const { userId, role, changedBy } = body;
-
-  check(userId, String);
-  check(role, String);
-  check(changedBy, String);
-
-  const selector = {
-    meetingId,
-    userId,
-  };
-
-  const modifier = {
-    $set: {
-      role,
-    },
-  };
-
-  const cb = (err, numChanged) => {
-    if (err) {
-      return Logger.error(`Changed user role: ${err}`);
-    }
-
-    if (numChanged) {
-      return Logger.info(`Changed user role ${role} id=${userId} meeting=${meetingId} by changedBy=${changedBy}`);
-    }
-  };
-
-  return Users.update(selector, modifier, cb);
->>>>>>> bb1960ef
 }