--- conflicted
+++ resolved
@@ -51,11 +51,8 @@
     ],
     downloadable: Boolean,
     removable: Boolean,
-<<<<<<< HEAD
+    isInitialPresentation: Boolean,
     filenameConverted: String,
-=======
-    isInitialPresentation: Boolean,
->>>>>>> c441b582
   });
 
   const selector = {
