import { Meteor } from 'meteor/meteor';

<<<<<<< HEAD
Meteor.methods({

});
=======
Meteor.methods();
>>>>>>> 8fe50ec5
<|MERGE_RESOLUTION|>--- conflicted
+++ resolved
@@ -1,9 +1,4 @@
 import { Meteor } from 'meteor/meteor';
 
-<<<<<<< HEAD
 Meteor.methods({
-
-});
-=======
-Meteor.methods();
->>>>>>> 8fe50ec5
+});