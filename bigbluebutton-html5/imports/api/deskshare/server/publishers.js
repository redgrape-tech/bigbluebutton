import Deskshare from '/imports/api/deskshare';
import { logger } from '/imports/startup/server/logger';

<<<<<<< HEAD
import mapToAcl from '/imports/startup/mapToAcl';

Meteor.publish('deskshare', function () {
  const boundDeskshare = deskshare.bind(this);
  return mapToAcl('subscriptions.deskshare', boundDeskshare)(arguments);
});

function deskshare(credentials) {
  const { meetingId } = credentials;
  logger.info(`publishing deskshare for ${meetingId}`);
  return Deskshare.find({ meetingId: meetingId });
};
=======
Meteor.publish('deskshare', (credentials) => {
  const { meetingId } = credentials;
  logger.info(`publishing deskshare for ${meetingId}`);
  return Deskshare.find({ meetingId });
});
>>>>>>> 8be6c500
<|MERGE_RESOLUTION|>--- conflicted
+++ resolved
@@ -1,7 +1,5 @@
 import Deskshare from '/imports/api/deskshare';
 import { logger } from '/imports/startup/server/logger';
-
-<<<<<<< HEAD
 import mapToAcl from '/imports/startup/mapToAcl';
 
 Meteor.publish('deskshare', function () {
@@ -13,11 +11,4 @@
   const { meetingId } = credentials;
   logger.info(`publishing deskshare for ${meetingId}`);
   return Deskshare.find({ meetingId: meetingId });
-};
-=======
-Meteor.publish('deskshare', (credentials) => {
-  const { meetingId } = credentials;
-  logger.info(`publishing deskshare for ${meetingId}`);
-  return Deskshare.find({ meetingId });
-});
->>>>>>> 8be6c500
+};