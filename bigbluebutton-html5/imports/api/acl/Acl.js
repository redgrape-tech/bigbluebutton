--- conflicted
+++ resolved
@@ -4,10 +4,6 @@
 import deepMerge from '/imports/utils/deepMerge';
 
 export default class Acl {
-<<<<<<< HEAD
-
-=======
->>>>>>> 3f1fd9e4
   constructor(config, Users) {
     this.Users = Users;
     this.config = config;
