import Logger from '/imports/startup/server/logger';
import Cursor from '/imports/api/cursor';
import { check } from 'meteor/check';

export default function updateCursor(meetingId, whiteboardId, userId, x = -1, y = -1) {
  check(meetingId, String);
  check(userId, String);
  check(x, Number);
  check(y, Number);

  const selector = {
    meetingId,
    whiteboardId,
    userId,
  };

  const modifier = {
    $set: {
      meetingId,
      whiteboardId,
      userId,
      x,
      y,
    },
  };

  try {
    const { insertedId } = Cursor.upsert(selector, modifier);

    if (insertedId) {
      Logger.info(`Initialized cursor meeting=${meetingId}`);
<<<<<<< HEAD
    } else {
      Logger.debug(`Updated cursor meeting=${meetingId}`);
=======
    }

    if (numChanged) {
      Logger.debug('Updated cursor ', { meetingId });
>>>>>>> 1be05f12
    }
  } catch (err) {
    Logger.error(`Upserting cursor to collection: ${err}`);
  }
}<|MERGE_RESOLUTION|>--- conflicted
+++ resolved
@@ -29,15 +29,8 @@
 
     if (insertedId) {
       Logger.info(`Initialized cursor meeting=${meetingId}`);
-<<<<<<< HEAD
     } else {
-      Logger.debug(`Updated cursor meeting=${meetingId}`);
-=======
-    }
-
-    if (numChanged) {
       Logger.debug('Updated cursor ', { meetingId });
->>>>>>> 1be05f12
     }
   } catch (err) {
     Logger.error(`Upserting cursor to collection: ${err}`);
