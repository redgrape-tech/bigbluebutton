--- conflicted
+++ resolved
@@ -1,23 +1,7 @@
 import Cursor from '/imports/api/cursor';
 import { logger } from '/imports/startup/server/logger';
 
-<<<<<<< HEAD
 export default function initializeCursor(meetingId) {
-    return Cursor.upsert({
-        meetingId: meetingId,
-    }, {
-        meetingId: meetingId,
-        x: 0,
-        y: 0,
-    }, (err, numChanged) => {
-        if (err) {
-            return logger.error(`err upserting cursor for ${meetingId}`);
-        } else {
-            // logger.info "ok upserting cursor for #{meetingId}"
-        }
-    });
-=======
-export function initializeCursor(meetingId) {
   return Cursor.upsert({
     meetingId: meetingId,
   }, {
@@ -31,5 +15,4 @@
       // logger.info "ok upserting cursor for #{meetingId}"
     }
   });
->>>>>>> e1b3f646
 };