--- conflicted
+++ resolved
@@ -12,11 +12,7 @@
     Object.keys(cursorQueue).forEach((meetingId) => {
       try {
         const cursors = [];
-<<<<<<< HEAD
-        for (const userId in cursorQueue[meetingId]) {
-=======
         for (let userId in cursorQueue[meetingId]){
->>>>>>> f64429cb
           cursorQueue[meetingId][userId].userId = userId;
           cursors.push(cursorQueue[meetingId][userId]);
         }
