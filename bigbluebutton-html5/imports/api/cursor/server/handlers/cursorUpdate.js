--- conflicted
+++ resolved
@@ -30,14 +30,10 @@
   check(x, Number);
   check(y, Number);
 
-<<<<<<< HEAD
-  return updateCursor(meetingId, whiteboardId, userId, x, y);
-=======
   if(!cursorQueue.hasOwnProperty(meetingId)) {
     cursorQueue[meetingId] = {};
   }
   // overwrite since we dont care about the other positions
   cursorQueue[meetingId][userId] = { x, y };
   if (!cursorRecieverIsRunning) proccess();
->>>>>>> aef2fe57
 }