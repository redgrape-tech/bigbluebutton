--- conflicted
+++ resolved
@@ -4,11 +4,7 @@
 import { check } from 'meteor/check';
 import Users from '/imports/api/users';
 
-<<<<<<< HEAD
 const ROLE_MODERATOR = Meteor.settings.public.user.role_moderator;
-=======
-const ROLE_VIEWER = Meteor.settings.public.user.role_viewer;
->>>>>>> b7d40b11
 
 function usersPersistentData() {
   if (!this.userId) {
@@ -23,7 +19,6 @@
     meetingId,
   };
 
-<<<<<<< HEAD
   const options = {};
 
   const User = Users.findOne({ userId: requesterUserId, meetingId }, { fields: { role: 1 } });
@@ -31,12 +26,7 @@
     options.fields = {
       lastBreakoutRoom: false,
     };
-  }
 
-  return UsersPersistentData.find(selector, options);
-=======
-  const User = Users.findOne({ userId: requesterUserId, meetingId }, { fields: { role: 1 } });
-  if (!!User && User.role === ROLE_VIEWER) {
     // viewers are allowed to see other users' data if:
     // user is logged in or user sent a message in chat
     const viewerSelector = {
@@ -50,10 +40,9 @@
         },
       ],
     };
-    return UsersPersistentData.find(viewerSelector);
+    return UsersPersistentData.find(viewerSelector, options);
   }
-  return UsersPersistentData.find(selector);
->>>>>>> b7d40b11
+  return UsersPersistentData.find(selector, options);
 }
 
 function publishUsersPersistentData(...args) {
