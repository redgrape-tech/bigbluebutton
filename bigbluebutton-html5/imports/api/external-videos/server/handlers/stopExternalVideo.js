import { check } from 'meteor/check';
import stopExternalVideo from '../modifiers/stopExternalVideo';

export default function handleStopExternalVideo({ header }, meetingId) {
  check(header, Object);
  check(meetingId, String);

<<<<<<< HEAD
  try {
    Logger.info(`External video stop sharing was initiated by:[${userId}] for meeting ${meetingId}`);
    Meetings.update({ meetingId }, { $set: { externalVideoUrl: null } });
  } catch (err) {
    Logger.error(`Error on setting shared external video stop in Meetings collection: ${err}`);
  }
=======
  const { userId } = header;

  stopExternalVideo(userId, meetingId);
>>>>>>> f64429cb
}<|MERGE_RESOLUTION|>--- conflicted
+++ resolved
@@ -5,16 +5,7 @@
   check(header, Object);
   check(meetingId, String);
 
-<<<<<<< HEAD
-  try {
-    Logger.info(`External video stop sharing was initiated by:[${userId}] for meeting ${meetingId}`);
-    Meetings.update({ meetingId }, { $set: { externalVideoUrl: null } });
-  } catch (err) {
-    Logger.error(`Error on setting shared external video stop in Meetings collection: ${err}`);
-  }
-=======
   const { userId } = header;
 
   stopExternalVideo(userId, meetingId);
->>>>>>> f64429cb
 }