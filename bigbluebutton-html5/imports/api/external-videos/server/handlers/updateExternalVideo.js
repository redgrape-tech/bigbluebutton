import { check } from 'meteor/check';
import updateExternalVideo from '../modifiers/updateExternalVideo';

export default function handleUpdateExternalVideo({ header, body }, meetingId) {
  check(header, Object);
  check(body, Object);
  check(meetingId, String);
<<<<<<< HEAD
  check(userId, String);

  const user = Users.findOne({ meetingId, userId });

  if (user && user.presenter) {
    try {
      Logger.info(`UpdateExternalVideoEvtMsg received for user ${userId} and meeting ${meetingId} event:${body.status}`);
      ExternalVideoStreamer(meetingId).emit(body.status, { ...body, meetingId, userId });
    } catch (err) {
      Logger.error(`Error on setting shared external video update in Meetings collection: ${err}`);
    }
  }
=======

  const { userId } = header;

  const {
    status,
    rate,
    time,
    state,
  } = body;

  updateExternalVideo(meetingId, userId, status, rate, time, state);
>>>>>>> f64429cb
}<|MERGE_RESOLUTION|>--- conflicted
+++ resolved
@@ -5,20 +5,6 @@
   check(header, Object);
   check(body, Object);
   check(meetingId, String);
-<<<<<<< HEAD
-  check(userId, String);
-
-  const user = Users.findOne({ meetingId, userId });
-
-  if (user && user.presenter) {
-    try {
-      Logger.info(`UpdateExternalVideoEvtMsg received for user ${userId} and meeting ${meetingId} event:${body.status}`);
-      ExternalVideoStreamer(meetingId).emit(body.status, { ...body, meetingId, userId });
-    } catch (err) {
-      Logger.error(`Error on setting shared external video update in Meetings collection: ${err}`);
-    }
-  }
-=======
 
   const { userId } = header;
 
@@ -30,5 +16,4 @@
   } = body;
 
   updateExternalVideo(meetingId, userId, status, rate, time, state);
->>>>>>> f64429cb
 }