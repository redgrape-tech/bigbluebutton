import { extractCredentials } from '/imports/api/common/server/helpers';
import Logger from '/imports/startup/server/logger';

const allowRecentMessages = (eventName, message) => {
  const {
    userId,
    meetingId,
    time,
    rate,
    state,
  } = message;

  Logger.debug('ExternalVideo Streamer auth allowed', {
<<<<<<< HEAD
    userId,
    meetingId,
    eventName,
    time,
    rate,
    state,
=======
    userId, meetingId, eventName, time, rate, state,
>>>>>>> fcd47b53
  });
  return true;
};

export default function initializeExternalVideo() {
  const { meetingId } = extractCredentials(this.userId);

  const streamName = `external-videos-${meetingId}`;
  if (!Meteor.StreamerCentral.instances[streamName]) {
    const streamer = new Meteor.Streamer(streamName);
    streamer.allowRead('all');
    streamer.allowWrite('none');
    streamer.allowEmit(allowRecentMessages);
    Logger.info(`Created External Video streamer for ${streamName}`);
  } else {
    Logger.debug('External Video streamer is already created', { streamName });
  }
}<|MERGE_RESOLUTION|>--- conflicted
+++ resolved
@@ -10,18 +10,7 @@
     state,
   } = message;
 
-  Logger.debug('ExternalVideo Streamer auth allowed', {
-<<<<<<< HEAD
-    userId,
-    meetingId,
-    eventName,
-    time,
-    rate,
-    state,
-=======
-    userId, meetingId, eventName, time, rate, state,
->>>>>>> fcd47b53
-  });
+  Logger.debug('ExternalVideo Streamer auth allowed', {userId, meetingId, eventName, time, rate, state});
   return true;
 };
 
