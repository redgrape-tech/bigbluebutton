--- conflicted
+++ resolved
@@ -16,15 +16,9 @@
   check(whiteboardId, String);
   check(multiUser, Array);
 
-<<<<<<< HEAD
-  clearAnnotations(meetingId, whiteboardId);
-
-  annotations.forEach((annotation) => {
-=======
   await clearAnnotations(meetingId, whiteboardId);
   // we use a for loop here instead of a map because we need to guarantee the order of the annotations.
   for (const annotation of annotations) {
->>>>>>> a6b53753
     const { wbId, userId } = annotation;
     await addAnnotation(meetingId, wbId, userId, annotation);
   }
