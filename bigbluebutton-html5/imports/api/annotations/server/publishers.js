import Annotations from '/imports/api/annotations';
import { Meteor } from 'meteor/meteor';
import Logger from '/imports/startup/server/logger';
import AuthTokenValidation, { ValidationStates } from '/imports/api/auth-token-validation';

function annotations() {
  const tokenValidation = AuthTokenValidation.findOne({ connectionId: this.connection.id });

  if (!tokenValidation || tokenValidation.validationStatus !== ValidationStates.VALIDATED) {
    Logger.warn(`Publishing Annotations was requested by unauth connection ${this.connection.id}`);
    return Annotations.find({ meetingId: '' });
  }

  const { meetingId, userId } = tokenValidation;

<<<<<<< HEAD
  Logger.debug(`Publishing Annotations for ${meetingId} ${userId}`);
=======
  Logger.debug('Publishing Annotations', { meetingId, requesterUserId });
>>>>>>> 1be05f12

  return Annotations.find({ meetingId });
}

function publish(...args) {
  const boundAnnotations = annotations.bind(this);
  return boundAnnotations(...args);
}

Meteor.publish('annotations', publish);<|MERGE_RESOLUTION|>--- conflicted
+++ resolved
@@ -13,11 +13,7 @@
 
   const { meetingId, userId } = tokenValidation;
 
-<<<<<<< HEAD
-  Logger.debug(`Publishing Annotations for ${meetingId} ${userId}`);
-=======
-  Logger.debug('Publishing Annotations', { meetingId, requesterUserId });
->>>>>>> 1be05f12
+  Logger.debug('Publishing Annotations', { meetingId, userId });
 
   return Annotations.find({ meetingId });
 }
