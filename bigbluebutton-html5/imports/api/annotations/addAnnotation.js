--- conflicted
+++ resolved
@@ -1,9 +1,5 @@
 import { check } from 'meteor/check';
-<<<<<<< HEAD
-import _ from 'lodash';
-=======
 import { defaultsDeep } from '/imports/utils/array-utils';
->>>>>>> 72c575b9
 
 async function addAnnotation(meetingId, whiteboardId, userId, annotation, Annotations) {
   check(meetingId, String);
@@ -23,11 +19,7 @@
 
   const oldAnnotation = await Annotations.findOneAsync(selector);
   if (oldAnnotation) {
-<<<<<<< HEAD
-    annotationInfo = _.merge(oldAnnotation.annotationInfo, annotationInfo);
-=======
     annotationInfo = defaultsDeep(annotationInfo, oldAnnotation.annotationInfo);
->>>>>>> 72c575b9
   }
 
   const modifier = {
