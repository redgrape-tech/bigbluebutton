--- conflicted
+++ resolved
@@ -14,10 +14,6 @@
   // 6. meetingId, whiteboardId, userId     ( 1 )
   // These 2 indexes seem to cover all of the cases
 
-<<<<<<< HEAD
-  Annotations._ensureIndex({ meetingId: 1, whiteboardId: 1 });
-  Annotations._ensureIndex({ meetingId: 1, id: 1, userId: 1 });
-=======
   Annotations._ensureIndex({ id: 1 });
   Annotations._ensureIndex({ meetingId: 1, whiteboardId: 1, userId: 1 });
 
@@ -53,7 +49,6 @@
 
     return true;
   });
->>>>>>> aef2fe57
 }
 
 export default Annotations;
