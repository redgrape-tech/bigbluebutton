import Presentations from '/imports/api/presentations';
import { Slides } from '/imports/api/slides';
import { Meteor } from 'meteor/meteor';
import RedisPubSub from '/imports/startup/server/redis';
import { extractCredentials } from '/imports/api/common/server/helpers';
import { check } from 'meteor/check';
import Logger from '/imports/startup/server/logger';

export default async function zoomSlide(slideNumber, podId, widthRatio, heightRatio, x, y) {
  const REDIS_CONFIG = Meteor.settings.private.redis;
  const CHANNEL = REDIS_CONFIG.channels.toAkkaApps;
  const EVENT_NAME = 'ResizeAndMovePagePubMsg';

  try {
    const { meetingId, requesterUserId } = extractCredentials(this.userId);

    check(meetingId, String);
    check(requesterUserId, String);
    check(slideNumber, Number);
    check(podId, String);
    check(widthRatio, Number);
    check(heightRatio, Number);
    check(x, Number);
    check(y, Number);

    const selector = {
      meetingId,
      podId,
      current: true,
    };
    const Presentation = await Presentations.findOneAsync(selector);

    if (!Presentation) {
      throw new Meteor.Error('presentation-not-found', 'You need a presentation to be able to switch slides');
    }

<<<<<<< HEAD
    const Slide = await Slides.findOneAsync({
=======
    let validSlideNum = slideNumber;
    if (validSlideNum > Presentation?.pages?.length) validSlideNum = 1;

    const Slide = Slides.findOne({
>>>>>>> a4121a97
      meetingId,
      podId,
      presentationId: Presentation.id,
      num: validSlideNum,
    });

    if (!Slide) {
      throw new Meteor.Error('slide-not-found', `Slide number ${validSlideNum} not found in the current presentation`);
    }

    const payload = {
      podId,
      presentationId: Presentation.id,
      pageId: Slide.id,
      xOffset: x,
      yOffset: y,
      widthRatio,
      heightRatio,
    };

    RedisPubSub.publishUserMessage(CHANNEL, EVENT_NAME, meetingId, requesterUserId, payload);
  } catch (err) {
    Logger.error(`Exception while invoking method zoomSlide ${err.stack}`);
  }
}<|MERGE_RESOLUTION|>--- conflicted
+++ resolved
@@ -34,14 +34,10 @@
       throw new Meteor.Error('presentation-not-found', 'You need a presentation to be able to switch slides');
     }
 
-<<<<<<< HEAD
-    const Slide = await Slides.findOneAsync({
-=======
     let validSlideNum = slideNumber;
     if (validSlideNum > Presentation?.pages?.length) validSlideNum = 1;
 
-    const Slide = Slides.findOne({
->>>>>>> a4121a97
+    const Slide = await Slides.findOneAsync({
       meetingId,
       podId,
       presentationId: Presentation.id,
