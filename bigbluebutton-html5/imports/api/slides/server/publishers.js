--- conflicted
+++ resolved
@@ -10,15 +10,10 @@
     Logger.warn(`Publishing Slides was requested by unauth connection ${this.connection.id}`);
     return Slides.find({ meetingId: '' });
   }
-<<<<<<< HEAD
 
   const { meetingId, userId } = tokenValidation;
 
-  Logger.debug(`Publishing Slides for ${meetingId} ${userId}`);
-=======
-  const { meetingId, requesterUserId } = extractCredentials(this.userId);
-  Logger.debug('Publishing Slides', { meetingId, requesterUserId });
->>>>>>> 1be05f12
+  Logger.debug('Publishing Slides', { meetingId, userId });
 
   return Slides.find({ meetingId });
 }
@@ -38,13 +33,9 @@
     return SlidePositions.find({ meetingId: '' });
   }
 
-<<<<<<< HEAD
   const { meetingId, userId } = tokenValidation;
 
-  Logger.debug(`Publishing SlidePositions for ${meetingId} ${userId}`);
-=======
-  Logger.debug('Publishing SlidePositions', { meetingId, requesterUserId });
->>>>>>> 1be05f12
+  Logger.debug('Publishing SlidePositions', { meetingId, userId });
 
   return SlidePositions.find({ meetingId });
 }
