--- conflicted
+++ resolved
@@ -3,11 +3,7 @@
 import { extractCredentials } from '/imports/api/common/server/helpers';
 import Logger from '/imports/startup/server/logger';
 
-<<<<<<< HEAD
-export default function startPoll(pollType, pollId, secretPoll, question, answers) {
-=======
-export default function startPoll(pollTypes, pollType, pollId, question, answers) {
->>>>>>> cc5cdfd6
+export default function startPoll(pollTypes, pollType, pollId, secretPoll, question, answers) {
   const REDIS_CONFIG = Meteor.settings.private.redis;
   const CHANNEL = REDIS_CONFIG.channels.toAkkaApps;
   let EVENT_NAME = 'StartPollReqMsg';
