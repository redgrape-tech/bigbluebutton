import RedisPubSub from '/imports/startup/server/redis';
import { check } from 'meteor/check';
import { extractCredentials } from '/imports/api/common/server/helpers';
import Logger from '/imports/startup/server/logger';

<<<<<<< HEAD
export default function startPoll(pollType, pollId, question, isMultipleResponse, answers) {
=======
export default function startPoll(pollTypes, pollType, pollId, secretPoll, question, answers) {
>>>>>>> f64429cb
  const REDIS_CONFIG = Meteor.settings.private.redis;
  const CHANNEL = REDIS_CONFIG.channels.toAkkaApps;
  let EVENT_NAME = 'StartPollReqMsg';

  try {
    const { meetingId, requesterUserId } = extractCredentials(this.userId);

    check(meetingId, String);
    check(requesterUserId, String);
    check(pollId, String);
    check(pollType, String);
    check(secretPoll, Boolean);

<<<<<<< HEAD
  const payload = {
    requesterId: requesterUserId,
    pollId: `${pollId}/${new Date().getTime()}`,
    pollType,
    question,
    isMultipleResponse,
  };
=======
    const payload = {
      requesterId: requesterUserId,
      pollId: `${pollId}/${new Date().getTime()}`,
      pollType,
      secretPoll,
      question,
    };
>>>>>>> f64429cb

    if (pollType === pollTypes.Custom) {
      EVENT_NAME = 'StartCustomPollReqMsg';
      check(answers, Array);
      payload.answers = answers;
    }

    RedisPubSub.publishUserMessage(CHANNEL, EVENT_NAME, meetingId, requesterUserId, payload);
  } catch (err) {
    Logger.error(`Exception while invoking method startPoll ${err.stack}`);
  }
}<|MERGE_RESOLUTION|>--- conflicted
+++ resolved
@@ -3,11 +3,7 @@
 import { extractCredentials } from '/imports/api/common/server/helpers';
 import Logger from '/imports/startup/server/logger';
 
-<<<<<<< HEAD
-export default function startPoll(pollType, pollId, question, isMultipleResponse, answers) {
-=======
-export default function startPoll(pollTypes, pollType, pollId, secretPoll, question, answers) {
->>>>>>> f64429cb
+export default function startPoll(pollTypes, pollType, pollId, secretPoll, question, isMultipleResponse, answers) {
   const REDIS_CONFIG = Meteor.settings.private.redis;
   const CHANNEL = REDIS_CONFIG.channels.toAkkaApps;
   let EVENT_NAME = 'StartPollReqMsg';
@@ -21,23 +17,14 @@
     check(pollType, String);
     check(secretPoll, Boolean);
 
-<<<<<<< HEAD
-  const payload = {
-    requesterId: requesterUserId,
-    pollId: `${pollId}/${new Date().getTime()}`,
-    pollType,
-    question,
-    isMultipleResponse,
-  };
-=======
     const payload = {
       requesterId: requesterUserId,
       pollId: `${pollId}/${new Date().getTime()}`,
       pollType,
       secretPoll,
       question,
+      isMultipleResponse,
     };
->>>>>>> f64429cb
 
     if (pollType === pollTypes.Custom) {
       EVENT_NAME = 'StartCustomPollReqMsg';
