import RedisPubSub from '/imports/startup/server/redis';
import { check } from 'meteor/check';
import Polls from '/imports/api/polls';
import Logger from '/imports/startup/server/logger';
import { extractCredentials } from '/imports/api/common/server/helpers';

export default function publishVote(pollId, pollAnswerIds) {
  const REDIS_CONFIG = Meteor.settings.private.redis;
  const CHANNEL = REDIS_CONFIG.channels.toAkkaApps;
  const EVENT_NAME = 'RespondToPollReqMsg';
  const { meetingId, requesterUserId } = extractCredentials(this.userId);

<<<<<<< HEAD
  check(pollAnswerIds, Array);
=======
  check(meetingId, String);
  check(requesterUserId, String);
  check(pollAnswerId, Number);
>>>>>>> 28ff029d
  check(pollId, String);

  const allowedToVote = Polls.findOne({ id: pollId, users: { $in: [requesterUserId] } }, {
    fields: {
      users: 1,
    },
  });

  if (!allowedToVote) {
    Logger.info(`Poll User={${requesterUserId}} has already voted in PollId={${pollId}}`);
    return null;
  }

  const selector = {
    users: requesterUserId,
    meetingId,
    'answers.id': { $all: pollAnswerIds },
  };

  const payload = {
    requesterId: requesterUserId,
    pollId,
    questionId: 0,
    answerIds: pollAnswerIds,
  };

  /*
   We keep an array of people who were in the meeting at the time the poll
   was started. The poll is published to them only.
   Once they vote - their ID is removed and they cannot see the poll anymore
  */
  const modifier = {
    $pull: {
      users: requesterUserId,
    },
  };

  try {
    const numberAffected = Polls.update(selector, modifier);

    if (numberAffected) {
      Logger.info(`Removed responded user=${requesterUserId} from poll (meetingId: ${meetingId}, pollId: ${pollId}!)`);

      RedisPubSub.publishUserMessage(CHANNEL, EVENT_NAME, meetingId, requesterUserId, payload);
    }
  } catch (err) {
    Logger.error(`Removing responded user from Polls collection: ${err}`);
  }
}<|MERGE_RESOLUTION|>--- conflicted
+++ resolved
@@ -10,13 +10,9 @@
   const EVENT_NAME = 'RespondToPollReqMsg';
   const { meetingId, requesterUserId } = extractCredentials(this.userId);
 
-<<<<<<< HEAD
   check(pollAnswerIds, Array);
-=======
   check(meetingId, String);
   check(requesterUserId, String);
-  check(pollAnswerId, Number);
->>>>>>> 28ff029d
   check(pollId, String);
 
   const allowedToVote = Polls.findOne({ id: pollId, users: { $in: [requesterUserId] } }, {
