--- conflicted
+++ resolved
@@ -4,19 +4,7 @@
 import Logger from '/imports/startup/server/logger';
 import { extractCredentials } from '/imports/api/common/server/helpers';
 
-<<<<<<< HEAD
 export default function publishVote(pollId, pollAnswerIds) {
-  const REDIS_CONFIG = Meteor.settings.private.redis;
-  const CHANNEL = REDIS_CONFIG.channels.toAkkaApps;
-  const EVENT_NAME = 'RespondToPollReqMsg';
-  const { meetingId, requesterUserId } = extractCredentials(this.userId);
-
-  check(pollAnswerIds, Array);
-  check(meetingId, String);
-  check(requesterUserId, String);
-  check(pollId, String);
-=======
-export default function publishVote(pollId, pollAnswerId) {
   try {
     const REDIS_CONFIG = Meteor.settings.private.redis;
     const CHANNEL = REDIS_CONFIG.channels.toAkkaApps;
@@ -25,9 +13,8 @@
 
     check(meetingId, String);
     check(requesterUserId, String);
-    check(pollAnswerId, Number);
+    check(pollAnswerIds, Array);
     check(pollId, String);
->>>>>>> f64429cb
 
     const allowedToVote = Polls.findOne({
       id: pollId,
@@ -44,33 +31,18 @@
       return null;
     }
 
-<<<<<<< HEAD
-  const selector = {
-    users: requesterUserId,
-    meetingId,
-    'answers.id': { $all: pollAnswerIds },
-  };
-
-  const payload = {
-    requesterId: requesterUserId,
-    pollId,
-    questionId: 0,
-    answerIds: pollAnswerIds,
-  };
-=======
     const selector = {
       users: requesterUserId,
       meetingId,
-      'answers.id': pollAnswerId,
+      'answers.id': { $all: pollAnswerIds },
     };
 
     const payload = {
       requesterId: requesterUserId,
       pollId,
       questionId: 0,
-      answerId: pollAnswerId,
+      answerIds: pollAnswerIds,
     };
->>>>>>> f64429cb
 
     /*
      We keep an array of people who were in the meeting at the time the poll
