import RedisPubSub from '/imports/startup/server/redis';
import { check } from 'meteor/check';
import Polls from '/imports/api/polls';
import Logger from '/imports/startup/server/logger';
import { extractCredentials } from '/imports/api/common/server/helpers';

export default function publishVote(pollId, pollAnswerId) {
  const REDIS_CONFIG = Meteor.settings.private.redis;
  const CHANNEL = REDIS_CONFIG.channels.toAkkaApps;
  const EVENT_NAME = 'RespondToPollReqMsg';

<<<<<<< HEAD
  try {
    const { meetingId, requesterUserId } = extractCredentials(this.userId);
=======
  check(meetingId, String);
  check(requesterUserId, String);
  check(pollAnswerId, Number);
  check(pollId, String);

  const allowedToVote = Polls.findOne({
    id: pollId,
    users: { $in: [requesterUserId] },
    meetingId,
  }, {
    fields: {
      users: 1,
    },
  });
>>>>>>> 7eb8a0b8

    check(meetingId, String);
    check(requesterUserId, String);
    check(pollAnswerId, Number);
    check(pollId, String);

    const allowedToVote = Polls.findOne({ id: pollId, users: { $in: [requesterUserId] } }, {
      fields: {
        users: 1,
      },
    });

    if (!allowedToVote) {
      Logger.info(`Poll User={${requesterUserId}} has already voted in PollId={${pollId}}`);
      return null;
    }

    const selector = {
      users: requesterUserId,
      meetingId,
      'answers.id': pollAnswerId,
    };

    const payload = {
      requesterId: requesterUserId,
      pollId,
      questionId: 0,
      answerId: pollAnswerId,
    };

    /*
     We keep an array of people who were in the meeting at the time the poll
     was started. The poll is published to them only.
     Once they vote - their ID is removed and they cannot see the poll anymore
    */
    const modifier = {
      $pull: {
        users: requesterUserId,
      },
    };

    const numberAffected = Polls.update(selector, modifier);

    if (numberAffected) {
      Logger.info(`Removed responded user=${requesterUserId} from poll (meetingId: ${meetingId}, pollId: ${pollId}!)`);

      RedisPubSub.publishUserMessage(CHANNEL, EVENT_NAME, meetingId, requesterUserId, payload);
    }
  } catch (err) {
    Logger.error(`Exception while invoking method publishVote ${err.stack}`);
  }
}<|MERGE_RESOLUTION|>--- conflicted
+++ resolved
@@ -5,36 +5,22 @@
 import { extractCredentials } from '/imports/api/common/server/helpers';
 
 export default function publishVote(pollId, pollAnswerId) {
-  const REDIS_CONFIG = Meteor.settings.private.redis;
-  const CHANNEL = REDIS_CONFIG.channels.toAkkaApps;
-  const EVENT_NAME = 'RespondToPollReqMsg';
-
-<<<<<<< HEAD
   try {
+    const REDIS_CONFIG = Meteor.settings.private.redis;
+    const CHANNEL = REDIS_CONFIG.channels.toAkkaApps;
+    const EVENT_NAME = 'RespondToPollReqMsg';
     const { meetingId, requesterUserId } = extractCredentials(this.userId);
-=======
-  check(meetingId, String);
-  check(requesterUserId, String);
-  check(pollAnswerId, Number);
-  check(pollId, String);
-
-  const allowedToVote = Polls.findOne({
-    id: pollId,
-    users: { $in: [requesterUserId] },
-    meetingId,
-  }, {
-    fields: {
-      users: 1,
-    },
-  });
->>>>>>> 7eb8a0b8
 
     check(meetingId, String);
     check(requesterUserId, String);
     check(pollAnswerId, Number);
     check(pollId, String);
 
-    const allowedToVote = Polls.findOne({ id: pollId, users: { $in: [requesterUserId] } }, {
+    const allowedToVote = Polls.findOne({
+      id: pollId,
+      users: { $in: [requesterUserId] },
+      meetingId,
+    }, {
       fields: {
         users: 1,
       },
