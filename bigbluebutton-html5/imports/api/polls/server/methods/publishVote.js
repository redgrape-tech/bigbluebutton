import RedisPubSub from '/imports/startup/server/redis';
import { check } from 'meteor/check';
import Polls from '/imports/api/polls';
import Logger from '/imports/startup/server/logger';

export default function publishVote(credentials, pollId, pollAnswerId) { // TODO discuss location
  const REDIS_CONFIG = Meteor.settings.redis;
  const CHANNEL = REDIS_CONFIG.channels.toBBBApps.polling;
  const EVENT_NAME = 'vote_poll_user_request_message';

<<<<<<< HEAD
=======
  if (!isAllowedTo('subscribePoll', credentials)) {
    throw new Meteor.Error('not-allowed', 'You are not allowed to publishVote');
  }

>>>>>>> 8be6c500
  const { meetingId, requesterUserId, requesterToken } = credentials;

  const currentPoll = Polls.findOne({
    users: requesterUserId,
    meetingId,
    'poll.answers.id': pollAnswerId,
    'poll.id': pollId,
  });

  check(meetingId, String);
  check(requesterUserId, String);
  check(pollAnswerId, Number);
  check(currentPoll.meetingId, String);

  const payload = {
    meeting_id: currentPoll.meetingId,
    user_id: requesterUserId,
    poll_id: currentPoll.poll.id,
    question_id: 0,
    answer_id: pollAnswerId,
  };

  const selector = {
    users: requesterUserId,
    meetingId,
    'poll.answers.id': pollAnswerId,
  };

  const modifier = {
    $pull: {
      users: requesterUserId,
    },
  };

  const cb = (err, numChanged) => {
    if (err) {
      return Logger.error(`Updating Polls collection: ${err}`);
    }

    Logger.info(`Updating Polls collection (meetingId: ${meetingId},
                                            pollId: ${currentPoll.poll.id}!)`);
  };

  Polls.update(selector, modifier, cb);
  return RedisPubSub.publish(CHANNEL, EVENT_NAME, payload);
}<|MERGE_RESOLUTION|>--- conflicted
+++ resolved
@@ -8,13 +8,6 @@
   const CHANNEL = REDIS_CONFIG.channels.toBBBApps.polling;
   const EVENT_NAME = 'vote_poll_user_request_message';
 
-<<<<<<< HEAD
-=======
-  if (!isAllowedTo('subscribePoll', credentials)) {
-    throw new Meteor.Error('not-allowed', 'You are not allowed to publishVote');
-  }
-
->>>>>>> 8be6c500
   const { meetingId, requesterUserId, requesterToken } = credentials;
 
   const currentPoll = Polls.findOne({
