import addSystemMsg from '../../../group-chat-msg/server/modifiers/addSystemMsg';

export default function sendPollChatMsg({ body }, meetingId) {
  const { poll } = body;

  const CHAT_CONFIG = Meteor.settings.public.chat;
  const PUBLIC_GROUP_CHAT_ID = CHAT_CONFIG.public_group_id;
  const PUBLIC_CHAT_SYSTEM_ID = CHAT_CONFIG.system_userid;
  const CHAT_POLL_RESULTS_MESSAGE = CHAT_CONFIG.system_messages_keys.chat_poll_result;
  const SYSTEM_CHAT_TYPE = CHAT_CONFIG.type_system;
  const MAX_POLL_RESULT_BARS = 20;

<<<<<<< HEAD
  const { answers, numResponders } = poll;

  const pollData = Polls.findOne({ meetingId });

  if (!pollData) {
    Logger.error(`Attempted to send chat message of inexisting poll for meetingId: ${meetingId}`);
    return false;
  }

  const caseInsensitiveReducer = (acc, item) => {
    const index = acc.findIndex((ans) => ans.key.toLowerCase() === item.key.toLowerCase());
    if (index !== -1) {
      if (acc[index].numVotes >= item.numVotes) acc[index].numVotes += item.numVotes;
      else {
        const tempVotes = acc[index].numVotes;
        acc[index] = item;
        acc[index].numVotes += tempVotes;
      }
    } else {
      acc.push(item);
    }
    return acc;
  };

  let resultString = `bbb-published-poll-\n${pollData.question.split('<br/>').join('<br#>').split('\n').join('<br#>')}\n`;

  answers.reduce(caseInsensitiveReducer, []).map((item) => {
    item.key = item.key.split('<br/>').join('<br#>');
    const pct = Math.round(item.numVotes / numResponders * 100);
    const pctBars = '|'.repeat(pct * MAX_POLL_RESULT_BARS / 100);
    const pctFotmatted = `${Number.isNaN(pct) ? 0 : pct}%`;
    resultString += `${item.key}: ${item.numVotes || 0} |${pctBars} ${pctFotmatted}\n`;
  });

=======
  const pollResultData = poll;
  const extra = {
    type: 'poll',
    pollResultData,
  };

>>>>>>> f64429cb
  const payload = {
    id: `${SYSTEM_CHAT_TYPE}-${CHAT_POLL_RESULTS_MESSAGE}`,
    timestamp: Date.now(),
    correlationId: `${PUBLIC_CHAT_SYSTEM_ID}-${Date.now()}`,
    sender: {
      id: PUBLIC_CHAT_SYSTEM_ID,
      name: '',
    },
    message: '',
    extra,
  };

  return addSystemMsg(meetingId, PUBLIC_GROUP_CHAT_ID, payload);
}<|MERGE_RESOLUTION|>--- conflicted
+++ resolved
@@ -8,51 +8,13 @@
   const PUBLIC_CHAT_SYSTEM_ID = CHAT_CONFIG.system_userid;
   const CHAT_POLL_RESULTS_MESSAGE = CHAT_CONFIG.system_messages_keys.chat_poll_result;
   const SYSTEM_CHAT_TYPE = CHAT_CONFIG.type_system;
-  const MAX_POLL_RESULT_BARS = 20;
 
-<<<<<<< HEAD
-  const { answers, numResponders } = poll;
-
-  const pollData = Polls.findOne({ meetingId });
-
-  if (!pollData) {
-    Logger.error(`Attempted to send chat message of inexisting poll for meetingId: ${meetingId}`);
-    return false;
-  }
-
-  const caseInsensitiveReducer = (acc, item) => {
-    const index = acc.findIndex((ans) => ans.key.toLowerCase() === item.key.toLowerCase());
-    if (index !== -1) {
-      if (acc[index].numVotes >= item.numVotes) acc[index].numVotes += item.numVotes;
-      else {
-        const tempVotes = acc[index].numVotes;
-        acc[index] = item;
-        acc[index].numVotes += tempVotes;
-      }
-    } else {
-      acc.push(item);
-    }
-    return acc;
-  };
-
-  let resultString = `bbb-published-poll-\n${pollData.question.split('<br/>').join('<br#>').split('\n').join('<br#>')}\n`;
-
-  answers.reduce(caseInsensitiveReducer, []).map((item) => {
-    item.key = item.key.split('<br/>').join('<br#>');
-    const pct = Math.round(item.numVotes / numResponders * 100);
-    const pctBars = '|'.repeat(pct * MAX_POLL_RESULT_BARS / 100);
-    const pctFotmatted = `${Number.isNaN(pct) ? 0 : pct}%`;
-    resultString += `${item.key}: ${item.numVotes || 0} |${pctBars} ${pctFotmatted}\n`;
-  });
-
-=======
   const pollResultData = poll;
   const extra = {
     type: 'poll',
     pollResultData,
   };
 
->>>>>>> f64429cb
   const payload = {
     id: `${SYSTEM_CHAT_TYPE}-${CHAT_POLL_RESULTS_MESSAGE}`,
     timestamp: Date.now(),
