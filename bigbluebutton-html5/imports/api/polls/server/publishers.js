import { Meteor } from 'meteor/meteor';
import Logger from '/imports/startup/server/logger';
import Users from '/imports/api/users';
import Polls from '/imports/api/polls';
import AuthTokenValidation, { ValidationStates } from '/imports/api/auth-token-validation';

<<<<<<< HEAD
function currentPoll(secretPoll) {
=======
const ROLE_MODERATOR = Meteor.settings.public.user.role_moderator;
function currentPoll() {
>>>>>>> 3e497e2d
  const tokenValidation = AuthTokenValidation.findOne({ connectionId: this.connection.id });

  if (!tokenValidation || tokenValidation.validationStatus !== ValidationStates.VALIDATED) {
    Logger.warn(`Publishing Polls was requested by unauth connection ${this.connection.id}`);
    return Polls.find({ meetingId: '' });
  }

  const { meetingId, userId } = tokenValidation;

  const User = Users.findOne({ userId, meetingId }, { fields: { role: 1 } });
  if (!User || User.role !== ROLE_MODERATOR) {
    Logger.warn(
      'Publishing current-poll was requested by non-moderator connection',
      { meetingId, userId, connectionId: this.connection.id },
    );
    return Polls.find({ meetingId: '' });
  }

  Logger.debug('Publishing Polls', { meetingId, userId });

  const selector = {
    meetingId,
  };

  const options = { fields: {} };

  const hasPoll = Polls.findOne(selector);

  if ((hasPoll && hasPoll.secretPoll) || secretPoll) {
    options.fields.responses = 0;
  }

  return Polls.find(selector, options);
}

function publishCurrentPoll(...args) {
  const boundPolls = currentPoll.bind(this);
  return boundPolls(...args);
}

Meteor.publish('current-poll', publishCurrentPoll);

function polls() {
  const tokenValidation = AuthTokenValidation.findOne({ connectionId: this.connection.id });

  if (!tokenValidation || tokenValidation.validationStatus !== ValidationStates.VALIDATED) {
    Logger.warn(`Publishing Polls was requested by unauth connection ${this.connection.id}`);
    return Polls.find({ meetingId: '' });
  }

  const options = {
    fields: {
      'answers.numVotes': 0,
      responses: 0,
    },
  };

  const { meetingId, userId } = tokenValidation;

  Logger.debug('Publishing polls', { meetingId, userId });

  const selector = {
    meetingId,
    users: userId,
  };

  return Polls.find(selector, options);
}

function publish(...args) {
  const boundPolls = polls.bind(this);
  return boundPolls(...args);
}

Meteor.publish('polls', publish);<|MERGE_RESOLUTION|>--- conflicted
+++ resolved
@@ -2,18 +2,24 @@
 import Logger from '/imports/startup/server/logger';
 import Users from '/imports/api/users';
 import Polls from '/imports/api/polls';
-import AuthTokenValidation, { ValidationStates } from '/imports/api/auth-token-validation';
+import AuthTokenValidation, {
+  ValidationStates,
+} from '/imports/api/auth-token-validation';
 
-<<<<<<< HEAD
+const ROLE_MODERATOR = Meteor.settings.public.user.role_moderator;
+
 function currentPoll(secretPoll) {
-=======
-const ROLE_MODERATOR = Meteor.settings.public.user.role_moderator;
-function currentPoll() {
->>>>>>> 3e497e2d
-  const tokenValidation = AuthTokenValidation.findOne({ connectionId: this.connection.id });
+  const tokenValidation = AuthTokenValidation.findOne({
+    connectionId: this.connection.id,
+  });
 
-  if (!tokenValidation || tokenValidation.validationStatus !== ValidationStates.VALIDATED) {
-    Logger.warn(`Publishing Polls was requested by unauth connection ${this.connection.id}`);
+  if (
+    !tokenValidation ||
+    tokenValidation.validationStatus !== ValidationStates.VALIDATED
+  ) {
+    Logger.warn(
+      `Publishing Polls was requested by unauth connection ${this.connection.id}`
+    );
     return Polls.find({ meetingId: '' });
   }
 
@@ -23,7 +29,7 @@
   if (!User || User.role !== ROLE_MODERATOR) {
     Logger.warn(
       'Publishing current-poll was requested by non-moderator connection',
-      { meetingId, userId, connectionId: this.connection.id },
+      { meetingId, userId, connectionId: this.connection.id }
     );
     return Polls.find({ meetingId: '' });
   }
@@ -53,10 +59,17 @@
 Meteor.publish('current-poll', publishCurrentPoll);
 
 function polls() {
-  const tokenValidation = AuthTokenValidation.findOne({ connectionId: this.connection.id });
+  const tokenValidation = AuthTokenValidation.findOne({
+    connectionId: this.connection.id,
+  });
 
-  if (!tokenValidation || tokenValidation.validationStatus !== ValidationStates.VALIDATED) {
-    Logger.warn(`Publishing Polls was requested by unauth connection ${this.connection.id}`);
+  if (
+    !tokenValidation ||
+    tokenValidation.validationStatus !== ValidationStates.VALIDATED
+  ) {
+    Logger.warn(
+      `Publishing Polls was requested by unauth connection ${this.connection.id}`
+    );
     return Polls.find({ meetingId: '' });
   }
 
