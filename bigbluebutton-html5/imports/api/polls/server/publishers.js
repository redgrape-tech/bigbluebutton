--- conflicted
+++ resolved
@@ -4,18 +4,10 @@
 import { logger } from '/imports/startup/server/logger';
 import mapToAcl from '/imports/startup/mapToAcl';
 
-<<<<<<< HEAD
 Meteor.publish('polls', function () {
   const boundPolls = polls.bind(this);
   return mapToAcl('subscriptions.polls', boundPolls)(arguments);
 });
-=======
-Meteor.publish('polls', function (credentials) {
-  // checking if it is allowed to see Poll Collection in general
-  if (!isAllowedTo('subscribePoll', credentials)) {
-    this.error(new Meteor.Error(402, "The user was not authorized to subscribe for 'polls'"));
-  }
->>>>>>> 8be6c500
 
 function polls(credentials) {
   const { meetingId, requesterUserId, requesterToken } = credentials;
