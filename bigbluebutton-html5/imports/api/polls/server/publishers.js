--- conflicted
+++ resolved
@@ -25,18 +25,7 @@
 
   const { meetingId, userId } = tokenValidation;
 
-<<<<<<< HEAD
-  const User = Users.findOne({ userId, meetingId }, { fields: { role: 1 } });
-  if (!User || User.role !== ROLE_MODERATOR) {
-    Logger.warn(
-      'Publishing current-poll was requested by non-moderator connection',
-      { meetingId, userId, connectionId: this.connection.id }
-    );
-    return Polls.find({ meetingId: '' });
-  }
-=======
   const User = Users.findOne({ userId, meetingId }, { fields: { role: 1, presenter: 1 } });
->>>>>>> 76ca5d08
 
   if (!!User && (User.role === ROLE_MODERATOR || User.presenter)) {
     Logger.debug('Publishing Polls', { meetingId, userId });
@@ -45,26 +34,22 @@
       meetingId,
     };
 
-    return Polls.find(selector);
+    const options = { fields: {} };
+
+    const hasPoll = Polls.findOne(selector);
+
+    if ((hasPoll && hasPoll.secretPoll) || secretPoll) {
+      options.fields.responses = 0;
+    }
+
+    return Polls.find(selector, options);
   }
 
-<<<<<<< HEAD
-  const options = { fields: {} };
-
-  const hasPoll = Polls.findOne(selector);
-
-  if ((hasPoll && hasPoll.secretPoll) || secretPoll) {
-    options.fields.responses = 0;
-  }
-
-  return Polls.find(selector, options);
-=======
   Logger.warn(
     'Publishing current-poll was requested by non-moderator connection',
     { meetingId, userId, connectionId: this.connection.id },
   );
   return Polls.find({ meetingId: '' });
->>>>>>> 76ca5d08
 }
 
 function publishCurrentPoll(...args) {
