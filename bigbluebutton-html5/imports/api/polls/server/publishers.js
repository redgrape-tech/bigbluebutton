--- conflicted
+++ resolved
@@ -3,15 +3,6 @@
 import { check } from 'meteor/check';
 import { logger } from '/imports/startup/server/logger';
 import mapToAcl from '/imports/startup/mapToAcl';
-
-<<<<<<< HEAD
-=======
-Meteor.publish('polls', function (credentials) {
-  //checking if it is allowed to see Poll Collection in general
-  if (!isAllowedTo('subscribePoll', credentials)) {
-    this.error(new Meteor.Error(402, "The user was not authorized to subscribe for 'polls'"));
-  }
->>>>>>> 7c16023c
 
 Meteor.publish('polls', function() {
   polls = polls.bind(this);
