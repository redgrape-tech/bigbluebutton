import { Meteor } from 'meteor/meteor';
import UserInfos from '/imports/api/users-infos';
import Logger from '/imports/startup/server/logger';
import AuthTokenValidation, { ValidationStates } from '/imports/api/auth-token-validation';

function userInfos() {
  const tokenValidation = AuthTokenValidation.findOne({ connectionId: this.connection.id });

  if (!tokenValidation || tokenValidation.validationStatus !== ValidationStates.VALIDATED) {
    Logger.warn(`Publishing UserInfos was requested by unauth connection ${this.connection.id}`);
    return UserInfos.find({ meetingId: '' });
  }

<<<<<<< HEAD
  const { meetingId, userId: requesterUserId } = tokenValidation;

  Logger.debug(`Publishing UserInfos for ${meetingId} ${requesterUserId}`);
=======
  Logger.debug('Publishing user infos requested', { requesterUserId });
>>>>>>> 1be05f12

  return UserInfos.find({ meetingId, requesterUserId });
}

function publish(...args) {
  const boundUserInfos = userInfos.bind(this);
  return boundUserInfos(...args);
}

Meteor.publish('users-infos', publish);<|MERGE_RESOLUTION|>--- conflicted
+++ resolved
@@ -11,13 +11,9 @@
     return UserInfos.find({ meetingId: '' });
   }
 
-<<<<<<< HEAD
   const { meetingId, userId: requesterUserId } = tokenValidation;
 
-  Logger.debug(`Publishing UserInfos for ${meetingId} ${requesterUserId}`);
-=======
-  Logger.debug('Publishing user infos requested', { requesterUserId });
->>>>>>> 1be05f12
+  Logger.debug('Publishing UserInfos requested', { meetingId, requesterUserId });
 
   return UserInfos.find({ meetingId, requesterUserId });
 }
