--- conflicted
+++ resolved
@@ -17,11 +17,7 @@
   const CHAT_CONFIG = Meteor.settings.public.chat;
   const PUBLIC_GROUP_CHAT_ID = CHAT_CONFIG.public_group_id;
 
-<<<<<<< HEAD
-  Logger.debug(`Publishing group-chat-msg for ${meetingId} ${userId}`);
-=======
-  Logger.debug('Publishing group-chat-msg', { meetingId, requesterUserId });
->>>>>>> 1be05f12
+  Logger.debug('Publishing group-chat-msg', { meetingId, userId });
 
   return GroupChatMsg.find({
     $or: [
@@ -48,11 +44,7 @@
 
   const { meetingId, userId } = tokenValidation;
 
-<<<<<<< HEAD
-  Logger.debug(`Publishing users-typing for ${meetingId} ${userId}`);
-=======
-  Logger.debug('Publishing users-typing', { meetingId, requesterUserId });
->>>>>>> 1be05f12
+  Logger.debug('Publishing users-typing', { meetingId, userId });
 
   return UsersTyping.find({ meetingId });
 }
