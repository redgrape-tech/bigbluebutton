<<<<<<< HEAD
import {check} from 'meteor/check';
=======
import { check } from 'meteor/check';
>>>>>>> 851c2645
import Logger from '/imports/startup/server/logger';

class BannedUsers {
  constructor() {
    Logger.debug('BannedUsers :: Initializing');
    this.store = new Mongo.Collection('users-banned');

    if (Meteor.isServer) {
      // types of queries for the users:
      // 1. meetingId
      // 2. meetingId, userId
<<<<<<< HEAD
      this.store._ensureIndex({meetingId: 1, userId: 1});
=======
      this.store._ensureIndex({ meetingId: 1, userId: 1 });
>>>>>>> 851c2645
    }
  }

  init(meetingId) {
    Logger.debug('BannedUsers :: init', {meetingId});

<<<<<<< HEAD
    // if (!this.store[meetingId]) this.store[meetingId] = new Set();
  }

  add(meetingId, externalId) {
    check(meetingId, String);
    check(externalId, String);

    Logger.debug('BannedUsers :: add', {meetingId, externalId});

    const selector = {
      meetingId,
      externalId,
    };

    const modifier = Object.assign( // TODO
      {meetingId},
      {externalId},
    );

    try {
      const insertedId = this.store.upsert(selector, modifier);

      if (insertedId) {
        Logger.info('BannedUsers :: Added to BannedUsers collection', {meetingId, externalId});
      }
    } catch (err) {
      Logger.error('BannedUsers :: Error on adding to BannedUsers collection', {meetingId, externalId, err});
    }
  }

  delete(meetingId) {
    check(meetingId, String);

    const selector = {
      meetingId,
    };

    try {
      this.store.remove(selector);
      Logger.info('BannedUsers :: Removed meeting', {meetingId});
    } catch (err) {
      Logger.error('BannedUsers :: Removing from collection', {err});
    }
  }

  has(meetingId, externalId) {
    check(meetingId, String);
    check(externalId, String);

    Logger.info('BannedUsers :: has', {meetingId, externalId});

    return this.store.findOne({meetingId, externalId});
=======
    //if (!this.store[meetingId]) this.store[meetingId] = new Set();
  }

  add(meetingId, externalId) {

    check(meetingId, String);
    check(externalId, String);

    Logger.debug('BannedUsers :: add', { meetingId, externalId });

    const selector = {
      meetingId,
      externalId: externalId,
    };

    const modifier = Object.assign(
      { meetingId },
      { externalId: externalId },
    );

    const cb = (err, numChanged) => {
      if (err != null) {
        return Logger.error(`Adding { meetingId, externalId } to BannedUsers  collection`);
      }

      const { insertedId } = numChanged;
      if (insertedId) {
        return Logger.info(`Added { meetingId, externalId } to BannedUsers  collection`);
      }

      return Logger.info(`Upserted { meetingId, externalId } to BannedUsers  collection`);
    };

    return this.store.upsert(selector, modifier, cb);

  }

  delete(meetingId) {

    check(meetingId, String);

    const selector = {
        meetingId: meetingId
    };

    const cb = (err) => {
      if (err) {
        return Logger.error(`Removing BannedUsers from collection: ${err}`);
      }

      return Logger.info(`Removed BannedUsers meetingId=${meetingId}`);
    };

    return this.store.remove(selector, cb);

  }

  has(meetingId, externalId) {

    check(meetingId, String);
    check(externalId, String);
    
    Logger.info('BannedUsers :: has', { meetingId, externalId });

    return this.store.findOne({ meetingId: meetingId, externalId: externalId })

>>>>>>> 851c2645
  }
}

export default new BannedUsers();<|MERGE_RESOLUTION|>--- conflicted
+++ resolved
@@ -1,8 +1,4 @@
-<<<<<<< HEAD
-import {check} from 'meteor/check';
-=======
 import { check } from 'meteor/check';
->>>>>>> 851c2645
 import Logger from '/imports/startup/server/logger';
 
 class BannedUsers {
@@ -14,18 +10,13 @@
       // types of queries for the users:
       // 1. meetingId
       // 2. meetingId, userId
-<<<<<<< HEAD
-      this.store._ensureIndex({meetingId: 1, userId: 1});
-=======
       this.store._ensureIndex({ meetingId: 1, userId: 1 });
->>>>>>> 851c2645
     }
   }
 
   init(meetingId) {
-    Logger.debug('BannedUsers :: init', {meetingId});
+    Logger.debug('BannedUsers :: init', { meetingId });
 
-<<<<<<< HEAD
     // if (!this.store[meetingId]) this.store[meetingId] = new Set();
   }
 
@@ -33,7 +24,7 @@
     check(meetingId, String);
     check(externalId, String);
 
-    Logger.debug('BannedUsers :: add', {meetingId, externalId});
+    Logger.debug('BannedUsers :: add', { meetingId, externalId });
 
     const selector = {
       meetingId,
@@ -41,18 +32,18 @@
     };
 
     const modifier = Object.assign( // TODO
-      {meetingId},
-      {externalId},
+      { meetingId },
+      { externalId },
     );
 
     try {
       const insertedId = this.store.upsert(selector, modifier);
 
       if (insertedId) {
-        Logger.info('BannedUsers :: Added to BannedUsers collection', {meetingId, externalId});
+        Logger.info('BannedUsers :: Added to BannedUsers collection', { meetingId, externalId });
       }
     } catch (err) {
-      Logger.error('BannedUsers :: Error on adding to BannedUsers collection', {meetingId, externalId, err});
+      Logger.error('BannedUsers :: Error on adding to BannedUsers collection', { meetingId, externalId, err });
     }
   }
 
@@ -65,9 +56,9 @@
 
     try {
       this.store.remove(selector);
-      Logger.info('BannedUsers :: Removed meeting', {meetingId});
+      Logger.info('BannedUsers :: Removed meeting', { meetingId });
     } catch (err) {
-      Logger.error('BannedUsers :: Removing from collection', {err});
+      Logger.error('BannedUsers :: Removing from collection', { err });
     }
   }
 
@@ -75,77 +66,9 @@
     check(meetingId, String);
     check(externalId, String);
 
-    Logger.info('BannedUsers :: has', {meetingId, externalId});
-
-    return this.store.findOne({meetingId, externalId});
-=======
-    //if (!this.store[meetingId]) this.store[meetingId] = new Set();
-  }
-
-  add(meetingId, externalId) {
-
-    check(meetingId, String);
-    check(externalId, String);
-
-    Logger.debug('BannedUsers :: add', { meetingId, externalId });
-
-    const selector = {
-      meetingId,
-      externalId: externalId,
-    };
-
-    const modifier = Object.assign(
-      { meetingId },
-      { externalId: externalId },
-    );
-
-    const cb = (err, numChanged) => {
-      if (err != null) {
-        return Logger.error(`Adding { meetingId, externalId } to BannedUsers  collection`);
-      }
-
-      const { insertedId } = numChanged;
-      if (insertedId) {
-        return Logger.info(`Added { meetingId, externalId } to BannedUsers  collection`);
-      }
-
-      return Logger.info(`Upserted { meetingId, externalId } to BannedUsers  collection`);
-    };
-
-    return this.store.upsert(selector, modifier, cb);
-
-  }
-
-  delete(meetingId) {
-
-    check(meetingId, String);
-
-    const selector = {
-        meetingId: meetingId
-    };
-
-    const cb = (err) => {
-      if (err) {
-        return Logger.error(`Removing BannedUsers from collection: ${err}`);
-      }
-
-      return Logger.info(`Removed BannedUsers meetingId=${meetingId}`);
-    };
-
-    return this.store.remove(selector, cb);
-
-  }
-
-  has(meetingId, externalId) {
-
-    check(meetingId, String);
-    check(externalId, String);
-    
     Logger.info('BannedUsers :: has', { meetingId, externalId });
 
-    return this.store.findOne({ meetingId: meetingId, externalId: externalId })
-
->>>>>>> 851c2645
+    return this.store.findOne({ meetingId, externalId });
   }
 }
 
