--- conflicted
+++ resolved
@@ -37,25 +37,21 @@
 
       clearUserInfoForRequester(meetingId, userId);
 
+      const currentUser = Users.findOne({ userId, meetingId });
+      const hasMessages = currentUser?.hasMessages;
+  
+      if (!hasMessages) {
+        UsersPersistentData.remove(selector);
+      }
       Users.remove(selector);
+      VoiceUsers.remove({ intId: userId, meetingId });
     }
 
-<<<<<<< HEAD
-    const currentUser = Users.findOne({ userId, meetingId });
-    const hasMessages = currentUser?.hasMessages;
-
-    if (!hasMessages) {
-      UsersPersistentData.remove(selector);
-    }
-    Users.remove(selector);
-    VoiceUsers.remove({ intId: userId, meetingId });
-=======
     if (!process.env.BBB_HTML5_ROLE || process.env.BBB_HTML5_ROLE === 'frontend') {
       const sessionUserId = `${meetingId}--${userId}`;
       ClientConnections.removeClientConnection(sessionUserId);
       clearAllSessions(sessionUserId);
     }
->>>>>>> 0b82fb9f
 
     Logger.info(`Removed user id=${userId} meeting=${meetingId}`);
   } catch (err) {
