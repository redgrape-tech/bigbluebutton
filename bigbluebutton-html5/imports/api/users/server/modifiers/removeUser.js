--- conflicted
+++ resolved
@@ -1,10 +1,6 @@
 import { check } from 'meteor/check';
 import Users from '/imports/api/users';
 import Logger from '/imports/startup/server/logger';
-<<<<<<< HEAD
-import ejectUserFromVoice from '/imports/api/voice-users/server/methods/ejectUserFromVoice';
-=======
->>>>>>> 952f777c
 
 const clearAllSessions = (sessionUserId) => {
   const serverSessions = Meteor.server.sessions;
@@ -40,14 +36,6 @@
     const sessionUserId = `${meetingId}-${userId}`;
     clearAllSessions(sessionUserId);
 
-<<<<<<< HEAD
-    ejectUserFromVoice({
-      requesterUserId: userId,
-      meetingId,
-    }, userId);
-
-=======
->>>>>>> 952f777c
     return Logger.info(`Removed user id=${userId} meeting=${meetingId}`);
   };
 
