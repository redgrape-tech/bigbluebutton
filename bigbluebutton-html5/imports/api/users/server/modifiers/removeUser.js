--- conflicted
+++ resolved
@@ -17,12 +17,6 @@
   check(meetingId, String);
   check(userId, String);
 
-<<<<<<< HEAD
-  const selector = {
-    meetingId,
-    userId,
-  };
-=======
   try {
     if (!process.env.BBB_HTML5_ROLE || process.env.BBB_HTML5_ROLE === 'frontend') {
       const sessionUserId = `${meetingId}-${userId}`;
@@ -40,16 +34,6 @@
       meetingId,
       userId,
     };
->>>>>>> 18ff46aa
-
-    const userToRemove = Users.findOne({ userId, meetingId });
-
-    if (userToRemove) {
-      const { presenter } = userToRemove;
-      if (presenter) {
-        stopWatchingExternalVideoSystemCall({ meetingId, requesterUserId: 'system-presenter-was-removed' });
-      }
-    }
 
     setloggedOutStatus(userId, meetingId, true);
     VideoStreams.remove({ meetingId, userId });
