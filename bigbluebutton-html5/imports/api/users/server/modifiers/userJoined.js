import Chat from '/imports/api/chat';
import Users from '/imports/api/users';
import Meetings from '/imports/api/meetings';
import { logger } from '/imports/startup/server/logger';
import {clientConfig} from '/config';

export function userJoined(meetingId, user, callback) {
  let userObject, userId, welcomeMessage, meetingObject;
  userId = user.userid;
  userObject = Users.findOne({
    userId: user.userid,
    meetingId: meetingId,
  });

  // the collection already contains an entry for this user
  // because the user is reconnecting OR
  // in the case of an html5 client user we added a dummy user on
  // register_user_message (to save authToken)
  if (userObject != null && userObject.authToken != null) {
    Users.update({
      userId: user.userid,
      meetingId: meetingId,
    }, {
      $set: {
        user: {
          userid: user.userid,
          presenter: user.presenter,
          name: user.name,
          _sort_name: user.name.toLowerCase(),
          phone_user: user.phone_user,
          set_emoji_time: user.set_emoji_time,
          emoji_status: user.emoji_status,
          has_stream: user.has_stream,
          role: user.role,
          listenOnly: user.listenOnly,
          extern_userid: user.extern_userid,
          locked: user.locked,
          time_of_joining: user.timeOfJoining,
          connection_status: 'online', // TODO consider other default value
          voiceUser: {
            web_userid: user.voiceUser.web_userid,
            callernum: user.voiceUser.callernum,
            userid: user.voiceUser.userid,
            talking: user.voiceUser.talking,
            joined: user.voiceUser.joined,
            callername: user.voiceUser.callername,
            locked: user.voiceUser.locked,
            muted: user.voiceUser.muted,
          },
          webcam_stream: user.webcam_stream,
        },
      },
    }, err => {
      let funct;
      if (err != null) {
        logger.error(`_error ${err} when trying to insert user ${userId}`);
        return callback();
      } else {
        funct = function (cbk) {
          logger.info(`_(case1) UPDATING USER ${user.userid}, authToken= ${userObject.authToken}, locked=${user.locked}, username=${user.name}`);
          return cbk();
        };

<<<<<<< HEAD
                return funct(callback);
            }
        });
        meetingObject = Meetings.findOne({
            meetingId: meetingId,
        });
        if (meetingObject != null) {
            welcomeMessage = clientConfig.defaultWelcomeMessage.replace(/%%CONFNAME%%/,
                meetingObject.meetingName);
        }

        welcomeMessage = welcomeMessage + clientConfig.defaultWelcomeMessageFooter;
=======
        return funct(callback);
      }
    });
    meetingObject = Meetings.findOne({
      meetingId: meetingId,
    });
    if (meetingObject != null) {
      welcomeMessage = Meteor.config.defaultWelcomeMessage.replace(/%%CONFNAME%%/,
          meetingObject.meetingName);
    }

    welcomeMessage = welcomeMessage + Meteor.config.defaultWelcomeMessageFooter;
>>>>>>> e1b3f646

    // add the welcome message if it's not there already OR update time_of_joining
    return Chat.upsert({
      meetingId: meetingId,
      userId: userId,
      'message.chat_type': 'SYSTEM_MESSAGE',
      'message.to_userid': userId,
    }, {
      meetingId: meetingId,
      userId: userId,
      message: {
        chat_type: 'SYSTEM_MESSAGE',
        message: welcomeMessage,
        from_color: '0x3399FF',
        to_userid: userId,
        from_userid: 'SYSTEM_MESSAGE',
        from_username: '',
        from_time: (user != null && user.timeOfJoining != null) ? user.timeOfJoining.toString() : void 0,
      },
    }, err => {
      if (err != null) {
        return logger.error(`_error ${err} when trying to insert welcome message for ${userId}`);
      } else {
        return logger.info(`_added/updated a system message in chat for user ${userId}`);
      }

      // note that we already called callback() when updating the user. Adding
      // the welcome message in the chat is not as vital and we can afford to
      // complete it when possible, without blocking the serial event messages processing
    });
  } else {
    // logger.info "NOTE: got user_joined_message #{user.name} #{user.userid}"
    return Users.upsert({
      meetingId: meetingId,
      userId: userId,
    }, {
      meetingId: meetingId,
      userId: userId,
      user: {
        userid: user.userid,
        presenter: user.presenter,
        name: user.name,
        _sort_name: user.name.toLowerCase(),
        phone_user: user.phone_user,
        emoji_status: user.emoji_status,
        set_emoji_time: user.set_emoji_time,
        has_stream: user.has_stream,
        role: user.role,
        listenOnly: user.listenOnly,
        extern_userid: user.extern_userid,
        locked: user.locked,
        time_of_joining: user.timeOfJoining,
        connection_status: '',
        voiceUser: {
          web_userid: user.voiceUser.web_userid,
          callernum: user.voiceUser.callernum,
          userid: user.voiceUser.userid,
          talking: user.voiceUser.talking,
          joined: user.voiceUser.joined,
          callername: user.voiceUser.callername,
          locked: user.voiceUser.locked,
          muted: user.voiceUser.muted,
        },
        webcam_stream: user.webcam_stream,
      },
    }, (err, numChanged) => {
      let funct;
      if (numChanged.insertedId != null) {
        funct = function (cbk) {
          logger.info(
                        `_joining user (case2) userid=[${userId}]:${user.name}. Users.size is now ${Users.find({
                          meetingId: meetingId,
                        }).count()}`
                    );
          return cbk();
        };

        return funct(callback);
      } else {
        return callback();
      }
    });
  }
};<|MERGE_RESOLUTION|>--- conflicted
+++ resolved
@@ -61,20 +61,6 @@
           return cbk();
         };
 
-<<<<<<< HEAD
-                return funct(callback);
-            }
-        });
-        meetingObject = Meetings.findOne({
-            meetingId: meetingId,
-        });
-        if (meetingObject != null) {
-            welcomeMessage = clientConfig.defaultWelcomeMessage.replace(/%%CONFNAME%%/,
-                meetingObject.meetingName);
-        }
-
-        welcomeMessage = welcomeMessage + clientConfig.defaultWelcomeMessageFooter;
-=======
         return funct(callback);
       }
     });
@@ -87,7 +73,6 @@
     }
 
     welcomeMessage = welcomeMessage + Meteor.config.defaultWelcomeMessageFooter;
->>>>>>> e1b3f646
 
     // add the welcome message if it's not there already OR update time_of_joining
     return Chat.upsert({
