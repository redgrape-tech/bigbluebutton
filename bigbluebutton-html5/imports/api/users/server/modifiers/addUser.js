--- conflicted
+++ resolved
@@ -9,15 +9,6 @@
 
 import addVoiceUser from '/imports/api/voice-users/server/modifiers/addVoiceUser';
 
-<<<<<<< HEAD
-const COLOR_LIST = [
-  '#7b1fa2', '#6a1b9a', '#4a148c', '#5e35b1', '#512da8', '#4527a0',
-  '#311b92', '#3949ab', '#303f9f', '#283593', '#1a237e', '#1976d2', '#1565c0',
-  '#0d47a1', '#0277bd', '#01579b',
-];
-
-=======
->>>>>>> 3f5194fb
 export default async function addUser(meetingId, userData) {
   const user = userData;
 
@@ -48,13 +39,6 @@
     userId,
   };
   const Meeting = await Meetings.findOneAsync({ meetingId });
-<<<<<<< HEAD
-
-  /* While the akka-apps dont generate a color we just pick one
-    from a list based on the userId */
-  const color = COLOR_LIST[stringHash(user.intId) % COLOR_LIST.length];
-=======
->>>>>>> 3f5194fb
 
   const userInfos = {
     meetingId,
