--- conflicted
+++ resolved
@@ -4,23 +4,12 @@
 import Meetings from '/imports/api/meetings';
 import VoiceUsers from '/imports/api/voice-users/';
 import addUserPsersistentData from '/imports/api/users-persistent-data/server/modifiers/addUserPersistentData';
-import stringHash from 'string-hash';
 import flat from 'flat';
 import { lowercaseTrim } from '/imports/utils/string-utils';
 
 import addVoiceUser from '/imports/api/voice-users/server/modifiers/addVoiceUser';
 
-<<<<<<< HEAD
-export default function addUser(meetingId, userData) {
-=======
-const COLOR_LIST = [
-  '#7b1fa2', '#6a1b9a', '#4a148c', '#5e35b1', '#512da8', '#4527a0',
-  '#311b92', '#3949ab', '#303f9f', '#283593', '#1a237e', '#1976d2', '#1565c0',
-  '#0d47a1', '#0277bd', '#01579b',
-];
-
 export default async function addUser(meetingId, userData) {
->>>>>>> a6b53753
   const user = userData;
 
   check(meetingId, String);
