import Logger from '/imports/startup/server/logger';
import Users from '/imports/api/users';
import Meetings from '/imports/api/meetings';
import { Slides } from '/imports/api/slides';
import stopWatchingExternalVideo from '/imports/api/external-videos/server/methods/stopWatchingExternalVideo';
import modifyWhiteboardAccess from '/imports/api/whiteboard-multi-user/server/modifiers/modifyWhiteboardAccess';

export default function changePresenter(presenter, userId, meetingId, changedBy) {
  const selector = {
    meetingId,
    userId,
  };

  const modifier = {
    $set: {
      presenter,
      whiteboardAccess: presenter,
    },
  };

  try {
    const meeting = Meetings.findOne({ meetingId });
    if (meeting && meeting.externalVideoUrl) {
      Logger.info(`ChangePresenter:There is external video being shared. Stopping it due to presenter change, ${meeting.externalVideoUrl}`);
      stopWatchingExternalVideo({ meetingId, requesterUserId: userId });
    }

    const numberAffected = Users.update(selector, modifier);

    if (numberAffected) {
      Logger.info(`Changed presenter=${presenter} id=${userId} meeting=${meetingId}`
        + `${changedBy ? ` changedBy=${changedBy}` : ''}`);
    }
  } catch (err) {
    Logger.error(`Changed user role: ${err}`);
  }
<<<<<<< HEAD

  const currentSlide = Slides.findOne({
    podId: 'DEFAULT_PRESENTATION_POD',
    meetingId,
    current: true,
  }, {
    fields: {
      id: 1,
    },
  });

  if (currentSlide) {
    modifyWhiteboardAccess(meetingId, currentSlide.id, false);
  }

  return Users.update(selector, modifier, cb);
=======
>>>>>>> 6c5a0de1
}<|MERGE_RESOLUTION|>--- conflicted
+++ resolved
@@ -1,3 +1,4 @@
+/*
 import Logger from '/imports/startup/server/logger';
 import Users from '/imports/api/users';
 import Meetings from '/imports/api/meetings';
@@ -18,6 +19,20 @@
     },
   };
 
+  const currentSlide = Slides.findOne({
+    podId: 'DEFAULT_PRESENTATION_POD',
+    meetingId,
+    current: true,
+  }, {
+    fields: {
+      id: 1,
+    },
+  });
+
+  if (currentSlide) {
+    modifyWhiteboardAccess(meetingId, currentSlide.id, false);
+  }
+
   try {
     const meeting = Meetings.findOne({ meetingId });
     if (meeting && meeting.externalVideoUrl) {
@@ -34,23 +49,56 @@
   } catch (err) {
     Logger.error(`Changed user role: ${err}`);
   }
-<<<<<<< HEAD
-
-  const currentSlide = Slides.findOne({
-    podId: 'DEFAULT_PRESENTATION_POD',
-    meetingId,
-    current: true,
-  }, {
-    fields: {
-      id: 1,
-    },
-  });
-
-  if (currentSlide) {
-    modifyWhiteboardAccess(meetingId, currentSlide.id, false);
-  }
 
   return Users.update(selector, modifier, cb);
-=======
->>>>>>> 6c5a0de1
+}
+*/
+
+import Logger from '/imports/startup/server/logger';
+import Users from '/imports/api/users';
+import Meetings from '/imports/api/meetings';
+import stopWatchingExternalVideo from '/imports/api/external-videos/server/methods/stopWatchingExternalVideo';
+import { Slides } from '/imports/api/slides';
+import modifyWhiteboardAccess from '/imports/api/whiteboard-multi-user/server/modifiers/modifyWhiteboardAccess';
+
+export default function changePresenter(presenter, userId, meetingId, changedBy) {
+  const selector = {
+    meetingId,
+    userId,
+  };
+
+  const modifier = {
+    $set: {
+      presenter,
+    },
+  };
+
+  try {
+    const currentSlide = Slides.findOne({
+      podId: 'DEFAULT_PRESENTATION_POD',
+      meetingId,
+      current: true,
+    }, {
+      fields: {
+        id: 1,
+      },
+    });
+  
+    if (currentSlide) modifyWhiteboardAccess(meetingId, currentSlide.id, false);
+
+    const meeting = Meetings.findOne({ meetingId });
+    if (meeting && meeting.externalVideoUrl) {
+      Logger.info(`ChangePresenter:There is external video being shared. Stopping it due to presenter change, ${meeting.externalVideoUrl}`);
+      stopWatchingExternalVideo({ meetingId, requesterUserId: userId });
+    }
+
+    const numberAffected = Users.update(selector, modifier);
+
+    if (numberAffected) {
+      Logger.info(`Changed presenter=${presenter} id=${userId} meeting=${meetingId}`
+        + `${changedBy ? ` changedBy=${changedBy}` : ''}`);
+    }
+  } catch (err) {
+    Logger.error(`Changed user role: ${err}`);
+  }
 }