--- conflicted
+++ resolved
@@ -26,12 +26,8 @@
     }
 
     if (numChanged) {
-<<<<<<< HEAD
       clearUserInfoForRequester(meetingId, userId);
-      return Logger.info(`Ejected user id=${userId} meeting=${meetingId}`);
-=======
       return Logger.info(`Ejected user id=${userId} meeting=${meetingId} reason=${ejectedReason}`);
->>>>>>> 1b2ee2e0
     }
 
     return null;
