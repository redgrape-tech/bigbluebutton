import { check } from 'meteor/check';
import Logger from '/imports/startup/server/logger';
import Users from '/imports/api/users';
import userJoin from './userJoin';
import pendingAuthenticationsStore from '../store/pendingAuthentications';
import createDummyUser from '../modifiers/createDummyUser';
import setConnectionIdAndAuthToken from '../modifiers/setConnectionIdAndAuthToken';

const clearOtherSessions = (sessionUserId, current = false) => {
  const serverSessions = Meteor.server.sessions;
  Object.keys(serverSessions)
    .filter(i => serverSessions[i].userId === sessionUserId)
    .filter(i => i !== current)
    .forEach(i => serverSessions[i].close());
};

export default function handleValidateAuthToken({ body }, meetingId) {
  const {
<<<<<<< HEAD
    userId, valid, authToken, waitForApproval,
=======
    userId,
    valid,
    authToken,
    waitForApproval,
>>>>>>> a2142c90
  } = body;

  check(userId, String);
  check(authToken, String);
  check(valid, Boolean);
  check(waitForApproval, Boolean);

  const pendingAuths = pendingAuthenticationsStore.take(meetingId, userId, authToken);

  if (!valid) {
    pendingAuths.forEach(
      (pendingAuth) => {
        try {
          const { methodInvocationObject } = pendingAuth;
          const connectionId = methodInvocationObject.connection.id;

          // Schedule socket disconnection for this user, giving some time for client receiving the reason of disconnection
          Meteor.setTimeout(() => {
            methodInvocationObject.connection.close();
          }, 2000);

          Logger.info(`Closed connection ${connectionId} due to invalid auth token.`);
        } catch (e) {
          Logger.error(`Error closing socket for meetingId '${meetingId}', userId '${userId}', authToken ${authToken}`);
        }
      },
    );

    return;
  }

  if (valid) {
    // Define user ID on connections
    pendingAuths.forEach(
      (pendingAuth) => {
        const { methodInvocationObject } = pendingAuth;

        /* Logic migrated from validateAuthToken method ( postponed to only run in case of success response ) - Begin */
        const sessionId = `${meetingId}--${userId}`;
        methodInvocationObject.setUserId(sessionId);

        const User = Users.findOne({
          meetingId,
          userId,
        });

        if (!User) {
          createDummyUser(meetingId, userId, authToken);
        }

        setConnectionIdAndAuthToken(meetingId, userId, methodInvocationObject.connection.id, authToken);
        /* End of logic migrated from validateAuthToken */
      },
    );
  }

  const selector = {
    meetingId,
    userId,
    clientType: 'HTML5',
  };

  const User = Users.findOne(selector);

  // If we dont find the user on our collection is a flash user and we can skip
  if (!User) return;

  // Publish user join message
  if (valid && !waitForApproval) {
    Logger.info('User=', User);
    userJoin(meetingId, userId, User.authToken);
  }

  const modifier = {
    $set: {
      validated: valid,
      approved: !waitForApproval,
      loginTime: Date.now(),
      inactivityCheck: false,
    },
  };

  const cb = (err, numChanged) => {
    if (err) {
      return Logger.error(`Validating auth token: ${err}`);
    }

    if (numChanged) {
      if (valid) {
        const sessionUserId = `${meetingId}-${userId}`;
        const currentConnectionId = User.connectionId ? User.connectionId : false;
        clearOtherSessions(sessionUserId, currentConnectionId);
      }

      return Logger.info(`Validated auth token as ${valid} user=${userId} meeting=${meetingId}`);
    }

    return Logger.info('No auth to validate');
  };

  Users.update(selector, modifier, cb);
}<|MERGE_RESOLUTION|>--- conflicted
+++ resolved
@@ -16,14 +16,10 @@
 
 export default function handleValidateAuthToken({ body }, meetingId) {
   const {
-<<<<<<< HEAD
-    userId, valid, authToken, waitForApproval,
-=======
     userId,
     valid,
     authToken,
     waitForApproval,
->>>>>>> a2142c90
   } = body;
 
   check(userId, String);
