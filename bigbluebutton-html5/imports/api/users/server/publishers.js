--- conflicted
+++ resolved
@@ -6,17 +6,8 @@
 
 import userLeaving from './methods/userLeaving';
 
-<<<<<<< HEAD
-Meteor.publish('current-user', function (credentials) {
-  const {
-    meetingId,
-    requesterUserId,
-    requesterToken,
-  } = credentials;
-=======
 Meteor.publish('current-user', (credentials) => {
   const { meetingId, requesterUserId, requesterToken } = credentials;
->>>>>>> 8be6c500
 
   check(meetingId, String);
   check(requesterUserId, String);
