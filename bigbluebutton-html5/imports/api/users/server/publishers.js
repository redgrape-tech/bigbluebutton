import Users from '/imports/api/users';
import { Meteor } from 'meteor/meteor';
import Logger from '/imports/startup/server/logger';
import AuthTokenValidation, { ValidationStates } from '/imports/api/auth-token-validation';
import { extractCredentials } from '/imports/api/common/server/helpers';

const ROLE_MODERATOR = Meteor.settings.public.user.role_moderator;

function currentUser() {
  if (!this.userId) {
    return Users.find({ meetingId: '' });
  }
  const { meetingId, requesterUserId } = extractCredentials(this.userId);

  check(meetingId, String);
  check(requesterUserId, String);

  const selector = {
    meetingId,
    userId: requesterUserId,
  };

  const options = {
    fields: {
      user: false,
      authToken: false, // Not asking for authToken from client side but also not exposing it
    },
  };

  return Users.find(selector, options);
}

function publishCurrentUser(...args) {
  const boundUsers = currentUser.bind(this);
  return boundUsers(...args);
}

Meteor.publish('current-user', publishCurrentUser);

function users(role) {
  const tokenValidation = AuthTokenValidation.findOne({ connectionId: this.connection.id });

  if (!tokenValidation || tokenValidation.validationStatus !== ValidationStates.VALIDATED) {
    Logger.warn(`Publishing Users was requested by unauth connection ${this.connection.id}`);
    return Users.find({ meetingId: '' });
  }

  if (!this.userId) {
    return Users.find({ meetingId: '' });
  }
  const { meetingId, userId } = tokenValidation;

  Logger.debug(`Publishing Users for ${meetingId} ${userId}`);

  const selector = {
    $or: [
      { meetingId },
    ],
  };

  const User = Users.findOne({ userId, meetingId }, { fields: { role: 1 } });
  if (!!User && User.role === ROLE_MODERATOR) {
    selector.$or.push({
      'breakoutProps.isBreakoutUser': true,
      'breakoutProps.parentId': meetingId,
    });
  }

  const options = {
    fields: {
      authToken: false,
    },
  };

<<<<<<< HEAD
  Logger.debug(`Publishing Users for ${meetingId} ${userId}`);
=======
  Logger.debug('Publishing Users', { meetingId, requesterUserId });
>>>>>>> 1be05f12

  return Users.find(selector, options);
}

function publish(...args) {
  const boundUsers = users.bind(this);
  return boundUsers(...args);
}

Meteor.publish('users', publish);<|MERGE_RESOLUTION|>--- conflicted
+++ resolved
@@ -72,11 +72,7 @@
     },
   };
 
-<<<<<<< HEAD
-  Logger.debug(`Publishing Users for ${meetingId} ${userId}`);
-=======
-  Logger.debug('Publishing Users', { meetingId, requesterUserId });
->>>>>>> 1be05f12
+  Logger.debug('Publishing Users', { meetingId, userId });
 
   return Users.find(selector, options);
 }
