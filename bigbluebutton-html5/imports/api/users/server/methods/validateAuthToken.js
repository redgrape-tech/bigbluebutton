import { logger } from '/imports/startup/server/logger';
import { redisConfig } from '/config';
import { createDummyUser } from '/imports/api/users/server/modifiers/createDummyUser';
import { publish } from '/imports/startup/server/helpers';

Meteor.methods({
  // Construct and send a message to bbb-web to validate the user
<<<<<<< HEAD
  validateAuthToken(meetingId, userId, authToken) {
=======
  validateAuthToken(credentials) {
    const { meetingId, requesterUserId, requesterToken } = credentials;
    let message;
>>>>>>> 5be138fd
    logger.info('sending a validate_auth_token with', {
      userid: requesterUserId,
      authToken: requesterToken,
      meetingid: meetingId,
    });
    let message = {
      payload: {
        auth_token: requesterToken,
        userid: requesterUserId,
        meeting_id: meetingId,
      },
      header: {
        timestamp: new Date().getTime(),
        reply_to: `${meetingId}/${requesterUserId}`,
        name: 'validate_auth_token',
      },
    };
    if ((requesterToken != null) && (requesterUserId != null) && (meetingId != null)) {
      createDummyUser(meetingId, requesterUserId, requesterToken);
      return publish(redisConfig.channels.toBBBApps.meeting, message);
    } else {
      return logger.info('did not have enough information to send a validate_auth_token message');
    }
  },
});<|MERGE_RESOLUTION|>--- conflicted
+++ resolved
@@ -5,13 +5,8 @@
 
 Meteor.methods({
   // Construct and send a message to bbb-web to validate the user
-<<<<<<< HEAD
-  validateAuthToken(meetingId, userId, authToken) {
-=======
   validateAuthToken(credentials) {
     const { meetingId, requesterUserId, requesterToken } = credentials;
-    let message;
->>>>>>> 5be138fd
     logger.info('sending a validate_auth_token with', {
       userid: requesterUserId,
       authToken: requesterToken,
