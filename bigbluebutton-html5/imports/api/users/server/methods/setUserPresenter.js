--- conflicted
+++ resolved
@@ -12,19 +12,12 @@
   setUserPresenter(
     credentials,
     newPresenterId,
-<<<<<<< HEAD
     requesterSetPresenter,
-    newPresenterName,
-    authToken) {
-    if (isAllowedTo('setPresenter', meetingId, requesterSetPresenter, authToken)) {
-      let message = {
-=======
     newPresenterName) {
     const { meetingId, requesterSetPresenter, requesterToken } = credentials;
     let message;
     if (isAllowedTo('setPresenter', credentials)) {
       message = {
->>>>>>> 5be138fd
         payload: {
           new_presenter_id: newPresenterId,
           new_presenter_name: newPresenterName,
