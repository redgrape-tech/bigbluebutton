import { publish } from '/imports/startup/server/helpers';
import { isAllowedTo } from '/imports/startup/server/userPermissions';
import { appendMessageHeader } from '/imports/startup/server/helpers';
import { updateVoiceUser } from '/imports/api/users/server/modifiers/updateVoiceUser';
import { logger } from '/imports/startup/server/logger';
import { redisConfig } from '/config';

Meteor.methods({
  // meetingId: the meetingId of the meeting the user[s] is in
  // toMuteUserId: the userId of the user to be muted
  // requesterUserId: the userId of the requester
  // requesterToken: the authToken of the requester
<<<<<<< HEAD
  muteUser(meetingId, toMuteUserId, requesterUserId, requesterToken) {
    const action = function () {
=======
  muteUser(credentials, toMuteUserId) {
    const { meetingId, requesterUserId, requesterToken } = credentials;
    let action, message;
    action = function () {
>>>>>>> 5be138fd
      if (toMuteUserId === requesterUserId) {
        return 'muteSelf';
      } else {
        return 'muteOther';
      }
    };

    if (isAllowedTo(action(), meetingId, requesterUserId, requesterToken)) {
      let message = {
        payload: {
          user_id: toMuteUserId,
          meeting_id: meetingId,
          mute: true,
          requester_id: requesterUserId,
        },
      };
      message = appendMessageHeader('mute_user_request_message', message);
      logger.info(`publishing a user mute request for ${toMuteUserId}`);
      publish(redisConfig.channels.toBBBApps.users, message);
      updateVoiceUser(meetingId, {
        web_userid: toMuteUserId,
        talking: false,
        muted: true,
      });
    }
  },
});<|MERGE_RESOLUTION|>--- conflicted
+++ resolved
@@ -10,15 +10,9 @@
   // toMuteUserId: the userId of the user to be muted
   // requesterUserId: the userId of the requester
   // requesterToken: the authToken of the requester
-<<<<<<< HEAD
-  muteUser(meetingId, toMuteUserId, requesterUserId, requesterToken) {
-    const action = function () {
-=======
   muteUser(credentials, toMuteUserId) {
     const { meetingId, requesterUserId, requesterToken } = credentials;
-    let action, message;
-    action = function () {
->>>>>>> 5be138fd
+    const action = function () {
       if (toMuteUserId === requesterUserId) {
         return 'muteSelf';
       } else {
@@ -26,7 +20,7 @@
       }
     };
 
-    if (isAllowedTo(action(), meetingId, requesterUserId, requesterToken)) {
+    if (isAllowedTo(action(), credentials)) {
       let message = {
         payload: {
           user_id: toMuteUserId,
