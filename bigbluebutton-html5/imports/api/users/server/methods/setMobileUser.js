--- conflicted
+++ resolved
@@ -21,11 +21,7 @@
 
     Logger.verbose(`Mobile user ${requesterUserId} from meeting ${meetingId}`);
 
-<<<<<<< HEAD
-    await setMobile(meetingId, requesterUserId);
-=======
     RedisPubSub.publishUserMessage(CHANNEL, EVENT_NAME, meetingId, requesterUserId, payload);
->>>>>>> 73f7dd8b
   } catch (err) {
     Logger.error(`Exception while invoking method setMobileUser ${err.stack}`);
   }
