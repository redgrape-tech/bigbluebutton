--- conflicted
+++ resolved
@@ -1,8 +1,7 @@
 import { check } from 'meteor/check';
 import Logger from '/imports/startup/server/logger';
-import setMobile from '../modifiers/setMobile';
 import { extractCredentials } from '/imports/api/common/server/helpers';
-import RedisPubSub from "/imports/startup/server/redis";
+import RedisPubSub from '/imports/startup/server/redis';
 
 export default async function setMobileUser() {
   try {
@@ -22,11 +21,7 @@
 
     Logger.verbose(`Mobile user ${requesterUserId} from meeting ${meetingId}`);
 
-<<<<<<< HEAD
     RedisPubSub.publishUserMessage(CHANNEL, EVENT_NAME, meetingId, requesterUserId, payload);
-=======
-    await setMobile(meetingId, requesterUserId);
->>>>>>> a6b53753
   } catch (err) {
     Logger.error(`Exception while invoking method setMobileUser ${err.stack}`);
   }
