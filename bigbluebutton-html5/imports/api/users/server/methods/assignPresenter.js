--- conflicted
+++ resolved
@@ -15,17 +15,11 @@
   check(requesterUserId, String);
   check(userId, String);
 
-<<<<<<< HEAD
-=======
-  if (!isAllowedTo('setPresenter', credentials)) {
-    throw new Meteor.Error('not-allowed', 'You are not allowed to setPresenter');
-  }
-
->>>>>>> 8be6c500
   const User = Users.findOne({
     meetingId,
     userId,
   });
+
   if (!User) {
     throw new Meteor.Error(
       'user-not-found', 'You need a valid user to be able to set presenter');
