import { Meteor } from 'meteor/meteor';
import { check } from 'meteor/check';
import RedisPubSub from '/imports/startup/server/redis';
import Logger from '/imports/startup/server/logger';

export default function muteToggle(credentials, userId, isMuted = true) {
  const REDIS_CONFIG = Meteor.settings.redis;
  const CHANNEL = REDIS_CONFIG.channels.toBBBApps.users;
  const EVENT_NAME = 'mute_user_request_message';

  const { meetingId, requesterUserId } = credentials;

  check(meetingId, String);
  check(requesterUserId, String);
  check(userId, String);

  let action = userId === requesterUserId ? 'muteSelf' : 'muteOther';

  if (!isMuted) {
    action = `un${action}`;
  }

<<<<<<< HEAD
  let payload = {
=======
  if (!isAllowedTo(action, credentials)) {
    throw new Meteor.Error('not-allowed', `You are not allowed to ${action}`);
  }

  const payload = {
>>>>>>> 8be6c500
    user_id: userId,
    meeting_id: meetingId,
    mute: isMuted,
    requester_id: requesterUserId,
  };

  Logger.verbose(`User '${userId}' was ${!isMuted ? 'un' : ''}muted by '${
    requesterUserId}' from meeting '${meetingId}'`);

  return RedisPubSub.publish(CHANNEL, EVENT_NAME, payload);
}<|MERGE_RESOLUTION|>--- conflicted
+++ resolved
@@ -20,15 +20,7 @@
     action = `un${action}`;
   }
 
-<<<<<<< HEAD
-  let payload = {
-=======
-  if (!isAllowedTo(action, credentials)) {
-    throw new Meteor.Error('not-allowed', `You are not allowed to ${action}`);
-  }
-
   const payload = {
->>>>>>> 8be6c500
     user_id: userId,
     meeting_id: meetingId,
     mute: isMuted,
