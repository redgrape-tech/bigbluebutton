import { Meteor } from 'meteor/meteor';
import { check } from 'meteor/check';
import RedisPubSub from '/imports/startup/server/redis';
import Logger from '/imports/startup/server/logger';
import Meetings from '/imports/api/meetings';
import Users from '/imports/api/users';

export default function listenOnlyToggle(credentials, isJoining = true) {
  const REDIS_CONFIG = Meteor.settings.redis;
  const CHANNEL = REDIS_CONFIG.channels.toBBBApps.meeting;

  const { meetingId, requesterUserId } = credentials;

  check(meetingId, String);
  check(requesterUserId, String);
  check(isJoining, Boolean);

  let EVENT_NAME;

  if (isJoining) {
    EVENT_NAME = 'user_connected_to_global_audio';
<<<<<<< HEAD
  } else {
    EVENT_NAME = 'user_disconnected_from_global_audio';
=======
    if (!isAllowedTo('joinListenOnly', credentials)) {
      throw new Meteor.Error('not-allowed', 'You are not allowed to joinListenOnly');
    }
  } else {
    EVENT_NAME = 'user_disconnected_from_global_audio';
    if (!isAllowedTo('leaveListenOnly', credentials)) {
      throw new Meteor.Error('not-allowed', 'You are not allowed to leaveListenOnly');
    }
>>>>>>> 8be6c500
  }

  const Meeting = Meetings.findOne({ meetingId });
  if (!Meeting) {
    throw new Meteor.Error(
<<<<<<< HEAD
      'meeting-not-found', `You need a valid meeting to be able to toggle audio`);
=======
      'metting-not-found', 'You need a valid meeting to be able to toggle audio');
>>>>>>> 8be6c500
  }

  check(Meeting.voiceConf, String);

  const User = Users.findOne({
    meetingId,
    userId: requesterUserId,
  });

  if (!User) {
    throw new Meteor.Error(
      'user-not-found', 'You need a valid user to be able to toggle audio');
  }

  check(User.user.name, String);

  const payload = {
    userid: requesterUserId,
    meeting_id: meetingId,
    voice_conf: Meeting.voiceConf,
    name: User.user.name,
  };

  Logger.verbose(`User '${requesterUserId}' ${isJoining
    ? 'joined' : 'left'} global audio from meeting '${meetingId}'`);

  return RedisPubSub.publish(CHANNEL, EVENT_NAME, payload);
}<|MERGE_RESOLUTION|>--- conflicted
+++ resolved
@@ -19,29 +19,14 @@
 
   if (isJoining) {
     EVENT_NAME = 'user_connected_to_global_audio';
-<<<<<<< HEAD
   } else {
     EVENT_NAME = 'user_disconnected_from_global_audio';
-=======
-    if (!isAllowedTo('joinListenOnly', credentials)) {
-      throw new Meteor.Error('not-allowed', 'You are not allowed to joinListenOnly');
-    }
-  } else {
-    EVENT_NAME = 'user_disconnected_from_global_audio';
-    if (!isAllowedTo('leaveListenOnly', credentials)) {
-      throw new Meteor.Error('not-allowed', 'You are not allowed to leaveListenOnly');
-    }
->>>>>>> 8be6c500
   }
 
   const Meeting = Meetings.findOne({ meetingId });
   if (!Meeting) {
     throw new Meteor.Error(
-<<<<<<< HEAD
       'meeting-not-found', `You need a valid meeting to be able to toggle audio`);
-=======
-      'metting-not-found', 'You need a valid meeting to be able to toggle audio');
->>>>>>> 8be6c500
   }
 
   check(Meeting.voiceConf, String);
