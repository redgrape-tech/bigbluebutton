--- conflicted
+++ resolved
@@ -29,12 +29,8 @@
   }, { sort: { updatedAt: -1 } });
 
   // If the current user connection is not the same that triggered the leave we skip
-<<<<<<< HEAD
   if (auth?.connectionId !== connectionId) {
-=======
-  if (User.connectionId !== connectionId) {
     Logger.info(`Skipping userLeaving. User connectionId=${User.connectionId} is different from requester connectionId=${connectionId}`);
->>>>>>> ee5ad177
     return false;
   }
 
