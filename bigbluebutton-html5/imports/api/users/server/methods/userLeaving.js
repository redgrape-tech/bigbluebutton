--- conflicted
+++ resolved
@@ -23,11 +23,7 @@
   const User = Users.findOne(selector);
 
   if (!User) {
-<<<<<<< HEAD
     return Logger.info(`Skipping userLeaving. Could not find ${userId} in ${meetingId}`);
-=======
-    Logger.info(`Skipping userLeaving. Could not find ${userId} in ${meetingId}`);
->>>>>>> e541e683
   }
 
   // If the current user connection is not the same that triggered the leave we skip
