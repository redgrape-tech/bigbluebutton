import { Meteor } from 'meteor/meteor';
import { check } from 'meteor/check';
import RedisPubSub from '/imports/startup/server/redis';
import Logger from '/imports/startup/server/logger';

export default function setEmojiStatus(credentials, userId, status) {
  const REDIS_CONFIG = Meteor.settings.redis;
  const CHANNEL = REDIS_CONFIG.channels.toBBBApps.users;
  const EVENT_NAME = 'user_emoji_status_message';

  const { meetingId, requesterUserId } = credentials;

  check(meetingId, String);
  check(requesterUserId, String);
  check(userId, String);

<<<<<<< HEAD
  let payload = {
=======
  if (!isAllowedTo('setEmojiStatus', credentials)) {
    throw new Meteor.Error('not-allowed', 'You are not allowed to setEmojiStatus');
  }

  const payload = {
>>>>>>> 8be6c500
    emoji_status: status,
    userid: userId,
    meeting_id: meetingId,
  };

  Logger.verbose(`User '${userId}' emoji status updated to '${status}' by '${
    requesterUserId}' from meeting '${meetingId}'`);

  return RedisPubSub.publish(CHANNEL, EVENT_NAME, payload);
}<|MERGE_RESOLUTION|>--- conflicted
+++ resolved
@@ -14,15 +14,7 @@
   check(requesterUserId, String);
   check(userId, String);
 
-<<<<<<< HEAD
-  let payload = {
-=======
-  if (!isAllowedTo('setEmojiStatus', credentials)) {
-    throw new Meteor.Error('not-allowed', 'You are not allowed to setEmojiStatus');
-  }
-
   const payload = {
->>>>>>> 8be6c500
     emoji_status: status,
     userid: userId,
     meeting_id: meetingId,
