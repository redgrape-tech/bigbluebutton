--- conflicted
+++ resolved
@@ -11,13 +11,9 @@
     return LocalSettings.find({ meetingId: '' });
   }
 
-<<<<<<< HEAD
   const { meetingId, userId } = tokenValidation;
 
-  Logger.debug(`Publishing local settings for user=${userId}`);
-=======
-  Logger.debug('Publishing local settings', { requesterUserId });
->>>>>>> 1be05f12
+  Logger.debug('Publishing local settings', { userId });
 
   return LocalSettings.find({ meetingId, userId });
 }
