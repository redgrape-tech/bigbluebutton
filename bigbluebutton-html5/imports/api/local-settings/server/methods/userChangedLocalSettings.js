--- conflicted
+++ resolved
@@ -21,11 +21,7 @@
           fields: { settings: 1 },
         });
 
-<<<<<<< HEAD
-    if (!userLocalSettings || !_.isEqual(userLocalSettings.settings, settings)) {
-=======
     if (!userLocalSettings || !isEqual(userLocalSettings.settings, settings)) {
->>>>>>> 72c575b9
       await setChangedLocalSettings(meetingId, requesterUserId, settings);
     }
   } catch (err) {
