--- conflicted
+++ resolved
@@ -21,13 +21,8 @@
           fields: { settings: 1 },
         });
 
-<<<<<<< HEAD
     if (!userLocalSettings || !isEqual(userLocalSettings.settings, settings)) {
-      setChangedLocalSettings(meetingId, requesterUserId, settings);
-=======
-    if (!userLocalSettings || !_.isEqual(userLocalSettings.settings, settings)) {
       await setChangedLocalSettings(meetingId, requesterUserId, settings);
->>>>>>> a6b53753
     }
   } catch (err) {
     Logger.error(`Exception while invoking method userChangedLocalSettings ${err.stack}`);
