--- conflicted
+++ resolved
@@ -39,32 +39,6 @@
 
       setCustomLogoUrl(customLogoURL);
 
-<<<<<<< HEAD
-      const metakeys = metadata.length
-        ? metadata.reduce((acc, meta) => {
-          const key = Object.keys(meta).shift();
-
-          const handledHTML5Parameters = [
-            'html5autoswaplayout', 'html5autosharewebcam', 'html5hidepresentation',
-          ];
-          if (handledHTML5Parameters.indexOf(key) === -1) {
-            return acc;
-          }
-
-          /* this reducer transforms array of objects in a single object and
-           forces the metadata a be boolean value */
-          let value = meta[key];
-          try {
-            value = JSON.parse(meta[key]);
-          } catch (e) {
-            log('error', `Caught: ${e.message}`);
-          }
-          return { ...acc, [key]: value };
-        }, {}) : {};
-
-      if (customdata.length) {
-        makeCall('addUserSettings', meetingID, internalUserID, customdata);
-=======
       let metakeys = 0;
       if (metadata) {
         metakeys = metadata.length
@@ -91,28 +65,8 @@
       }
 
       let customData = 0;
-      if (customdata) {
-        customData = customdata.length
-          ? customdata.reduce((acc, data) => {
-            const key = Object.keys(data).shift();
-
-            const handledHTML5Parameters = [
-              'html5recordingbot',
-            ];
-            if (handledHTML5Parameters.indexOf(key) === -1) {
-              return acc;
-            }
-
-            let value = data[key];
-            try {
-              value = JSON.parse(value);
-            } catch (e) {
-              log('error', `Caught: ${e.message}`);
-            }
-
-            return { ...acc, [key]: value };
-          }, {}) : {};
->>>>>>> 92732a96
+      if (customdata.length) {
+        makeCall('addUserSettings', meetingID, internalUserID, customdata);
       }
 
       SessionStorage.setItem(METADATA_KEY, metakeys);
