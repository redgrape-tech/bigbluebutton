--- conflicted
+++ resolved
@@ -13,12 +13,6 @@
     callback();
   }
 
-<<<<<<< HEAD
-  const { meetingID, userID, authToken } = nextState.params;
-  Auth.set(meetingID, userID, authToken);
-  replace({ pathname: '/' });
-  callback();
-=======
   // use enter api to get params for the client
   const url = `/bigbluebutton/api/enter?sessionToken=${sessionToken}`;
 
@@ -35,7 +29,6 @@
       replace({ pathname: '/' });
       callback();
     });
->>>>>>> e4534ef7
 }
 
 export function logoutRouteHandler(nextState, replace, callback) {
