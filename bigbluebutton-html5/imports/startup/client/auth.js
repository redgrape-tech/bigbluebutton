import Auth from '/imports/ui/services/auth';
import SessionStorage from '/imports/ui/services/storage/session';
import { setCustomLogoUrl } from '/imports/ui/components/user-list/service';
import { log } from '/imports/ui/services/api';
import deviceInfo from '/imports/utils/deviceInfo';
import logger from '/imports/startup/client/logger';

// disconnected and trying to open a new connection
const STATUS_CONNECTING = 'connecting';
const METADATA_KEY = 'metadata';

export function joinRouteHandler(nextState, replace, callback) {
  const { sessionToken } = nextState.location.query;

  if (!nextState || !sessionToken) {
    replace({ pathname: '/error/404' });
    callback();
  }
  
  // Old credentials stored in memory were being used when joining a new meeting
  Auth.clearCredentials();

  // use enter api to get params for the client
  const url = `/bigbluebutton/api/enter?sessionToken=${sessionToken}`;

  fetch(url, { credentials: 'same-origin' })
    .then(response => response.json())
    .then(({ response }) => {
      const {
        returncode, meetingID, internalUserID, authToken, logoutUrl, customLogoURL, metadata,
        externUserID, fullname, confname,

      } = response;

      if (returncode === 'FAILED') {
        replace({ pathname: '/error/404' });
        callback();
      }

      setCustomLogoUrl(customLogoURL);
      const metakeys = metadata.length
        ? metadata.reduce((acc, meta) => {
          const key = Object.keys(meta).shift();

          const handledHTML5Parameters = [
            'html5autoswaplayout', 'html5autosharewebcam', 'html5hidepresentation',
          ];
          if (handledHTML5Parameters.indexOf(key) === -1) {
            return acc;
          }

          /* this reducer transforms array of objects in a single object and
           forces the metadata a be boolean value */
          let value = meta[key];
          try {
            value = JSON.parse(meta[key]);
          } catch (e) {
            log('error', `Caught: ${e.message}`);
          }
          return { ...acc, [key]: value };
        }) : {};
      SessionStorage.setItem(METADATA_KEY, metakeys);

      Auth.set(
        meetingID, internalUserID, authToken, logoutUrl,
        sessionToken, fullname, externUserID, confname,
      );

      const path = deviceInfo.type().isPhone ? '/' : '/users';
      const userInfo = window.navigator;

      // Browser information is sent once on startup
      // Sent here instead of Meteor.startup, as the
      // user might not be validiated by then, thus user's data
      // would not be sent with this information
      const clientInfo = {
        language: userInfo.language,
        userAgent: userInfo.userAgent,
        screenSize: { width: window.screen.width, height: window.screen.height },
        windowSize: { width: window.innerWidth, height: window.innerHeight },
        bbbVersion: Meteor.settings.public.app.bbbServerVersion,
        location: window.location.href,
      };

      replace({ pathname: path });

<<<<<<< HEAD
      return callback();
=======
      callback();

      logger.info(JSON.stringify(clientInfo));
>>>>>>> 3da9721e
    });
}

export function logoutRouteHandler() {
  Auth.logout()
    .then((logoutURL = window.location.origin) => {
      const protocolPattern = /^((http|https):\/\/)/;

      window.location.href =
        protocolPattern.test(logoutURL) ?
          logoutURL :
          `http://${logoutURL}`;
    });
}

/**
 * Check if should revalidate the auth
 * @param {Object} status
 * @param {String} lastStatus
 */
export function shouldAuthenticate(status, lastStatus) {
  return lastStatus != null && lastStatus === STATUS_CONNECTING && status.connected;
}

/**
 * Check if the isn't the first connection try, preventing to authenticate on login.
 * @param {Object} status
 * @param {string} lastStatus
 */
export function updateStatus(status, lastStatus) {
  return status.retryCount > 0 && lastStatus !== STATUS_CONNECTING ? status.status : lastStatus;
}

function _addReconnectObservable() {
  let lastStatus = null;

  Tracker.autorun(() => {
    lastStatus = updateStatus(Meteor.status(), lastStatus);

    if (shouldAuthenticate(Meteor.status(), lastStatus)) {
      Auth.authenticate(true);
      lastStatus = Meteor.status().status;
    }
  });
}

export function authenticatedRouteHandler(nextState, replace, callback) {
  if (Auth.loggedIn) {
    callback();
  }

  _addReconnectObservable();

  Auth.authenticate()
    .then(callback)
    .catch((reason) => {
      log('error', reason);
      replace({ pathname: `/error/${reason.error}` });
      callback();
    });
}<|MERGE_RESOLUTION|>--- conflicted
+++ resolved
@@ -84,13 +84,9 @@
 
       replace({ pathname: path });
 
-<<<<<<< HEAD
+      logger.info(JSON.stringify(clientInfo));
+
       return callback();
-=======
-      callback();
-
-      logger.info(JSON.stringify(clientInfo));
->>>>>>> 3da9721e
     });
 }
 
