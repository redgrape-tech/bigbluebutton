import Auth from '/imports/ui/services/auth';
import { setCustomLogoUrl } from '/imports/ui/components/user-list/service';
import { log, makeCall } from '/imports/ui/services/api';
import deviceInfo from '/imports/utils/deviceInfo';
import logger from '/imports/startup/client/logger';
import { Session } from 'meteor/session';

// disconnected and trying to open a new connection
const STATUS_CONNECTING = 'connecting';

export function joinRouteHandler(callback) {
  const urlParams = new URLSearchParams(window.location.search);
  const sessionToken = urlParams.get('sessionToken');
  console.log('joinRouteHandler_2', sessionToken);

  if (!sessionToken) {
    Session.set('hasError', true);
    Session.set('codeError', '404');
    callback('failed - no sessionToken');
  }

  // Old credentials stored in memory were being used when joining a new meeting
  Auth.clearCredentials();

  // use enter api to get params for the client
  const url = `/bigbluebutton/api/enter?sessionToken=${sessionToken}`;

  fetch(url, { credentials: 'same-origin' })
    .then(response => response.json())
    .then(({ response }) => {
      const {
        returncode, meetingID, internalUserID, authToken, logoutUrl, customLogoURL,
        externUserID, fullname, confname, customdata,
      } = response;

      console.log({ returncode });
      if (returncode === 'FAILED') {
<<<<<<< HEAD
        Session.set('hasError', true);
        Session.set('codeError', '404');
        callback('failed unhappily');
      } else {
        setCustomLogoUrl(customLogoURL);

        let metakeys = 0;
        if (metadata) {
          metakeys = metadata.length
            ? metadata.reduce((acc, meta) => {
              const key = Object.keys(meta).shift();

              const handledHTML5Parameters = [
                'html5autoswaplayout', 'html5autosharewebcam', 'html5hidepresentation',
              ];
              if (handledHTML5Parameters.indexOf(key) === -1) {
                return acc;
              }

              /* this reducer transforms array of objects in a single object and
               forces the metadata a be boolean value */
              let value = meta[key];
              try {
                value = JSON.parse(meta[key]);
              } catch (e) {
                log('error', `Caught: ${e.message}`);
              }
              return { ...acc, [key]: value };
            }, {}) : {};
        }

        if (customdata.length) {
          makeCall('addUserSettings', meetingID, internalUserID, customdata);
        }

        SessionStorage.setItem(METADATA_KEY, metakeys);

        Auth.set(
          meetingID, internalUserID, authToken, logoutUrl,
          sessionToken, fullname, externUserID, confname,
        );

        Session.set('isUserListOpen', deviceInfo.type().isPhone);
        const userInfo = window.navigator;

        // Browser information is sent once on startup
        // Sent here instead of Meteor.startup, as the
        // user might not be validated by then, thus user's data
        // would not be sent with this information
        const clientInfo = {
          language: userInfo.language,
          userAgent: userInfo.userAgent,
          screenSize: { width: window.screen.width, height: window.screen.height },
          windowSize: { width: window.innerWidth, height: window.innerHeight },
          bbbVersion: Meteor.settings.public.app.bbbServerVersion,
          location: window.location.href,
        };

        logger.info(clientInfo);

        callback('all is cool'); // TODO 4767
      }
=======
        replace({ pathname: '/error/404' });
        callback();
      }

      setCustomLogoUrl(customLogoURL);

      if (customdata.length) {
        makeCall('addUserSettings', meetingID, internalUserID, customdata);
      }

      Auth.set(
        meetingID, internalUserID, authToken, logoutUrl,
        sessionToken, fullname, externUserID, confname,
      );

      const path = deviceInfo.type().isPhone ? '/' : '/users';
      const userInfo = window.navigator;

      // Browser information is sent once on startup
      // Sent here instead of Meteor.startup, as the
      // user might not be validiated by then, thus user's data
      // would not be sent with this information
      const clientInfo = {
        language: userInfo.language,
        userAgent: userInfo.userAgent,
        screenSize: { width: window.screen.width, height: window.screen.height },
        windowSize: { width: window.innerWidth, height: window.innerHeight },
        bbbVersion: Meteor.settings.public.app.bbbServerVersion,
        location: window.location.href,
      };

      replace({ pathname: path });

      logger.info(clientInfo);

      return callback();
>>>>>>> 2d1ad1fc
    });
}

export function logoutRouteHandler() {
  Auth.logout()
    .then((logoutURL = window.location.origin) => {
      const protocolPattern = /^((http|https):\/\/)/;

      window.location.href =
        protocolPattern.test(logoutURL) ?
          logoutURL :
          `http://${logoutURL}`;
    });
}

/**
 * Check if should revalidate the auth
 * @param {Object} status
 * @param {String} lastStatus
 */
export function shouldAuthenticate(status, lastStatus) {
  return lastStatus != null && lastStatus === STATUS_CONNECTING && status.connected;
}

/**
 * Check if the isn't the first connection try, preventing to authenticate on login.
 * @param {Object} status
 * @param {string} lastStatus
 */
export function updateStatus(status, lastStatus) {
  return status.retryCount > 0 && lastStatus !== STATUS_CONNECTING ? status.status : lastStatus;
}

function _addReconnectObservable() {
  let lastStatus = null;

  Tracker.autorun(() => {
    lastStatus = updateStatus(Meteor.status(), lastStatus);

    if (shouldAuthenticate(Meteor.status(), lastStatus)) {
      Auth.authenticate(true);
      lastStatus = Meteor.status().status;
    }
  });
}

export function authenticatedRouteHandler(callback) {
  if (Auth.loggedIn) {
    callback();
  }

  _addReconnectObservable();

  Auth.authenticate()
    .then(callback)
    .catch((reason) => {
      log('error', reason);
      Session.set('hasError', true);
      Session.set('codeError', reason.error);
      callback();
    });
}<|MERGE_RESOLUTION|>--- conflicted
+++ resolved
@@ -35,43 +35,15 @@
 
       console.log({ returncode });
       if (returncode === 'FAILED') {
-<<<<<<< HEAD
         Session.set('hasError', true);
         Session.set('codeError', '404');
         callback('failed unhappily');
       } else {
         setCustomLogoUrl(customLogoURL);
 
-        let metakeys = 0;
-        if (metadata) {
-          metakeys = metadata.length
-            ? metadata.reduce((acc, meta) => {
-              const key = Object.keys(meta).shift();
-
-              const handledHTML5Parameters = [
-                'html5autoswaplayout', 'html5autosharewebcam', 'html5hidepresentation',
-              ];
-              if (handledHTML5Parameters.indexOf(key) === -1) {
-                return acc;
-              }
-
-              /* this reducer transforms array of objects in a single object and
-               forces the metadata a be boolean value */
-              let value = meta[key];
-              try {
-                value = JSON.parse(meta[key]);
-              } catch (e) {
-                log('error', `Caught: ${e.message}`);
-              }
-              return { ...acc, [key]: value };
-            }, {}) : {};
-        }
-
         if (customdata.length) {
           makeCall('addUserSettings', meetingID, internalUserID, customdata);
         }
-
-        SessionStorage.setItem(METADATA_KEY, metakeys);
 
         Auth.set(
           meetingID, internalUserID, authToken, logoutUrl,
@@ -98,44 +70,6 @@
 
         callback('all is cool'); // TODO 4767
       }
-=======
-        replace({ pathname: '/error/404' });
-        callback();
-      }
-
-      setCustomLogoUrl(customLogoURL);
-
-      if (customdata.length) {
-        makeCall('addUserSettings', meetingID, internalUserID, customdata);
-      }
-
-      Auth.set(
-        meetingID, internalUserID, authToken, logoutUrl,
-        sessionToken, fullname, externUserID, confname,
-      );
-
-      const path = deviceInfo.type().isPhone ? '/' : '/users';
-      const userInfo = window.navigator;
-
-      // Browser information is sent once on startup
-      // Sent here instead of Meteor.startup, as the
-      // user might not be validiated by then, thus user's data
-      // would not be sent with this information
-      const clientInfo = {
-        language: userInfo.language,
-        userAgent: userInfo.userAgent,
-        screenSize: { width: window.screen.width, height: window.screen.height },
-        windowSize: { width: window.innerWidth, height: window.innerHeight },
-        bbbVersion: Meteor.settings.public.app.bbbServerVersion,
-        location: window.location.href,
-      };
-
-      replace({ pathname: path });
-
-      logger.info(clientInfo);
-
-      return callback();
->>>>>>> 2d1ad1fc
     });
 }
 
