import Auth from '/imports/ui/services/auth';
import { logClient } from '/imports/ui/services/api';

// disconnected and trying to open a new connection
const STATUS_CONNECTING = 'connecting';

export function joinRouteHandler(nextState, replace, callback) {
  if (!nextState || !nextState.params.authToken) {
    replace({ pathname: '/error/404' });
    callback();
  }

  const { meetingID, userID, authToken } = nextState.params;
<<<<<<< HEAD

  Auth.authenticate(meetingID, userID, authToken)
    .then(() => {
      replace({ pathname: '/' });
      callback();
    })
    .catch(reason => {
      logClient("info", { error: reason, method: "joinRouteHandler" });
      replace({ pathname: `/error/${reason.error}` });
      callback();
    });
=======
  Auth.set(meetingID, userID, authToken);
  replace({ pathname: '/' });
  callback();
>>>>>>> ab9c0851
};

export function logoutRouteHandler(nextState, replace, callback) {
  const { meetingID, userID, authToken } = nextState.params;

  Auth.logout()
    .then(logoutURL => {
      window.location = logoutURL || window.location.origin;
      callback();
    })
    .catch(reason => {
      replace({ pathname: '/error/500' });
      callback();
    });
};

export function authenticatedRouteHandler(nextState, replace, callback) {
  if (Auth.loggedIn) {
    callback();
  }

<<<<<<< HEAD
  const { meetingID, userID, authToken } = nextState.params;
=======
  _addReconnectObservable();
>>>>>>> ab9c0851

  Auth.authenticate()
    .then(callback)
    .catch(reason => {
      logClient("info", { error: reason, method: "authenticatedRouteHandler" });
      replace({ pathname: `/error/${reason.error}` });
      callback();
    });
};

function _addReconnectObservable() {
  let lastStatus = null;

  Tracker.autorun(() => {

    lastStatus = updateStatus(Meteor.status(), lastStatus);

    if (shouldAuthenticate(Meteor.status(), lastStatus)) {
      Auth.authenticate(true);
      lastStatus = Meteor.status().status;
    }
  });
}

/**
 * Check if should revalidate the auth
 * @param {Object} status 
 * @param {String} lastStatus 
 */
export function shouldAuthenticate(status, lastStatus) {
  return lastStatus != null && lastStatus === STATUS_CONNECTING && status.connected;
}

/**
 * Check if the isn't the first connection try, preventing to authenticate on login.
 * @param {Object} status 
 * @param {string} lastStatus 
 */
export function updateStatus(status, lastStatus) {
  return status.retryCount > 0 && lastStatus !== STATUS_CONNECTING ? status.status : lastStatus;
}<|MERGE_RESOLUTION|>--- conflicted
+++ resolved
@@ -11,23 +11,9 @@
   }
 
   const { meetingID, userID, authToken } = nextState.params;
-<<<<<<< HEAD
-
-  Auth.authenticate(meetingID, userID, authToken)
-    .then(() => {
-      replace({ pathname: '/' });
-      callback();
-    })
-    .catch(reason => {
-      logClient("info", { error: reason, method: "joinRouteHandler" });
-      replace({ pathname: `/error/${reason.error}` });
-      callback();
-    });
-=======
   Auth.set(meetingID, userID, authToken);
   replace({ pathname: '/' });
   callback();
->>>>>>> ab9c0851
 };
 
 export function logoutRouteHandler(nextState, replace, callback) {
@@ -49,11 +35,7 @@
     callback();
   }
 
-<<<<<<< HEAD
-  const { meetingID, userID, authToken } = nextState.params;
-=======
   _addReconnectObservable();
->>>>>>> ab9c0851
 
   Auth.authenticate()
     .then(callback)
