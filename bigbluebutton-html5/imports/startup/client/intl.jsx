import React, { Component } from 'react';
import PropTypes from 'prop-types';
import { IntlProvider } from 'react-intl';
import Settings from '/imports/ui/services/settings';

const propTypes = {
  locale: PropTypes.string.isRequired,
<<<<<<< HEAD
  baseControls: PropTypes.shape.isRequired,
  children: PropTypes.shape.isRequired,
=======
  baseControls: PropTypes.shape({
    updateErrorState: PropTypes.func.isRequired,
    updateLoadingState: PropTypes.func.isRequired,
  }).isRequired,
  children: PropTypes.element.isRequired,
>>>>>>> 090906e9
};

const DEFAULT_LANGUAGE = Meteor.settings.public.app.defaultSettings.application.locale;

const defaultProps = {
  locale: DEFAULT_LANGUAGE,
};

class IntlStartup extends Component {
  constructor(props) {
    super(props);

    this.state = {
      messages: {},
      locale: DEFAULT_LANGUAGE,
    };

    this.fetchLocalizedMessages = this.fetchLocalizedMessages.bind(this);
  }
  componentWillMount() {
    this.fetchLocalizedMessages(this.props.locale);
  }

  componentWillUpdate(nextProps) {
    if (nextProps.locale && this.props.locale !== nextProps.locale) {
      this.fetchLocalizedMessages(nextProps.locale);
    }
  }

  fetchLocalizedMessages(locale) {
    const url = `/html5client/locale?locale=${locale}`;

    const { baseControls } = this.props;

    baseControls.updateLoadingState(true);
    fetch(url)
      .then((response) => {
        if (!response.ok) {
          return Promise.reject();
        }

        return response.json();
      })
      .then(({ messages, normalizedLocale }) => {
        const dasherizedLocale = normalizedLocale.replace('_', '-')
        this.setState({ messages, locale: dasherizedLocale }, () => {
          Settings.application.locale = dasherizedLocale;
          Settings.save();
          baseControls.updateLoadingState(false);
        });
      })
      .catch((messages) => {
        this.setState({ locale: DEFAULT_LANGUAGE }, () => {
          Settings.application.locale = DEFAULT_LANGUAGE;
          Settings.save();
          baseControls.updateLoadingState(false);
        });
      });
  }

  render() {
    return (
      <IntlProvider locale={this.state.locale} messages={this.state.messages}>
        {this.props.children}
      </IntlProvider>
    );
  }
}

export default IntlStartup;

IntlStartup.propTypes = propTypes;
IntlStartup.defaultProps = defaultProps;<|MERGE_RESOLUTION|>--- conflicted
+++ resolved
@@ -5,16 +5,11 @@
 
 const propTypes = {
   locale: PropTypes.string.isRequired,
-<<<<<<< HEAD
-  baseControls: PropTypes.shape.isRequired,
-  children: PropTypes.shape.isRequired,
-=======
   baseControls: PropTypes.shape({
     updateErrorState: PropTypes.func.isRequired,
     updateLoadingState: PropTypes.func.isRequired,
   }).isRequired,
   children: PropTypes.element.isRequired,
->>>>>>> 090906e9
 };
 
 const DEFAULT_LANGUAGE = Meteor.settings.public.app.defaultSettings.application.locale;
