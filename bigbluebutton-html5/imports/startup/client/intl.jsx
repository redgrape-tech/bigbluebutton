import React, { Component } from 'react';
import { withTracker } from 'meteor/react-meteor-data';
import PropTypes from 'prop-types';
import { IntlProvider } from 'react-intl';
import Settings from '/imports/ui/services/settings';
import LoadingScreen from '/imports/ui/components/common/loading-screen/component';
import getFromUserSettings from '/imports/ui/services/users-settings';
import _ from 'lodash';
import { Session } from 'meteor/session';
import Logger from '/imports/startup/client/logger';
<<<<<<< HEAD
import Intl from '/imports/ui/services/locale';
=======
import { formatLocaleCode } from '/imports/utils/string-utils';
>>>>>>> 045e2ec9

const propTypes = {
  locale: PropTypes.string,
  overrideLocaleFromPassedParameter: PropTypes.string,
  children: PropTypes.element.isRequired,
};

const DEFAULT_LANGUAGE = Meteor.settings.public.app.defaultSettings.application.fallbackLocale;
const CLIENT_VERSION = Meteor.settings.public.app.html5ClientBuild;
const FALLBACK_ON_EMPTY_STRING = Meteor.settings.public.app.fallbackOnEmptyLocaleString;

const RTL_LANGUAGES = ['ar', 'dv', 'fa', 'he'];
const LARGE_FONT_LANGUAGES = ['te', 'km'];

const defaultProps = {
  locale: DEFAULT_LANGUAGE,
  overrideLocaleFromPassedParameter: null,
};

class IntlStartup extends Component {
  constructor(props) {
    super(props);

    this.state = {
      messages: {},
      normalizedLocale: null,
      fetching: true,
    };

    if (RTL_LANGUAGES.includes(props.locale)) {
      document.body.parentNode.setAttribute('dir', 'rtl');
    }

    this.fetchLocalizedMessages = this.fetchLocalizedMessages.bind(this);
  }

  componentDidMount() {
    const { locale, overrideLocaleFromPassedParameter } = this.props;
    this.fetchLocalizedMessages(overrideLocaleFromPassedParameter || locale, true);
  }

  componentDidUpdate(prevProps) {
    const { fetching, messages, normalizedLocale } = this.state;
    const { locale, overrideLocaleFromPassedParameter } = this.props;

    if (overrideLocaleFromPassedParameter !== prevProps.overrideLocaleFromPassedParameter) {
      this.fetchLocalizedMessages(overrideLocaleFromPassedParameter);
    } else {
      const shouldFetch = (!fetching && _.isEmpty(messages)) || ((locale !== prevProps.locale) && (normalizedLocale && (locale !== normalizedLocale)));
      if (shouldFetch) this.fetchLocalizedMessages(locale);
    }
  }

  fetchLocalizedMessages(locale, init = false) {
    const url = `./locale?locale=${locale}&init=${init}`;
    const localesPath = 'locales';

    Intl.fetching = true;
    this.setState({ fetching: true }, () => {
      fetch(url)
        .then((response) => {
          if (!response.ok) {
            return false;
          }
          return response.json();
        })
        .then(({ normalizedLocale, regionDefaultLocale }) => {
          const fetchFallbackMessages = new Promise((resolve, reject) => {
            fetch(`${localesPath}/${DEFAULT_LANGUAGE}.json?v=${CLIENT_VERSION}`)
              .then((response) => {
                if (!response.ok) {
                  return reject();
                }
                return resolve(response.json());
              });
          });

          const fetchRegionMessages = new Promise((resolve) => {
            if (!regionDefaultLocale) {
              return resolve(false);
            }
            fetch(`${localesPath}/${regionDefaultLocale}.json?v=${CLIENT_VERSION}`)
              .then((response) => {
                if (!response.ok) {
                  return resolve(false);
                }
                return response.json()
                  .then((jsonResponse) => resolve(jsonResponse))
                  .catch(() => {
                    Logger.error({ logCode: 'intl_parse_locale_SyntaxError' }, `Could not parse locale file ${regionDefaultLocale}.json, invalid json`);
                    resolve(false);
                  });
              });
          });

          const fetchSpecificMessages = new Promise((resolve) => {
            if (!normalizedLocale || normalizedLocale === DEFAULT_LANGUAGE || normalizedLocale === regionDefaultLocale) {
              return resolve(false);
            }
            fetch(`${localesPath}/${normalizedLocale}.json?v=${CLIENT_VERSION}`)
              .then((response) => {
                if (!response.ok) {
                  return resolve(false);
                }
                return response.json()
                  .then((jsonResponse) => resolve(jsonResponse))
                  .catch(() => {
                    Logger.error({ logCode: 'intl_parse_locale_SyntaxError' }, `Could not parse locale file ${normalizedLocale}.json, invalid json`);
                    resolve(false);
                  });
              });
          });

          Promise.all([fetchFallbackMessages, fetchRegionMessages, fetchSpecificMessages])
            .then((values) => {
              let mergedMessages = Object.assign({}, values[0]);

              if (!values[1] && !values[2]) {
                normalizedLocale = DEFAULT_LANGUAGE;
              } else {
                if (values[1]) {
                  mergedMessages = Object.assign(mergedMessages, values[1]);
                }
                if (values[2]) {
                  mergedMessages = Object.assign(mergedMessages, values[2]);
                }
              }

              const dasherizedLocale = normalizedLocale.replace('_', '-');
<<<<<<< HEAD
              Intl.setLocale(dasherizedLocale, mergedMessages);
=======
              const { language, formattedLocale } = formatLocaleCode(dasherizedLocale);

>>>>>>> 045e2ec9
              this.setState({ messages: mergedMessages, fetching: false, normalizedLocale: dasherizedLocale }, () => {
                Settings.application.locale = dasherizedLocale;
                if (RTL_LANGUAGES.includes(dasherizedLocale.substring(0, 2))) {
                  document.body.parentNode.setAttribute('dir', 'rtl');
                  Settings.application.isRTL = true;
                } else {
                  document.body.parentNode.setAttribute('dir', 'ltr');
                  Settings.application.isRTL = false;
                }
                Session.set('isLargeFont', LARGE_FONT_LANGUAGES.includes(dasherizedLocale.substring(0, 2)));
                window.dispatchEvent(new Event('localeChanged'));
                document.getElementsByTagName('html')[0].lang = formattedLocale;
                document.body.classList.add(`lang-${language}`);
                Settings.save();
              });
            });
        });
    });
  }

  render() {
    const { fetching, normalizedLocale, messages } = this.state;
    const { children } = this.props;
    const { formattedLocale } = formatLocaleCode(normalizedLocale);

    return (
      <>
        {(fetching || !normalizedLocale) && <LoadingScreen />}

        {normalizedLocale
          && (
          <IntlProvider fallbackOnEmptyString={FALLBACK_ON_EMPTY_STRING} locale={formattedLocale} messages={messages}>
            {children}
          </IntlProvider>
          )
        }
      </>
    );
  }
}

const IntlStartupContainer = withTracker(() => {
  const { locale } = Settings.application;
  const overrideLocaleFromPassedParameter = getFromUserSettings('bbb_override_default_locale', null);
  return {
    locale,
    overrideLocaleFromPassedParameter,
  };
})(IntlStartup);

export default IntlStartupContainer;

IntlStartup.propTypes = propTypes;
IntlStartup.defaultProps = defaultProps;<|MERGE_RESOLUTION|>--- conflicted
+++ resolved
@@ -8,11 +8,8 @@
 import _ from 'lodash';
 import { Session } from 'meteor/session';
 import Logger from '/imports/startup/client/logger';
-<<<<<<< HEAD
+import { formatLocaleCode } from '/imports/utils/string-utils';
 import Intl from '/imports/ui/services/locale';
-=======
-import { formatLocaleCode } from '/imports/utils/string-utils';
->>>>>>> 045e2ec9
 
 const propTypes = {
   locale: PropTypes.string,
@@ -142,12 +139,9 @@
               }
 
               const dasherizedLocale = normalizedLocale.replace('_', '-');
-<<<<<<< HEAD
-              Intl.setLocale(dasherizedLocale, mergedMessages);
-=======
               const { language, formattedLocale } = formatLocaleCode(dasherizedLocale);
+              Intl.setLocale(formattedLocale, mergedMessages);
 
->>>>>>> 045e2ec9
               this.setState({ messages: mergedMessages, fetching: false, normalizedLocale: dasherizedLocale }, () => {
                 Settings.application.locale = dasherizedLocale;
                 if (RTL_LANGUAGES.includes(dasherizedLocale.substring(0, 2))) {
