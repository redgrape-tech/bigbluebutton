--- conflicted
+++ resolved
@@ -9,7 +9,6 @@
 import UserListContainer from '../../ui/components/user-list/UserListContainer.jsx';
 import ChatContainer from '../../ui/components/chat/ChatContainer.jsx';
 
-<<<<<<< HEAD
 const browserHistory = useRouterHistory(createHistory)({
   basename: '/html5client'
 });
@@ -17,26 +16,12 @@
 export const renderRoutes = () => (
   <Router history={browserHistory}>
     <Route path="/join/:meetingID/:userID/:authToken" onEnter={AppService().setCredentials} >
-=======
-/*
-  TODO: Find out how to set a baseURL or something alike
-  so we dont need to mannualy say `html5client` in every route/link
-*/
-export const renderRoutes = () => (
-  <Router history={browserHistory}>
-    <Route path="/html5client" component={AppContainer}>
-      <IndexRoute components={{}} />
-      <Route name="users" path="users" components={{
-        userList: UserListContainer,
-      }} />
->>>>>>> ac2f2ed7
-
       <IndexRedirect to="/" />
       <Route path="/" component={AppContainer} onEnter={AppService().subscribeForData} >
         <IndexRoute components={{}} />
 
         <Route name="users" path="users" components={{
-          userList: UserListContainer
+          userList: UserListContainer,
         }} />
 
         <Route name="chat" path="users/chat/:chatID" components={{
