import React from 'react';
import { Router, Route, Redirect, IndexRoute, useRouterHistory } from 'react-router';
import { createHistory } from 'history';

import { joinRouteHandler, logoutRouteHandler, authenticatedRouteHandler } from './auth';
import Base from './base';

import LoadingScreen from '/imports/ui/components/loading-screen/component';
import ChatContainer from '/imports/ui/components/chat/container';
import UserListContainer from '/imports/ui/components/user-list/container';

const browserHistory = useRouterHistory(createHistory)({
  basename: Meteor.settings.public.app.basename,
});

export const renderRoutes = () => (
  <Router history={browserHistory}>
    <Route path="/logout" onEnter={logoutRouteHandler} />
    <Route
<<<<<<< HEAD
      path="/join/:meetingID/:userID/:authToken"
=======
      path="/join"
>>>>>>> e4534ef7
      component={LoadingScreen} onEnter={joinRouteHandler}
    />
    <Route path="/" component={Base} onEnter={authenticatedRouteHandler} >
      <IndexRoute components={{}} />
      <Route name="users" path="users" components={{ userList: UserListContainer }} />
      <Route
        name="chat" path="users/chat/:chatID" components={{
          userList: UserListContainer,
          chat: ChatContainer,
        }}
      />
      <Redirect from="users/chat" to="/users/chat/public" />
    </Route>
    <Route name="error" path="/error/:errorCode" component={Base} />
    <Redirect from="*" to="/error/404" />
  </Router>
);<|MERGE_RESOLUTION|>--- conflicted
+++ resolved
@@ -17,11 +17,7 @@
   <Router history={browserHistory}>
     <Route path="/logout" onEnter={logoutRouteHandler} />
     <Route
-<<<<<<< HEAD
-      path="/join/:meetingID/:userID/:authToken"
-=======
       path="/join"
->>>>>>> e4534ef7
       component={LoadingScreen} onEnter={joinRouteHandler}
     />
     <Route path="/" component={Base} onEnter={authenticatedRouteHandler} >
