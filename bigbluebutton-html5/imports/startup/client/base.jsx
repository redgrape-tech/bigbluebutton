--- conflicted
+++ resolved
@@ -49,15 +49,12 @@
   }
 
   componentDidUpdate(prevProps) {
-<<<<<<< HEAD
-    const { ejected, approved, animations } = this.props;
-=======
     const {
       ejected,
       approved,
       meetingExist,
+      animations,
     } = this.props;
->>>>>>> 28c9380b
     const { loading } = this.state;
 
     if (!prevProps.meetingExist && meetingExist) {
@@ -238,12 +235,9 @@
     annotationsHandler,
     groupChatMessageHandler,
     breakoutRoomSubscriptionHandler,
-<<<<<<< HEAD
     animations,
-=======
     meetingExist: true,
     User,
->>>>>>> 28c9380b
   };
 })(Base);
 
