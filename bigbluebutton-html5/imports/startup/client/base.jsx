--- conflicted
+++ resolved
@@ -84,13 +84,9 @@
 Base.defaultProps = defaultProps;
 
 const SUBSCRIPTIONS_NAME = [
-<<<<<<< HEAD
-  'users2x', 'users', 'chat', 'chat2x', 'cursor', 'cursor2x', 'deskshare', 'meetings', 'meetings2x',
-  'polls', 'polls2x', 'presentations', 'presentations2x', 'shapes', 'shapes2x', 'slides', 'slides2x', 'captions', 'captions2x', 'breakouts', 'breakouts2x',
-=======
-  'users2x', 'users', 'chat', 'chat2x', 'cursor', 'cursor2x', 'meetings', 'meetings2x',
-  'polls', 'polls2x', 'presentations', 'presentations2x', 'shapes', 'shapes2x', 'slides', 'slides2x', 'captions', 'captions2x', 'breakouts', 'breakouts2x', 'screenshare',
->>>>>>> b7d6427e
+  'users2x', 'users', 'chat', 'chat2x', 'cursor', 'cursor2x', 'screenshare', 'meetings', 'meetings2x',
+  'polls', 'polls2x', 'presentations', 'presentations2x', 'shapes', 'shapes2x', 'slides', 'slides2x', 'captions',
+  'captions2x', 'breakouts', 'breakouts2x',
 ];
 
 const BaseContainer = createContainer(({ params }) => {
