import React, { Component } from 'react';
import { withTracker } from 'meteor/react-meteor-data';
import PropTypes from 'prop-types';
import Auth from '/imports/ui/services/auth';
import AppContainer from '/imports/ui/components/app/container';
import ErrorScreen from '/imports/ui/components/error-screen/component';
import MeetingEnded from '/imports/ui/components/meeting-ended/component';
import LoadingScreen from '/imports/ui/components/loading-screen/component';
import Settings from '/imports/ui/services/settings';
import AudioManager from '/imports/ui/services/audio-manager';
import logger from '/imports/startup/client/logger';
import Users from '/imports/api/users';
import { Session } from 'meteor/session';
import IntlStartup from './intl';
import Meetings from '../../api/meetings';
import AppService from '/imports/ui/components/app/service';
import Breakouts from '/imports/api/breakouts';
import AudioService from '/imports/ui/components/audio/service';
import { FormattedMessage } from 'react-intl';
import { notify } from '/imports/ui/services/notification';

const HTML = document.getElementsByTagName('html')[0];

let breakoutNotified = false;

const propTypes = {
  subscriptionsReady: PropTypes.bool,
  locale: PropTypes.string,
  approved: PropTypes.bool,
  meetingHasEnded: PropTypes.bool.isRequired,
  meetingExist: PropTypes.bool,
};

const defaultProps = {
  locale: undefined,
  approved: undefined,
  meetingExist: false,
  subscriptionsReady: false,
};

const fullscreenChangedEvents = [
  'fullscreenchange',
  'webkitfullscreenchange',
  'mozfullscreenchange',
  'MSFullscreenChange',
];

class Base extends Component {
  static handleFullscreenChange() {
    if (document.fullscreenElement
      || document.webkitFullscreenElement
      || document.mozFullScreenElement
      || document.msFullscreenElement) {
      Session.set('isFullscreen', true);
    } else {
      Session.set('isFullscreen', false);
    }
  }

  constructor(props) {
    super(props);

    this.state = {
      loading: false,
      meetingExisted: false,
    };
    this.updateLoadingState = this.updateLoadingState.bind(this);
  }

  componentDidMount() {
    const { animations } = this.props;

    if (animations) HTML.classList.add('animationsEnabled');
    if (!animations) HTML.classList.add('animationsDisabled');

    fullscreenChangedEvents.forEach((event) => {
      document.addEventListener(event, Base.handleFullscreenChange);
    });
    Session.set('isFullscreen', false);
  }

  componentDidUpdate(prevProps, prevState) {
    const {
      approved,
      meetingExist,
      animations,
      ejected,
      meteorIsConnected,
      subscriptionsReady,
    } = this.props;

    const {
      loading,
      meetingExisted,
    } = this.state;

    if (!prevProps.subscriptionsReady && subscriptionsReady) {
      logger.info({ logCode: 'startup_client_subscriptions_ready' }, 'Subscriptions are ready');
    }

    if (prevProps.meetingExist && !meetingExist && !meetingExisted) {
      this.setMeetingExisted(true);
    }

    // In case the meteor restart avoid error log
    if (meteorIsConnected && (prevState.meetingExisted !== meetingExisted) && meetingExisted) {
      this.setMeetingExisted(false);
    }

    // In case the meeting delayed to load
    if (!subscriptionsReady || !meetingExist) return;

    if (approved && loading && subscriptionsReady) this.updateLoadingState(false);

    if (prevProps.ejected || ejected) {
      Session.set('codeError', '403');
      Session.set('isMeetingEnded', true);
    }

    // In case the meteor restart avoid error log
    if (meteorIsConnected && (prevState.meetingExisted !== meetingExisted)) {
      this.setMeetingExisted(false);
    }

    const enabled = HTML.classList.contains('animationsEnabled');
    const disabled = HTML.classList.contains('animationsDisabled');

    if (animations && animations !== prevProps.animations) {
      if (disabled) HTML.classList.remove('animationsDisabled');
      HTML.classList.add('animationsEnabled');
    } else if (!animations && animations !== prevProps.animations) {
      if (enabled) HTML.classList.remove('animationsEnabled');
      HTML.classList.add('animationsDisabled');
    }
  }

  componentWillUnmount() {
    fullscreenChangedEvents.forEach((event) => {
      document.removeEventListener(event, Base.handleFullscreenChange);
    });
  }

  setMeetingExisted(meetingExisted) {
    this.setState({ meetingExisted });
  }

  updateLoadingState(loading = false) {
    this.setState({
      loading,
    });
  }

  renderByState() {
    const { updateLoadingState } = this;
    const stateControls = { updateLoadingState };
    const { loading } = this.state;
    const codeError = Session.get('codeError');
    const {
      ejected,
      meetingExist,
      meetingHasEnded,
<<<<<<< HEAD
      meetingIsBreakout,
      subscriptionsReady,
      loggedIn,
      meetingExisted,
=======
>>>>>>> 202af13c
    } = this.props;

    const meetingIsBreakout = AppService.meetingIsBreakout();
    if ((loading || !subscriptionsReady) && !meetingHasEnded && meetingExist) {
      return (<LoadingScreen>{loading}</LoadingScreen>);
    }

    if (ejected && ejected.ejectedReason) {
      const { ejectedReason } = ejected;
      AudioManager.exitAudio();
      return (<MeetingEnded code={ejectedReason} />);
    }

    if (meetingHasEnded && meetingIsBreakout) window.close();

    if (meetingHasEnded && !meetingIsBreakout) {
      AudioManager.exitAudio();
      return (<MeetingEnded code={codeError} />);
    }

    if (codeError && !meetingHasEnded) {
      logger.error({ logCode: 'startup_client_usercouldnotlogin_error' }, `User could not log in HTML5, hit ${codeError}`);
      return (<ErrorScreen code={codeError} />);
    }
    // this.props.annotationsHandler.stop();
    return (<AppContainer {...this.props} baseControls={stateControls} />);
  }

  render() {
    const { updateLoadingState } = this;
    const { locale, meetingExist } = this.props;
    const stateControls = { updateLoadingState };
    const { meetingExisted } = this.state;

    return (
      (!meetingExisted && !meetingExist && Auth.loggedIn)
        ? <LoadingScreen />
        : (
          <IntlStartup locale={locale} baseControls={stateControls}>
            {this.renderByState()}
          </IntlStartup>
        )
    );
  }
}

Base.propTypes = propTypes;
Base.defaultProps = defaultProps;

const BaseContainer = withTracker(() => {
  const { locale, animations } = Settings.application;
  const { credentials, loggedIn } = Auth;
  const { meetingId } = credentials;
  let breakoutRoomSubscriptionHandler;
  let meetingModeratorSubscriptionHandler;

  if (Session.get('codeError')) return {};

  const meeting = Meetings.findOne({ meetingId });
  if (meeting) {
    const { meetingEnded } = meeting;
    if (meetingEnded) Session.set('codeError', '410');
  }

  const approved = Users.findOne({ userId: Auth.userID, approved: true, guest: true });
  const ejected = Users.findOne({ userId: Auth.userID, ejected: true });
  if (Session.get('codeError')) {
    return {
      meetingHasEnded: !!meeting && meeting.meetingEnded,
      approved,
      ejected,
      meetingIsBreakout: AppService.meetingIsBreakout(),
    };
  }

  let userSubscriptionHandler;

  const User = Users.findOne({ intId: credentials.requesterUserId });

  Breakouts.find().observeChanges({
    added() {
      breakoutNotified = false;
    },
    removed() {
      if (!AudioService.isUsingAudio() && !breakoutNotified) {
        if (meeting && !meeting.meetingEnded) {
          notify(
            <FormattedMessage
              id="app.toast.breakoutRoomEnded"
              description="message when the breakout room is ended"
            />,
            'info',
            'rooms',
          );
        }
        breakoutNotified = true;
      }
    },
  });

  Meetings.find({ meetingId }).observe({
    changed: (newDocument, oldDocument) => {
      if (newDocument.recordProp) {
        if (!oldDocument.recordProp.recording && newDocument.recordProp.recording) {
          notify(
            <FormattedMessage
              id="app.notification.recordingStart"
              description="Notification for when the recording starts"
            />,
            'success',
            'record',
          );
        }

        if (oldDocument.recordProp.recording && !newDocument.recordProp.recording) {
          notify(
            <FormattedMessage
              id="app.notification.recordingStop"
              description="Notification for when the recording stops"
            />,
            'error',
            'record',
          );
        }
      }
    },
  });

  return {
    approved,
    ejected,
    locale,
    userSubscriptionHandler,
    breakoutRoomSubscriptionHandler,
    meetingModeratorSubscriptionHandler,
    animations,
    User,
    meteorIsConnected: Meteor.status().connected,
    meetingExist: !!meeting,
    meetingHasEnded: !!meeting && meeting.meetingEnded,
<<<<<<< HEAD
    meetingIsBreakout: AppService.meetingIsBreakout(),
    subscriptionsReady: Session.get('subscriptionsReady'),
    loggedIn,
=======
>>>>>>> 202af13c
  };
})(Base);

export default BaseContainer;<|MERGE_RESOLUTION|>--- conflicted
+++ resolved
@@ -159,16 +159,10 @@
       ejected,
       meetingExist,
       meetingHasEnded,
-<<<<<<< HEAD
       meetingIsBreakout,
       subscriptionsReady,
-      loggedIn,
-      meetingExisted,
-=======
->>>>>>> 202af13c
     } = this.props;
 
-    const meetingIsBreakout = AppService.meetingIsBreakout();
     if ((loading || !subscriptionsReady) && !meetingHasEnded && meetingExist) {
       return (<LoadingScreen>{loading}</LoadingScreen>);
     }
@@ -306,12 +300,9 @@
     meteorIsConnected: Meteor.status().connected,
     meetingExist: !!meeting,
     meetingHasEnded: !!meeting && meeting.meetingEnded,
-<<<<<<< HEAD
     meetingIsBreakout: AppService.meetingIsBreakout(),
     subscriptionsReady: Session.get('subscriptionsReady'),
     loggedIn,
-=======
->>>>>>> 202af13c
   };
 })(Base);
 
