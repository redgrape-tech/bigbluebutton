import React, { Component } from 'react';
import { withTracker } from 'meteor/react-meteor-data';
import PropTypes from 'prop-types';
import Auth from '/imports/ui/services/auth';
import AppContainer from '/imports/ui/components/app/container';
import LoadingScreen from '/imports/ui/components/common/loading-screen/component';
import Settings from '/imports/ui/services/settings';
import logger from '/imports/startup/client/logger';
import { Session } from 'meteor/session';
import { Meteor } from 'meteor/meteor';
import AppService from '/imports/ui/components/app/service';
import deviceInfo from '/imports/utils/deviceInfo';
import getFromUserSettings from '/imports/ui/services/users-settings';
import { layoutSelectInput, layoutDispatch } from '../../ui/components/layout/context';
import VideoService from '/imports/ui/components/video-provider/service';
import DebugWindow from '/imports/ui/components/debug-window/component';
import { ACTIONS, PANELS } from '../../ui/components/layout/enums';
import { isChatEnabled } from '/imports/ui/services/features';
import useUserChangedLocalSettings from '/imports/ui/services/settings/hooks/useUserChangedLocalSettings';

const CHAT_CONFIG = window.meetingClientSettings.public.chat;
const PUBLIC_CHAT_ID = CHAT_CONFIG.public_group_id;

const HTML = document.getElementsByTagName('html')[0];

let checkedUserSettings = false;

const propTypes = {
  subscriptionsReady: PropTypes.bool,
  approved: PropTypes.bool,
};

const defaultProps = {
  approved: false,
  subscriptionsReady: false,
};

const fullscreenChangedEvents = [
  'fullscreenchange',
  'webkitfullscreenchange',
  'mozfullscreenchange',
  'MSFullscreenChange',
];

class Base extends Component {
  constructor(props) {
    super(props);

    this.handleFullscreenChange = this.handleFullscreenChange.bind(this);
  }

  handleFullscreenChange() {
    const { layoutContextDispatch } = this.props;

    if (document.fullscreenElement
      || document.webkitFullscreenElement
      || document.mozFullScreenElement
      || document.msFullscreenElement) {
      Session.set('isFullscreen', true);
    } else {
      layoutContextDispatch({
        type: ACTIONS.SET_FULLSCREEN_ELEMENT,
        value: {
          element: '',
          group: '',
        },
      });
      Session.set('isFullscreen', false);
    }
  }

  componentDidMount() {
    const { animations, usersVideo, layoutContextDispatch } = this.props;

    layoutContextDispatch({
      type: ACTIONS.SET_NUM_CAMERAS,
      value: usersVideo.length,
    });

    if (animations) HTML.classList.add('animationsEnabled');
    if (!animations) HTML.classList.add('animationsDisabled');

    fullscreenChangedEvents.forEach((event) => {
      document.addEventListener(event, this.handleFullscreenChange);
    });
    Session.set('isFullscreen', false);
  }

  componentDidUpdate(prevProps) {
    const {
      animations,
      subscriptionsReady,
      layoutContextDispatch,
      sidebarContentPanel,
      usersVideo,
      setLocalSettings,
    } = this.props;

    if (usersVideo !== prevProps.usersVideo) {
      layoutContextDispatch({
        type: ACTIONS.SET_NUM_CAMERAS,
        value: usersVideo.length,
      });
    }

    if (!prevProps.subscriptionsReady && subscriptionsReady) {
      logger.info({ logCode: 'startup_client_subscriptions_ready' }, 'Subscriptions are ready');
    }

    const enabled = HTML.classList.contains('animationsEnabled');
    const disabled = HTML.classList.contains('animationsDisabled');

    if (animations && animations !== prevProps.animations) {
      if (disabled) HTML.classList.remove('animationsDisabled');
      HTML.classList.add('animationsEnabled');
    } else if (!animations && animations !== prevProps.animations) {
      if (enabled) HTML.classList.remove('animationsEnabled');
      HTML.classList.add('animationsDisabled');
    }

    if (Session.equals('layoutReady', true) && (sidebarContentPanel === PANELS.NONE || Session.equals('subscriptionsReady', true))) {
      if (!checkedUserSettings) {
        const showAnimationsDefault = getFromUserSettings(
          'bbb_show_animations_default',
          window.meetingClientSettings.public.app.defaultSettings.application.animations
        );

        Settings.application.animations = showAnimationsDefault;
        Settings.save(setLocalSettings);

        if (getFromUserSettings('bbb_show_participants_on_login', window.meetingClientSettings.public.layout.showParticipantsOnLogin) && !deviceInfo.isPhone) {
          if (isChatEnabled() && getFromUserSettings('bbb_show_public_chat_on_login', !window.meetingClientSettings.public.chat.startClosed)) {
            layoutContextDispatch({
              type: ACTIONS.SET_SIDEBAR_NAVIGATION_IS_OPEN,
              value: true,
            });
            layoutContextDispatch({
              type: ACTIONS.SET_SIDEBAR_CONTENT_IS_OPEN,
              value: true,
            });
            layoutContextDispatch({
              type: ACTIONS.SET_SIDEBAR_CONTENT_PANEL,
              value: PANELS.CHAT,
            });
            layoutContextDispatch({
              type: ACTIONS.SET_ID_CHAT_OPEN,
              value: PUBLIC_CHAT_ID,
            });
          } else {
            layoutContextDispatch({
              type: ACTIONS.SET_SIDEBAR_NAVIGATION_IS_OPEN,
              value: true,
            });
            layoutContextDispatch({
              type: ACTIONS.SET_SIDEBAR_CONTENT_IS_OPEN,
              value: false,
            });
          }
        } else {
          layoutContextDispatch({
            type: ACTIONS.SET_SIDEBAR_NAVIGATION_IS_OPEN,
            value: false,
          });
          layoutContextDispatch({
            type: ACTIONS.SET_SIDEBAR_CONTENT_IS_OPEN,
            value: false,
          });
        }

        if (Session.equals('subscriptionsReady', true)) {
          checkedUserSettings = true;
        }
      }
    }
  }

  componentWillUnmount() {
    fullscreenChangedEvents.forEach((event) => {
      document.removeEventListener(event, this.handleFullscreenChange);
    });
  }

  render() {
    const {
      subscriptionsReady,
    } = this.props;
<<<<<<< HEAD
    console.log('subscriptionsReady', subscriptionsReady);
    if (!subscriptionsReady) {
      return (<LoadingScreen />);
    }
=======
    if ((loading || !subscriptionsReady) && !meetingHasEnded && meetingExist) {
      return (<LoadingScreen>{loading}</LoadingScreen>);
    }
    
    if (( meetingHasEnded || ejected || userRemoved ) && meetingIsBreakout) {
      this.setUserExitReason('breakoutEnded', () => {
        Meteor.disconnect();
        window.close();
      });
      return null;
    }
    
    if (ejected || userWasEjected) {
      return (
        <MeetingEnded
          code="403"
          ejectedReason={ejectedReason}
          callback={() => this.setUserExitReason('ejected')}
        />
      );
    }

    if ((meetingHasEnded && !meetingIsBreakout) || userWasEjected) {
      return (
        <MeetingEnded
          code={codeError}
          endedReason={meetingEndedReason}
          callback={() => this.setUserExitReason('meetingEnded')}
        />
      );
    }

    if ((codeError && !meetingHasEnded) || userWasEjected) {
      // 680 is set for the codeError when the user requests a logout.
      if (codeError !== '680') {
        return (<ErrorScreen code={codeError} callback={this.setUserExitReason} endedReason="error" />);
      }
      return (<MeetingEnded code={codeError} callback={this.setUserExitReason} endedReason="logout" />);
    }
    return (<AppContainer {...this.props} />);
  }

  render() {
    const {
      meetingExist,
      codeError,
    } = this.props;
    const { meetingExisted } = this.state;
>>>>>>> de0e681d

    return (
      <>
        <DebugWindow />
        <AppContainer {...this.props} />
      </>
    );
  }
}

Base.propTypes = propTypes;
Base.defaultProps = defaultProps;

const BaseContainer = (props) => {
  const sidebarContent = layoutSelectInput((i) => i.sidebarContent);
  const { sidebarContentPanel } = sidebarContent;
  const layoutContextDispatch = layoutDispatch();

  const setLocalSettings = useUserChangedLocalSettings();

  return (
    <Base
      {...{
        sidebarContentPanel,
        layoutContextDispatch,
        setLocalSettings,
        ...props,
      }}
    />
  );
};

export default withTracker(() => {
  const clientSettings = JSON.parse(sessionStorage.getItem('clientStartupSettings') || '{}')
  const {
    animations,
  } = Settings.application;

  const {
    loggedIn,
  } = Auth;

<<<<<<< HEAD
=======
  const { meetingId } = credentials;
  let breakoutRoomSubscriptionHandler;
  let meetingModeratorSubscriptionHandler;

  const fields = {
    approved: 1,
    authed: 1,
    ejected: 1,
    ejectedReason: 1,
    color: 1,
    effectiveConnectionType: 1,
    extId: 1,
    guest: 1,
    intId: 1,
    locked: 1,
    loggedOut: 1,
    meetingId: 1,
    userId: 1,
    currentConnectionId: 1,
    connectionIdUpdateTime: 1,
    inactivityWarningDisplay: 1,
    inactivityWarningTimeoutSecs: 1,
  };
  const User = Users.findOne({ userId: credentials.requesterUserId }, { fields });
  const meeting = Meetings.findOne({ meetingId }, {
    fields: {
      ended: 1,
      meetingEndedReason: 1,
      meetingProp: 1,
    },
  });

  if (meeting && meeting.meetingEnded) {
    Session.set('codeError', '410');
  }

  const approved = User?.approved && User?.guest;
  const ejected = User?.ejected;
  const ejectedReason = User?.ejectedReason;
  const meetingEndedReason = meeting?.meetingEndedReason;

  if (ejected) {
    // use the connectionID to block users, so we can detect if the user was
    // blocked by the current connection. This is the case when a a user is
    // ejected from a meeting but not permanently ejected. Permanent ejects are
    // managed by the server, not by the client.
    BBBStorage.setItem(USER_WAS_EJECTED, User.userId);
  }

>>>>>>> de0e681d
  let userSubscriptionHandler;

  const codeError = Session.get('codeError');
  const { streams: usersVideo } = VideoService.getVideoStreams();
  return {
    userSubscriptionHandler,
    animations,
    isMeteorConnected: Meteor.status().connected,
<<<<<<< HEAD
=======
    meetingExist: !!meeting,
    meetingHasEnded: !!meeting && meeting.ended,
    meetingEndedReason,
>>>>>>> de0e681d
    meetingIsBreakout: AppService.meetingIsBreakout(),
    subscriptionsReady: Session.get('subscriptionsReady') || clientSettings.skipMeteorConnection,
    loggedIn,
    codeError,
    usersVideo,
  };
})(BaseContainer);<|MERGE_RESOLUTION|>--- conflicted
+++ resolved
@@ -184,61 +184,10 @@
     const {
       subscriptionsReady,
     } = this.props;
-<<<<<<< HEAD
     console.log('subscriptionsReady', subscriptionsReady);
     if (!subscriptionsReady) {
       return (<LoadingScreen />);
     }
-=======
-    if ((loading || !subscriptionsReady) && !meetingHasEnded && meetingExist) {
-      return (<LoadingScreen>{loading}</LoadingScreen>);
-    }
-    
-    if (( meetingHasEnded || ejected || userRemoved ) && meetingIsBreakout) {
-      this.setUserExitReason('breakoutEnded', () => {
-        Meteor.disconnect();
-        window.close();
-      });
-      return null;
-    }
-    
-    if (ejected || userWasEjected) {
-      return (
-        <MeetingEnded
-          code="403"
-          ejectedReason={ejectedReason}
-          callback={() => this.setUserExitReason('ejected')}
-        />
-      );
-    }
-
-    if ((meetingHasEnded && !meetingIsBreakout) || userWasEjected) {
-      return (
-        <MeetingEnded
-          code={codeError}
-          endedReason={meetingEndedReason}
-          callback={() => this.setUserExitReason('meetingEnded')}
-        />
-      );
-    }
-
-    if ((codeError && !meetingHasEnded) || userWasEjected) {
-      // 680 is set for the codeError when the user requests a logout.
-      if (codeError !== '680') {
-        return (<ErrorScreen code={codeError} callback={this.setUserExitReason} endedReason="error" />);
-      }
-      return (<MeetingEnded code={codeError} callback={this.setUserExitReason} endedReason="logout" />);
-    }
-    return (<AppContainer {...this.props} />);
-  }
-
-  render() {
-    const {
-      meetingExist,
-      codeError,
-    } = this.props;
-    const { meetingExisted } = this.state;
->>>>>>> de0e681d
 
     return (
       <>
@@ -281,58 +230,6 @@
     loggedIn,
   } = Auth;
 
-<<<<<<< HEAD
-=======
-  const { meetingId } = credentials;
-  let breakoutRoomSubscriptionHandler;
-  let meetingModeratorSubscriptionHandler;
-
-  const fields = {
-    approved: 1,
-    authed: 1,
-    ejected: 1,
-    ejectedReason: 1,
-    color: 1,
-    effectiveConnectionType: 1,
-    extId: 1,
-    guest: 1,
-    intId: 1,
-    locked: 1,
-    loggedOut: 1,
-    meetingId: 1,
-    userId: 1,
-    currentConnectionId: 1,
-    connectionIdUpdateTime: 1,
-    inactivityWarningDisplay: 1,
-    inactivityWarningTimeoutSecs: 1,
-  };
-  const User = Users.findOne({ userId: credentials.requesterUserId }, { fields });
-  const meeting = Meetings.findOne({ meetingId }, {
-    fields: {
-      ended: 1,
-      meetingEndedReason: 1,
-      meetingProp: 1,
-    },
-  });
-
-  if (meeting && meeting.meetingEnded) {
-    Session.set('codeError', '410');
-  }
-
-  const approved = User?.approved && User?.guest;
-  const ejected = User?.ejected;
-  const ejectedReason = User?.ejectedReason;
-  const meetingEndedReason = meeting?.meetingEndedReason;
-
-  if (ejected) {
-    // use the connectionID to block users, so we can detect if the user was
-    // blocked by the current connection. This is the case when a a user is
-    // ejected from a meeting but not permanently ejected. Permanent ejects are
-    // managed by the server, not by the client.
-    BBBStorage.setItem(USER_WAS_EJECTED, User.userId);
-  }
-
->>>>>>> de0e681d
   let userSubscriptionHandler;
 
   const codeError = Session.get('codeError');
@@ -341,12 +238,6 @@
     userSubscriptionHandler,
     animations,
     isMeteorConnected: Meteor.status().connected,
-<<<<<<< HEAD
-=======
-    meetingExist: !!meeting,
-    meetingHasEnded: !!meeting && meeting.ended,
-    meetingEndedReason,
->>>>>>> de0e681d
     meetingIsBreakout: AppService.meetingIsBreakout(),
     subscriptionsReady: Session.get('subscriptionsReady') || clientSettings.skipMeteorConnection,
     loggedIn,
