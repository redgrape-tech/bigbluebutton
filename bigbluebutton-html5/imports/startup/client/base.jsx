--- conflicted
+++ resolved
@@ -19,17 +19,10 @@
 import { notify } from '/imports/ui/services/notification';
 import deviceInfo from '/imports/utils/deviceInfo';
 import getFromUserSettings from '/imports/ui/services/users-settings';
-<<<<<<< HEAD
-import LayoutManagerContainer from '/imports/ui/components/layout/layout-manager/container';
-import { withLayoutContext } from '/imports/ui/components/layout/context';
-import VideoService from '/imports/ui/components/video-provider/service';
-import DebugWindow from '/imports/ui/components/debug-window/component';
-=======
 import { layoutSelectInput, layoutDispatch } from '../../ui/components/layout/context';
 import VideoService from '/imports/ui/components/video-provider/service';
 import DebugWindow from '/imports/ui/components/debug-window/component';
 import { ACTIONS, PANELS } from '../../ui/components/layout/enums';
->>>>>>> f64429cb
 
 const CHAT_CONFIG = Meteor.settings.public.chat;
 const CHAT_ENABLED = CHAT_CONFIG.enabled;
@@ -140,8 +133,6 @@
           );
         }
       },
-<<<<<<< HEAD
-=======
       removed: (user) => {
         const subscriptionsReady = Session.get('subscriptionsReady');
 
@@ -175,7 +166,6 @@
           );
         }
       },
->>>>>>> f64429cb
     });
   }
 
@@ -365,10 +355,6 @@
     return (
       <>
         {meetingExist && Auth.loggedIn && <DebugWindow />}
-<<<<<<< HEAD
-        {meetingExist && Auth.loggedIn && <LayoutManagerContainer />}
-=======
->>>>>>> f64429cb
         {
           (!meetingExisted && !meetingExist && Auth.loggedIn)
             ? <LoadingScreen />
@@ -501,28 +487,6 @@
     },
   });
 
-<<<<<<< HEAD
-  if (Session.equals('openPanel', undefined) || Session.equals('subscriptionsReady', true)) {
-    if (!checkedUserSettings) {
-      if (getFromUserSettings('bbb_show_participants_on_login', Meteor.settings.public.layout.showParticipantsOnLogin) && !deviceInfo.isPhone) {
-        if (CHAT_ENABLED && getFromUserSettings('bbb_show_public_chat_on_login', !Meteor.settings.public.chat.startClosed)) {
-          Session.set('openPanel', 'chat');
-          Session.set('idChatOpen', PUBLIC_CHAT_ID);
-        } else {
-          Session.set('openPanel', 'userlist');
-        }
-      } else {
-        Session.set('openPanel', '');
-      }
-      window.dispatchEvent(new Event('panelChanged'));
-      if (Session.equals('subscriptionsReady', true)) {
-        checkedUserSettings = true;
-      }
-    }
-  }
-
-=======
->>>>>>> f64429cb
   const codeError = Session.get('codeError');
   const { streams: usersVideo } = VideoService.getVideoStreams();
 
