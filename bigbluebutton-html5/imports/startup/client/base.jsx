--- conflicted
+++ resolved
@@ -101,9 +101,7 @@
   }
 
   const { credentials } = Auth;
-<<<<<<< HEAD
-  const subscriptionsHandlers = SUBSCRIPTIONS_NAME.map(name => Meteor.subscribe(name, credentials));
-=======
+
 
   const subscriptionErrorHandler = {
     onError: (error) => {
@@ -115,7 +113,7 @@
   const subscriptionsHandlers = SUBSCRIPTIONS_NAME.map(name =>
     Meteor.subscribe(name, credentials, subscriptionErrorHandler));
 
->>>>>>> 9ff881f1
+
   return {
     locale: Settings.application.locale,
     subscriptionsReady: subscriptionsHandlers.every(handler => handler.ready()),
