--- conflicted
+++ resolved
@@ -209,16 +209,6 @@
 Base.propTypes = propTypes;
 Base.defaultProps = defaultProps;
 
-<<<<<<< HEAD
-const SUBSCRIPTIONS_NAME = [
-  'users', 'meetings', 'polls', 'presentations',
-  'slides', 'captions', 'voiceUsers', 'whiteboard-multi-user', 'screenshare',
-  'group-chat', 'presentation-pods', 'users-settings', 'guestUser', 'network-information',
-  'group-chat', 'presentation-pods', 'users-settings', 'guestUser', 'users-infos',
-];
-
-=======
->>>>>>> 5d90789a
 const BaseContainer = withTracker(() => {
   const { locale, animations } = Settings.application;
   const { credentials, loggedIn } = Auth;
