--- conflicted
+++ resolved
@@ -84,13 +84,8 @@
 Base.defaultProps = defaultProps;
 
 const SUBSCRIPTIONS_NAME = [
-<<<<<<< HEAD
-  'users2x', 'users', 'chat', 'cursor', 'cursor2x', 'deskshare', 'meetings', 'meetings2x',
-  'polls', 'polls2x', 'presentations', 'presentations2x', 'shapes', 'shapes2x', 'slides', 'slides2x', 'captions', 'breakouts',
-=======
   'users2x', 'users', 'chat', 'chat2x', 'cursor', 'cursor2x', 'deskshare', 'meetings', 'meetings2x',
-  'polls', 'presentations', 'presentations2x', 'shapes', 'shapes2x', 'slides', 'slides2x', 'captions', 'breakouts', 'breakouts2x',
->>>>>>> ae5f556e
+  'polls', 'polls2x', 'presentations', 'presentations2x', 'shapes', 'shapes2x', 'slides', 'slides2x', 'captions', 'breakouts', 'breakouts2x',
 ];
 
 const BaseContainer = createContainer(({ params }) => {
