--- conflicted
+++ resolved
@@ -220,11 +220,8 @@
 const SUBSCRIPTIONS_NAME = [
   'users', 'meetings', 'polls', 'presentations',
   'slides', 'captions', 'voiceUsers', 'whiteboard-multi-user', 'screenshare',
-<<<<<<< HEAD
   'group-chat', 'presentation-pods', 'users-settings', 'guestUser', 'network-information',
-=======
   'group-chat', 'presentation-pods', 'users-settings', 'guestUser', 'users-infos',
->>>>>>> 35a23426
 ];
 
 const BaseContainer = withTracker(() => {
