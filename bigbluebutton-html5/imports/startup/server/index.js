--- conflicted
+++ resolved
@@ -66,7 +66,11 @@
       const supportsHeartbeats = this.ws.ping(null, () => clearTimeout(this.hto_ref));
       if (supportsHeartbeats) {
         this.hto_ref = setTimeout(() => {
-          Logger.info('Heartbeat timeout', { userId: this.session.connection._meteorSession.userId, sentAt: currentTime, now: new Date().getTime() });
+          Logger.info('Heartbeat timeout', {
+            userId: this.session.connection._meteorSession.userId,
+            sentAt: currentTime,
+            now: new Date().getTime(),
+          });
         }, Meteor.server.options.heartbeatTimeout);
       } else {
         Logger.error('Unexpected error supportsHeartbeats=false');
@@ -97,76 +101,40 @@
           continue;
         }
 
-<<<<<<< HEAD
-      recv.ws.meteorHeartbeat = session.heartbeat;
-      recv.__proto__.heartbeat = newHeartbeat;
-      recv.ws.__proto__.send = newSend;
-      session.bbbFixApplied = true;
-    }
-  }, 5000);
-  // Commenting out in BBB 2.3 as node12 does not allow for `memwatch`.
-  // We are looking for alternatives
-
-  /* let heapDumpMbThreshold = 100;
-=======
         recv.ws.meteorHeartbeat = session.heartbeat;
         recv.__proto__.heartbeat = newHeartbeat;
         recv.ws.__proto__.send = newSend;
         session.bbbFixApplied = true;
       }
     }, 5000);
-  }
->>>>>>> 3f6114b1
-
-  const memoryMonitoringSettings = Meteor.settings.private.memoryMonitoring;
-  if (memoryMonitoringSettings.stat.enabled) {
-    memwatch.on('stats', (stats) => {
-      let heapDumpTriggered = false;
-
-      if (memoryMonitoringSettings.heapdump.enabled) {
-        heapDumpTriggered = (stats.current_base / 1048576) > heapDumpMbThreshold;
-      }
-      Logger.info('memwatch stats', { ...stats, heapDumpEnabled: memoryMonitoringSettings.heapdump.enabled, heapDumpTriggered });
-
-      if (heapDumpTriggered) {
-        heapdump.writeSnapshot(`./heapdump-stats-${Date.now()}.heapsnapshot`);
-        heapDumpMbThreshold += 100;
-      }
-    });
-  }
-
-  if (memoryMonitoringSettings.leak.enabled) {
-    memwatch.on('leak', (info) => {
-      Logger.info('memwatch leak', info);
-    });
-  } */
-
-  if (CDN_URL.trim()) {
-    // Add CDN
-    BrowserPolicy.content.disallowEval();
-    BrowserPolicy.content.allowInlineScripts();
-    BrowserPolicy.content.allowInlineStyles();
-    BrowserPolicy.content.allowImageDataUrl(CDN_URL);
-    BrowserPolicy.content.allowFontDataUrl(CDN_URL);
-    BrowserPolicy.content.allowOriginForAll(CDN_URL);
-    WebAppInternals.setBundledJsCssPrefix(CDN_URL + APP_CONFIG.basename + Meteor.settings.public.app.instanceId);
-
-    const fontRegExp = /\.(eot|ttf|otf|woff|woff2)$/;
-
-    WebApp.rawConnectHandlers.use('/', (req, res, next) => {
-      if (fontRegExp.test(req._parsedUrl.pathname)) {
-        res.setHeader('Access-Control-Allow-Origin', '*');
-        res.setHeader('Vary', 'Origin');
-        res.setHeader('Pragma', 'public');
-        res.setHeader('Cache-Control', '"public"');
-      }
-      return next();
-    });
-  }
-
-  setMinBrowserVersions();
-
-  Logger.warn(`SERVER STARTED.\nENV=${env},\nnodejs version=${process.version}\nCDN=${CDN_URL}\n`, APP_CONFIG);
+
+    if (CDN_URL.trim()) {
+      // Add CDN
+      BrowserPolicy.content.disallowEval();
+      BrowserPolicy.content.allowInlineScripts();
+      BrowserPolicy.content.allowInlineStyles();
+      BrowserPolicy.content.allowImageDataUrl(CDN_URL);
+      BrowserPolicy.content.allowFontDataUrl(CDN_URL);
+      BrowserPolicy.content.allowOriginForAll(CDN_URL);
+      WebAppInternals.setBundledJsCssPrefix(CDN_URL + APP_CONFIG.basename + Meteor.settings.public.app.instanceId);
+
+      const fontRegExp = /\.(eot|ttf|otf|woff|woff2)$/;
+
+      WebApp.rawConnectHandlers.use('/', (req, res, next) => {
+        if (fontRegExp.test(req._parsedUrl.pathname)) {
+          res.setHeader('Access-Control-Allow-Origin', '*');
+          res.setHeader('Vary', 'Origin');
+          res.setHeader('Pragma', 'public');
+          res.setHeader('Cache-Control', '"public"');
+        }
+        return next();
+      });
+    }
+
+    setMinBrowserVersions();
+
+    Logger.warn(`SERVER STARTED.\nENV=${env},\nnodejs version=${process.version}\nCDN=${CDN_URL}\n`, APP_CONFIG);
+  }
 });
 
 WebApp.connectHandlers.use('/check', (req, res) => {
