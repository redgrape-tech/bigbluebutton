import { Meteor } from 'meteor/meteor';
import { WebAppInternals } from 'meteor/webapp';
import Langmap from 'langmap';
import fs from 'fs';
import Users from '/imports/api/users';
import './settings';
import { lookup as lookupUserAgent } from 'useragent';
import { check } from 'meteor/check';
import Logger from './logger';
import Redis from './redis';
import setMinBrowserVersions from './minBrowserVersion';

const AVAILABLE_LOCALES = fs.readdirSync('assets/app/locales');
let avaibleLocalesNames = [];

Meteor.startup(() => {
  const APP_CONFIG = Meteor.settings.public.app;
  const env = Meteor.isDevelopment ? 'development' : 'production';
  const CDN_URL = APP_CONFIG.cdn;

  // Commenting out in BBB 2.3 as node12 does not allow for `memwatch`.
  // We are looking for alternatives

  /* let heapDumpMbThreshold = 100;

  const memoryMonitoringSettings = Meteor.settings.private.memoryMonitoring;
  if (memoryMonitoringSettings.stat.enabled) {
    memwatch.on('stats', (stats) => {
      let heapDumpTriggered = false;

      if (memoryMonitoringSettings.heapdump.enabled) {
        heapDumpTriggered = (stats.current_base / 1048576) > heapDumpMbThreshold;
      }
      Logger.info('memwatch stats', { ...stats, heapDumpEnabled: memoryMonitoringSettings.heapdump.enabled, heapDumpTriggered });

      if (heapDumpTriggered) {
        heapdump.writeSnapshot(`./heapdump-stats-${Date.now()}.heapsnapshot`);
        heapDumpMbThreshold += 100;
      }
    });
  }

  if (memoryMonitoringSettings.leak.enabled) {
    memwatch.on('leak', (info) => {
      Logger.info('memwatch leak', info);
    });
  } */

  if (CDN_URL.trim()) {
    // Add CDN
    BrowserPolicy.content.disallowEval();
    BrowserPolicy.content.allowInlineScripts();
    BrowserPolicy.content.allowInlineStyles();
    BrowserPolicy.content.allowImageDataUrl(CDN_URL);
    BrowserPolicy.content.allowFontDataUrl(CDN_URL);
    BrowserPolicy.content.allowOriginForAll(CDN_URL);
    WebAppInternals.setBundledJsCssPrefix(CDN_URL + APP_CONFIG.basename);

    const fontRegExp = /\.(eot|ttf|otf|woff|woff2)$/;

    WebApp.rawConnectHandlers.use('/', (req, res, next) => {
      if (fontRegExp.test(req._parsedUrl.pathname)) {
        res.setHeader('Access-Control-Allow-Origin', '*');
        res.setHeader('Vary', 'Origin');
        res.setHeader('Pragma', 'public');
        res.setHeader('Cache-Control', '"public"');
      }
      return next();
    });
  }

  setMinBrowserVersions();

<<<<<<< HEAD
=======
  Meteor.setInterval(() => {
    const currentTime = Date.now();
    Logger.info('Checking for inactive users');
    const users = Users.find({
      clientType: 'HTML5',
      lastPing: {
        $lt: (currentTime - INTERVAL_TIME), // get user who has not pinged in the last 10 seconds
      },
      loginTime: {
        $lt: (currentTime - INTERVAL_TIME),
      },
    }).fetch();
    if (!users.length) return Logger.info('No inactive users');
    Logger.info('Removing inactive users');
    users.forEach((user) => {
      Logger.info(`Detected inactive user, userId:${user.userId}, meetingId:${user.meetingId}`);
      return userLeaving(user.meetingId, user.userId, user.connectionId);
    });
    return Logger.info('All inactive users have been removed');
  }, INTERVAL_TIME);

>>>>>>> f33bd106
  Logger.warn(`SERVER STARTED.\nENV=${env},\nnodejs version=${process.version}\nCDN=${CDN_URL}\n`, APP_CONFIG);
});

WebApp.connectHandlers.use('/check', (req, res) => {
  const payload = { html5clientStatus: 'running' };

  res.setHeader('Content-Type', 'application/json');
  res.writeHead(200);
  res.end(JSON.stringify(payload));
});

WebApp.connectHandlers.use('/locale', (req, res) => {
  const APP_CONFIG = Meteor.settings.public.app;
  const fallback = APP_CONFIG.defaultSettings.application.fallbackLocale;
  const override = APP_CONFIG.defaultSettings.application.overrideLocale;
  const browserLocale = override && req.query.init === 'true'
    ? override.split(/[-_]/g) : req.query.locale.split(/[-_]/g);

  const localeList = [fallback];

  const usableLocales = AVAILABLE_LOCALES
    .map(file => file.replace('.json', ''))
    .reduce((locales, locale) => (locale.match(browserLocale[0])
      ? [...locales, locale]
      : locales), []);

  const regionDefault = usableLocales.find(locale => browserLocale[0] === locale);

  if (regionDefault) localeList.push(regionDefault);
  if (!regionDefault && usableLocales.length) localeList.push(usableLocales[0]);

  let normalizedLocale;
  let messages = {};

  if (browserLocale.length > 1) {
    normalizedLocale = `${browserLocale[0]}_${browserLocale[1].toUpperCase()}`;
    localeList.push(normalizedLocale);
  }

  localeList.forEach((locale) => {
    try {
      const data = Assets.getText(`locales/${locale}.json`);
      messages = Object.assign(messages, JSON.parse(data));
      normalizedLocale = locale;
    } catch (e) {
      Logger.warn(`'Could not process locale ${locale}:${e}`);
      // Getting here means the locale is not available in the current locale files.
    }
  });

  res.setHeader('Content-Type', 'application/json');
  res.end(JSON.stringify({ normalizedLocale, messages }));
});

WebApp.connectHandlers.use('/locales', (req, res) => {
  if (!avaibleLocalesNames.length) {
    try {
      avaibleLocalesNames = AVAILABLE_LOCALES
        .map(file => file.replace('.json', ''))
        .map(file => file.replace('_', '-'))
        .map(locale => ({
          locale,
          name: Langmap[locale].nativeName,
        }));
    } catch (e) {
      Logger.warn(`'Could not process locales error: ${e}`);
    }
  }

  res.setHeader('Content-Type', 'application/json');
  res.writeHead(200);
  res.end(JSON.stringify(avaibleLocalesNames));
});

WebApp.connectHandlers.use('/feedback', (req, res) => {
  req.on('data', Meteor.bindEnvironment((data) => {
    const body = JSON.parse(data);
    const {
      meetingId,
      userId,
      authToken,
      userName: reqUserName,
      comment,
      rating,
    } = body;

    check(meetingId, String);
    check(userId, String);
    check(authToken, String);
    check(reqUserName, String);
    check(comment, String);
    check(rating, Number);

    const user = Users.findOne({
      meetingId,
      userId,
      authToken,
    });

    if (!user) {
      Logger.warn('Couldn\'t find user for feedback');
    }

    res.setHeader('Content-Type', 'application/json');
    res.writeHead(200);
    res.end(JSON.stringify({ status: 'ok' }));

    body.userName = user ? user.name : `[unconfirmed] ${reqUserName}`;

    const feedback = {
      ...body,
    };
    Logger.info('FEEDBACK LOG:', feedback);
  }));
});

WebApp.connectHandlers.use('/useragent', (req, res) => {
  const userAgent = req.headers['user-agent'];
  let response = 'No user agent found in header';
  if (userAgent) {
    response = lookupUserAgent(userAgent).toString();
  }

  Logger.info(`The requesting user agent is ${response}`);

  // res.setHeader('Content-Type', 'application/json');
  res.writeHead(200);
  res.end(response);
});

export const eventEmitter = Redis.emitter;

export const redisPubSub = Redis;<|MERGE_RESOLUTION|>--- conflicted
+++ resolved
@@ -71,30 +71,6 @@
 
   setMinBrowserVersions();
 
-<<<<<<< HEAD
-=======
-  Meteor.setInterval(() => {
-    const currentTime = Date.now();
-    Logger.info('Checking for inactive users');
-    const users = Users.find({
-      clientType: 'HTML5',
-      lastPing: {
-        $lt: (currentTime - INTERVAL_TIME), // get user who has not pinged in the last 10 seconds
-      },
-      loginTime: {
-        $lt: (currentTime - INTERVAL_TIME),
-      },
-    }).fetch();
-    if (!users.length) return Logger.info('No inactive users');
-    Logger.info('Removing inactive users');
-    users.forEach((user) => {
-      Logger.info(`Detected inactive user, userId:${user.userId}, meetingId:${user.meetingId}`);
-      return userLeaving(user.meetingId, user.userId, user.connectionId);
-    });
-    return Logger.info('All inactive users have been removed');
-  }, INTERVAL_TIME);
-
->>>>>>> f33bd106
   Logger.warn(`SERVER STARTED.\nENV=${env},\nnodejs version=${process.version}\nCDN=${CDN_URL}\n`, APP_CONFIG);
 });
 
