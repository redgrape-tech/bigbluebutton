--- conflicted
+++ resolved
@@ -29,22 +29,13 @@
 
   let normalizedLocale = localeRegion[0];
   let messages = {};
-<<<<<<< HEAD
-  const completeLocale = [defaultLocale, localeRegion[0]];
-  let statusCode = 200;
-=======
 
->>>>>>> 090906e9
   if (localeRegion.length > 1) {
     normalizedLocale = `${localeRegion[0]}_${localeRegion[1].toUpperCase()}`;
     localeList.push(normalizedLocale);
   }
 
-<<<<<<< HEAD
-  completeLocale.forEach((locale) => {
-=======
   localeList.forEach((locale) => {
->>>>>>> 090906e9
     try {
       const data = Assets.getText(`locales/${locale}.json`);
       messages = Object.assign(messages, JSON.parse(data));
