import { Meteor } from 'meteor/meteor';
import { WebAppInternals } from 'meteor/webapp';
import Langmap from 'langmap';
import fs from 'fs';
<<<<<<< HEAD
=======
import path from 'path';
import heapdump from 'heapdump';
>>>>>>> 1880c0b5
import Users from '/imports/api/users';
import './settings';
import { lookup as lookupUserAgent } from 'useragent';
import { check } from 'meteor/check';
import Logger from './logger';
import Redis from './redis';

import setMinBrowserVersions from './minBrowserVersion';

let guestWaitHtml = '';
const AVAILABLE_LOCALES = fs.readdirSync('assets/app/locales');
const FALLBACK_LOCALES = JSON.parse(Assets.getText('config/fallbackLocales.json'));

process.on('uncaughtException', (err) => {
  Logger.error(`uncaughtException: ${err}`);
  process.exit(1);
});

process.on('uncaughtException', (err) => {
  Logger.error(`uncaughtException: ${err}`);
  process.exit(1);
});

Meteor.startup(() => {
  const APP_CONFIG = Meteor.settings.public.app;
  const env = Meteor.isDevelopment ? 'development' : 'production';
  const CDN_URL = APP_CONFIG.cdn;
  const instanceId = APP_CONFIG.instanceId.slice(1); // remove the leading '/' character

  Logger.warn('Started bbb-html5 process with instanceId=' + instanceId);

  const { customHeartbeat } = APP_CONFIG;

  if (customHeartbeat) {
    Logger.warn('Custom heartbeat functions are enabled');
    // https://github.com/sockjs/sockjs-node/blob/1ef08901f045aae7b4df0f91ef598d7a11e82897/lib/transport/websocket.js#L74-L82
    const newHeartbeat = function heartbeat() {
      const currentTime = new Date().getTime();

      // Skipping heartbeat, because websocket is sending data
      if (currentTime - this.ws.lastSentFrameTimestamp < 10000) {
        try {
          Logger.info('Skipping heartbeat, because websocket is sending data', {
            currentTime,
            lastSentFrameTimestamp: this.ws.lastSentFrameTimestamp,
            userId: this.session.connection._meteorSession.userId,
          });
          return;
        } catch (err) {
          Logger.error(`Skipping heartbeat error: ${err}`);
        }
      }

      const supportsHeartbeats = this.ws.ping(null, () => clearTimeout(this.hto_ref));
      if (supportsHeartbeats) {
        this.hto_ref = setTimeout(() => {
          try {
            Logger.info('Heartbeat timeout', { userId: this.session.connection._meteorSession.userId, sentAt: currentTime, now: new Date().getTime() });
          } catch (err) {
            Logger.error(`Heartbeat timeout error: ${err}`);
          }
        }, Meteor.server.options.heartbeatTimeout);
      } else {
        Logger.error('Unexpected error supportsHeartbeats=false');
      }
    };

    // https://github.com/davhani/hagty/blob/6a5c78e9ae5a5e4ade03e747fb4cc8ea2df4be0c/faye-websocket/lib/faye/websocket/api.js#L84-L88
    const newSend = function send(data) {
      try {
        this.lastSentFrameTimestamp = new Date().getTime();

        if (this.meteorHeartbeat) {
          // Call https://github.com/meteor/meteor/blob/1e7e56eec8414093cd0c1c70750b894069fc972a/packages/ddp-common/heartbeat.js#L80-L88
          this.meteorHeartbeat._seenPacket = true;
          if (this.meteorHeartbeat._heartbeatTimeoutHandle) {
            this.meteorHeartbeat._clearHeartbeatTimeoutTimer();
          }
        }

        if (this.readyState > 1/* API.OPEN = 1 */) return false;
        if (!(data instanceof Buffer)) data = String(data);
        return this._driver.messages.write(data);
      } catch (err) {
        console.error('Error on send data', err);
        return false;
      }
    };

    Meteor.setInterval(() => {
      for (const session of Meteor.server.sessions.values()) {
        const { socket } = session;
        const recv = socket._session.recv;

        if (session.bbbFixApplied || !recv || !recv.ws) {
          continue;
        }

        recv.ws.meteorHeartbeat = session.heartbeat;
        recv.__proto__.heartbeat = newHeartbeat;
        recv.ws.__proto__.send = newSend;
        session.bbbFixApplied = true;
      }
    }, 5000);

    if (CDN_URL.trim()) {
      // Add CDN
      BrowserPolicy.content.disallowEval();
      BrowserPolicy.content.allowInlineScripts();
      BrowserPolicy.content.allowInlineStyles();
      BrowserPolicy.content.allowImageDataUrl(CDN_URL);
      BrowserPolicy.content.allowFontDataUrl(CDN_URL);
      BrowserPolicy.content.allowOriginForAll(CDN_URL);
      WebAppInternals.setBundledJsCssPrefix(CDN_URL + APP_CONFIG.basename + Meteor.settings.public.app.instanceId);

      const fontRegExp = /\.(eot|ttf|otf|woff|woff2)$/;

      WebApp.rawConnectHandlers.use('/', (req, res, next) => {
        if (fontRegExp.test(req._parsedUrl.pathname)) {
          res.setHeader('Access-Control-Allow-Origin', '*');
          res.setHeader('Vary', 'Origin');
          res.setHeader('Pragma', 'public');
          res.setHeader('Cache-Control', '"public"');
        }
        return next();
      });
    }

    setMinBrowserVersions();

    Logger.warn(`SERVER STARTED.\nENV=${env},\nnodejs version=${process.version}\nCDN=${CDN_URL}\n`, APP_CONFIG);
  }
});


<<<<<<< HEAD
const generateLocaleOptions = () => {
  try {
    Logger.warn('Calculating aggregateLocales (heavy)');
    const tempAggregateLocales = AVAILABLE_LOCALES
      .map(file => file.replace('.json', ''))
      .map(file => file.replace('_', '-'))
      .map((locale) => {
        const localeName = (Langmap[locale] || {}).nativeName
          || (FALLBACK_LOCALES[locale] || {}).nativeName
          || locale;
        return {
          locale,
          name: localeName,
        };
      });
    Logger.warn(`Total locales: ${tempAggregateLocales.length}`, tempAggregateLocales);
    return tempAggregateLocales;
  } catch (e) {
    Logger.error(`'Could not process locales error: ${e}`);
    return [];
=======
  if (memoryMonitoringSettings.heapdump.enabled) {
    const { heapdumpFolderPath, heapdumpIntervalMs } = memoryMonitoringSettings.heapdump;
    Meteor.setInterval(() => {
      heapdump.writeSnapshot(path.join(heapdumpFolderPath, `${new Date().toISOString()}.heapsnapshot`));
      Logger.info('Heapsnapshot file successfully written');
    }, heapdumpIntervalMs);
  }

  if (CDN_URL.trim()) {
    // Add CDN
    BrowserPolicy.content.disallowEval();
    BrowserPolicy.content.allowInlineScripts();
    BrowserPolicy.content.allowInlineStyles();
    BrowserPolicy.content.allowImageDataUrl(CDN_URL);
    BrowserPolicy.content.allowFontDataUrl(CDN_URL);
    BrowserPolicy.content.allowOriginForAll(CDN_URL);
    WebAppInternals.setBundledJsCssPrefix(CDN_URL + APP_CONFIG.basename);

    const fontRegExp = /\.(eot|ttf|otf|woff|woff2)$/;

    WebApp.rawConnectHandlers.use('/', (req, res, next) => {
      if (fontRegExp.test(req._parsedUrl.pathname)) {
        res.setHeader('Access-Control-Allow-Origin', '*');
        res.setHeader('Vary', 'Origin');
        res.setHeader('Pragma', 'public');
        res.setHeader('Cache-Control', '"public"');
      }
      return next();
    });
>>>>>>> 1880c0b5
  }
};

let avaibleLocalesNamesJSON = JSON.stringify(generateLocaleOptions());

WebApp.connectHandlers.use('/check', (req, res) => {
  const payload = { html5clientStatus: 'running' };

  res.setHeader('Content-Type', 'application/json');
  res.writeHead(200);
  res.end(JSON.stringify(payload));
});

WebApp.connectHandlers.use('/locale', (req, res) => {
  const APP_CONFIG = Meteor.settings.public.app;
  const fallback = APP_CONFIG.defaultSettings.application.fallbackLocale;
  const override = APP_CONFIG.defaultSettings.application.overrideLocale;
  const browserLocale = override && req.query.init === 'true'
    ? override.split(/[-_]/g) : req.query.locale.split(/[-_]/g);

  const localeList = [fallback];

  const usableLocales = AVAILABLE_LOCALES
    .map(file => file.replace('.json', ''))
    .reduce((locales, locale) => (locale.match(browserLocale[0])
      ? [...locales, locale]
      : locales), []);

  const regionDefault = usableLocales.find(locale => browserLocale[0] === locale);

  if (regionDefault) localeList.push(regionDefault);
  if (!regionDefault && usableLocales.length) localeList.push(usableLocales[0]);

  let normalizedLocale;
  let messages = {};

  if (browserLocale.length > 1) {
    normalizedLocale = `${browserLocale[0]}_${browserLocale[1].toUpperCase()}`;
    localeList.push(normalizedLocale);
  }

  localeList.forEach((locale) => {
    try {
      const data = Assets.getText(`locales/${locale}.json`);
      messages = Object.assign(messages, JSON.parse(data));
      normalizedLocale = locale;
    } catch (e) {
      Logger.info(`'Could not process locale ${locale}:${e}`);
      // Getting here means the locale is not available in the current locale files.
    }
  });

  res.setHeader('Content-Type', 'application/json');
  res.end(JSON.stringify({ normalizedLocale, messages }));
});

WebApp.connectHandlers.use('/locales', (req, res) => {
  if (!avaibleLocalesNamesJSON) {
    avaibleLocalesNamesJSON = JSON.stringify(generateLocaleOptions());
  }

  res.setHeader('Content-Type', 'application/json');
  res.writeHead(200);
  res.end(avaibleLocalesNamesJSON);
});

WebApp.connectHandlers.use('/feedback', (req, res) => {
  req.on('data', Meteor.bindEnvironment((data) => {
    const body = JSON.parse(data);
    const {
      meetingId,
      userId,
      authToken,
      userName: reqUserName,
      comment,
      rating,
    } = body;

    check(meetingId, String);
    check(userId, String);
    check(authToken, String);
    check(reqUserName, String);
    check(comment, String);
    check(rating, Number);

    const user = Users.findOne({
      meetingId,
      userId,
      authToken,
    });

    if (!user) {
      Logger.warn('Couldn\'t find user for feedback');
    }

    res.setHeader('Content-Type', 'application/json');
    res.writeHead(200);
    res.end(JSON.stringify({ status: 'ok' }));

    body.userName = user ? user.name : `[unconfirmed] ${reqUserName}`;

    const feedback = {
      ...body,
    };
    Logger.info('FEEDBACK LOG:', feedback);
  }));
});

WebApp.connectHandlers.use('/useragent', (req, res) => {
  const userAgent = req.headers['user-agent'];
  let response = 'No user agent found in header';
  if (userAgent) {
    response = lookupUserAgent(userAgent).toString();
  }

  Logger.info(`The requesting user agent is ${response}`);

  // res.setHeader('Content-Type', 'application/json');
  res.writeHead(200);
  res.end(response);
});

WebApp.connectHandlers.use('/guestWait', (req, res) => {
  if (!guestWaitHtml) {
    try {
      guestWaitHtml = Assets.getText('static/guest-wait/guest-wait.html');
    } catch (e) {
      Logger.warn(`Could not process guest wait html file: ${e}`);
    }
  }

  res.setHeader('Content-Type', 'text/html');
  res.writeHead(200);
  res.end(guestWaitHtml);
});


export const eventEmitter = Redis.emitter;

export const redisPubSub = Redis;<|MERGE_RESOLUTION|>--- conflicted
+++ resolved
@@ -2,11 +2,6 @@
 import { WebAppInternals } from 'meteor/webapp';
 import Langmap from 'langmap';
 import fs from 'fs';
-<<<<<<< HEAD
-=======
-import path from 'path';
-import heapdump from 'heapdump';
->>>>>>> 1880c0b5
 import Users from '/imports/api/users';
 import './settings';
 import { lookup as lookupUserAgent } from 'useragent';
@@ -142,7 +137,6 @@
 });
 
 
-<<<<<<< HEAD
 const generateLocaleOptions = () => {
   try {
     Logger.warn('Calculating aggregateLocales (heavy)');
@@ -163,37 +157,6 @@
   } catch (e) {
     Logger.error(`'Could not process locales error: ${e}`);
     return [];
-=======
-  if (memoryMonitoringSettings.heapdump.enabled) {
-    const { heapdumpFolderPath, heapdumpIntervalMs } = memoryMonitoringSettings.heapdump;
-    Meteor.setInterval(() => {
-      heapdump.writeSnapshot(path.join(heapdumpFolderPath, `${new Date().toISOString()}.heapsnapshot`));
-      Logger.info('Heapsnapshot file successfully written');
-    }, heapdumpIntervalMs);
-  }
-
-  if (CDN_URL.trim()) {
-    // Add CDN
-    BrowserPolicy.content.disallowEval();
-    BrowserPolicy.content.allowInlineScripts();
-    BrowserPolicy.content.allowInlineStyles();
-    BrowserPolicy.content.allowImageDataUrl(CDN_URL);
-    BrowserPolicy.content.allowFontDataUrl(CDN_URL);
-    BrowserPolicy.content.allowOriginForAll(CDN_URL);
-    WebAppInternals.setBundledJsCssPrefix(CDN_URL + APP_CONFIG.basename);
-
-    const fontRegExp = /\.(eot|ttf|otf|woff|woff2)$/;
-
-    WebApp.rawConnectHandlers.use('/', (req, res, next) => {
-      if (fontRegExp.test(req._parsedUrl.pathname)) {
-        res.setHeader('Access-Control-Allow-Origin', '*');
-        res.setHeader('Vary', 'Origin');
-        res.setHeader('Pragma', 'public');
-        res.setHeader('Cache-Control', '"public"');
-      }
-      return next();
-    });
->>>>>>> 1880c0b5
   }
 };
 
