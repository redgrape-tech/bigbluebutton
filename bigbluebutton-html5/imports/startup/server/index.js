--- conflicted
+++ resolved
@@ -8,17 +8,11 @@
   redisPubSub = new RedisPubSub();
 
   clearCollections();
-<<<<<<< HEAD
-  let determineConnectionType = function () {
-    let baseConnection = 'HTTP';
-    if (clientConfig.app.httpsConnection) {
-=======
   const APP_CONFIG = Meteor.settings.public.app;
 
   let determineConnectionType = function () {
     let baseConnection = 'HTTP';
     if (APP_CONFIG.httpsConnection) {
->>>>>>> 361ce7f1
       baseConnection += ('S');
     }
 
