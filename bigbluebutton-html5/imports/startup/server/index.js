import { Meteor } from 'meteor/meteor';
import { WebAppInternals } from 'meteor/webapp';
import Langmap from 'langmap';
import fs from 'fs';
import Users from '/imports/api/users';
import './settings';
import { lookup as lookupUserAgent } from 'useragent';
import { check } from 'meteor/check';
import Logger from './logger';
import Redis from './redis';
import setMinBrowserVersions from './minBrowserVersion';
import userLeaving from '/imports/api/users/server/methods/userLeaving';

const AVAILABLE_LOCALES = fs.readdirSync('assets/app/locales');
<<<<<<< HEAD
let guestWaitHtml = '';
=======
let avaibleLocalesNames = [];
>>>>>>> 6054eb97

Meteor.startup(() => {
  const APP_CONFIG = Meteor.settings.public.app;
  const INTERVAL_IN_SETTINGS = (Meteor.settings.public.pingPong.clearUsersInSeconds) * 1000;
  const INTERVAL_TIME = INTERVAL_IN_SETTINGS < 10000 ? 10000 : INTERVAL_IN_SETTINGS;
  const env = Meteor.isDevelopment ? 'development' : 'production';
  const CDN_URL = APP_CONFIG.cdn;

  // Commenting out in BBB 2.3 as node12 does not allow for `memwatch`.
  // We are looking for alternatives

  /* let heapDumpMbThreshold = 100;

  const memoryMonitoringSettings = Meteor.settings.private.memoryMonitoring;
  if (memoryMonitoringSettings.stat.enabled) {
    memwatch.on('stats', (stats) => {
      let heapDumpTriggered = false;

      if (memoryMonitoringSettings.heapdump.enabled) {
        heapDumpTriggered = (stats.current_base / 1048576) > heapDumpMbThreshold;
      }
      Logger.info('memwatch stats', { ...stats, heapDumpEnabled: memoryMonitoringSettings.heapdump.enabled, heapDumpTriggered });

      if (heapDumpTriggered) {
        heapdump.writeSnapshot(`./heapdump-stats-${Date.now()}.heapsnapshot`);
        heapDumpMbThreshold += 100;
      }
    });
  }

  if (memoryMonitoringSettings.leak.enabled) {
    memwatch.on('leak', (info) => {
      Logger.info('memwatch leak', info);
    });
  } */

  if (CDN_URL.trim()) {
    // Add CDN
    BrowserPolicy.content.disallowEval();
    BrowserPolicy.content.allowInlineScripts();
    BrowserPolicy.content.allowInlineStyles();
    BrowserPolicy.content.allowImageDataUrl(CDN_URL);
    BrowserPolicy.content.allowFontDataUrl(CDN_URL);
    BrowserPolicy.content.allowOriginForAll(CDN_URL);
    WebAppInternals.setBundledJsCssPrefix(CDN_URL + APP_CONFIG.basename);

    const fontRegExp = /\.(eot|ttf|otf|woff|woff2)$/;

    WebApp.rawConnectHandlers.use('/', (req, res, next) => {
      if (fontRegExp.test(req._parsedUrl.pathname)) {
        res.setHeader('Access-Control-Allow-Origin', '*');
        res.setHeader('Vary', 'Origin');
        res.setHeader('Pragma', 'public');
        res.setHeader('Cache-Control', '"public"');
      }
      return next();
    });
  }

  setMinBrowserVersions();

  Meteor.setInterval(() => {
    const currentTime = Date.now();
    Logger.info('Checking for inactive users');
    const users = Users.find({
      connectionStatus: 'online',
      clientType: 'HTML5',
      lastPing: {
        $lt: (currentTime - INTERVAL_TIME), // get user who has not pinged in the last 10 seconds
      },
      loginTime: {
        $lt: (currentTime - INTERVAL_TIME),
      },
    }).fetch();
    if (!users.length) return Logger.info('No inactive users');
    Logger.info('Removing inactive users');
    users.forEach((user) => {
      Logger.info(`Detected inactive user, userId:${user.userId}, meetingId:${user.meetingId}`);
      return userLeaving(user.meetingId, user.userId, user.connectionId);
    });
    return Logger.info('All inactive users have been removed');
  }, INTERVAL_TIME);

  Logger.warn(`SERVER STARTED.\nENV=${env},\nnodejs version=${process.version}\nCDN=${CDN_URL}\n`, APP_CONFIG);
});

WebApp.connectHandlers.use('/check', (req, res) => {
  const payload = { html5clientStatus: 'running' };

  res.setHeader('Content-Type', 'application/json');
  res.writeHead(200);
  res.end(JSON.stringify(payload));
});

WebApp.connectHandlers.use('/locale', (req, res) => {
  const APP_CONFIG = Meteor.settings.public.app;
  const fallback = APP_CONFIG.defaultSettings.application.fallbackLocale;
  const override = APP_CONFIG.defaultSettings.application.overrideLocale;
  const browserLocale = override && req.query.init === 'true'
    ? override.split(/[-_]/g) : req.query.locale.split(/[-_]/g);

  const localeList = [fallback];

  const usableLocales = AVAILABLE_LOCALES
    .map(file => file.replace('.json', ''))
    .reduce((locales, locale) => (locale.match(browserLocale[0])
      ? [...locales, locale]
      : locales), []);

  const regionDefault = usableLocales.find(locale => browserLocale[0] === locale);

  if (regionDefault) localeList.push(regionDefault);
  if (!regionDefault && usableLocales.length) localeList.push(usableLocales[0]);

  let normalizedLocale;
  let messages = {};

  if (browserLocale.length > 1) {
    normalizedLocale = `${browserLocale[0]}_${browserLocale[1].toUpperCase()}`;
    localeList.push(normalizedLocale);
  }

  localeList.forEach((locale) => {
    try {
      const data = Assets.getText(`locales/${locale}.json`);
      messages = Object.assign(messages, JSON.parse(data));
      normalizedLocale = locale;
    } catch (e) {
      Logger.warn(`'Could not process locale ${locale}:${e}`);
      // Getting here means the locale is not available in the current locale files.
    }
  });

  res.setHeader('Content-Type', 'application/json');
  res.end(JSON.stringify({ normalizedLocale, messages }));
});

WebApp.connectHandlers.use('/locales', (req, res) => {
  if (!avaibleLocalesNames.length) {
    try {
      avaibleLocalesNames = AVAILABLE_LOCALES
        .map(file => file.replace('.json', ''))
        .map(file => file.replace('_', '-'))
        .map(locale => ({
          locale,
          name: Langmap[locale].nativeName,
        }));
    } catch (e) {
      Logger.warn(`'Could not process locales error: ${e}`);
    }
  }

  res.setHeader('Content-Type', 'application/json');
  res.writeHead(200);
  res.end(JSON.stringify(avaibleLocalesNames));
});

WebApp.connectHandlers.use('/feedback', (req, res) => {
  req.on('data', Meteor.bindEnvironment((data) => {
    const body = JSON.parse(data);
    const {
      meetingId,
      userId,
      authToken,
      userName: reqUserName,
      comment,
      rating,
    } = body;

    check(meetingId, String);
    check(userId, String);
    check(authToken, String);
    check(reqUserName, String);
    check(comment, String);
    check(rating, Number);

    const user = Users.findOne({
      meetingId,
      userId,
      connectionStatus: 'offline',
      authToken,
    });

    if (!user) {
      Logger.warn('Couldn\'t find user for feedback');
    }

    res.setHeader('Content-Type', 'application/json');
    res.writeHead(200);
    res.end(JSON.stringify({ status: 'ok' }));

    body.userName = user ? user.name : `[unconfirmed] ${reqUserName}`;

    const feedback = {
      ...body,
    };
    Logger.info('FEEDBACK LOG:', feedback);
  }));
});

WebApp.connectHandlers.use('/useragent', (req, res) => {
  const userAgent = req.headers['user-agent'];
  let response = 'No user agent found in header';
  if (userAgent) {
    response = lookupUserAgent(userAgent).toString();
  }

  Logger.info(`The requesting user agent is ${response}`);

  // res.setHeader('Content-Type', 'application/json');
  res.writeHead(200);
  res.end(response);
});

WebApp.connectHandlers.use('/guestWait', (req, res) => {
  if (!guestWaitHtml) {
    try {
      guestWaitHtml = Assets.getText('static/guest-wait/guest-wait.html');
    } catch (e) {
      Logger.warn(`'Could not process guest wait html file: ${e}`);
    }
  }

  res.setHeader('Content-Type', 'text/html');
  res.writeHead(200);
  res.end(guestWaitHtml);
});


export const eventEmitter = Redis.emitter;

export const redisPubSub = Redis;<|MERGE_RESOLUTION|>--- conflicted
+++ resolved
@@ -12,11 +12,8 @@
 import userLeaving from '/imports/api/users/server/methods/userLeaving';
 
 const AVAILABLE_LOCALES = fs.readdirSync('assets/app/locales');
-<<<<<<< HEAD
 let guestWaitHtml = '';
-=======
 let avaibleLocalesNames = [];
->>>>>>> 6054eb97
 
 Meteor.startup(() => {
   const APP_CONFIG = Meteor.settings.public.app;
