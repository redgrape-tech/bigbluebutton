import { Meteor } from 'meteor/meteor';
import { WebAppInternals } from 'meteor/webapp';
import Langmap from 'langmap';
import fs from 'fs';
import Users from '/imports/api/users';
import './settings';
import { lookup as lookupUserAgent } from 'useragent';
import { check } from 'meteor/check';
import Logger from './logger';
import Redis from './redis';

import setMinBrowserVersions from './minBrowserVersion';
import userLeaving from '/imports/api/users/server/methods/userLeaving';

const AVAILABLE_LOCALES = fs.readdirSync('assets/app/locales');
<<<<<<< HEAD
const FALLBACK_LOCALES = JSON.parse(Assets.getText('config/fallbackLocales.json'));
=======
let avaibleLocalesNames = [];
>>>>>>> c7bb7231

Meteor.startup(() => {
  const APP_CONFIG = Meteor.settings.public.app;
  const INTERVAL_IN_SETTINGS = (Meteor.settings.public.pingPong.clearUsersInSeconds) * 1000;
  const INTERVAL_TIME = INTERVAL_IN_SETTINGS < 10000 ? 10000 : INTERVAL_IN_SETTINGS;
  const env = Meteor.isDevelopment ? 'development' : 'production';
  const CDN_URL = APP_CONFIG.cdn;

  // Commenting out in BBB 2.3 as node12 does not allow for `memwatch`.
  // We are looking for alternatives

  /* let heapDumpMbThreshold = 100;

  const memoryMonitoringSettings = Meteor.settings.private.memoryMonitoring;
  if (memoryMonitoringSettings.stat.enabled) {
    memwatch.on('stats', (stats) => {
      let heapDumpTriggered = false;

      if (memoryMonitoringSettings.heapdump.enabled) {
        heapDumpTriggered = (stats.current_base / 1048576) > heapDumpMbThreshold;
      }
      Logger.info('memwatch stats', { ...stats, heapDumpEnabled: memoryMonitoringSettings.heapdump.enabled, heapDumpTriggered });

      if (heapDumpTriggered) {
        heapdump.writeSnapshot(`./heapdump-stats-${Date.now()}.heapsnapshot`);
        heapDumpMbThreshold += 100;
      }
    });
  }

  if (memoryMonitoringSettings.leak.enabled) {
    memwatch.on('leak', (info) => {
      Logger.info('memwatch leak', info);
    });
  } */

  if (CDN_URL.trim()) {
    // Add CDN
    BrowserPolicy.content.disallowEval();
    BrowserPolicy.content.allowInlineScripts();
    BrowserPolicy.content.allowInlineStyles();
    BrowserPolicy.content.allowImageDataUrl(CDN_URL);
    BrowserPolicy.content.allowFontDataUrl(CDN_URL);
    BrowserPolicy.content.allowOriginForAll(CDN_URL);
    WebAppInternals.setBundledJsCssPrefix(CDN_URL + APP_CONFIG.basename);

    const fontRegExp = /\.(eot|ttf|otf|woff|woff2)$/;

    WebApp.rawConnectHandlers.use('/', (req, res, next) => {
      if (fontRegExp.test(req._parsedUrl.pathname)) {
        res.setHeader('Access-Control-Allow-Origin', '*');
        res.setHeader('Vary', 'Origin');
        res.setHeader('Pragma', 'public');
        res.setHeader('Cache-Control', '"public"');
      }
      return next();
    });
  }

  setMinBrowserVersions();

  Meteor.setInterval(() => {
    const currentTime = Date.now();
    Logger.info('Checking for inactive users');
    const users = Users.find({
      connectionStatus: 'online',
      clientType: 'HTML5',
      lastPing: {
        $lt: (currentTime - INTERVAL_TIME), // get user who has not pinged in the last 10 seconds
      },
      loginTime: {
        $lt: (currentTime - INTERVAL_TIME),
      },
    }).fetch();
    if (!users.length) return Logger.info('No inactive users');
    Logger.info('Removing inactive users');
    users.forEach((user) => {
      Logger.info(`Detected inactive user, userId:${user.userId}, meetingId:${user.meetingId}`);
      return userLeaving(user.meetingId, user.userId, user.connectionId);
    });
    return Logger.info('All inactive users have been removed');
  }, INTERVAL_TIME);

  Logger.warn(`SERVER STARTED.\nENV=${env},\nnodejs version=${process.version}\nCDN=${CDN_URL}\n`, APP_CONFIG);
});

WebApp.connectHandlers.use('/check', (req, res) => {
  const payload = { html5clientStatus: 'running' };

  res.setHeader('Content-Type', 'application/json');
  res.writeHead(200);
  res.end(JSON.stringify(payload));
});

WebApp.connectHandlers.use('/locale', (req, res) => {
  const APP_CONFIG = Meteor.settings.public.app;
  const fallback = APP_CONFIG.defaultSettings.application.fallbackLocale;
  const override = APP_CONFIG.defaultSettings.application.overrideLocale;
  const browserLocale = override && req.query.init === 'true'
    ? override.split(/[-_]/g) : req.query.locale.split(/[-_]/g);

  const localeList = [fallback];

  const usableLocales = AVAILABLE_LOCALES
    .map(file => file.replace('.json', ''))
    .reduce((locales, locale) => (locale.match(browserLocale[0])
      ? [...locales, locale]
      : locales), []);

  const regionDefault = usableLocales.find(locale => browserLocale[0] === locale);

  if (regionDefault) localeList.push(regionDefault);
  if (!regionDefault && usableLocales.length) localeList.push(usableLocales[0]);

  let normalizedLocale;
  let messages = {};

  if (browserLocale.length > 1) {
    normalizedLocale = `${browserLocale[0]}_${browserLocale[1].toUpperCase()}`;
    localeList.push(normalizedLocale);
  }

  localeList.forEach((locale) => {
    try {
      const data = Assets.getText(`locales/${locale}.json`);
      messages = Object.assign(messages, JSON.parse(data));
      normalizedLocale = locale;
    } catch (e) {
      Logger.warn(`'Could not process locale ${locale}:${e}`);
      // Getting here means the locale is not available in the current locale files.
    }
  });

  res.setHeader('Content-Type', 'application/json');
  res.end(JSON.stringify({ normalizedLocale, messages }));
});

WebApp.connectHandlers.use('/locales', (req, res) => {
<<<<<<< HEAD
  let locales = [];
  try {
    locales = AVAILABLE_LOCALES
      .map(file => file.replace('.json', ''))
      .map(file => file.replace('_', '-'))
      .map((locale) => {
        const localeName = (Langmap[locale] || {}).nativeName
                           || (FALLBACK_LOCALES[locale] || {}).nativeName
                           || locale;
        return {
          locale,
          name: localeName,
        };
      });
  } catch (e) {
    Logger.warn(`'Could not process locales error: ${e}`);
=======
  if (!avaibleLocalesNames.length) {
    try {
      avaibleLocalesNames = AVAILABLE_LOCALES
        .map(file => file.replace('.json', ''))
        .map(file => file.replace('_', '-'))
        .map(locale => ({
          locale,
          name: Langmap[locale].nativeName,
        }));
    } catch (e) {
      Logger.warn(`'Could not process locales error: ${e}`);
    }
>>>>>>> c7bb7231
  }

  res.setHeader('Content-Type', 'application/json');
  res.writeHead(200);
  res.end(JSON.stringify(avaibleLocalesNames));
});

WebApp.connectHandlers.use('/feedback', (req, res) => {
  req.on('data', Meteor.bindEnvironment((data) => {
    const body = JSON.parse(data);
    const {
      meetingId,
      userId,
      authToken,
      userName: reqUserName,
      comment,
      rating,
    } = body;

    check(meetingId, String);
    check(userId, String);
    check(authToken, String);
    check(reqUserName, String);
    check(comment, String);
    check(rating, Number);

    const user = Users.findOne({
      meetingId,
      userId,
      connectionStatus: 'offline',
      authToken,
    });

    if (!user) {
      Logger.warn('Couldn\'t find user for feedback');
    }

    res.setHeader('Content-Type', 'application/json');
    res.writeHead(200);
    res.end(JSON.stringify({ status: 'ok' }));

    body.userName = user ? user.name : `[unconfirmed] ${reqUserName}`;

    const feedback = {
      ...body,
    };
    Logger.info('FEEDBACK LOG:', feedback);
  }));
});

WebApp.connectHandlers.use('/useragent', (req, res) => {
  const userAgent = req.headers['user-agent'];
  let response = 'No user agent found in header';
  if (userAgent) {
    response = lookupUserAgent(userAgent).toString();
  }

  Logger.info(`The requesting user agent is ${response}`);

  // res.setHeader('Content-Type', 'application/json');
  res.writeHead(200);
  res.end(response);
});

export const eventEmitter = Redis.emitter;

export const redisPubSub = Redis;<|MERGE_RESOLUTION|>--- conflicted
+++ resolved
@@ -13,11 +13,8 @@
 import userLeaving from '/imports/api/users/server/methods/userLeaving';
 
 const AVAILABLE_LOCALES = fs.readdirSync('assets/app/locales');
-<<<<<<< HEAD
 const FALLBACK_LOCALES = JSON.parse(Assets.getText('config/fallbackLocales.json'));
-=======
 let avaibleLocalesNames = [];
->>>>>>> c7bb7231
 
 Meteor.startup(() => {
   const APP_CONFIG = Meteor.settings.public.app;
@@ -156,7 +153,6 @@
 });
 
 WebApp.connectHandlers.use('/locales', (req, res) => {
-<<<<<<< HEAD
   let locales = [];
   try {
     locales = AVAILABLE_LOCALES
@@ -173,20 +169,6 @@
       });
   } catch (e) {
     Logger.warn(`'Could not process locales error: ${e}`);
-=======
-  if (!avaibleLocalesNames.length) {
-    try {
-      avaibleLocalesNames = AVAILABLE_LOCALES
-        .map(file => file.replace('.json', ''))
-        .map(file => file.replace('_', '-'))
-        .map(locale => ({
-          locale,
-          name: Langmap[locale].nativeName,
-        }));
-    } catch (e) {
-      Logger.warn(`'Could not process locales error: ${e}`);
-    }
->>>>>>> c7bb7231
   }
 
   res.setHeader('Content-Type', 'application/json');
