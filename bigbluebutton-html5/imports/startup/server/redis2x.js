--- conflicted
+++ resolved
@@ -1,12 +1,8 @@
 import Redis from 'redis';
 import { Meteor } from 'meteor/meteor';
 import { EventEmitter2 } from 'eventemitter2';
-<<<<<<< HEAD
+import { check } from 'meteor/check';
 import Logger from './logger';
-
-=======
-import { check } from 'meteor/check';
->>>>>>> 1c625437
 
 class RedisPubSub2x {
   constructor(config = {}) {
