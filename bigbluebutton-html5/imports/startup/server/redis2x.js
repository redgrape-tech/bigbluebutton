--- conflicted
+++ resolved
@@ -47,7 +47,7 @@
         routing: {
           sender: 'bbb-apps-akka',
           // sender: 'html5-server', // TODO
-        }
+        },
       },
       core: {
         header: Object.assign({
@@ -55,14 +55,11 @@
           meetingId,
         }, header),
         body: payload,
-      }
+      },
     };
 
-<<<<<<< HEAD
     Logger.info(`<<<<<<Publishing 2.0   ${eventName} to ${channel} ${JSON.stringify(envelope)}`);
-=======
-   Logger.warn(`<<<<<<Publishing 2.0   ${eventName} to ${channel} ${JSON.stringify(envelope)}`);
->>>>>>> 9599ed93
+
     return this.pub.publish(channel, JSON.stringify(envelope), (err) => {
       if (err) {
         Logger.error('Tried to publish to %s', channel, envelope);
