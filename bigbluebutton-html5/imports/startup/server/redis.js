--- conflicted
+++ resolved
@@ -186,16 +186,15 @@
 
     const queueId = meetingId || NO_MEETING_ID;
 
-<<<<<<< HEAD
-    if (eventName === 'MeetingCreatedEvtMsg'){
+    if (eventName === 'MeetingCreatedEvtMsg') {
       const newIntId = parsedMessage.core.body.props.meetingProp.intId;
       const metadata = parsedMessage.core.body.props.metadataProp.metadata;
       const instanceId = parseInt(metadata['bbb-meetinginstance']) || 1;
 
-      Logger.warn("MeetingCreatedEvtMsg received with meetingInstance: " + instanceId + " -- this is instance: " + this.instanceId);
-
-      if (instanceId === this.instanceId){
-        this.mettingsQueues[newIntId] = new MeetingMessageQueue(this.emitter, async, this.debug);
+      Logger.warn(`MeetingCreatedEvtMsg received with meetingInstance: ${instanceId} -- this is instance: ${this.instanceId}`);
+
+      if (instanceId === this.instanceId) {
+        this.mettingsQueues[newIntId] = new MeetingMessageQueue(this.emitter, async, this.redisDebugEnabled);
       } else {
         // Logger.error('THIS NODEJS ' + this.instanceId + ' IS **NOT** PROCESSING EVENTS FOR THIS MEETING ' + instanceId)
       }
@@ -208,16 +207,10 @@
         eventName,
         parsedMessage,
       });
-=======
-    if (!(queueId in this.mettingsQueues)) {
-      this.mettingsQueues[meetingId] = new MeetingMessageQueue(this.emitter, async, this.redisDebugEnabled);
->>>>>>> 1be05f12
-    }
-    //else {
-    //Logger.info("Skipping redis message for " + queueId);
-    //}
-
-
+    }
+    // else {
+    // Logger.info("Skipping redis message for " + queueId);
+    // }
   }
 
   destroyMeetingQueue(id) {
@@ -285,4 +278,4 @@
   RedisPubSubSingleton.init();
 });
 
-export default RedisPubSubSingleton;
+export default RedisPubSubSingleton;