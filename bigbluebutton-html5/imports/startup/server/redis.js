/* global PowerQueue */
import Redis from 'redis';
import { Meteor } from 'meteor/meteor';
import { EventEmitter2 } from 'eventemitter2';
import { check } from 'meteor/check';
import fs from 'fs';
import Logger from './logger';
import Metrics from './metrics';

// Fake meetingId used for messages that have no meetingId
const NO_MEETING_ID = '_';

const { queueMetrics } = Meteor.settings.private.redis.metrics;

const makeEnvelope = (channel, eventName, header, body, routing) => {
  const envelope = {
    envelope: {
      name: eventName,
      routing: routing || {
        sender: 'html5-server',
      },
      timestamp: Date.now(),
    },
    core: {
      header,
      body,
    },
  };

  return JSON.stringify(envelope);
};

class MeetingMessageQueue {
  constructor(eventEmitter, asyncMessages = [], redisDebugEnabled = false) {
    this.asyncMessages = asyncMessages;
    this.emitter = eventEmitter;
    this.queue = new PowerQueue();
    this.redisDebugEnabled = redisDebugEnabled;

    this.handleTask = this.handleTask.bind(this);
    this.queue.taskHandler = this.handleTask;
  }

  handleTask(data, next) {
    const { channel } = data;
    const { envelope } = data.parsedMessage;
    const { header } = data.parsedMessage.core;
    const { body } = data.parsedMessage.core;
    const { meetingId } = header;
    const eventName = header.name;
    const isAsync = this.asyncMessages.includes(channel)
      || this.asyncMessages.includes(eventName);

    const beginHandleTimestamp = Date.now();
    let called = false;

    check(eventName, String);
    check(body, Object);

    const callNext = () => {
      if (called) return;
      if (this.redisDebugEnabled) {
        Logger.debug(`Redis: ${eventName} completed ${isAsync ? 'async' : 'sync'}`);
      }
      called = true;

      if (queueMetrics) {
        const queueId = meetingId || NO_MEETING_ID;
        const dataLength = JSON.stringify(data).length;

        Metrics.processEvent(queueId, eventName, dataLength, beginHandleTimestamp);
      }

      const queueLength = this.queue.length();
      if (queueLength > 100) {
        Logger.warn(`Redis: MeetingMessageQueue for meetingId=${meetingId} has queue size=${queueLength} `);
      }
      next();
    };

    const onError = (reason) => {
      Logger.error(`${eventName}: ${reason.stack ? reason.stack : reason}`);
      callNext();
    };

    try {
      if (this.redisDebugEnabled) {
        Logger.debug(`Redis: ${JSON.stringify(data.parsedMessage.core)} emitted`);
      }

      if (isAsync) {
        callNext();
      }

      this.emitter
        .emitAsync(eventName, { envelope, header, body }, meetingId)
        .then(callNext)
        .catch(onError);
    } catch (reason) {
      onError(reason);
    }
  }

  add(...args) {
    return this.queue.add(...args);
  }
}

class RedisPubSub {
  static handlePublishError(err) {
    if (err) {
      Logger.error(err);
    }
  }

  constructor(config = {}) {
    this.config = config;

    this.didSendRequestEvent = false;
    const host = process.env.REDIS_HOST || Meteor.settings.private.redis.host;
    const redisConf = Meteor.settings.private.redis;
    this.instanceMax = parseInt(process.env.INSTANCE_MAX, 10) || 1;
    this.instanceId = parseInt(process.env.INSTANCE_ID, 10) || 1; // 1 also handles running in dev mode
    this.customRedisChannel = `to-html5-redis-channel${this.instanceId}`;

    const { password, port } = redisConf;

    if (password) {
      this.pub = Redis.createClient({ host, port, password });
      this.sub = Redis.createClient({ host, port, password });
      this.pub.auth(password);
      this.sub.auth(password);
    } else {
      this.pub = Redis.createClient({ host, port });
      this.sub = Redis.createClient({ host, port });
    }

    if (queueMetrics) {
      Metrics.startDumpFile();
    }

    this.emitter = new EventEmitter2();
    this.mettingsQueues = {};
    this.mettingsQueues[NO_MEETING_ID] = new MeetingMessageQueue(this.emitter, this.config.async, this.config.debug);

    this.handleSubscribe = this.handleSubscribe.bind(this);
    this.handleMessage = this.handleMessage.bind(this);
  }

  init() {
    this.sub.on('psubscribe', Meteor.bindEnvironment(this.handleSubscribe));
    this.sub.on('pmessage', Meteor.bindEnvironment(this.handleMessage));

    const channelsToSubscribe = this.config.subscribeTo;

    channelsToSubscribe.push(this.customRedisChannel);

    channelsToSubscribe.forEach((channel) => {
      this.sub.psubscribe(channel);
    });

    if (this.redisDebugEnabled) {
      Logger.debug(`Redis: Subscribed to '${channelsToSubscribe}'`);
    }
  }

  updateConfig(config) {
    this.config = Object.assign({}, this.config, config);
    this.redisDebugEnabled = this.config.debug;
  }


  // TODO: Move this out of this class, maybe pass as a callback to init?
  handleSubscribe() {
    if (this.didSendRequestEvent) return;

    // populate collections with pre-existing data
    const REDIS_CONFIG = Meteor.settings.private.redis;
    const CHANNEL = REDIS_CONFIG.channels.toAkkaApps;
    const EVENT_NAME = 'GetAllMeetingsReqMsg';

    const body = {
      requesterId: 'nodeJSapp',
      html5InstanceId: this.instanceId,
    };

    this.publishSystemMessage(CHANNEL, EVENT_NAME, body);
    this.didSendRequestEvent = true;
  }

  handleMessage(pattern, channel, message) {
    const parsedMessage = JSON.parse(message);
    const { name: eventName, meetingId } = parsedMessage.core.header;
    const { ignored: ignoredMessages, async } = this.config;

    if (ignoredMessages.includes(channel)
      || ignoredMessages.includes(eventName)) {
      if (eventName === 'CheckAlivePongSysMsg') {
        return;
      }
      if (this.redisDebugEnabled) {
        Logger.debug(`Redis: ${eventName} skipped`);
      }
      return;
    }

    const queueId = meetingId || NO_MEETING_ID;

<<<<<<< HEAD
    if (eventName === 'MeetingCreatedEvtMsg' || eventName === 'SyncGetMeetingInfoRespMsg') {
      const newIntId = parsedMessage.core.body.props.meetingProp.intId;
      const instanceId = parsedMessage.core.body.props.systemProps.html5InstanceId;

      Logger.warn(`${eventName} (name=${parsedMessage.core.body.props.meetingProp.name}) received with meetingInstance: ${instanceId} -- this is instance: ${this.instanceId}`);

      if (instanceId === this.instanceId) {
        this.mettingsQueues[newIntId] = new MeetingMessageQueue(this.emitter, async, this.redisDebugEnabled);
      } else {
        // Logger.error('THIS NODEJS ' + this.instanceId + ' IS **NOT** PROCESSING EVENTS FOR THIS MEETING ' + instanceId)
      }
=======
    if (queueMetrics) {
      Metrics.addEvent(queueId, eventName, message.length);
    }

    if (!(queueId in this.mettingsQueues)) {
      this.mettingsQueues[meetingId] = new MeetingMessageQueue(this.emitter, async, this.redisDebugEnabled);
>>>>>>> 1880c0b5
    }

    if (channel !== this.customRedisChannel && queueId in this.mettingsQueues) {
      Logger.error(`Consider routing ${eventName} to ${this.customRedisChannel}` );
      // Logger.error(`Consider routing ${eventName} to ${this.customRedisChannel}` + message);
    }

    if (channel === this.customRedisChannel || queueId in this.mettingsQueues) {
      this.mettingsQueues[queueId].add({
        pattern,
        channel,
        eventName,
        parsedMessage,
      });
    }
  }

  destroyMeetingQueue(id) {
    delete this.mettingsQueues[id];
  }

  on(...args) {
    return this.emitter.on(...args);
  }

  publishVoiceMessage(channel, eventName, voiceConf, payload) {
    const header = {
      name: eventName,
      voiceConf,
    };

    const envelope = makeEnvelope(channel, eventName, header, payload);

    return this.pub.publish(channel, envelope, RedisPubSub.handlePublishError);
  }

  publishSystemMessage(channel, eventName, payload) {
    const header = {
      name: eventName,
    };

    const envelope = makeEnvelope(channel, eventName, header, payload);

    return this.pub.publish(channel, envelope, RedisPubSub.handlePublishError);
  }

  publishMeetingMessage(channel, eventName, meetingId, payload) {
    const header = {
      name: eventName,
      meetingId,
    };

    const envelope = makeEnvelope(channel, eventName, header, payload);

    return this.pub.publish(channel, envelope, RedisPubSub.handlePublishError);
  }

  publishUserMessage(channel, eventName, meetingId, userId, payload) {
    const header = {
      name: eventName,
      meetingId,
      userId,
    };

    if (!meetingId || !userId) {
      Logger.warn(`Publishing ${eventName} with potentially missing data userId=${userId} meetingId=${meetingId}`);
    }
    const envelope = makeEnvelope(channel, eventName, header, payload, { meetingId, userId });

    return this.pub.publish(channel, envelope, RedisPubSub.handlePublishError);
  }
}

const RedisPubSubSingleton = new RedisPubSub();

Meteor.startup(() => {
  const REDIS_CONFIG = Meteor.settings.private.redis;

  RedisPubSubSingleton.updateConfig(REDIS_CONFIG);
  RedisPubSubSingleton.init();
});

export default RedisPubSubSingleton;<|MERGE_RESOLUTION|>--- conflicted
+++ resolved
@@ -206,7 +206,6 @@
 
     const queueId = meetingId || NO_MEETING_ID;
 
-<<<<<<< HEAD
     if (eventName === 'MeetingCreatedEvtMsg' || eventName === 'SyncGetMeetingInfoRespMsg') {
       const newIntId = parsedMessage.core.body.props.meetingProp.intId;
       const instanceId = parsedMessage.core.body.props.systemProps.html5InstanceId;
@@ -218,14 +217,6 @@
       } else {
         // Logger.error('THIS NODEJS ' + this.instanceId + ' IS **NOT** PROCESSING EVENTS FOR THIS MEETING ' + instanceId)
       }
-=======
-    if (queueMetrics) {
-      Metrics.addEvent(queueId, eventName, message.length);
-    }
-
-    if (!(queueId in this.mettingsQueues)) {
-      this.mettingsQueues[meetingId] = new MeetingMessageQueue(this.emitter, async, this.redisDebugEnabled);
->>>>>>> 1880c0b5
     }
 
     if (channel !== this.customRedisChannel && queueId in this.mettingsQueues) {
