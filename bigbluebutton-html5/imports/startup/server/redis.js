/* global PowerQueue */
import Redis from 'redis';
import { Meteor } from 'meteor/meteor';
import { EventEmitter2 } from 'eventemitter2';
import { check } from 'meteor/check';
import Logger from './logger';

// Fake meetingId used for messages that have no meetingId
const NO_MEETING_ID = '_';

const makeEnvelope = (channel, eventName, header, body, routing) => {
  const envelope = {
    envelope: {
      name: eventName,
      routing: routing || {
        sender: 'bbb-apps-akka',
        // sender: 'html5-server', // TODO
      },
    },
    core: {
      header,
      body,
    },
  };

  return JSON.stringify(envelope);
};

const makeDebugger = enabled => (message) => {
  if (!enabled) return;
  Logger.debug(`REDIS: ${message}`);
};

class MeetingMessageQueue {
  constructor(eventEmitter, asyncMessages = [], debug = () => { }) {
    this.asyncMessages = asyncMessages;
    this.emitter = eventEmitter;
    this.queue = new PowerQueue();
    this.debug = debug;

    this.handleTask = this.handleTask.bind(this);
    this.queue.taskHandler = this.handleTask;
  }

  handleTask(data, next) {
    const { channel } = data;
    const { envelope } = data.parsedMessage;
    const { header } = data.parsedMessage.core;
    const { body } = data.parsedMessage.core;
    const { meetingId } = header;
    const eventName = header.name;
    const isAsync = this.asyncMessages.includes(channel)
      || this.asyncMessages.includes(eventName);

    let called = false;

    check(eventName, String);
    check(body, Object);

    const callNext = () => {
      if (called) return;
      this.debug(`${eventName} completed ${isAsync ? 'async' : 'sync'}`);
      called = true;
      const queueLength = this.queue.length();
      if (queueLength > 100) {
        Logger.error(`prev queue size=${queueLength} `);
      }
      next();
    };

    const onError = (reason) => {
      this.debug(`${eventName}: ${reason.stack ? reason.stack : reason}`);
      callNext();
    };

    try {
      this.debug(`${JSON.stringify(data.parsedMessage.core)} emitted`);

      if (isAsync) {
        callNext();
      }

      this.emitter
        .emitAsync(eventName, { envelope, header, body }, meetingId)
        .then(callNext)
        .catch(onError);
    } catch (reason) {
      onError(reason);
    }
  }

  add(...args) {
    return this.queue.add(...args);
  }
}

class RedisPubSub {
  static handlePublishError(err) {
    if (err) {
      Logger.error(err);
    }
  }

  constructor(config = {}) {
    this.config = config;

    this.didSendRequestEvent = false;
    const host = process.env.REDIS_HOST || Meteor.settings.private.redis.host;
    const redisConf = Meteor.settings.private.redis;
    const { password, port } = redisConf;

<<<<<<< HEAD
    if (password !== null) {
=======
    if (!!password) {
>>>>>>> aba6f722
      this.pub = Redis.createClient({ host, port, password });
      this.sub = Redis.createClient({ host, port, password });
      this.pub.auth(password);
      this.sub.auth(password);
    } else {
      this.pub = Redis.createClient({ host, port });
      this.sub = Redis.createClient({ host, port });
    }

    this.emitter = new EventEmitter2();
    this.mettingsQueues = {};

    this.handleSubscribe = this.handleSubscribe.bind(this);
    this.handleMessage = this.handleMessage.bind(this);
    this.debug = makeDebugger(this.config.debug);
  }

  init() {
    this.sub.on('psubscribe', Meteor.bindEnvironment(this.handleSubscribe));
    this.sub.on('pmessage', Meteor.bindEnvironment(this.handleMessage));

    const channelsToSubscribe = this.config.subscribeTo;

    channelsToSubscribe.forEach((channel) => {
      this.sub.psubscribe(channel);
    });

    this.debug(`Subscribed to '${channelsToSubscribe}'`);
  }

  updateConfig(config) {
    this.config = Object.assign({}, this.config, config);
    this.debug = makeDebugger(this.config.debug);
  }


  // TODO: Move this out of this class, maybe pass as a callback to init?
  handleSubscribe() {
    if (this.didSendRequestEvent) return;

    // populate collections with pre-existing data
    const REDIS_CONFIG = Meteor.settings.private.redis;
    const CHANNEL = REDIS_CONFIG.channels.toAkkaApps;
    const EVENT_NAME = 'GetAllMeetingsReqMsg';

    const body = {
      requesterId: 'nodeJSapp',
    };

    this.publishSystemMessage(CHANNEL, EVENT_NAME, body);
    this.didSendRequestEvent = true;
  }

  handleMessage(pattern, channel, message) {
    const parsedMessage = JSON.parse(message);
    const { name: eventName, meetingId } = parsedMessage.core.header;
    const { ignored: ignoredMessages, async } = this.config;

    if (ignoredMessages.includes(channel)
      || ignoredMessages.includes(eventName)) {
      if (eventName === 'CheckAlivePongSysMsg') {
        return;
      }
      this.debug(`${eventName} skipped`);
      return;
    }

    const queueId = meetingId || NO_MEETING_ID;

    if (!(queueId in this.mettingsQueues)) {
      this.mettingsQueues[meetingId] = new MeetingMessageQueue(this.emitter, async, this.debug);
    }

    this.mettingsQueues[meetingId].add({
      pattern,
      channel,
      eventName,
      parsedMessage,
    });
  }

  destroyMeetingQueue(id) {
    delete this.mettingsQueues[id];
  }

  on(...args) {
    return this.emitter.on(...args);
  }

  publishVoiceMessage(channel, eventName, voiceConf, payload) {
    const header = {
      name: eventName,
      voiceConf,
    };

    const envelope = makeEnvelope(channel, eventName, header, payload);

    return this.pub.publish(channel, envelope, RedisPubSub.handlePublishError);
  }

  publishSystemMessage(channel, eventName, payload) {
    const header = {
      name: eventName,
    };

    const envelope = makeEnvelope(channel, eventName, header, payload);

    return this.pub.publish(channel, envelope, RedisPubSub.handlePublishError);
  }

  publishMeetingMessage(channel, eventName, meetingId, payload) {
    const header = {
      name: eventName,
      meetingId,
    };

    const envelope = makeEnvelope(channel, eventName, header, payload);

    return this.pub.publish(channel, envelope, RedisPubSub.handlePublishError);
  }

  publishUserMessage(channel, eventName, meetingId, userId, payload) {
    const header = {
      name: eventName,
      meetingId,
      userId,
    };

    const envelope = makeEnvelope(channel, eventName, header, payload, { meetingId, userId });

    return this.pub.publish(channel, envelope, RedisPubSub.handlePublishError);
  }
}

const RedisPubSubSingleton = new RedisPubSub();

Meteor.startup(() => {
  const REDIS_CONFIG = Meteor.settings.private.redis;

  RedisPubSubSingleton.updateConfig(REDIS_CONFIG);
  RedisPubSubSingleton.init();
});

export default RedisPubSubSingleton;<|MERGE_RESOLUTION|>--- conflicted
+++ resolved
@@ -109,11 +109,7 @@
     const redisConf = Meteor.settings.private.redis;
     const { password, port } = redisConf;
 
-<<<<<<< HEAD
-    if (password !== null) {
-=======
     if (!!password) {
->>>>>>> aba6f722
       this.pub = Redis.createClient({ host, port, password });
       this.sub = Redis.createClient({ host, port, password });
       this.pub.auth(password);
