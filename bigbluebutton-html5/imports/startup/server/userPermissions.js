import Users from '/imports/api/users';
import Meetings from '/imports/api/meetings';
import { logger } from '/imports/startup/server/logger';

const presenter = {
  switchSlide: true,

  //poll
  subscribePoll: true,
  subscribeAnswers: true,

<<<<<<< HEAD
  //whiteboard
  moveCursor: true,
=======
  setPresenter: true,
>>>>>>> 1da494ee
};

// holds the values for whether the moderator user is allowed to perform an action (true)
// or false if not allowed. Some actions have dynamic values depending on the current lock settings
const moderator = {
  // audio listen only
  joinListenOnly: true,
  leaveListenOnly: true,

  // join audio with mic cannot be controlled on the server side as it is
  // a client side only functionality

  // raising/lowering hand
  raiseOwnHand: true,
  lowerOwnHand: true,

  // muting
  muteSelf: true,
  unmuteSelf: true,
  muteOther: true,
  unmuteOther: true,

  logoutSelf: true,

  //subscribing
  subscribeUsers: true,
  subscribeChat: true,

  //chat
  chatPublic: true,
  chatPrivate: true,

  //poll
  subscribePoll: true,
  subscribeAnswers: false,

  //emojis
  setEmojiStatus: true,
  clearEmojiStatus: true,

  //user control
  kickUser: true,
  setPresenter: true,

  //captions
  subscribeCaptions: true,
};

// holds the values for whether the viewer user is allowed to perform an action (true)
// or false if not allowed. Some actions have dynamic values depending on the current lock settings
const viewer = function (meetingId, userId) {
  let meeting;
  let user;

  return {

    // listen only
    joinListenOnly: true,
    leaveListenOnly: true,

    // join audio with mic cannot be controlled on the server side as it is
    // a client side only functionality

    // raising/lowering hand
    raiseOwnHand: true,
    lowerOwnHand: true,

    // muting
    muteSelf: true,
    unmuteSelf:
      !((meeting = Meetings.findOne({ meetingId })) != null &&
        meeting.roomLockSettings.disableMic) ||
      !((user = Users.findOne({ meetingId, userId })) != null &&
        user.user.locked),

    logoutSelf: true,

    //subscribing
    subscribeUsers: true,
    subscribeChat: true,

    //chat
    chatPublic: !((meeting = Meetings.findOne({ meetingId })) != null &&
      meeting.roomLockSettings.disablePublicChat) ||
      !((user = Users.findOne({ meetingId, userId })) != null &&
      user.user.locked) ||
      (user != null && user.user.presenter),

    chatPrivate: !((meeting = Meetings.findOne({ meetingId })) != null &&
      meeting.roomLockSettings.disablePrivateChat) ||
      !((user = Users.findOne({ meetingId, userId })) != null &&
      user.user.locked) ||
      (user != null && user.user.presenter),

    //poll
    subscribePoll: true,
    subscribeAnswers: false,

    //emojis
    setEmojiStatus: true,
    clearEmojiStatus: true,

    //captions
    subscribeCaptions: true,
  };
};

// carries out the decision making for actions affecting users. For the list of
// actions and the default value - see 'viewer' and 'moderator' in the beginning of the file
export function isAllowedTo(action, credentials) {
  const meetingId = credentials.meetingId;
  const userId = credentials.requesterUserId;
  const authToken = credentials.requesterToken;

  const user = Users.findOne({
    meetingId,
    userId,
  });

  const allowedToInitiateRequest =
    null != user &&
    authToken === user.authToken &&
    user.validated &&
    'HTML5' === user.clientType &&
    null != user.user;

  if (allowedToInitiateRequest) {
    let result = false;

    // check role specific actions
    if ('MODERATOR' === user.user.role) {
      logger.debug('user permissions moderator case');
      result = result || moderator[action];
    } else if ('VIEWER' === user.user.role) {
      logger.debug('user permissions viewer case');
      result = result || viewer(meetingId, userId)[action];
    }

    // check presenter actions
    if (user.user.presenter) {
      logger.debug('user permissions presenter case');
      result = result || presenter[action];
    }

    logger.debug(`attempt from userId=${userId} to perform:${action}, allowed=${result}`);

    return result;
  } else {
    logger.error(`FAILED due to permissions:${action} ${JSON.stringify(credentials)}`);
    return false;
  }

};<|MERGE_RESOLUTION|>--- conflicted
+++ resolved
@@ -9,12 +9,10 @@
   subscribePoll: true,
   subscribeAnswers: true,
 
-<<<<<<< HEAD
   //whiteboard
   moveCursor: true,
-=======
+
   setPresenter: true,
->>>>>>> 1da494ee
 };
 
 // holds the values for whether the moderator user is allowed to perform an action (true)
