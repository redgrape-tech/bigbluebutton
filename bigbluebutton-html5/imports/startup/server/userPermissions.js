--- conflicted
+++ resolved
@@ -9,16 +9,11 @@
   subscribePoll: true,
   subscribeAnswers: true,
 
-<<<<<<< HEAD
-  //whiteboard
+  // whiteboard
   moveCursor: true,
   sendAnnotation: true,
   clearWhiteboard: true,
   undoAnnotation: true,
-
-  setPresenter: true,
-=======
->>>>>>> 18d9fb94
 };
 
 // holds the values for whether the moderator user is allowed to perform an action (true)
