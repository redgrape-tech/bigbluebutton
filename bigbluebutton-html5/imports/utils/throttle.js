--- conflicted
+++ resolved
@@ -1,29 +1,10 @@
 export function throttle(func, delay, options = {}) {
-  let lastInvocation = 0;
-  let isWaiting = false;
   let timeoutId;
+  let lastExecTime = 0;
+  let leadingExec = true;
 
-  const leading = options.leading !== undefined ? options.leading : true;
-  const trailing = options.trailing !== undefined ? options.trailing : true;
+  const { leading = true, trailing = true } = options;
 
-<<<<<<< HEAD
-  return function throttled(...args) {
-    const invokeFunction = () => {
-      lastInvocation = Date.now();
-      isWaiting = false;
-      func.apply(this, args);
-    };
-
-    if (!isWaiting) {
-      if (leading) {
-        invokeFunction();
-      } else {
-        isWaiting = true;
-      }
-
-      const currentTime = Date.now();
-      const timeSinceLastInvocation = currentTime - lastInvocation;
-=======
   let cancelPendingExecution = false; // Flag to track cancellation
 
   const throttledFunction = function () {
@@ -37,19 +18,17 @@
         lastExecTime = Date.now();
       }
     }
->>>>>>> e25abf7e
 
-      if (timeSinceLastInvocation >= delay) {
-        clearTimeout(timeoutId);
-        invokeFunction();
-      } else if (trailing) {
-        clearTimeout(timeoutId);
-        timeoutId = setTimeout(invokeFunction, delay - timeSinceLastInvocation);
-      }
+    if (leadingExec && leading) {
+      execute();
+      leadingExec = false;
+    } else if (!timeoutId && trailing) {
+      timeoutId = setTimeout(function () {
+        execute();
+        timeoutId = null;
+      }, delay - elapsed);
     }
   };
-<<<<<<< HEAD
-=======
 
   // Add a cancel method to the throttled function
   throttledFunction.cancel = function () {
@@ -59,5 +38,4 @@
   };
 
   return throttledFunction;
->>>>>>> e25abf7e
 }