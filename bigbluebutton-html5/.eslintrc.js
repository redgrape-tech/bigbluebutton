--- conflicted
+++ resolved
@@ -32,10 +32,7 @@
       parser: '@typescript-eslint/parser',
       plugins: ['@typescript-eslint'],
       rules: {
-<<<<<<< HEAD
-=======
         '@typescript-eslint/ban-ts-comment': 'off',
->>>>>>> 20ff1687
         camelcase: 'off',
         'no-use-before-define': 'off',
         'arrow-body-style': 'off',
