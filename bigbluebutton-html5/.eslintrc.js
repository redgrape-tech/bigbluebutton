module.exports = {
  extends: 'airbnb',
  parserOptions: {
    ecmaVersion: 2020,
  },
  plugins: ['react', 'jsx-a11y', 'import'],
  env: {
    es6: true,
    node: true,
    browser: true,
    meteor: true,
    jasmine: true,
  },
  rules: {
    'no-underscore-dangle': 0,
    'import/extensions': [2, 'never'],
    'import/no-absolute-path': 0,
    'import/no-unresolved': 0,
    'import/no-extraneous-dependencies': 1,
    'react/prop-types': 1,
    'jsx-a11y/no-access-key': 0,
    'react/jsx-props-no-spreading': 'off',
    'max-classes-per-file': ['error', 2],
  },
  globals: {
    browser: 'writable',
  },
  overrides: [
    {
      files: ['*.ts', '*.tsx'],
<<<<<<< HEAD
      extends: ['eslint:recommended', 'airbnb', 'plugin:@typescript-eslint/recommended'],
=======
      extends: ['airbnb', 'eslint:recommended', 'plugin:@typescript-eslint/recommended'],
>>>>>>> 8f7b2072
      parser: '@typescript-eslint/parser',
      plugins: ['@typescript-eslint'],
      rules: {
        '@typescript-eslint/ban-ts-comment': 'off',
        camelcase: 'off',
        'no-use-before-define': 'off',
        'arrow-body-style': 'off',
        'no-shadow': 'off',
        'import/no-absolute-path': 0,
        'import/no-unresolved': 0,
        'no-unused-vars': 0, // https://stackoverflow.com/a/63767419
        'import/extensions': [2, 'never'],
        'react/sort-comp': [0],
        'react/jsx-filename-extension': ['error', { extensions: ['.tsx', '.jsx'] }],
        'max-len': [
          'error',
          {
            code: 120, // Maximum line length (characters)
            tabWidth: 2, // Number of spaces per tab
            ignoreUrls: true, // Ignore long URLs
            ignoreStrings: true, // Ignore long strings
          },
        ],
      },
    },
  ],
};<|MERGE_RESOLUTION|>--- conflicted
+++ resolved
@@ -28,11 +28,7 @@
   overrides: [
     {
       files: ['*.ts', '*.tsx'],
-<<<<<<< HEAD
-      extends: ['eslint:recommended', 'airbnb', 'plugin:@typescript-eslint/recommended'],
-=======
       extends: ['airbnb', 'eslint:recommended', 'plugin:@typescript-eslint/recommended'],
->>>>>>> 8f7b2072
       parser: '@typescript-eslint/parser',
       plugins: ['@typescript-eslint'],
       rules: {
