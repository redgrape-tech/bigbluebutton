# TODO: should be split on server and client side
# # Global configurations file

config = {}

# Default global variables
config.appName = 'BigBlueButton HTML5 Client'
config.bbbServerVersion = '0.9.0'
config.copyrightYear = '2015'
config.dateOfBuild = 'Feb 06, 2015' #TODO
config.defaultWelcomeMessage = 'Welcome to %%CONFNAME%%!\r\rFor help on using BigBlueButton see these (short) <a href="event:http://www.bigbluebutton.org/content/videos"><u>tutorial videos</u></a>.\r\rTo join the audio bridge click the headset icon (upper-left hand corner).  Use a headset to avoid causing background noise for others.\r\r\r'
config.defaultWelcomeMessageFooter = "This server is running a build of <a href='https://code.google.com/p/bigbluebutton/wiki/090Overview' target='_blank'><u>BigBlueButton #{config.bbbServerVersion}</u></a>."

config.maxUsernameLength = 30
config.maxChatLength = 140

## Application configurations
config.app = {}

#default font sizes for mobile / desktop
config.app.mobileFont = 24
config.app.desktopFont = 12

<<<<<<< HEAD
# Will join the user into the listen only stream whenn the meeting has begun
config.app.joinListenOnlyOnLogin = false
=======
# Will offer the user to join the audio when entering the meeting
config.app.autoJoinAudio = false
>>>>>>> 4e9481ad
# The amount of time the client will wait before making another call to successfully hangup the WebRTC conference call
config.app.WebRTCHangupRetryInterval = 2000

# Configs for redis
config.redis = {}
config.redis.host = "127.0.0.1"
config.redis.post = "6379"
config.redis.timeout = 5000
config.redis.channels = {}
config.redis.channels.fromBBBApps = "bigbluebutton:from-bbb-apps:*"
config.redis.channels.toBBBApps = {}
config.redis.channels.toBBBApps.pattern = "bigbluebutton:to-bbb-apps:*"
config.redis.channels.toBBBApps.chat = "bigbluebutton:to-bbb-apps:chat"
config.redis.channels.toBBBApps.meeting = "bigbluebutton:to-bbb-apps:meeting"
config.redis.channels.toBBBApps.users = "bigbluebutton:to-bbb-apps:users"
config.redis.channels.toBBBApps.voice = "bigbluebutton:to-bbb-apps:voice"
config.redis.channels.toBBBApps.whiteboard = "bigbluebutton:to-bbb-apps:whiteboard"

# Logging
config.log = {}

if Meteor.isServer
  config.log.path = if process?.env?.NODE_ENV is "production"
    "/var/log/bigbluebutton/bbbnode.log"
  else
    # logs in the directory immediatly before the meteor app
     process.env.PWD + '/../log/development.log'

  # Setting up a logger in Meteor.log
  winston = Winston #Meteor.require 'winston'
  file = config.log.path
  transports = [ new winston.transports.Console(), new winston.transports.File { filename: file } ]

  Meteor.log = new winston.Logger
    transports: transports

Meteor.config = config<|MERGE_RESOLUTION|>--- conflicted
+++ resolved
@@ -21,13 +21,8 @@
 config.app.mobileFont = 24
 config.app.desktopFont = 12
 
-<<<<<<< HEAD
-# Will join the user into the listen only stream whenn the meeting has begun
-config.app.joinListenOnlyOnLogin = false
-=======
 # Will offer the user to join the audio when entering the meeting
 config.app.autoJoinAudio = false
->>>>>>> 4e9481ad
 # The amount of time the client will wait before making another call to successfully hangup the WebRTC conference call
 config.app.WebRTCHangupRetryInterval = 2000
 
