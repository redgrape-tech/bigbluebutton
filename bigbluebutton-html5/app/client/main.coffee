# Helper to load javascript libraries from the BBB server
loadLib = (libname) ->
  successCallback = ->

  retryMessageCallback = (param) ->
    #Meteor.log.info "Failed to load library", param
    console.log "Failed to load library", param

<<<<<<< HEAD
  Meteor.Loader.loadJs("https://#{window.location.hostname}/client/lib/#{libname}", successCallback, 10000).fail(retryMessageCallback)
=======
  Meteor.Loader.loadJs("#{window.location.origin}/client/lib/#{libname}", successCallback, 10000).fail(retryMessageCallback)
>>>>>>> e44056cd

# These settings can just be stored locally in session, created at start up
Meteor.startup ->
  # Load SIP libraries before the application starts
  loadLib('sip.js')
  loadLib('bbb_webrtc_bridge_sip.js')
  loadLib('bbblogger.js')

  @SessionAmplify = _.extend({}, Session,
    keys: _.object(_.map(amplify.store(), (value, key) ->
      [
        key
        JSON.stringify(value)
      ]
    ))
    set: (key, value) ->
      Session.set.apply this, arguments
      amplify.store key, value
      return
  )
#
Template.header.events
  "click .chatBarIcon": (event) ->
    $(".tooltip").hide()
    toggleChatbar()

  "click .hideNavbarIcon": (event) ->
    $(".tooltip").hide()
    toggleNavbar()

  "click .leaveAudioButton": (event) ->
    exitVoiceCall event

  "click .muteIcon": (event) ->
    $(".tooltip").hide()
    toggleMic @

  "click .hideNavbarIcon": (event) ->
    $(".tooltip").hide()
    toggleNavbar()

  "click .videoFeedIcon": (event) ->
    $(".tooltip").hide()
    toggleCam @

  "click .toggleUserlistButton": (event) ->
    if isLandscape() or isLandscapeMobile()
      toggleUsersList()
    else
      if $('.sl-right-drawer').hasClass('sl-right-drawer-out')
        toggleRightDrawer()
        toggleRightArrowClockwise()
      else
        toggleShield()
      toggleLeftDrawer()
      toggleLeftArrowClockwise()

  "click .toggleMenuButton": (event) ->
    if $('.sl-left-drawer').hasClass('sl-left-drawer-out')
      toggleLeftDrawer()
      toggleLeftArrowClockwise()
    else
      toggleShield()
    toggleRightDrawer()
    toggleRightArrowClockwise()

  "click .btn": (event) ->
    $(".ui-tooltip").hide()

Template.menu.events
  'click .slideButton': (event) ->
    toggleShield()
    toggleRightDrawer()
    toggleRightArrowClockwise()
    $('.slideButton').blur()

  'click .toggleChatButton': (event) ->
    toggleChatbar()

Template.main.rendered = ->
  $("#dialog").dialog(
    modal: true
    draggable: false
    resizable: false
    autoOpen: false
    dialogClass: 'no-close logout-dialog'
    buttons: [
      {
        text: 'Yes'
        click: () ->
          userLogout BBB.getMeetingId(), getInSession("userId"), true
          $(this).dialog("close")
        class: 'btn btn-xs btn-primary active'
      }
      {
        text: 'No'
        click: () ->
          $(this).dialog("close")
          $(".tooltip").hide()
        class: 'btn btn-xs btn-default'
      }
    ]
    open: (event, ui) ->
      $('.ui-widget-overlay').bind 'click', () ->
        if isMobile()
          $("#dialog").dialog('close')
    position:
      my: 'right top'
      at: 'right bottom'
      of: '.signOutIcon'
  )

  $(window).resize( ->
    $('#dialog').dialog('close')
  )

  $('#shield').click () ->
    toggleSlidingMenu()

  if Meteor.config.app.autoJoinAudio
    onAudioJoinHelper()

  makeWebcamResolutions();
  makeDeskshareResolutions();

Template.main.events
  'click .shield': (event) ->
    $(".tooltip").hide()
    toggleShield()
    closeMenus()

  'click .settingsIcon': (event) ->
    setInSession("tempFontSize", getInSession("messageFontSize"))
    $("#settingsModal").foundation('reveal', 'open');

  'click .signOutIcon': (event) ->
    $('.signOutIcon').blur()
    $("#logoutModal").foundation('reveal', 'open');

Template.main.gestures
  'panstart #container': (event, template) ->
    if isPortraitMobile() and isPanHorizontal(event)
      panIsValid = getInSession('panIsValid')
      initTransformValue = getInSession('initTransform')
      menuPanned = getInSession('menuPanned')
      screenWidth = $('#container').width()

      setInSession 'panStarted', true

      if panIsValid and
      menuPanned is 'left' and
      initTransformValue + event.deltaX >= 0 and
      initTransformValue + event.deltaX <= $('.left-drawer').width()
        $('.left-drawer').css('transform', 'translateX(' + (initTransformValue + event.deltaX) + 'px)')

      else if panIsValid and
      menuPanned is 'right' and
      initTransformValue + event.deltaX >= screenWidth - $('.right-drawer').width() and
      initTransformValue + event.deltaX <= screenWidth
        $('.right-drawer').css('transform', 'translateX(' + (initTransformValue + event.deltaX) + 'px)')

  'panend #container': (event, template) ->
    if isPortraitMobile()
      panIsValid = getInSession('panIsValid')
      menuPanned = getInSession('menuPanned')
      leftDrawerWidth = $('.left-drawer').width()
      screenWidth = $('#container').width()

      setInSession 'panStarted', false

      if panIsValid and
      menuPanned is 'left' and
      $('.left-drawer').css('transform') isnt 'none'

        if parseInt($('.left-drawer').css('transform').split(',')[4]) < leftDrawerWidth / 2
          $('.shield').removeClass('animatedShield')
          $('.shield').css('opacity', '')
          $('.left-drawer').removeClass('sl-left-drawer-out')
          $('.left-drawer').css('transform', '')
          $('.toggleUserlistButton').removeClass('sl-toggled-on')
          $('.shield').removeClass('darken') # in case it was opened by clicking a button
        else
          $('.left-drawer').css('transform', 'translateX(' + leftDrawerWidth + 'px)')
          $('.shield').css('opacity', 0.5)
          $('.left-drawer').addClass('sl-left-drawer-out')
          $('.left-drawer').css('transform', '')
          $('.toggleUserlistButton').addClass('sl-toggled-on')

      if panIsValid and
      menuPanned is 'right' and
      parseInt($('.right-drawer').css('transform').split(',')[4]) isnt leftDrawerWidth

        if parseInt($('.right-drawer').css('transform').split(',')[4]) > screenWidth - $('.right-drawer').width() / 2
          $('.shield').removeClass('animatedShield')
          $('.shield').css('opacity', '')
          $('.right-drawer').css('transform', 'translateX(' + screenWidth + 'px)')
          $('.right-drawer').removeClass('sl-right-drawer-out')
          $('.right-drawer').css('transform', '')
          $('.toggleMenuButton').removeClass('sl-toggled-on')
          $('.shield').removeClass('darken') # in case it was opened by clicking a button
        else
          $('.shield').css('opacity', 0.5)
          $('.right-drawer').css('transform', 'translateX(' + (screenWidth - $('.right-drawer').width()) + 'px)')
          $('.right-drawer').addClass('sl-right-drawer-out')
          $('.right-drawer').css('transform', '')
          $('.toggleMenuButton').addClass('sl-toggled-on')

      $('.left-drawer').addClass('sl-left-drawer')
      $('.sl-left-drawer').removeClass('left-drawer')
      $('.sl-left-drawer').addClass('sl-left-drawer-content-delay')

      $('.right-drawer').addClass('sl-right-drawer')
      $('.sl-right-drawer').removeClass('right-drawer')
      $('.sl-right-drawer').addClass('sl-right-drawer-content-delay')

  'panright #container, panleft #container': (event, template) ->
    if isPortraitMobile() and isPanHorizontal(event)

      # panright/panleft is always triggered once right before panstart
      if !getInSession('panStarted')

        # opening the left-hand menu
        if event.type is 'panright' and
        event.center.x <= $('#container').width() * 0.1
          setInSession 'panIsValid', true
          setInSession 'menuPanned', 'left'

        # closing the left-hand menu
        else if event.type is 'panleft' and
        event.center.x < $('#container').width() * 0.9
          setInSession 'panIsValid', true
          setInSession 'menuPanned', 'left'

        # opening the right-hand menu
        else if event.type is 'panleft' and
        event.center.x >= $('#container').width() * 0.9
          setInSession 'panIsValid', true
          setInSession 'menuPanned', 'right'

        # closing the right-hand menu
        else if event.type is 'panright' and
        event.center.x > $('#container').width() * 0.1
          setInSession 'panIsValid', true
          setInSession 'menuPanned', 'right'

        else
          setInSession 'panIsValid', false

        setInSession 'eventType', event.type

        if getInSession('menuPanned') is 'left'
          if $('.sl-left-drawer').css('transform') isnt 'none' # menu is already transformed
            setInSession 'initTransform', parseInt($('.sl-left-drawer').css('transform').split(',')[4]) # translateX value
          else if $('.sl-left-drawer').hasClass('sl-left-drawer-out')
            setInSession 'initTransform', $('.sl-left-drawer').width()
          else
            setInSession 'initTransform', 0
          $('.sl-left-drawer').addClass('left-drawer')
          $('.left-drawer').removeClass('sl-left-drawer') # to prevent animations from Sled library
          $('.left-drawer').removeClass('sl-left-drawer-content-delay') # makes the menu content movable too

        else if getInSession('menuPanned') is 'right'
          if $('.sl-right-drawer').css('transform') isnt 'none' # menu is already transformed
            setInSession 'initTransform', parseInt($('.sl-right-drawer').css('transform').split(',')[4]) # translateX value
          else if $('.sl-right-drawer').hasClass('sl-right-drawer-out')
            setInSession 'initTransform', $('.sl-right-drawer').width()
          else
            setInSession 'initTransform', 0
          $('.sl-right-drawer').addClass('right-drawer')
          $('.right-drawer').removeClass('sl-right-drawer') # to prevent animations from Sled library
          $('.right-drawer').removeClass('sl-right-drawer-content-delay') # makes the menu content movable too

      initTransformValue = getInSession('initTransform')
      panIsValid = getInSession('panIsValid')
      menuPanned = getInSession('menuPanned')
      leftDrawerWidth = $('.left-drawer').width()
      rightDrawerWidth = $('.right-drawer').width()
      screenWidth = $('#container').width()

      # moving the left-hand menu
      if panIsValid and
      menuPanned is 'left' and
      initTransformValue + event.deltaX >= 0 and
      initTransformValue + event.deltaX <= leftDrawerWidth

        if $('.sl-right-drawer').hasClass('sl-right-drawer-out')
          toggleRightDrawer()
          toggleRightArrowClockwise()

        $('.left-drawer').css('transform', 'translateX(' + (initTransformValue + event.deltaX) + 'px)')

        if !getInSession('panStarted')
          $('.shield').addClass('animatedShield')
        $('.shield').css('opacity',
          0.5 * (initTransformValue + event.deltaX) / leftDrawerWidth)

      # moving the right-hand menu
      else if panIsValid and
      menuPanned is 'right' and
      initTransformValue + event.deltaX >= screenWidth - rightDrawerWidth and
      initTransformValue + event.deltaX <= screenWidth

        if $('.sl-left-drawer').hasClass('sl-left-drawer-out')
          toggleLeftDrawer()
          toggleLeftArrowClockwise()

        $('.right-drawer').css('transform', 'translateX(' + (initTransformValue + event.deltaX) + 'px)')

        if !getInSession('panStarted')
          $('.shield').addClass('animatedShield')
        $('.shield').css('opacity',
          0.5 * (screenWidth - initTransformValue - event.deltaX) / rightDrawerWidth)

Template.makeButton.rendered = ->
  $('button[rel=tooltip]').tooltip()
<|MERGE_RESOLUTION|>--- conflicted
+++ resolved
@@ -1,328 +1,324 @@
-# Helper to load javascript libraries from the BBB server
-loadLib = (libname) ->
-  successCallback = ->
-
-  retryMessageCallback = (param) ->
-    #Meteor.log.info "Failed to load library", param
-    console.log "Failed to load library", param
-
-<<<<<<< HEAD
-  Meteor.Loader.loadJs("https://#{window.location.hostname}/client/lib/#{libname}", successCallback, 10000).fail(retryMessageCallback)
-=======
-  Meteor.Loader.loadJs("#{window.location.origin}/client/lib/#{libname}", successCallback, 10000).fail(retryMessageCallback)
->>>>>>> e44056cd
-
-# These settings can just be stored locally in session, created at start up
-Meteor.startup ->
-  # Load SIP libraries before the application starts
-  loadLib('sip.js')
-  loadLib('bbb_webrtc_bridge_sip.js')
-  loadLib('bbblogger.js')
-
-  @SessionAmplify = _.extend({}, Session,
-    keys: _.object(_.map(amplify.store(), (value, key) ->
-      [
-        key
-        JSON.stringify(value)
-      ]
-    ))
-    set: (key, value) ->
-      Session.set.apply this, arguments
-      amplify.store key, value
-      return
-  )
-#
-Template.header.events
-  "click .chatBarIcon": (event) ->
-    $(".tooltip").hide()
-    toggleChatbar()
-
-  "click .hideNavbarIcon": (event) ->
-    $(".tooltip").hide()
-    toggleNavbar()
-
-  "click .leaveAudioButton": (event) ->
-    exitVoiceCall event
-
-  "click .muteIcon": (event) ->
-    $(".tooltip").hide()
-    toggleMic @
-
-  "click .hideNavbarIcon": (event) ->
-    $(".tooltip").hide()
-    toggleNavbar()
-
-  "click .videoFeedIcon": (event) ->
-    $(".tooltip").hide()
-    toggleCam @
-
-  "click .toggleUserlistButton": (event) ->
-    if isLandscape() or isLandscapeMobile()
-      toggleUsersList()
-    else
-      if $('.sl-right-drawer').hasClass('sl-right-drawer-out')
-        toggleRightDrawer()
-        toggleRightArrowClockwise()
-      else
-        toggleShield()
-      toggleLeftDrawer()
-      toggleLeftArrowClockwise()
-
-  "click .toggleMenuButton": (event) ->
-    if $('.sl-left-drawer').hasClass('sl-left-drawer-out')
-      toggleLeftDrawer()
-      toggleLeftArrowClockwise()
-    else
-      toggleShield()
-    toggleRightDrawer()
-    toggleRightArrowClockwise()
-
-  "click .btn": (event) ->
-    $(".ui-tooltip").hide()
-
-Template.menu.events
-  'click .slideButton': (event) ->
-    toggleShield()
-    toggleRightDrawer()
-    toggleRightArrowClockwise()
-    $('.slideButton').blur()
-
-  'click .toggleChatButton': (event) ->
-    toggleChatbar()
-
-Template.main.rendered = ->
-  $("#dialog").dialog(
-    modal: true
-    draggable: false
-    resizable: false
-    autoOpen: false
-    dialogClass: 'no-close logout-dialog'
-    buttons: [
-      {
-        text: 'Yes'
-        click: () ->
-          userLogout BBB.getMeetingId(), getInSession("userId"), true
-          $(this).dialog("close")
-        class: 'btn btn-xs btn-primary active'
-      }
-      {
-        text: 'No'
-        click: () ->
-          $(this).dialog("close")
-          $(".tooltip").hide()
-        class: 'btn btn-xs btn-default'
-      }
-    ]
-    open: (event, ui) ->
-      $('.ui-widget-overlay').bind 'click', () ->
-        if isMobile()
-          $("#dialog").dialog('close')
-    position:
-      my: 'right top'
-      at: 'right bottom'
-      of: '.signOutIcon'
-  )
-
-  $(window).resize( ->
-    $('#dialog').dialog('close')
-  )
-
-  $('#shield').click () ->
-    toggleSlidingMenu()
-
-  if Meteor.config.app.autoJoinAudio
-    onAudioJoinHelper()
-
-  makeWebcamResolutions();
-  makeDeskshareResolutions();
-
-Template.main.events
-  'click .shield': (event) ->
-    $(".tooltip").hide()
-    toggleShield()
-    closeMenus()
-
-  'click .settingsIcon': (event) ->
-    setInSession("tempFontSize", getInSession("messageFontSize"))
-    $("#settingsModal").foundation('reveal', 'open');
-
-  'click .signOutIcon': (event) ->
-    $('.signOutIcon').blur()
-    $("#logoutModal").foundation('reveal', 'open');
-
-Template.main.gestures
-  'panstart #container': (event, template) ->
-    if isPortraitMobile() and isPanHorizontal(event)
-      panIsValid = getInSession('panIsValid')
-      initTransformValue = getInSession('initTransform')
-      menuPanned = getInSession('menuPanned')
-      screenWidth = $('#container').width()
-
-      setInSession 'panStarted', true
-
-      if panIsValid and
-      menuPanned is 'left' and
-      initTransformValue + event.deltaX >= 0 and
-      initTransformValue + event.deltaX <= $('.left-drawer').width()
-        $('.left-drawer').css('transform', 'translateX(' + (initTransformValue + event.deltaX) + 'px)')
-
-      else if panIsValid and
-      menuPanned is 'right' and
-      initTransformValue + event.deltaX >= screenWidth - $('.right-drawer').width() and
-      initTransformValue + event.deltaX <= screenWidth
-        $('.right-drawer').css('transform', 'translateX(' + (initTransformValue + event.deltaX) + 'px)')
-
-  'panend #container': (event, template) ->
-    if isPortraitMobile()
-      panIsValid = getInSession('panIsValid')
-      menuPanned = getInSession('menuPanned')
-      leftDrawerWidth = $('.left-drawer').width()
-      screenWidth = $('#container').width()
-
-      setInSession 'panStarted', false
-
-      if panIsValid and
-      menuPanned is 'left' and
-      $('.left-drawer').css('transform') isnt 'none'
-
-        if parseInt($('.left-drawer').css('transform').split(',')[4]) < leftDrawerWidth / 2
-          $('.shield').removeClass('animatedShield')
-          $('.shield').css('opacity', '')
-          $('.left-drawer').removeClass('sl-left-drawer-out')
-          $('.left-drawer').css('transform', '')
-          $('.toggleUserlistButton').removeClass('sl-toggled-on')
-          $('.shield').removeClass('darken') # in case it was opened by clicking a button
-        else
-          $('.left-drawer').css('transform', 'translateX(' + leftDrawerWidth + 'px)')
-          $('.shield').css('opacity', 0.5)
-          $('.left-drawer').addClass('sl-left-drawer-out')
-          $('.left-drawer').css('transform', '')
-          $('.toggleUserlistButton').addClass('sl-toggled-on')
-
-      if panIsValid and
-      menuPanned is 'right' and
-      parseInt($('.right-drawer').css('transform').split(',')[4]) isnt leftDrawerWidth
-
-        if parseInt($('.right-drawer').css('transform').split(',')[4]) > screenWidth - $('.right-drawer').width() / 2
-          $('.shield').removeClass('animatedShield')
-          $('.shield').css('opacity', '')
-          $('.right-drawer').css('transform', 'translateX(' + screenWidth + 'px)')
-          $('.right-drawer').removeClass('sl-right-drawer-out')
-          $('.right-drawer').css('transform', '')
-          $('.toggleMenuButton').removeClass('sl-toggled-on')
-          $('.shield').removeClass('darken') # in case it was opened by clicking a button
-        else
-          $('.shield').css('opacity', 0.5)
-          $('.right-drawer').css('transform', 'translateX(' + (screenWidth - $('.right-drawer').width()) + 'px)')
-          $('.right-drawer').addClass('sl-right-drawer-out')
-          $('.right-drawer').css('transform', '')
-          $('.toggleMenuButton').addClass('sl-toggled-on')
-
-      $('.left-drawer').addClass('sl-left-drawer')
-      $('.sl-left-drawer').removeClass('left-drawer')
-      $('.sl-left-drawer').addClass('sl-left-drawer-content-delay')
-
-      $('.right-drawer').addClass('sl-right-drawer')
-      $('.sl-right-drawer').removeClass('right-drawer')
-      $('.sl-right-drawer').addClass('sl-right-drawer-content-delay')
-
-  'panright #container, panleft #container': (event, template) ->
-    if isPortraitMobile() and isPanHorizontal(event)
-
-      # panright/panleft is always triggered once right before panstart
-      if !getInSession('panStarted')
-
-        # opening the left-hand menu
-        if event.type is 'panright' and
-        event.center.x <= $('#container').width() * 0.1
-          setInSession 'panIsValid', true
-          setInSession 'menuPanned', 'left'
-
-        # closing the left-hand menu
-        else if event.type is 'panleft' and
-        event.center.x < $('#container').width() * 0.9
-          setInSession 'panIsValid', true
-          setInSession 'menuPanned', 'left'
-
-        # opening the right-hand menu
-        else if event.type is 'panleft' and
-        event.center.x >= $('#container').width() * 0.9
-          setInSession 'panIsValid', true
-          setInSession 'menuPanned', 'right'
-
-        # closing the right-hand menu
-        else if event.type is 'panright' and
-        event.center.x > $('#container').width() * 0.1
-          setInSession 'panIsValid', true
-          setInSession 'menuPanned', 'right'
-
-        else
-          setInSession 'panIsValid', false
-
-        setInSession 'eventType', event.type
-
-        if getInSession('menuPanned') is 'left'
-          if $('.sl-left-drawer').css('transform') isnt 'none' # menu is already transformed
-            setInSession 'initTransform', parseInt($('.sl-left-drawer').css('transform').split(',')[4]) # translateX value
-          else if $('.sl-left-drawer').hasClass('sl-left-drawer-out')
-            setInSession 'initTransform', $('.sl-left-drawer').width()
-          else
-            setInSession 'initTransform', 0
-          $('.sl-left-drawer').addClass('left-drawer')
-          $('.left-drawer').removeClass('sl-left-drawer') # to prevent animations from Sled library
-          $('.left-drawer').removeClass('sl-left-drawer-content-delay') # makes the menu content movable too
-
-        else if getInSession('menuPanned') is 'right'
-          if $('.sl-right-drawer').css('transform') isnt 'none' # menu is already transformed
-            setInSession 'initTransform', parseInt($('.sl-right-drawer').css('transform').split(',')[4]) # translateX value
-          else if $('.sl-right-drawer').hasClass('sl-right-drawer-out')
-            setInSession 'initTransform', $('.sl-right-drawer').width()
-          else
-            setInSession 'initTransform', 0
-          $('.sl-right-drawer').addClass('right-drawer')
-          $('.right-drawer').removeClass('sl-right-drawer') # to prevent animations from Sled library
-          $('.right-drawer').removeClass('sl-right-drawer-content-delay') # makes the menu content movable too
-
-      initTransformValue = getInSession('initTransform')
-      panIsValid = getInSession('panIsValid')
-      menuPanned = getInSession('menuPanned')
-      leftDrawerWidth = $('.left-drawer').width()
-      rightDrawerWidth = $('.right-drawer').width()
-      screenWidth = $('#container').width()
-
-      # moving the left-hand menu
-      if panIsValid and
-      menuPanned is 'left' and
-      initTransformValue + event.deltaX >= 0 and
-      initTransformValue + event.deltaX <= leftDrawerWidth
-
-        if $('.sl-right-drawer').hasClass('sl-right-drawer-out')
-          toggleRightDrawer()
-          toggleRightArrowClockwise()
-
-        $('.left-drawer').css('transform', 'translateX(' + (initTransformValue + event.deltaX) + 'px)')
-
-        if !getInSession('panStarted')
-          $('.shield').addClass('animatedShield')
-        $('.shield').css('opacity',
-          0.5 * (initTransformValue + event.deltaX) / leftDrawerWidth)
-
-      # moving the right-hand menu
-      else if panIsValid and
-      menuPanned is 'right' and
-      initTransformValue + event.deltaX >= screenWidth - rightDrawerWidth and
-      initTransformValue + event.deltaX <= screenWidth
-
-        if $('.sl-left-drawer').hasClass('sl-left-drawer-out')
-          toggleLeftDrawer()
-          toggleLeftArrowClockwise()
-
-        $('.right-drawer').css('transform', 'translateX(' + (initTransformValue + event.deltaX) + 'px)')
-
-        if !getInSession('panStarted')
-          $('.shield').addClass('animatedShield')
-        $('.shield').css('opacity',
-          0.5 * (screenWidth - initTransformValue - event.deltaX) / rightDrawerWidth)
-
-Template.makeButton.rendered = ->
-  $('button[rel=tooltip]').tooltip()
+# Helper to load javascript libraries from the BBB server
+loadLib = (libname) ->
+  successCallback = ->
+
+  retryMessageCallback = (param) ->
+    #Meteor.log.info "Failed to load library", param
+    console.log "Failed to load library", param
+
+  Meteor.Loader.loadJs("#{window.location.origin}/client/lib/#{libname}", successCallback, 10000).fail(retryMessageCallback)
+
+# These settings can just be stored locally in session, created at start up
+Meteor.startup ->
+  # Load SIP libraries before the application starts
+  loadLib('sip.js')
+  loadLib('bbb_webrtc_bridge_sip.js')
+  loadLib('bbblogger.js')
+
+  @SessionAmplify = _.extend({}, Session,
+    keys: _.object(_.map(amplify.store(), (value, key) ->
+      [
+        key
+        JSON.stringify(value)
+      ]
+    ))
+    set: (key, value) ->
+      Session.set.apply this, arguments
+      amplify.store key, value
+      return
+  )
+#
+Template.header.events
+  "click .chatBarIcon": (event) ->
+    $(".tooltip").hide()
+    toggleChatbar()
+
+  "click .hideNavbarIcon": (event) ->
+    $(".tooltip").hide()
+    toggleNavbar()
+
+  "click .leaveAudioButton": (event) ->
+    exitVoiceCall event
+
+  "click .muteIcon": (event) ->
+    $(".tooltip").hide()
+    toggleMic @
+
+  "click .hideNavbarIcon": (event) ->
+    $(".tooltip").hide()
+    toggleNavbar()
+
+  "click .videoFeedIcon": (event) ->
+    $(".tooltip").hide()
+    toggleCam @
+
+  "click .toggleUserlistButton": (event) ->
+    if isLandscape() or isLandscapeMobile()
+      toggleUsersList()
+    else
+      if $('.sl-right-drawer').hasClass('sl-right-drawer-out')
+        toggleRightDrawer()
+        toggleRightArrowClockwise()
+      else
+        toggleShield()
+      toggleLeftDrawer()
+      toggleLeftArrowClockwise()
+
+  "click .toggleMenuButton": (event) ->
+    if $('.sl-left-drawer').hasClass('sl-left-drawer-out')
+      toggleLeftDrawer()
+      toggleLeftArrowClockwise()
+    else
+      toggleShield()
+    toggleRightDrawer()
+    toggleRightArrowClockwise()
+
+  "click .btn": (event) ->
+    $(".ui-tooltip").hide()
+
+Template.menu.events
+  'click .slideButton': (event) ->
+    toggleShield()
+    toggleRightDrawer()
+    toggleRightArrowClockwise()
+    $('.slideButton').blur()
+
+  'click .toggleChatButton': (event) ->
+    toggleChatbar()
+
+Template.main.rendered = ->
+  $("#dialog").dialog(
+    modal: true
+    draggable: false
+    resizable: false
+    autoOpen: false
+    dialogClass: 'no-close logout-dialog'
+    buttons: [
+      {
+        text: 'Yes'
+        click: () ->
+          userLogout BBB.getMeetingId(), getInSession("userId"), true
+          $(this).dialog("close")
+        class: 'btn btn-xs btn-primary active'
+      }
+      {
+        text: 'No'
+        click: () ->
+          $(this).dialog("close")
+          $(".tooltip").hide()
+        class: 'btn btn-xs btn-default'
+      }
+    ]
+    open: (event, ui) ->
+      $('.ui-widget-overlay').bind 'click', () ->
+        if isMobile()
+          $("#dialog").dialog('close')
+    position:
+      my: 'right top'
+      at: 'right bottom'
+      of: '.signOutIcon'
+  )
+
+  $(window).resize( ->
+    $('#dialog').dialog('close')
+  )
+
+  $('#shield').click () ->
+    toggleSlidingMenu()
+
+  if Meteor.config.app.autoJoinAudio
+    onAudioJoinHelper()
+
+  makeWebcamResolutions();
+  makeDeskshareResolutions();
+
+Template.main.events
+  'click .shield': (event) ->
+    $(".tooltip").hide()
+    toggleShield()
+    closeMenus()
+
+  'click .settingsIcon': (event) ->
+    setInSession("tempFontSize", getInSession("messageFontSize"))
+    $("#settingsModal").foundation('reveal', 'open');
+
+  'click .signOutIcon': (event) ->
+    $('.signOutIcon').blur()
+    $("#logoutModal").foundation('reveal', 'open');
+
+Template.main.gestures
+  'panstart #container': (event, template) ->
+    if isPortraitMobile() and isPanHorizontal(event)
+      panIsValid = getInSession('panIsValid')
+      initTransformValue = getInSession('initTransform')
+      menuPanned = getInSession('menuPanned')
+      screenWidth = $('#container').width()
+
+      setInSession 'panStarted', true
+
+      if panIsValid and
+      menuPanned is 'left' and
+      initTransformValue + event.deltaX >= 0 and
+      initTransformValue + event.deltaX <= $('.left-drawer').width()
+        $('.left-drawer').css('transform', 'translateX(' + (initTransformValue + event.deltaX) + 'px)')
+
+      else if panIsValid and
+      menuPanned is 'right' and
+      initTransformValue + event.deltaX >= screenWidth - $('.right-drawer').width() and
+      initTransformValue + event.deltaX <= screenWidth
+        $('.right-drawer').css('transform', 'translateX(' + (initTransformValue + event.deltaX) + 'px)')
+
+  'panend #container': (event, template) ->
+    if isPortraitMobile()
+      panIsValid = getInSession('panIsValid')
+      menuPanned = getInSession('menuPanned')
+      leftDrawerWidth = $('.left-drawer').width()
+      screenWidth = $('#container').width()
+
+      setInSession 'panStarted', false
+
+      if panIsValid and
+      menuPanned is 'left' and
+      $('.left-drawer').css('transform') isnt 'none'
+
+        if parseInt($('.left-drawer').css('transform').split(',')[4]) < leftDrawerWidth / 2
+          $('.shield').removeClass('animatedShield')
+          $('.shield').css('opacity', '')
+          $('.left-drawer').removeClass('sl-left-drawer-out')
+          $('.left-drawer').css('transform', '')
+          $('.toggleUserlistButton').removeClass('sl-toggled-on')
+          $('.shield').removeClass('darken') # in case it was opened by clicking a button
+        else
+          $('.left-drawer').css('transform', 'translateX(' + leftDrawerWidth + 'px)')
+          $('.shield').css('opacity', 0.5)
+          $('.left-drawer').addClass('sl-left-drawer-out')
+          $('.left-drawer').css('transform', '')
+          $('.toggleUserlistButton').addClass('sl-toggled-on')
+
+      if panIsValid and
+      menuPanned is 'right' and
+      parseInt($('.right-drawer').css('transform').split(',')[4]) isnt leftDrawerWidth
+
+        if parseInt($('.right-drawer').css('transform').split(',')[4]) > screenWidth - $('.right-drawer').width() / 2
+          $('.shield').removeClass('animatedShield')
+          $('.shield').css('opacity', '')
+          $('.right-drawer').css('transform', 'translateX(' + screenWidth + 'px)')
+          $('.right-drawer').removeClass('sl-right-drawer-out')
+          $('.right-drawer').css('transform', '')
+          $('.toggleMenuButton').removeClass('sl-toggled-on')
+          $('.shield').removeClass('darken') # in case it was opened by clicking a button
+        else
+          $('.shield').css('opacity', 0.5)
+          $('.right-drawer').css('transform', 'translateX(' + (screenWidth - $('.right-drawer').width()) + 'px)')
+          $('.right-drawer').addClass('sl-right-drawer-out')
+          $('.right-drawer').css('transform', '')
+          $('.toggleMenuButton').addClass('sl-toggled-on')
+
+      $('.left-drawer').addClass('sl-left-drawer')
+      $('.sl-left-drawer').removeClass('left-drawer')
+      $('.sl-left-drawer').addClass('sl-left-drawer-content-delay')
+
+      $('.right-drawer').addClass('sl-right-drawer')
+      $('.sl-right-drawer').removeClass('right-drawer')
+      $('.sl-right-drawer').addClass('sl-right-drawer-content-delay')
+
+  'panright #container, panleft #container': (event, template) ->
+    if isPortraitMobile() and isPanHorizontal(event)
+
+      # panright/panleft is always triggered once right before panstart
+      if !getInSession('panStarted')
+
+        # opening the left-hand menu
+        if event.type is 'panright' and
+        event.center.x <= $('#container').width() * 0.1
+          setInSession 'panIsValid', true
+          setInSession 'menuPanned', 'left'
+
+        # closing the left-hand menu
+        else if event.type is 'panleft' and
+        event.center.x < $('#container').width() * 0.9
+          setInSession 'panIsValid', true
+          setInSession 'menuPanned', 'left'
+
+        # opening the right-hand menu
+        else if event.type is 'panleft' and
+        event.center.x >= $('#container').width() * 0.9
+          setInSession 'panIsValid', true
+          setInSession 'menuPanned', 'right'
+
+        # closing the right-hand menu
+        else if event.type is 'panright' and
+        event.center.x > $('#container').width() * 0.1
+          setInSession 'panIsValid', true
+          setInSession 'menuPanned', 'right'
+
+        else
+          setInSession 'panIsValid', false
+
+        setInSession 'eventType', event.type
+
+        if getInSession('menuPanned') is 'left'
+          if $('.sl-left-drawer').css('transform') isnt 'none' # menu is already transformed
+            setInSession 'initTransform', parseInt($('.sl-left-drawer').css('transform').split(',')[4]) # translateX value
+          else if $('.sl-left-drawer').hasClass('sl-left-drawer-out')
+            setInSession 'initTransform', $('.sl-left-drawer').width()
+          else
+            setInSession 'initTransform', 0
+          $('.sl-left-drawer').addClass('left-drawer')
+          $('.left-drawer').removeClass('sl-left-drawer') # to prevent animations from Sled library
+          $('.left-drawer').removeClass('sl-left-drawer-content-delay') # makes the menu content movable too
+
+        else if getInSession('menuPanned') is 'right'
+          if $('.sl-right-drawer').css('transform') isnt 'none' # menu is already transformed
+            setInSession 'initTransform', parseInt($('.sl-right-drawer').css('transform').split(',')[4]) # translateX value
+          else if $('.sl-right-drawer').hasClass('sl-right-drawer-out')
+            setInSession 'initTransform', $('.sl-right-drawer').width()
+          else
+            setInSession 'initTransform', 0
+          $('.sl-right-drawer').addClass('right-drawer')
+          $('.right-drawer').removeClass('sl-right-drawer') # to prevent animations from Sled library
+          $('.right-drawer').removeClass('sl-right-drawer-content-delay') # makes the menu content movable too
+
+      initTransformValue = getInSession('initTransform')
+      panIsValid = getInSession('panIsValid')
+      menuPanned = getInSession('menuPanned')
+      leftDrawerWidth = $('.left-drawer').width()
+      rightDrawerWidth = $('.right-drawer').width()
+      screenWidth = $('#container').width()
+
+      # moving the left-hand menu
+      if panIsValid and
+      menuPanned is 'left' and
+      initTransformValue + event.deltaX >= 0 and
+      initTransformValue + event.deltaX <= leftDrawerWidth
+
+        if $('.sl-right-drawer').hasClass('sl-right-drawer-out')
+          toggleRightDrawer()
+          toggleRightArrowClockwise()
+
+        $('.left-drawer').css('transform', 'translateX(' + (initTransformValue + event.deltaX) + 'px)')
+
+        if !getInSession('panStarted')
+          $('.shield').addClass('animatedShield')
+        $('.shield').css('opacity',
+          0.5 * (initTransformValue + event.deltaX) / leftDrawerWidth)
+
+      # moving the right-hand menu
+      else if panIsValid and
+      menuPanned is 'right' and
+      initTransformValue + event.deltaX >= screenWidth - rightDrawerWidth and
+      initTransformValue + event.deltaX <= screenWidth
+
+        if $('.sl-left-drawer').hasClass('sl-left-drawer-out')
+          toggleLeftDrawer()
+          toggleLeftArrowClockwise()
+
+        $('.right-drawer').css('transform', 'translateX(' + (initTransformValue + event.deltaX) + 'px)')
+
+        if !getInSession('panStarted')
+          $('.shield').addClass('animatedShield')
+        $('.shield').css('opacity',
+          0.5 * (screenWidth - initTransformValue - event.deltaX) / rightDrawerWidth)
+
+Template.makeButton.rendered = ->
+  $('button[rel=tooltip]').tooltip()