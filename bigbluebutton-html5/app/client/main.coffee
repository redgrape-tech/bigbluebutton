--- conflicted
+++ resolved
@@ -1,341 +1,331 @@
-# RaphaelJS "settings" icon
-settingsIconPath = 'M17.41,20.395l-0.778-2.723c0.228-0.2,0.442-0.414,0.644-0.643l2.721,0.778c0.287-0.418,0.534-0.862,0.755-1.323l-2.025-1.96c0.097-0.288,0.181-0.581,0.241-0.883l2.729-0.684c0.02-0.252,0.039-0.505,0.039-0.763s-0.02-0.51-0.039-0.762l-2.729-0.684c-0.061-0.302-0.145-0.595-0.241-0.883l2.026-1.96c-0.222-0.46-0.469-0.905-0.756-1.323l-2.721,0.777c-0.201-0.228-0.416-0.442-0.644-0.643l0.778-2.722c-0.418-0.286-0.863-0.534-1.324-0.755l-1.96,2.026c-0.287-0.097-0.581-0.18-0.883-0.241l-0.683-2.73c-0.253-0.019-0.505-0.039-0.763-0.039s-0.51,0.02-0.762,0.039l-0.684,2.73c-0.302,0.061-0.595,0.144-0.883,0.241l-1.96-2.026C7.048,3.463,6.604,3.71,6.186,3.997l0.778,2.722C6.736,6.919,6.521,7.134,6.321,7.361L3.599,6.583C3.312,7.001,3.065,7.446,2.844,7.907l2.026,1.96c-0.096,0.288-0.18,0.581-0.241,0.883l-2.73,0.684c-0.019,0.252-0.039,0.505-0.039,0.762s0.02,0.51,0.039,0.763l2.73,0.684c0.061,0.302,0.145,0.595,0.241,0.883l-2.026,1.96c0.221,0.46,0.468,0.905,0.755,1.323l2.722-0.778c0.2,0.229,0.415,0.442,0.643,0.643l-0.778,2.723c0.418,0.286,0.863,0.533,1.323,0.755l1.96-2.026c0.288,0.097,0.581,0.181,0.883,0.241l0.684,2.729c0.252,0.02,0.505,0.039,0.763,0.039s0.51-0.02,0.763-0.039l0.683-2.729c0.302-0.061,0.596-0.145,0.883-0.241l1.96,2.026C16.547,20.928,16.992,20.681,17.41,20.395zM11.798,15.594c-1.877,0-3.399-1.522-3.399-3.399s1.522-3.398,3.399-3.398s3.398,1.521,3.398,3.398S13.675,15.594,11.798,15.594zM27.29,22.699c0.019-0.547-0.06-1.104-0.23-1.654l1.244-1.773c-0.188-0.35-0.4-0.682-0.641-0.984l-2.122,0.445c-0.428-0.364-0.915-0.648-1.436-0.851l-0.611-2.079c-0.386-0.068-0.777-0.105-1.173-0.106l-0.974,1.936c-0.279,0.054-0.558,0.128-0.832,0.233c-0.257,0.098-0.497,0.22-0.727,0.353L17.782,17.4c-0.297,0.262-0.568,0.545-0.813,0.852l0.907,1.968c-0.259,0.495-0.437,1.028-0.519,1.585l-1.891,1.06c0.019,0.388,0.076,0.776,0.164,1.165l2.104,0.519c0.231,0.524,0.541,0.993,0.916,1.393l-0.352,2.138c0.32,0.23,0.66,0.428,1.013,0.6l1.715-1.32c0.536,0.141,1.097,0.195,1.662,0.15l1.452,1.607c0.2-0.057,0.399-0.118,0.596-0.193c0.175-0.066,0.34-0.144,0.505-0.223l0.037-2.165c0.455-0.339,0.843-0.747,1.152-1.206l2.161-0.134c0.152-0.359,0.279-0.732,0.368-1.115L27.29,22.699zM23.127,24.706c-1.201,0.458-2.545-0.144-3.004-1.345s0.143-2.546,1.344-3.005c1.201-0.458,2.547,0.144,3.006,1.345C24.931,22.902,24.328,24.247,23.127,24.706z'
+# RaphaelJS "settings" icon
+settingsIconPath = 'M17.41,20.395l-0.778-2.723c0.228-0.2,0.442-0.414,0.644-0.643l2.721,0.778c0.287-0.418,0.534-0.862,0.755-1.323l-2.025-1.96c0.097-0.288,0.181-0.581,0.241-0.883l2.729-0.684c0.02-0.252,0.039-0.505,0.039-0.763s-0.02-0.51-0.039-0.762l-2.729-0.684c-0.061-0.302-0.145-0.595-0.241-0.883l2.026-1.96c-0.222-0.46-0.469-0.905-0.756-1.323l-2.721,0.777c-0.201-0.228-0.416-0.442-0.644-0.643l0.778-2.722c-0.418-0.286-0.863-0.534-1.324-0.755l-1.96,2.026c-0.287-0.097-0.581-0.18-0.883-0.241l-0.683-2.73c-0.253-0.019-0.505-0.039-0.763-0.039s-0.51,0.02-0.762,0.039l-0.684,2.73c-0.302,0.061-0.595,0.144-0.883,0.241l-1.96-2.026C7.048,3.463,6.604,3.71,6.186,3.997l0.778,2.722C6.736,6.919,6.521,7.134,6.321,7.361L3.599,6.583C3.312,7.001,3.065,7.446,2.844,7.907l2.026,1.96c-0.096,0.288-0.18,0.581-0.241,0.883l-2.73,0.684c-0.019,0.252-0.039,0.505-0.039,0.762s0.02,0.51,0.039,0.763l2.73,0.684c0.061,0.302,0.145,0.595,0.241,0.883l-2.026,1.96c0.221,0.46,0.468,0.905,0.755,1.323l2.722-0.778c0.2,0.229,0.415,0.442,0.643,0.643l-0.778,2.723c0.418,0.286,0.863,0.533,1.323,0.755l1.96-2.026c0.288,0.097,0.581,0.181,0.883,0.241l0.684,2.729c0.252,0.02,0.505,0.039,0.763,0.039s0.51-0.02,0.763-0.039l0.683-2.729c0.302-0.061,0.596-0.145,0.883-0.241l1.96,2.026C16.547,20.928,16.992,20.681,17.41,20.395zM11.798,15.594c-1.877,0-3.399-1.522-3.399-3.399s1.522-3.398,3.399-3.398s3.398,1.521,3.398,3.398S13.675,15.594,11.798,15.594zM27.29,22.699c0.019-0.547-0.06-1.104-0.23-1.654l1.244-1.773c-0.188-0.35-0.4-0.682-0.641-0.984l-2.122,0.445c-0.428-0.364-0.915-0.648-1.436-0.851l-0.611-2.079c-0.386-0.068-0.777-0.105-1.173-0.106l-0.974,1.936c-0.279,0.054-0.558,0.128-0.832,0.233c-0.257,0.098-0.497,0.22-0.727,0.353L17.782,17.4c-0.297,0.262-0.568,0.545-0.813,0.852l0.907,1.968c-0.259,0.495-0.437,1.028-0.519,1.585l-1.891,1.06c0.019,0.388,0.076,0.776,0.164,1.165l2.104,0.519c0.231,0.524,0.541,0.993,0.916,1.393l-0.352,2.138c0.32,0.23,0.66,0.428,1.013,0.6l1.715-1.32c0.536,0.141,1.097,0.195,1.662,0.15l1.452,1.607c0.2-0.057,0.399-0.118,0.596-0.193c0.175-0.066,0.34-0.144,0.505-0.223l0.037-2.165c0.455-0.339,0.843-0.747,1.152-1.206l2.161-0.134c0.152-0.359,0.279-0.732,0.368-1.115L27.29,22.699zM23.127,24.706c-1.201,0.458-2.545-0.144-3.004-1.345s0.143-2.546,1.344-3.005c1.201-0.458,2.547,0.144,3.006,1.345C24.931,22.902,24.328,24.247,23.127,24.706z'
+
+# RaphaelJS "Safari" icon
+safariIconPath = 'M16.154,5.135c-0.504,0-1,0.031-1.488,0.089l-0.036-0.18c-0.021-0.104-0.06-0.198-0.112-0.283c0.381-0.308,0.625-0.778,0.625-1.306c0-0.927-0.751-1.678-1.678-1.678s-1.678,0.751-1.678,1.678c0,0.745,0.485,1.376,1.157,1.595c-0.021,0.105-0.021,0.216,0,0.328l0.033,0.167C7.645,6.95,3.712,11.804,3.712,17.578c0,6.871,5.571,12.441,12.442,12.441c6.871,0,12.441-5.57,12.441-12.441C28.596,10.706,23.025,5.135,16.154,5.135zM16.369,8.1c4.455,0,8.183,3.116,9.123,7.287l-0.576,0.234c-0.148-0.681-0.755-1.191-1.48-1.191c-0.837,0-1.516,0.679-1.516,1.516c0,0.075,0.008,0.148,0.018,0.221l-2.771-0.028c-0.054-0.115-0.114-0.226-0.182-0.333l3.399-5.11l0.055-0.083l-4.766,4.059c-0.352-0.157-0.74-0.248-1.148-0.256l0.086-0.018l-1.177-2.585c0.64-0.177,1.111-0.763,1.111-1.459c0-0.837-0.678-1.515-1.516-1.515c-0.075,0-0.147,0.007-0.219,0.018l0.058-0.634C15.357,8.141,15.858,8.1,16.369,8.1zM12.146,3.455c0-0.727,0.591-1.318,1.318-1.318c0.727,0,1.318,0.591,1.318,1.318c0,0.425-0.203,0.802-0.516,1.043c-0.183-0.123-0.413-0.176-0.647-0.13c-0.226,0.045-0.413,0.174-0.535,0.349C12.542,4.553,12.146,4.049,12.146,3.455zM7.017,17.452c0-4.443,3.098-8.163,7.252-9.116l0.297,0.573c-0.61,0.196-1.051,0.768-1.051,1.442c0,0.837,0.678,1.516,1.515,1.516c0.068,0,0.135-0.006,0.2-0.015l-0.058,2.845l0.052-0.011c-0.442,0.204-0.824,0.513-1.116,0.895l0.093-0.147l-1.574-0.603l1.172,1.239l0.026-0.042c-0.19,0.371-0.306,0.788-0.324,1.229l-0.003-0.016l-2.623,1.209c-0.199-0.604-0.767-1.041-1.438-1.041c-0.837,0-1.516,0.678-1.516,1.516c0,0.064,0.005,0.128,0.013,0.191l-0.783-0.076C7.063,18.524,7.017,17.994,7.017,17.452zM16.369,26.805c-4.429,0-8.138-3.078-9.106-7.211l0.691-0.353c0.146,0.686,0.753,1.2,1.482,1.2c0.837,0,1.515-0.679,1.515-1.516c0-0.105-0.011-0.207-0.031-0.307l2.858,0.03c0.045,0.095,0.096,0.187,0.15,0.276l-3.45,5.277l0.227-0.195l4.529-3.92c0.336,0.153,0.705,0.248,1.094,0.266l-0.019,0.004l1.226,2.627c-0.655,0.166-1.142,0.76-1.142,1.468c0,0.837,0.678,1.515,1.516,1.515c0.076,0,0.151-0.007,0.225-0.018l0.004,0.688C17.566,26.746,16.975,26.805,16.369,26.805zM18.662,26.521l-0.389-0.6c0.661-0.164,1.152-0.759,1.152-1.47c0-0.837-0.68-1.516-1.516-1.516c-0.066,0-0.13,0.005-0.193,0.014v-2.86l-0.025,0.004c0.409-0.185,0.77-0.459,1.055-0.798l1.516,0.659l-1.104-1.304c0.158-0.335,0.256-0.704,0.278-1.095l2.552-1.164c0.19,0.618,0.766,1.068,1.447,1.068c0.838,0,1.516-0.679,1.516-1.516c0-0.069-0.006-0.137-0.016-0.204l0.65,0.12c0.089,0.517,0.136,1.049,0.136,1.591C25.722,21.826,22.719,25.499,18.662,26.521z'
+
+# RaphaelJS "Internet Explorer" icon
+ieIconPath = 'M27.998,2.266c-2.12-1.91-6.925,0.382-9.575,1.93c-0.76-0.12-1.557-0.185-2.388-0.185c-3.349,0-6.052,0.985-8.106,2.843c-2.336,2.139-3.631,4.94-3.631,8.177c0,0.028,0.001,0.056,0.001,0.084c3.287-5.15,8.342-7.79,9.682-8.487c0.212-0.099,0.338,0.155,0.141,0.253c-0.015,0.042-0.015,0,0,0c-2.254,1.35-6.434,5.259-9.146,10.886l-0.003-0.007c-1.717,3.547-3.167,8.529-0.267,10.358c2.197,1.382,6.13-0.248,9.295-2.318c0.764,0.108,1.567,0.165,2.415,0.165c5.84,0,9.937-3.223,11.399-7.924l-8.022-0.014c-0.337,1.661-1.464,2.548-3.223,2.548c-2.21,0-3.729-1.211-3.828-4.012l15.228-0.014c0.028-0.578-0.042-0.985-0.042-1.436c0-5.251-3.143-9.355-8.255-10.663c2.081-1.294,5.974-3.209,7.848-1.681c1.407,1.14,0.633,3.533,0.295,4.518c-0.056,0.254,0.24,0.296,0.296,0.057C28.814,5.573,29.026,3.194,27.998,2.266zM13.272,25.676c-2.469,1.475-5.873,2.539-7.539,1.289c-1.243-0.935-0.696-3.468,0.398-5.938c0.664,0.992,1.495,1.886,2.473,2.63C9.926,24.651,11.479,25.324,13.272,25.676zM12.714,13.046c0.042-2.435,1.787-3.49,3.617-3.49c1.928,0,3.49,1.112,3.49,3.49H12.714z'
+
+@displayWebRTCNotification = ->
+  if getInSession('webrtc_notification_is_displayed') is false # prevents the notification from displaying until the previous one is hidden
+    if !isWebRTCAvailable() # verifies if the browser supports WebRTC
+      $('.notification').addClass('webrtc-support-notification')
+      setInSession 'webrtc_notification_is_displayed', true
+      pp = new Raphael('browser-icon-container', 35, 35)
+      if getBrowserName() is 'Safari'
+        pp.path(safariIconPath).attr({fill: "#000", stroke: "none"})
+        $('#notification-text').html("Sorry,<br/>Safari doesn't support WebRTC")
+      else if getBrowserName() is 'IE'
+        pp.path(ieIconPath).attr({fill: "#000", stroke: "none"})
+        $('#notification-text').html("Sorry,<br/>IE doesn't support WebRTC")
+      else
+        pp.path(settingsIconPath).attr({fill: "#000", stroke: "none"})
+        $('.notification.ui-widget-content p').css('font-size', '11px') # to make sure the text fits the dialog box
+        $('#notification-text').html("Sorry,<br/>your browser doesn't support WebRTC")
+      $('#notification').dialog('open')
+      setTimeout () -> # waits 2 sec, then hides the notification
+        $('#notification').dialog('close')
+        $('.joinAudioButton').blur()
+        setTimeout () -> # waits 0.5 sec (time to hide the notification), then removes the icons
+          pp.remove()
+          $('.notification').removeClass('webrtc-support-notification')
+          setInSession 'webrtc_notification_is_displayed', false
+        , 500
+      , 2000
+    else
+      if !BBB.amIInAudio()
+        Tracker.autorun (comp) ->
+          if BBB.amIInAudio() # display notification when you are in audio
+            $('#notification').addClass('joined-audio-notification')
+            $("#browser-icon-container").remove() # remove the space taken up by the unused icon
+            setInSession 'webrtc_notification_is_displayed', true
+
+            if BBB.amIListenOnlyAudio() # notify the type of audio joined
+              $('#notification-text').html("You've joined the Listen Only Audio")
+            else
+              $('#notification-text').html("You've joined the audio")
+
+            $('#notification').dialog('open')
+            setTimeout () ->
+              $('#notification').dialog('close') # close the entire notification
+              $('.joinAudioButton').blur()
+              setTimeout () ->
+                setInSession 'webrtc_notification_is_displayed', false
+              , 500
+            , 3000
+            comp.stop()
+
+# this method gets called from either mobile or desktop UI
+# this method will adjust the UI to compensate for the new audio button
+displayAudioSelectionMenu = ({isMobile} = {}) ->
+  isMobile ?= false
+  $('.joinAudioButton').blur()
+
+  if isMobile
+    toggleSlidingMenu()
+    $('.navbarTitle').css('width', '55%')
+
+  # pop open the dialog allowing users to choose the audio options
+  if isLandscapeMobile()
+    $('.joinAudio-dialog').addClass('landscape-mobile-joinAudio-dialog')
+  else
+    $('.joinAudio-dialog').addClass('desktop-joinAudio-dialog')
+
+  $("#joinAudioDialog").dialog("open")
+
+
+# helper function to reuse some code for the handling of audio join
+onAudioJoinHelper = () ->
+  # if the microphone is locked (lock settings), the viewer is only
+  # allowed to join the audio as listenOnly.
+  if BBB.isMyMicLocked()
+    introToAudio(null, isListenOnly: true)
+  else
+    displayAudioSelectionMenu(isMobile: isMobile())
+
+
+# Helper to load javascript libraries from the BBB server
+loadLib = (libname) ->
+  successCallback = ->
+
+  retryMessageCallback = (param) ->
+    #Meteor.log.info "Failed to load library", param
+    console.log "Failed to load library", param
+
+  Meteor.Loader.loadJs("http://#{window.location.hostname}/client/lib/#{libname}", successCallback, 10000).fail(retryMessageCallback)
+
+# These settings can just be stored locally in session, created at start up
+Meteor.startup ->
+  # Load SIP libraries before the application starts
+  loadLib('sip.js')
+  loadLib('bbb_webrtc_bridge_sip.js')
+  loadLib('bbblogger.js')
+
+  @SessionAmplify = _.extend({}, Session,
+    keys: _.object(_.map(amplify.store(), (value, key) ->
+      [
+        key
+        JSON.stringify(value)
+      ]
+    ))
+    set: (key, value) ->
+      Session.set.apply this, arguments
+      amplify.store key, value
+      return
+  )
 
-# RaphaelJS "Safari" icon
-safariIconPath = 'M16.154,5.135c-0.504,0-1,0.031-1.488,0.089l-0.036-0.18c-0.021-0.104-0.06-0.198-0.112-0.283c0.381-0.308,0.625-0.778,0.625-1.306c0-0.927-0.751-1.678-1.678-1.678s-1.678,0.751-1.678,1.678c0,0.745,0.485,1.376,1.157,1.595c-0.021,0.105-0.021,0.216,0,0.328l0.033,0.167C7.645,6.95,3.712,11.804,3.712,17.578c0,6.871,5.571,12.441,12.442,12.441c6.871,0,12.441-5.57,12.441-12.441C28.596,10.706,23.025,5.135,16.154,5.135zM16.369,8.1c4.455,0,8.183,3.116,9.123,7.287l-0.576,0.234c-0.148-0.681-0.755-1.191-1.48-1.191c-0.837,0-1.516,0.679-1.516,1.516c0,0.075,0.008,0.148,0.018,0.221l-2.771-0.028c-0.054-0.115-0.114-0.226-0.182-0.333l3.399-5.11l0.055-0.083l-4.766,4.059c-0.352-0.157-0.74-0.248-1.148-0.256l0.086-0.018l-1.177-2.585c0.64-0.177,1.111-0.763,1.111-1.459c0-0.837-0.678-1.515-1.516-1.515c-0.075,0-0.147,0.007-0.219,0.018l0.058-0.634C15.357,8.141,15.858,8.1,16.369,8.1zM12.146,3.455c0-0.727,0.591-1.318,1.318-1.318c0.727,0,1.318,0.591,1.318,1.318c0,0.425-0.203,0.802-0.516,1.043c-0.183-0.123-0.413-0.176-0.647-0.13c-0.226,0.045-0.413,0.174-0.535,0.349C12.542,4.553,12.146,4.049,12.146,3.455zM7.017,17.452c0-4.443,3.098-8.163,7.252-9.116l0.297,0.573c-0.61,0.196-1.051,0.768-1.051,1.442c0,0.837,0.678,1.516,1.515,1.516c0.068,0,0.135-0.006,0.2-0.015l-0.058,2.845l0.052-0.011c-0.442,0.204-0.824,0.513-1.116,0.895l0.093-0.147l-1.574-0.603l1.172,1.239l0.026-0.042c-0.19,0.371-0.306,0.788-0.324,1.229l-0.003-0.016l-2.623,1.209c-0.199-0.604-0.767-1.041-1.438-1.041c-0.837,0-1.516,0.678-1.516,1.516c0,0.064,0.005,0.128,0.013,0.191l-0.783-0.076C7.063,18.524,7.017,17.994,7.017,17.452zM16.369,26.805c-4.429,0-8.138-3.078-9.106-7.211l0.691-0.353c0.146,0.686,0.753,1.2,1.482,1.2c0.837,0,1.515-0.679,1.515-1.516c0-0.105-0.011-0.207-0.031-0.307l2.858,0.03c0.045,0.095,0.096,0.187,0.15,0.276l-3.45,5.277l0.227-0.195l4.529-3.92c0.336,0.153,0.705,0.248,1.094,0.266l-0.019,0.004l1.226,2.627c-0.655,0.166-1.142,0.76-1.142,1.468c0,0.837,0.678,1.515,1.516,1.515c0.076,0,0.151-0.007,0.225-0.018l0.004,0.688C17.566,26.746,16.975,26.805,16.369,26.805zM18.662,26.521l-0.389-0.6c0.661-0.164,1.152-0.759,1.152-1.47c0-0.837-0.68-1.516-1.516-1.516c-0.066,0-0.13,0.005-0.193,0.014v-2.86l-0.025,0.004c0.409-0.185,0.77-0.459,1.055-0.798l1.516,0.659l-1.104-1.304c0.158-0.335,0.256-0.704,0.278-1.095l2.552-1.164c0.19,0.618,0.766,1.068,1.447,1.068c0.838,0,1.516-0.679,1.516-1.516c0-0.069-0.006-0.137-0.016-0.204l0.65,0.12c0.089,0.517,0.136,1.049,0.136,1.591C25.722,21.826,22.719,25.499,18.662,26.521z'
-
-# RaphaelJS "Internet Explorer" icon
-ieIconPath = 'M27.998,2.266c-2.12-1.91-6.925,0.382-9.575,1.93c-0.76-0.12-1.557-0.185-2.388-0.185c-3.349,0-6.052,0.985-8.106,2.843c-2.336,2.139-3.631,4.94-3.631,8.177c0,0.028,0.001,0.056,0.001,0.084c3.287-5.15,8.342-7.79,9.682-8.487c0.212-0.099,0.338,0.155,0.141,0.253c-0.015,0.042-0.015,0,0,0c-2.254,1.35-6.434,5.259-9.146,10.886l-0.003-0.007c-1.717,3.547-3.167,8.529-0.267,10.358c2.197,1.382,6.13-0.248,9.295-2.318c0.764,0.108,1.567,0.165,2.415,0.165c5.84,0,9.937-3.223,11.399-7.924l-8.022-0.014c-0.337,1.661-1.464,2.548-3.223,2.548c-2.21,0-3.729-1.211-3.828-4.012l15.228-0.014c0.028-0.578-0.042-0.985-0.042-1.436c0-5.251-3.143-9.355-8.255-10.663c2.081-1.294,5.974-3.209,7.848-1.681c1.407,1.14,0.633,3.533,0.295,4.518c-0.056,0.254,0.24,0.296,0.296,0.057C28.814,5.573,29.026,3.194,27.998,2.266zM13.272,25.676c-2.469,1.475-5.873,2.539-7.539,1.289c-1.243-0.935-0.696-3.468,0.398-5.938c0.664,0.992,1.495,1.886,2.473,2.63C9.926,24.651,11.479,25.324,13.272,25.676zM12.714,13.046c0.042-2.435,1.787-3.49,3.617-3.49c1.928,0,3.49,1.112,3.49,3.49H12.714z'
-
-@displayWebRTCNotification = ->
-  if getInSession('webrtc_notification_is_displayed') is false # prevents the notification from displaying until the previous one is hidden
-    if !isWebRTCAvailable() # verifies if the browser supports WebRTC
-      $('.notification').addClass('webrtc-support-notification')
-      setInSession 'webrtc_notification_is_displayed', true
-      pp = new Raphael('browser-icon-container', 35, 35)
-      if getBrowserName() is 'Safari'
-        pp.path(safariIconPath).attr({fill: "#000", stroke: "none"})
-        $('#notification-text').html("Sorry,<br/>Safari doesn't support WebRTC")
-      else if getBrowserName() is 'IE'
-        pp.path(ieIconPath).attr({fill: "#000", stroke: "none"})
-        $('#notification-text').html("Sorry,<br/>IE doesn't support WebRTC")
-      else
-        pp.path(settingsIconPath).attr({fill: "#000", stroke: "none"})
-        $('.notification.ui-widget-content p').css('font-size', '11px') # to make sure the text fits the dialog box
-        $('#notification-text').html("Sorry,<br/>your browser doesn't support WebRTC")
-      $('#notification').dialog('open')
-      setTimeout () -> # waits 2 sec, then hides the notification
-        $('#notification').dialog('close')
-        $('.joinAudioButton').blur()
-        setTimeout () -> # waits 0.5 sec (time to hide the notification), then removes the icons
-          pp.remove()
-          $('.notification').removeClass('webrtc-support-notification')
-          setInSession 'webrtc_notification_is_displayed', false
-        , 500
-      , 2000
-    else
-      if !BBB.amIInAudio()
-        Tracker.autorun (comp) ->
-          if BBB.amIInAudio() # display notification when you are in audio
-            $('#notification').addClass('joined-audio-notification')
-            $("#browser-icon-container").remove() # remove the space taken up by the unused icon
-            setInSession 'webrtc_notification_is_displayed', true
-
-            if BBB.amIListenOnlyAudio() # notify the type of audio joined
-              $('#notification-text').html("You've joined the Listen Only Audio")
-            else
-              $('#notification-text').html("You've joined the audio")
-
-            $('#notification').dialog('open')
-            setTimeout () ->
-              $('#notification').dialog('close') # close the entire notification
-              $('.joinAudioButton').blur()
-              setTimeout () ->
-                setInSession 'webrtc_notification_is_displayed', false
-              , 500
-            , 3000
-            comp.stop()
-
-# this method gets called from either mobile or desktop UI
-# this method will adjust the UI to compensate for the new audio button
-displayAudioSelectionMenu = ({isMobile} = {}) ->
-  isMobile ?= false
-  $('.joinAudioButton').blur()
-
-  if isMobile
-    toggleSlidingMenu()
-    $('.navbarTitle').css('width', '55%')
-
-  # pop open the dialog allowing users to choose the audio options
-  if isLandscapeMobile()
-    $('.joinAudio-dialog').addClass('landscape-mobile-joinAudio-dialog')
-  else
-    $('.joinAudio-dialog').addClass('desktop-joinAudio-dialog')
-
-  $("#joinAudioDialog").dialog("open")
-
-
-# helper function to reuse some code for the handling of audio join
-onAudioJoinHelper = () ->
-  # if the microphone is locked (lock settings), the viewer is only
-  # allowed to join the audio as listenOnly.
-  if BBB.isMyMicLocked()
-    introToAudio(null, isListenOnly: true)
-  else
-    displayAudioSelectionMenu(isMobile: isMobile())
-
-
-# Helper to load javascript libraries from the BBB server
-loadLib = (libname) ->
-  successCallback = ->
-
-  retryMessageCallback = (param) ->
-    #Meteor.log.info "Failed to load library", param
-    console.log "Failed to load library", param
-
-  Meteor.Loader.loadJs("http://#{window.location.hostname}/client/lib/#{libname}", successCallback, 10000).fail(retryMessageCallback)
-
-# These settings can just be stored locally in session, created at start up
-Meteor.startup ->
-  # Load SIP libraries before the application starts
-  loadLib('sip.js')
-  loadLib('bbb_webrtc_bridge_sip.js')
-  loadLib('bbblogger.js')
-
-  @SessionAmplify = _.extend({}, Session,
-    keys: _.object(_.map(amplify.store(), (value, key) ->
-      [
-        key
-        JSON.stringify(value)
-      ]
-    ))
-    set: (key, value) ->
-      Session.set.apply this, arguments
-      amplify.store key, value
-      return
-  )
-<<<<<<< HEAD
-#
-=======
-
-
-
->>>>>>> eae2f7db
-Template.header.events
-  "click .joinAudioButton": (event) ->
-    onAudioJoinHelper()
-
-  "click .chatBarIcon": (event) ->
-    $(".tooltip").hide()
-    toggleChatbar()
-
-  "click .collapseSlidingMenuButton": (event) ->
-    toggleSlidingMenu()
-    $(".tooltip").hide()
-    $('.collapseSlidingMenuButton').blur()
-    $('.myNavbar').css('z-index', 1032)
-
-  'click .collapseNavbarButton': (event) ->
-    $(".tooltip").hide()
-    $('.collapseNavbarButton').blur()
-    toggleNavbarCollapse()
-
-  "click .hideNavbarIcon": (event) ->
-    $(".tooltip").hide()
-    toggleNavbar()
-
-  "click .leaveAudioButton": (event) ->
-    exitVoiceCall event
-
-  "click .lowerHand": (event) ->
-    $(".tooltip").hide()
-    Meteor.call('userLowerHand', getInSession("meetingId"), getInSession("userId"), getInSession("userId"), getInSession("authToken"))
-
-  "click .muteIcon": (event) ->
-    $(".tooltip").hide()
-    toggleMic @
-
-  "click .raiseHand": (event) ->
-    $(".tooltip").hide()
-    Meteor.call('userRaiseHand', getInSession("meetingId"), getInSession("userId"), getInSession("userId"), getInSession("authToken"))
-
-  "click .settingsIcon": (event) ->
-      $("#settingsModal").foundation('reveal', 'open');
-
-  "click .signOutIcon": (event) ->
-    $('.signOutIcon').blur()
-    if isLandscapeMobile()
-      $('.logout-dialog').addClass('landscape-mobile-logout-dialog')
-    else
-      $('.logout-dialog').addClass('desktop-logout-dialog')
-    $("#dialog").dialog("open")
-
-  "click .hideNavbarIcon": (event) ->
-    $(".tooltip").hide()
-    toggleNavbar()
-
-  "click .usersListIcon": (event) ->
-    $(".tooltip").hide()
-    toggleUsersList()
-
-  "click .videoFeedIcon": (event) ->
-    $(".tooltip").hide()
-    toggleCam @
-
-  "click .whiteboardIcon": (event) ->
-    $(".tooltip").hide()
-    toggleWhiteBoard()
-
-  "mouseout #navbarMinimizedButton": (event) ->
-    $("#navbarMinimizedButton").removeClass("navbarMinimizedButtonLarge")
-    $("#navbarMinimizedButton").addClass("navbarMinimizedButtonSmall")
-
-  "mouseover #navbarMinimizedButton": (event) ->
-    $("#navbarMinimizedButton").removeClass("navbarMinimizedButtonSmall")
-    $("#navbarMinimizedButton").addClass("navbarMinimizedButtonLarge")
-
-  "click .toggleUserlist": (event) ->
-    toggleUsersList()
-
-Template.slidingMenu.events
-  'click .joinAudioButton': (event) ->
-    onAudioJoinHelper()
-
-  'click .chatBarIcon': (event) ->
-    $('.tooltip').hide()
-    toggleSlidingMenu()
-    toggleChatbar()
-
-  'click .lowerHand': (event) ->
-    $('.tooltip').hide()
-    toggleSlidingMenu()
-    Meteor.call('userLowerHand', getInSession('meetingId'), getInSession('userId'), getInSession('userId'), getInSession('authToken'))
-
-  'click .raiseHand': (event) ->
-    console.log 'navbar raise own hand from client'
-    $('.tooltip').hide()
-    toggleSlidingMenu()
-    Meteor.call('userRaiseHand', getInSession("meetingId"), getInSession("userId"), getInSession("userId"), getInSession("authToken"))
-
-  'click .usersListIcon': (event) ->
-    $('.tooltip').hide()
-    toggleSlidingMenu()
-    toggleUsersList()
-
-  'click .whiteboardIcon': (event) ->
-    $('.tooltip').hide()
-    toggleSlidingMenu()
-    toggleWhiteBoard()
-
-  'click .collapseButton': (event) ->
-    $('.tooltip').hide()
-    toggleSlidingMenu()
-    $('.collapseButton').blur()
-
-  "click .leaveAudioButton": (event) ->
-    exitVoiceCall event
-    toggleSlidingMenu()
-
-Template.main.helpers
-  setTitle: ->
-    document.title = "BigBlueButton #{window.getMeetingName() ? 'HTML5'}"
-
-Template.main.rendered = ->
-  # the initialization code for the dialog presenting the user with microphone+listen only options
-  $("#joinAudioDialog").dialog(
-    modal: true
-    draggable: false
-    resizable: false
-    autoOpen: false
-    dialogClass: 'no-close logout-dialog joinAudioDialog'
-    buttons: [
-      {
-        text: 'Cancel'
-        click: () ->
-          $(this).dialog("close")
-          $(".tooltip").hide()
-        class: 'btn btn-xs btn-default joinAudioDialogButton'
-      }
-    ]
-    open: (event, ui) ->
-      $('.ui-widget-overlay').bind 'click', () ->
-        if isMobile()
-          $("#joinAudioDialog").dialog('close')
-    position: { my: "center", at: "center", of: window }
-  )
-
-  # jQuery click events are handled here. Meteor click handlers don't get called.
-  # we pass in a named boolean parameter the whether we wish to join audio as listen only or not
-  # $("#microphone").click ->
-    # introToAudio @, isListenOnly: false
-
-  # $("#listen_only").click ->
-    # introToAudio @, isListenOnly: true
-
-  $("#dialog").dialog(
-    modal: true
-    draggable: false
-    resizable: false
-    autoOpen: false
-    dialogClass: 'no-close logout-dialog'
-    buttons: [
-      {
-        text: 'Yes'
-        click: () ->
-          userLogout getInSession("meetingId"), getInSession("userId"), true
-          $(this).dialog("close")
-        class: 'btn btn-xs btn-primary active'
-      }
-      {
-        text: 'No'
-        click: () ->
-          $(this).dialog("close")
-          $(".tooltip").hide()
-        class: 'btn btn-xs btn-default'
-      }
-    ]
-    open: (event, ui) ->
-      $('.ui-widget-overlay').bind 'click', () ->
-        if isMobile()
-          $("#dialog").dialog('close')
-    position:
-      my: 'right top'
-      at: 'right bottom'
-      of: '.signOutIcon'
-  )
-
-  $("#notification").dialog(
-    modal: false
-    draggable: false
-    resizable: false
-    autoOpen: false
-    dialogClass: 'no-close no-titlebar notification'
-    show:
-      effect: "blind"
-      duration: 500
-    ,
-    hide:
-      effect: "blind"
-      duration: 500
-    position:
-      my: 'left top'
-      at: 'left bottom'
-      of: '.joinAudioButton'
-  )
-
-  $(window).resize( ->
-    $('#dialog').dialog('close')
-    $('#joinAudioDialog').dialog('close')
-  )
-
-  $('#shield').click () ->
-    toggleSlidingMenu()
-
-  if Meteor.config.app.autoJoinAudio
-    onAudioJoinHelper()
-
-Template.makeButton.rendered = ->
-  $('button[rel=tooltip]').tooltip()
-
-Template.recordingStatus.rendered = ->
-  $('button[rel=tooltip]').tooltip()
+Template.header.events
+  "click .joinAudioButton": (event) ->
+    onAudioJoinHelper()
+
+  "click .chatBarIcon": (event) ->
+    $(".tooltip").hide()
+    toggleChatbar()
+
+  "click .collapseSlidingMenuButton": (event) ->
+    toggleSlidingMenu()
+    $(".tooltip").hide()
+    $('.collapseSlidingMenuButton').blur()
+    $('.myNavbar').css('z-index', 1032)
+
+  'click .collapseNavbarButton': (event) ->
+    $(".tooltip").hide()
+    $('.collapseNavbarButton').blur()
+    toggleNavbarCollapse()
+
+  "click .hideNavbarIcon": (event) ->
+    $(".tooltip").hide()
+    toggleNavbar()
+
+  "click .leaveAudioButton": (event) ->
+    exitVoiceCall event
+
+  "click .lowerHand": (event) ->
+    $(".tooltip").hide()
+    Meteor.call('userLowerHand', getInSession("meetingId"), getInSession("userId"), getInSession("userId"), getInSession("authToken"))
+
+  "click .muteIcon": (event) ->
+    $(".tooltip").hide()
+    toggleMic @
+
+  "click .raiseHand": (event) ->
+    $(".tooltip").hide()
+    Meteor.call('userRaiseHand', getInSession("meetingId"), getInSession("userId"), getInSession("userId"), getInSession("authToken"))
+
+  "click .settingsIcon": (event) ->
+      $("#settingsModal").foundation('reveal', 'open');
+
+  "click .signOutIcon": (event) ->
+    $('.signOutIcon').blur()
+    if isLandscapeMobile()
+      $('.logout-dialog').addClass('landscape-mobile-logout-dialog')
+    else
+      $('.logout-dialog').addClass('desktop-logout-dialog')
+    $("#dialog").dialog("open")
+
+  "click .hideNavbarIcon": (event) ->
+    $(".tooltip").hide()
+    toggleNavbar()
+
+  "click .usersListIcon": (event) ->
+    $(".tooltip").hide()
+    toggleUsersList()
+
+  "click .videoFeedIcon": (event) ->
+    $(".tooltip").hide()
+    toggleCam @
+
+  "click .whiteboardIcon": (event) ->
+    $(".tooltip").hide()
+    toggleWhiteBoard()
+
+  "mouseout #navbarMinimizedButton": (event) ->
+    $("#navbarMinimizedButton").removeClass("navbarMinimizedButtonLarge")
+    $("#navbarMinimizedButton").addClass("navbarMinimizedButtonSmall")
+
+  "mouseover #navbarMinimizedButton": (event) ->
+    $("#navbarMinimizedButton").removeClass("navbarMinimizedButtonSmall")
+    $("#navbarMinimizedButton").addClass("navbarMinimizedButtonLarge")
+
+  "click .toggleUserlist": (event) ->
+    toggleUsersList()
+
+Template.slidingMenu.events
+  'click .joinAudioButton': (event) ->
+    onAudioJoinHelper()
+
+  'click .chatBarIcon': (event) ->
+    $('.tooltip').hide()
+    toggleSlidingMenu()
+    toggleChatbar()
+
+  'click .lowerHand': (event) ->
+    $('.tooltip').hide()
+    toggleSlidingMenu()
+    Meteor.call('userLowerHand', getInSession('meetingId'), getInSession('userId'), getInSession('userId'), getInSession('authToken'))
+
+  'click .raiseHand': (event) ->
+    console.log 'navbar raise own hand from client'
+    $('.tooltip').hide()
+    toggleSlidingMenu()
+    Meteor.call('userRaiseHand', getInSession("meetingId"), getInSession("userId"), getInSession("userId"), getInSession("authToken"))
+
+  'click .usersListIcon': (event) ->
+    $('.tooltip').hide()
+    toggleSlidingMenu()
+    toggleUsersList()
+
+  'click .whiteboardIcon': (event) ->
+    $('.tooltip').hide()
+    toggleSlidingMenu()
+    toggleWhiteBoard()
+
+  'click .collapseButton': (event) ->
+    $('.tooltip').hide()
+    toggleSlidingMenu()
+    $('.collapseButton').blur()
+
+  "click .leaveAudioButton": (event) ->
+    exitVoiceCall event
+    toggleSlidingMenu()
+
+Template.main.rendered = ->
+  # the initialization code for the dialog presenting the user with microphone+listen only options
+  $("#joinAudioDialog").dialog(
+    modal: true
+    draggable: false
+    resizable: false
+    autoOpen: false
+    dialogClass: 'no-close logout-dialog joinAudioDialog'
+    buttons: [
+      {
+        text: 'Cancel'
+        click: () ->
+          $(this).dialog("close")
+          $(".tooltip").hide()
+        class: 'btn btn-xs btn-default joinAudioDialogButton'
+      }
+    ]
+    open: (event, ui) ->
+      $('.ui-widget-overlay').bind 'click', () ->
+        if isMobile()
+          $("#joinAudioDialog").dialog('close')
+    position: { my: "center", at: "center", of: window }
+  )
+
+  # jQuery click events are handled here. Meteor click handlers don't get called.
+  # we pass in a named boolean parameter the whether we wish to join audio as listen only or not
+  # $("#microphone").click ->
+    # introToAudio @, isListenOnly: false
+
+  # $("#listen_only").click ->
+    # introToAudio @, isListenOnly: true
+
+  $("#dialog").dialog(
+    modal: true
+    draggable: false
+    resizable: false
+    autoOpen: false
+    dialogClass: 'no-close logout-dialog'
+    buttons: [
+      {
+        text: 'Yes'
+        click: () ->
+          userLogout getInSession("meetingId"), getInSession("userId"), true
+          $(this).dialog("close")
+        class: 'btn btn-xs btn-primary active'
+      }
+      {
+        text: 'No'
+        click: () ->
+          $(this).dialog("close")
+          $(".tooltip").hide()
+        class: 'btn btn-xs btn-default'
+      }
+    ]
+    open: (event, ui) ->
+      $('.ui-widget-overlay').bind 'click', () ->
+        if isMobile()
+          $("#dialog").dialog('close')
+    position:
+      my: 'right top'
+      at: 'right bottom'
+      of: '.signOutIcon'
+  )
+
+  $("#notification").dialog(
+    modal: false
+    draggable: false
+    resizable: false
+    autoOpen: false
+    dialogClass: 'no-close no-titlebar notification'
+    show:
+      effect: "blind"
+      duration: 500
+    ,
+    hide:
+      effect: "blind"
+      duration: 500
+    position:
+      my: 'left top'
+      at: 'left bottom'
+      of: '.joinAudioButton'
+  )
+
+  $(window).resize( ->
+    $('#dialog').dialog('close')
+    $('#joinAudioDialog').dialog('close')
+  )
+
+  $('#shield').click () ->
+    toggleSlidingMenu()
+
+  if Meteor.config.app.autoJoinAudio
+    onAudioJoinHelper()
+
+Template.makeButton.rendered = ->
+  $('button[rel=tooltip]').tooltip()
+
+Template.recordingStatus.rendered = ->
+  $('button[rel=tooltip]').tooltip()