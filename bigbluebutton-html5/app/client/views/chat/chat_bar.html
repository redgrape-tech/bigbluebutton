<template name="chatbar">
<<<<<<< HEAD
  <div id="{{id}}" {{visibility name}} class="component">
    <h3 class="title gradientBar"><span class="glyphicon glyphicon-comment"></span>{{title}}{{> extraConversations}}</h3>
    {{>tabButtons}} <!-- Display public/options tabs, and private chat tabs -->
    {{#if getInSession "display_chatPane"}}
      <div id="chatbody">
        <ul class="chat" {{messageFontSize}}>
          {{#each getCombinedMessagesForChat}}
            {{#if message}}
              <li>{{> message}}</li>
=======
    <div id="{{id}}" {{visibility name}} class="component">
        <h3 class="title gradientBar">
        <span class="glyphicon glyphicon-comment heading"></span>
        {{title}}
        {{> extraConversations}}
        </h3>
        {{>tabButtons}} <!-- Display public/options tabs, and private chat tabs -->
        {{#if getInSession "display_chatPane"}}
            <div id="chatbody">
                <ul class="chat" {{messageFontSize}}>
                    {{#each getCombinedMessagesForChat}}
                        {{#if message}}
                            <li>{{> message}}</li>
                        {{/if}}
                    {{/each}}
                    {{#unless userExists}}<li>The user has left</li>{{/unless}}
                </ul>
            </div>
            {{#if userExists}}
                <div class="panel-footer">{{> chatInput}}</div> 
>>>>>>> 14a267c8
            {{/if}}
          {{/each}}
          {{#unless userExists}}<li>The user has left</li>{{/unless}}
        </ul>
      </div>
      {{#if userExists}}
        <div class="panel-footer">{{> chatInput}}</div> 
      {{/if}}
    {{else}}
      {{> optionsBar}}
    {{/if}}
  </div>
</template>

<template name="chatInput">
<<<<<<< HEAD
  <div id="chatInput" class="chat-input-wrapper">
    <textarea id="newMessageInput" placeholder="Write a message..." rel="tooltip" data-placement="top" title="Write a new message"></textarea>
    <button type="submit" id="sendMessageButton" class="btn" rel="tooltip" data-placement="top" title="Click to send your message">
      Send
    </button>
  </div>
=======
	<div id="chatInput" class="chat-input-wrapper">
		<textarea id="newMessageInput" placeholder="Write a message..." rel="tooltip" data-placement="top" title="Write a new message"></textarea>
		<button type="submit" id="sendMessageButton" class="btn" rel="tooltip" data-placement="top">
		Send
		</button>
	</div>
>>>>>>> 14a267c8
</template>

<template name="chatOptions">
  <p>Chat Options:</p>
  {{> optionsFontSize}}
</template>

<template name="extraConversations">
  {{#if tooManyConversations}}
    <div id="MoreChatsDrop" class="btn-group">
      <button type="button" id="MoreChatsbutton" class="btn btn-default dropdown-toggle" data-toggle="dropdown">More Chats<span class="caret"></span></button>
      <ul class="dropdown-menu extraConversationScrollableMenu" role="menu">
        {{#each getExtraConversations}}
          <li class="extraConversation" id="{{safeName name}}"><a href="#">{{safeName name}}</a></li>
        {{/each}}
      </ul>
    </div>
  {{/if}}
</template>

<!-- Displays and styles an individual message in the chat -->
<template name="message">
  <span style="float:left;">
    {{#if message.from_username}}
      <span class="userNameEntry" rel="tooltip" data-placement="bottom" title="{{message.from_username}}">
        {{message.from_username}}
      </span>
    {{/if}}
  </span>
  <span style="float:right;">
    {{#if message.from_time}}
      <span {{messageFontSize}}>{{toClockTime message.from_time}}</span>
      <span {{messageFontSize}} class="glyphicon glyphicon-time"></span>
    {{/if}}
  </span>
  <br/>
  <div style="color:{{colourToHex message.from_color}}">{{{sanitizeAndFormat message.message}}}</div>
  {{autoscroll}}
</template>

<!-- Displays the list of options available -->
<template name="optionsBar">
  <div class="optionsBar">
    {{#if thereArePeopletoChatWith}} <!-- There are people we can chat with, display the user list -->
      <p>Chat privately with:</p>
      <select id="privateChatSelector" title="Select a participant to open a private chat" class="private-chat-user-box " >
        <option value="default" >Select a person</option>
        {{#each getUsersInMeeting}}
          {{#unless isCurrentUser userId}}
            <option value={{userId}} >{{user.name}}</option>
          {{/unless}}
        {{/each}}
      </select>
    {{else}}
      <p>There are no participants to chat with right now.</p>
    {{/if}}
    <br/><br/><br/>
    {{> chatOptions}}
    <br/>
  </div>
</template>

<template name="optionsFontSize">
  <span class="chatOptionsText" >Chat Message Font Size: </span><br/>
  <table id="fontSizeTable">
    <tr>
      <td id="displayButtons">
        <button id="decreaseFontSize" class="glyphicon glyphicon-minus"></button>
        <button id="increaseFontSize" class="glyphicon glyphicon-plus"></button>
      </td >
      <td id="displayLabel"><label class="fontSizeLabel" {{messageFontSize}} >Size({{getInSession "messageFontSize"}})</label></td>
    </tr>
  </table>
</template>

<!-- Display buttons on the chat tab, public, options, and all the private chat tabs -->
<template name="tabButtons">
  <ul id="tabsList" class="nav nav-tabs">
    {{#each grabChatTabs}}
      <li class="{{isTabActive userId}} tab {{makeSafe class}} {{hasGotUnreadMailClass gotMail}}">
        <a href='#' data-toggle='tab' id="#{{makeSafe name}}">
            {{#if equals class "privateChatTab"}}
                <p class="chatNameSelectorPrivate">{{makeSafe name}}</p>
                <button type="button" class="close closeTab">X</button>
            {{else}}
                <p class="chatNameSelectorPublic">{{makeSafe name}}</p>
            {{/if}}
        </a>
      </li>
    {{/each}}
  </ul>
</template>
<|MERGE_RESOLUTION|>--- conflicted
+++ resolved
@@ -1,155 +1,127 @@
-<template name="chatbar">
-<<<<<<< HEAD
-  <div id="{{id}}" {{visibility name}} class="component">
-    <h3 class="title gradientBar"><span class="glyphicon glyphicon-comment"></span>{{title}}{{> extraConversations}}</h3>
-    {{>tabButtons}} <!-- Display public/options tabs, and private chat tabs -->
-    {{#if getInSession "display_chatPane"}}
-      <div id="chatbody">
-        <ul class="chat" {{messageFontSize}}>
-          {{#each getCombinedMessagesForChat}}
-            {{#if message}}
-              <li>{{> message}}</li>
-=======
-    <div id="{{id}}" {{visibility name}} class="component">
-        <h3 class="title gradientBar">
-        <span class="glyphicon glyphicon-comment heading"></span>
-        {{title}}
-        {{> extraConversations}}
-        </h3>
-        {{>tabButtons}} <!-- Display public/options tabs, and private chat tabs -->
-        {{#if getInSession "display_chatPane"}}
-            <div id="chatbody">
-                <ul class="chat" {{messageFontSize}}>
-                    {{#each getCombinedMessagesForChat}}
-                        {{#if message}}
-                            <li>{{> message}}</li>
-                        {{/if}}
-                    {{/each}}
-                    {{#unless userExists}}<li>The user has left</li>{{/unless}}
-                </ul>
-            </div>
-            {{#if userExists}}
-                <div class="panel-footer">{{> chatInput}}</div> 
->>>>>>> 14a267c8
-            {{/if}}
-          {{/each}}
-          {{#unless userExists}}<li>The user has left</li>{{/unless}}
-        </ul>
-      </div>
-      {{#if userExists}}
-        <div class="panel-footer">{{> chatInput}}</div> 
-      {{/if}}
-    {{else}}
-      {{> optionsBar}}
-    {{/if}}
-  </div>
-</template>
-
-<template name="chatInput">
-<<<<<<< HEAD
-  <div id="chatInput" class="chat-input-wrapper">
-    <textarea id="newMessageInput" placeholder="Write a message..." rel="tooltip" data-placement="top" title="Write a new message"></textarea>
-    <button type="submit" id="sendMessageButton" class="btn" rel="tooltip" data-placement="top" title="Click to send your message">
-      Send
-    </button>
-  </div>
-=======
-	<div id="chatInput" class="chat-input-wrapper">
-		<textarea id="newMessageInput" placeholder="Write a message..." rel="tooltip" data-placement="top" title="Write a new message"></textarea>
-		<button type="submit" id="sendMessageButton" class="btn" rel="tooltip" data-placement="top">
-		Send
-		</button>
-	</div>
->>>>>>> 14a267c8
-</template>
-
-<template name="chatOptions">
-  <p>Chat Options:</p>
-  {{> optionsFontSize}}
-</template>
-
-<template name="extraConversations">
-  {{#if tooManyConversations}}
-    <div id="MoreChatsDrop" class="btn-group">
-      <button type="button" id="MoreChatsbutton" class="btn btn-default dropdown-toggle" data-toggle="dropdown">More Chats<span class="caret"></span></button>
-      <ul class="dropdown-menu extraConversationScrollableMenu" role="menu">
-        {{#each getExtraConversations}}
-          <li class="extraConversation" id="{{safeName name}}"><a href="#">{{safeName name}}</a></li>
-        {{/each}}
-      </ul>
-    </div>
-  {{/if}}
-</template>
-
-<!-- Displays and styles an individual message in the chat -->
-<template name="message">
-  <span style="float:left;">
-    {{#if message.from_username}}
-      <span class="userNameEntry" rel="tooltip" data-placement="bottom" title="{{message.from_username}}">
-        {{message.from_username}}
-      </span>
-    {{/if}}
-  </span>
-  <span style="float:right;">
-    {{#if message.from_time}}
-      <span {{messageFontSize}}>{{toClockTime message.from_time}}</span>
-      <span {{messageFontSize}} class="glyphicon glyphicon-time"></span>
-    {{/if}}
-  </span>
-  <br/>
-  <div style="color:{{colourToHex message.from_color}}">{{{sanitizeAndFormat message.message}}}</div>
-  {{autoscroll}}
-</template>
-
-<!-- Displays the list of options available -->
-<template name="optionsBar">
-  <div class="optionsBar">
-    {{#if thereArePeopletoChatWith}} <!-- There are people we can chat with, display the user list -->
-      <p>Chat privately with:</p>
-      <select id="privateChatSelector" title="Select a participant to open a private chat" class="private-chat-user-box " >
-        <option value="default" >Select a person</option>
-        {{#each getUsersInMeeting}}
-          {{#unless isCurrentUser userId}}
-            <option value={{userId}} >{{user.name}}</option>
-          {{/unless}}
-        {{/each}}
-      </select>
-    {{else}}
-      <p>There are no participants to chat with right now.</p>
-    {{/if}}
-    <br/><br/><br/>
-    {{> chatOptions}}
-    <br/>
-  </div>
-</template>
-
-<template name="optionsFontSize">
-  <span class="chatOptionsText" >Chat Message Font Size: </span><br/>
-  <table id="fontSizeTable">
-    <tr>
-      <td id="displayButtons">
-        <button id="decreaseFontSize" class="glyphicon glyphicon-minus"></button>
-        <button id="increaseFontSize" class="glyphicon glyphicon-plus"></button>
-      </td >
-      <td id="displayLabel"><label class="fontSizeLabel" {{messageFontSize}} >Size({{getInSession "messageFontSize"}})</label></td>
-    </tr>
-  </table>
-</template>
-
-<!-- Display buttons on the chat tab, public, options, and all the private chat tabs -->
-<template name="tabButtons">
-  <ul id="tabsList" class="nav nav-tabs">
-    {{#each grabChatTabs}}
-      <li class="{{isTabActive userId}} tab {{makeSafe class}} {{hasGotUnreadMailClass gotMail}}">
-        <a href='#' data-toggle='tab' id="#{{makeSafe name}}">
-            {{#if equals class "privateChatTab"}}
-                <p class="chatNameSelectorPrivate">{{makeSafe name}}</p>
-                <button type="button" class="close closeTab">X</button>
-            {{else}}
-                <p class="chatNameSelectorPublic">{{makeSafe name}}</p>
-            {{/if}}
-        </a>
-      </li>
-    {{/each}}
-  </ul>
-</template>
+<template name="chatbar">
+  <div id="{{id}}" {{visibility name}} class="component">
+    <h3 class="title gradientBar">
+    <span class="glyphicon glyphicon-comment heading"></span>
+    {{title}}
+    {{> extraConversations}}
+    </h3>
+    {{>tabButtons}} <!-- Display public/options tabs, and private chat tabs -->
+    {{#if getInSession "display_chatPane"}}
+      <div id="chatbody">
+        <ul class="chat" {{messageFontSize}}>
+          {{#each getCombinedMessagesForChat}}
+            {{#if message}}
+              <li>{{> message}}</li>
+            {{/if}}
+          {{/each}}
+          {{#unless userExists}}<li>The user has left</li>{{/unless}}
+        </ul>
+      </div>
+      {{#if userExists}}
+        <div class="panel-footer">{{> chatInput}}</div> 
+      {{/if}}
+    {{else}}
+      {{> optionsBar}}
+    {{/if}}
+  </div>
+</template>
+
+<template name="chatInput">
+  <div id="chatInput" class="chat-input-wrapper">
+    <textarea id="newMessageInput" placeholder="Write a message..." rel="tooltip" data-placement="top" title="Write a new message"></textarea>
+    <button type="submit" id="sendMessageButton" class="btn" rel="tooltip" data-placement="top">
+      Send
+    </button>
+  </div>
+</template>
+
+<template name="chatOptions">
+  <p>Chat Options:</p>
+  {{> optionsFontSize}}
+</template>
+
+<template name="extraConversations">
+  {{#if tooManyConversations}}
+    <div id="MoreChatsDrop" class="btn-group">
+      <button type="button" id="MoreChatsbutton" class="btn btn-default dropdown-toggle" data-toggle="dropdown">More Chats<span class="caret"></span></button>
+      <ul class="dropdown-menu extraConversationScrollableMenu" role="menu">
+        {{#each getExtraConversations}}
+          <li class="extraConversation" id="{{safeName name}}"><a href="#">{{safeName name}}</a></li>
+        {{/each}}
+      </ul>
+    </div>
+  {{/if}}
+</template>
+
+<!-- Displays and styles an individual message in the chat -->
+<template name="message">
+  <span style="float:left;">
+    {{#if message.from_username}}
+      <span class="userNameEntry" rel="tooltip" data-placement="bottom" title="{{message.from_username}}">
+        {{message.from_username}}
+      </span>
+    {{/if}}
+  </span>
+  <span style="float:right;">
+    {{#if message.from_time}}
+      <span {{messageFontSize}}>{{toClockTime message.from_time}}</span>
+      <span {{messageFontSize}} class="glyphicon glyphicon-time"></span>
+    {{/if}}
+  </span>
+  <br/>
+  <div style="color:{{colourToHex message.from_color}}">{{{sanitizeAndFormat message.message}}}</div>
+  {{autoscroll}}
+</template>
+
+<!-- Displays the list of options available -->
+<template name="optionsBar">
+  <div class="optionsBar">
+    {{#if thereArePeopletoChatWith}} <!-- There are people we can chat with, display the user list -->
+      <p>Chat privately with:</p>
+      <select id="privateChatSelector" title="Select a participant to open a private chat" class="private-chat-user-box " >
+        <option value="default" >Select a person</option>
+        {{#each getUsersInMeeting}}
+          {{#unless isCurrentUser userId}}
+            <option value={{userId}} >{{user.name}}</option>
+          {{/unless}}
+        {{/each}}
+      </select>
+    {{else}}
+      <p>There are no participants to chat with right now.</p>
+    {{/if}}
+    <br/><br/><br/>
+    {{> chatOptions}}
+    <br/>
+  </div>
+</template>
+
+<template name="optionsFontSize">
+  <span class="chatOptionsText" >Chat Message Font Size: </span><br/>
+  <table id="fontSizeTable">
+    <tr>
+      <td id="displayButtons">
+        <button id="decreaseFontSize" class="glyphicon glyphicon-minus"></button>
+        <button id="increaseFontSize" class="glyphicon glyphicon-plus"></button>
+      </td >
+      <td id="displayLabel"><label class="fontSizeLabel" {{messageFontSize}} >Size({{getInSession "messageFontSize"}})</label></td>
+    </tr>
+  </table>
+</template>
+
+<!-- Display buttons on the chat tab, public, options, and all the private chat tabs -->
+<template name="tabButtons">
+  <ul id="tabsList" class="nav nav-tabs">
+    {{#each grabChatTabs}}
+      <li class="{{isTabActive userId}} tab {{makeSafe class}} {{hasGotUnreadMailClass gotMail}}">
+        <a href='#' data-toggle='tab' id="#{{makeSafe name}}">
+            {{#if equals class "privateChatTab"}}
+                <p class="chatNameSelectorPrivate">{{makeSafe name}}</p>
+                <button type="button" class="close closeTab">X</button>
+            {{else}}
+                <p class="chatNameSelectorPublic">{{makeSafe name}}</p>
+            {{/if}}
+        </a>
+      </li>
+    {{/each}}
+  </ul>
+</template>