# --------------------------------------------------------------------------------------------------------------------
# If a function's last line is the statement false that represents the function returning false
# A function such as a click handler will continue along with the propogation and default behaivour if not stopped
# Returning false stops propogation/prevents default. You cannot always use the event object to call these methods
# Because most Meteor event handlers set the event object to the exact context of the event which does not
# allow you to simply call these methods.
# --------------------------------------------------------------------------------------------------------------------

@activateBreakLines = (str) ->
  if typeof str is 'string'
    # turn '\r' carriage return characters into '<br/>' break lines
    res = str.replace(new RegExp(CARRIAGE_RETURN, 'g'), BREAK_LINE)
    res

@detectUnreadChat = ->
  #if the current tab is not the same as the tab we just published in
  Meteor.Chat.find({}).observe({
    added: (chatMessage) =>
      findDestinationTab = ->
        if chatMessage.message?.chat_type is "PUBLIC_CHAT"
          "PUBLIC_CHAT"
        else
          chatMessage.message?.from_userid
      Tracker.autorun (comp) ->
        tabsTime = getInSession('tabsRenderedTime')
        if tabsTime? and chatMessage.message.from_userid isnt "SYSTEM_MESSAGE" and chatMessage.message.from_time - tabsTime > 0
          populateChatTabs(chatMessage) # check if we need to open a new tab
          destinationTab = findDestinationTab()
          if destinationTab isnt getInSession "inChatWith"
            setInSession 'chatTabs', getInSession('chatTabs').map((tab) ->
              tab.gotMail = true if tab.userId is destinationTab
              tab
            )
        comp.stop()
    })

# This method returns all messages for the user. It looks at the session to determine whether the user is in
# private or public chat. If true is passed, messages returned are from before the user joined. Else, the messages are from after the user joined
@getFormattedMessagesForChat = ->
  chattingWith = getInSession('inChatWith')
  if chattingWith is 'PUBLIC_CHAT' # find all public and system messages
    return Meteor.Chat.find({'message.chat_type': $in: ["SYSTEM_MESSAGE","PUBLIC_CHAT"]},{sort: {'message.from_time': 1}}).fetch()
  else
<<<<<<< HEAD
      return Meteor.Chat.find({'message.chat_type': 'PRIVATE_CHAT', $or: [{'message.to_userid': chattingWith},{'message.from_userid': chattingWith}]}).fetch()
=======
    return Meteor.Chat.find({'message.chat_type': 'PRIVATE_CHAT', $or: [{'message.to_userid': chattingWith},{'message.from_userid': chattingWith}]}).fetch()
>>>>>>> 29b27560

# Scrolls the message container to the bottom. The number of pixels to scroll down is the height of the container
Handlebars.registerHelper "autoscroll", ->
  $('#chatbody').scrollTop($('#chatbody')[0]?.scrollHeight)
  false

# true if the lock settings limit public chat and the current user is locked
Handlebars.registerHelper "publicChatDisabled", ->
  userIsLocked = Meteor.Users.findOne({userId:getInSession 'userId'})?.user.locked
  publicChatIsDisabled = Meteor.Meetings.findOne({})?.roomLockSettings.disablePubChat
  presenter = Meteor.Users.findOne({userId:getInSession 'userId'})?.user.presenter
  return userIsLocked and publicChatIsDisabled and !presenter

# true if the lock settings limit private chat and the current user is locked
Handlebars.registerHelper "privateChatDisabled", ->
  userIsLocked = Meteor.Users.findOne({userId:getInSession 'userId'})?.user.locked
  privateChatIsDisabled = Meteor.Meetings.findOne({})?.roomLockSettings.disablePrivChat
  presenter = Meteor.Users.findOne({userId:getInSession 'userId'})?.user.presenter
  return userIsLocked and privateChatIsDisabled and !presenter

# return whether the user's chat pane is open in Private chat
Handlebars.registerHelper "inPrivateChat", ->
<<<<<<< HEAD
  return !((getInSession 'inChatWith') in ['PUBLIC_CHAT'])
=======
  return (getInSession 'inChatWith') isnt 'PUBLIC_CHAT'
>>>>>>> 29b27560

@sendMessage = ->
  message = linkify $('#newMessageInput').val() # get the message from the input box
  unless (message?.length > 0 and (/\S/.test(message))) # check the message has content and it is not whitespace
    return # do nothing if invalid message

  color = "0x000000" #"0x#{getInSession("messageColor")}"
  if (chattingWith = getInSession('inChatWith')) isnt "PUBLIC_CHAT"
    toUsername = Meteor.Users.findOne(userId: chattingWith)?.user.name
    BBB.sendPrivateChatMessage(color, "en", message, chattingWith, toUsername)
  else
    BBB.sendPublicChatMessage(color, "en", message)

  $('#newMessageInput').val '' # Clear message box

Template.chatbar.helpers
  getCombinedMessagesForChat: ->
    msgs = getFormattedMessagesForChat()
    len = msgs?.length # get length of messages
    i = 0
    while i < len # Must be a do while, for loop compiles and stores the length of array which can change inside the loop!
      if msgs[i].message.from_userid isnt 'System' # skip system messages
        j = i+1 # Start looking at messages right after the current one

        while j < len
          deleted = false
          if msgs[j].message.from_userid isnt 'System' # Ignore system messages
            # Check if the time discrepancy between the two messages exceeds window for grouping
            if (parseFloat(msgs[j].message.from_time)-parseFloat(msgs[i].message.from_time)) >= 60000 # 60 seconds/1 minute
              break # Messages are too far between, so them seperated and stop joining here

            if msgs[i].message.from_userid is msgs[j].message.from_userid # Both messages are from the same user
              # insert a '\r' carriage return character between messages to put them on a new line
              msgs[i].message.message += "#{CARRIAGE_RETURN}#{msgs[j].message.message}" # Combine the messages
              msgs.splice(j,1) # Delete the message from the collection
              deleted = true
            else break # Messages are from different people, move on
            #
          else break # This is the break point in the chat, don't merge
          #
          len = msgs.length
          ++j if not deleted
      #
      ++i
      len = msgs.length

    msgs

  userExists: ->
<<<<<<< HEAD
    if getInSession('inChatWith') in ["PUBLIC_CHAT"]
=======
    if getInSession('inChatWith') is "PUBLIC_CHAT"
>>>>>>> 29b27560
      return true
    else
      return Meteor.Users.findOne({userId: getInSession('inChatWith')})?

# When chatbar gets rendered, launch the auto-check for unread chat
Template.chatbar.rendered = -> detectUnreadChat()

# When "< Public" is clicked, go to public chat 
Template.chatbar.events
  'click .toPublic': (event) ->
    setInSession 'inChatWith', 'PUBLIC_CHAT'

# When message gets rendered, scroll to the bottom
Template.message.rendered = ->
  $('#chatbody').scrollTop($('#chatbody')[0]?.scrollHeight)
  false

Template.chatInput.events
  'click #sendMessageButton': (event) ->
    $('#sendMessageButton').blur()
    sendMessage()

  'keypress #newMessageInput': (event) -> # user pressed a button inside the chatbox
    key = (if event.charCode then event.charCode else (if event.keyCode then event.keyCode else 0))

    if event.shiftKey and (key is 13)
      event.preventDefault()
      # append a '\r' carriage return character to the input box dropping the cursor to a new line
      document.getElementById("newMessageInput").value += CARRIAGE_RETURN # Change newline character
      return

    if key is 13 # Check for pressing enter to submit message
      event.preventDefault()
      sendMessage()
      $('#newMessageInput').val("")
      return false

Template.message.helpers
  sanitizeAndFormat: (str) ->
    if typeof str is 'string'
      # First, replace replace all tags with the ascii equivalent (excluding those involved in anchor tags)
      res = str.replace(/&/g, '&amp;').replace(/<(?![au\/])/g, '&lt;').replace(/\/([^au])>/g, '$1&gt;').replace(/([^=])"(?!>)/g, '$1&quot;');
      res = toClickable res
      res = activateBreakLines res

  toClockTime: (epochTime) ->
    if epochTime is null
      return ""
    local = new Date()
    offset = local.getTimezoneOffset()
    epochTime = epochTime - offset * 60000 # 1 min = 60 s = 60,000 ms
    dateObj = new Date(epochTime)
    hours = dateObj.getUTCHours()
    minutes = dateObj.getUTCMinutes()
    if minutes < 10
      minutes = "0" + minutes
    hours + ":" + minutes

Template.optionsFontSize.events
  "click #decreaseFontSize": (event) ->
    if getInSession("messageFontSize") is 8 # min
      $('#decreaseFontSize').disabled = true
      $('#decreaseFontSize').removeClass('icon fi-minus')
      $('#decreaseFontSize').html('MIN')
    else
      setInSession "messageFontSize", getInSession("messageFontSize") - 2
      if $('#increaseFontSize').html() is 'MAX'
        $('#increaseFontSize').html('')
        $('#increaseFontSize').addClass('icon fi-plus')

  "click #increaseFontSize": (event) ->
    if getInSession("messageFontSize") is 40 # max
      $('#increaseFontSize').disabled = true
      $('#increaseFontSize').removeClass('icon fi-plus')
      $('#increaseFontSize').html('MAX')
    else
      setInSession "messageFontSize", getInSession("messageFontSize") + 2
      if $('#decreaseFontSize').html() is 'MIN'
        $('#decreaseFontSize').html('')
        $('#decreaseFontSize').addClass('icon fi-minus')

# make links received from Flash client clickable in HTML
@toClickable = (str) ->
  if typeof str is 'string'
    res = str.replace /<a href='event:/gim, "<a target='_blank' href='"
    res = res.replace /<a href="event:/gim, '<a target="_blank" href="'
<|MERGE_RESOLUTION|>--- conflicted
+++ resolved
@@ -1,215 +1,203 @@
-# --------------------------------------------------------------------------------------------------------------------
-# If a function's last line is the statement false that represents the function returning false
-# A function such as a click handler will continue along with the propogation and default behaivour if not stopped
-# Returning false stops propogation/prevents default. You cannot always use the event object to call these methods
-# Because most Meteor event handlers set the event object to the exact context of the event which does not
-# allow you to simply call these methods.
-# --------------------------------------------------------------------------------------------------------------------
-
-@activateBreakLines = (str) ->
-  if typeof str is 'string'
-    # turn '\r' carriage return characters into '<br/>' break lines
-    res = str.replace(new RegExp(CARRIAGE_RETURN, 'g'), BREAK_LINE)
-    res
-
-@detectUnreadChat = ->
-  #if the current tab is not the same as the tab we just published in
-  Meteor.Chat.find({}).observe({
-    added: (chatMessage) =>
-      findDestinationTab = ->
-        if chatMessage.message?.chat_type is "PUBLIC_CHAT"
-          "PUBLIC_CHAT"
-        else
-          chatMessage.message?.from_userid
-      Tracker.autorun (comp) ->
-        tabsTime = getInSession('tabsRenderedTime')
-        if tabsTime? and chatMessage.message.from_userid isnt "SYSTEM_MESSAGE" and chatMessage.message.from_time - tabsTime > 0
-          populateChatTabs(chatMessage) # check if we need to open a new tab
-          destinationTab = findDestinationTab()
-          if destinationTab isnt getInSession "inChatWith"
-            setInSession 'chatTabs', getInSession('chatTabs').map((tab) ->
-              tab.gotMail = true if tab.userId is destinationTab
-              tab
-            )
-        comp.stop()
-    })
-
-# This method returns all messages for the user. It looks at the session to determine whether the user is in
-# private or public chat. If true is passed, messages returned are from before the user joined. Else, the messages are from after the user joined
-@getFormattedMessagesForChat = ->
-  chattingWith = getInSession('inChatWith')
-  if chattingWith is 'PUBLIC_CHAT' # find all public and system messages
-    return Meteor.Chat.find({'message.chat_type': $in: ["SYSTEM_MESSAGE","PUBLIC_CHAT"]},{sort: {'message.from_time': 1}}).fetch()
-  else
-<<<<<<< HEAD
-      return Meteor.Chat.find({'message.chat_type': 'PRIVATE_CHAT', $or: [{'message.to_userid': chattingWith},{'message.from_userid': chattingWith}]}).fetch()
-=======
-    return Meteor.Chat.find({'message.chat_type': 'PRIVATE_CHAT', $or: [{'message.to_userid': chattingWith},{'message.from_userid': chattingWith}]}).fetch()
->>>>>>> 29b27560
-
-# Scrolls the message container to the bottom. The number of pixels to scroll down is the height of the container
-Handlebars.registerHelper "autoscroll", ->
-  $('#chatbody').scrollTop($('#chatbody')[0]?.scrollHeight)
-  false
-
-# true if the lock settings limit public chat and the current user is locked
-Handlebars.registerHelper "publicChatDisabled", ->
-  userIsLocked = Meteor.Users.findOne({userId:getInSession 'userId'})?.user.locked
-  publicChatIsDisabled = Meteor.Meetings.findOne({})?.roomLockSettings.disablePubChat
-  presenter = Meteor.Users.findOne({userId:getInSession 'userId'})?.user.presenter
-  return userIsLocked and publicChatIsDisabled and !presenter
-
-# true if the lock settings limit private chat and the current user is locked
-Handlebars.registerHelper "privateChatDisabled", ->
-  userIsLocked = Meteor.Users.findOne({userId:getInSession 'userId'})?.user.locked
-  privateChatIsDisabled = Meteor.Meetings.findOne({})?.roomLockSettings.disablePrivChat
-  presenter = Meteor.Users.findOne({userId:getInSession 'userId'})?.user.presenter
-  return userIsLocked and privateChatIsDisabled and !presenter
-
-# return whether the user's chat pane is open in Private chat
-Handlebars.registerHelper "inPrivateChat", ->
-<<<<<<< HEAD
-  return !((getInSession 'inChatWith') in ['PUBLIC_CHAT'])
-=======
-  return (getInSession 'inChatWith') isnt 'PUBLIC_CHAT'
->>>>>>> 29b27560
-
-@sendMessage = ->
-  message = linkify $('#newMessageInput').val() # get the message from the input box
-  unless (message?.length > 0 and (/\S/.test(message))) # check the message has content and it is not whitespace
-    return # do nothing if invalid message
-
-  color = "0x000000" #"0x#{getInSession("messageColor")}"
-  if (chattingWith = getInSession('inChatWith')) isnt "PUBLIC_CHAT"
-    toUsername = Meteor.Users.findOne(userId: chattingWith)?.user.name
-    BBB.sendPrivateChatMessage(color, "en", message, chattingWith, toUsername)
-  else
-    BBB.sendPublicChatMessage(color, "en", message)
-
-  $('#newMessageInput').val '' # Clear message box
-
-Template.chatbar.helpers
-  getCombinedMessagesForChat: ->
-    msgs = getFormattedMessagesForChat()
-    len = msgs?.length # get length of messages
-    i = 0
-    while i < len # Must be a do while, for loop compiles and stores the length of array which can change inside the loop!
-      if msgs[i].message.from_userid isnt 'System' # skip system messages
-        j = i+1 # Start looking at messages right after the current one
-
-        while j < len
-          deleted = false
-          if msgs[j].message.from_userid isnt 'System' # Ignore system messages
-            # Check if the time discrepancy between the two messages exceeds window for grouping
-            if (parseFloat(msgs[j].message.from_time)-parseFloat(msgs[i].message.from_time)) >= 60000 # 60 seconds/1 minute
-              break # Messages are too far between, so them seperated and stop joining here
-
-            if msgs[i].message.from_userid is msgs[j].message.from_userid # Both messages are from the same user
-              # insert a '\r' carriage return character between messages to put them on a new line
-              msgs[i].message.message += "#{CARRIAGE_RETURN}#{msgs[j].message.message}" # Combine the messages
-              msgs.splice(j,1) # Delete the message from the collection
-              deleted = true
-            else break # Messages are from different people, move on
-            #
-          else break # This is the break point in the chat, don't merge
-          #
-          len = msgs.length
-          ++j if not deleted
-      #
-      ++i
-      len = msgs.length
-
-    msgs
-
-  userExists: ->
-<<<<<<< HEAD
-    if getInSession('inChatWith') in ["PUBLIC_CHAT"]
-=======
-    if getInSession('inChatWith') is "PUBLIC_CHAT"
->>>>>>> 29b27560
-      return true
-    else
-      return Meteor.Users.findOne({userId: getInSession('inChatWith')})?
-
-# When chatbar gets rendered, launch the auto-check for unread chat
-Template.chatbar.rendered = -> detectUnreadChat()
-
-# When "< Public" is clicked, go to public chat 
-Template.chatbar.events
-  'click .toPublic': (event) ->
-    setInSession 'inChatWith', 'PUBLIC_CHAT'
-
-# When message gets rendered, scroll to the bottom
-Template.message.rendered = ->
-  $('#chatbody').scrollTop($('#chatbody')[0]?.scrollHeight)
-  false
-
-Template.chatInput.events
-  'click #sendMessageButton': (event) ->
-    $('#sendMessageButton').blur()
-    sendMessage()
-
-  'keypress #newMessageInput': (event) -> # user pressed a button inside the chatbox
-    key = (if event.charCode then event.charCode else (if event.keyCode then event.keyCode else 0))
-
-    if event.shiftKey and (key is 13)
-      event.preventDefault()
-      # append a '\r' carriage return character to the input box dropping the cursor to a new line
-      document.getElementById("newMessageInput").value += CARRIAGE_RETURN # Change newline character
-      return
-
-    if key is 13 # Check for pressing enter to submit message
-      event.preventDefault()
-      sendMessage()
-      $('#newMessageInput').val("")
-      return false
-
-Template.message.helpers
-  sanitizeAndFormat: (str) ->
-    if typeof str is 'string'
-      # First, replace replace all tags with the ascii equivalent (excluding those involved in anchor tags)
-      res = str.replace(/&/g, '&amp;').replace(/<(?![au\/])/g, '&lt;').replace(/\/([^au])>/g, '$1&gt;').replace(/([^=])"(?!>)/g, '$1&quot;');
-      res = toClickable res
-      res = activateBreakLines res
-
-  toClockTime: (epochTime) ->
-    if epochTime is null
-      return ""
-    local = new Date()
-    offset = local.getTimezoneOffset()
-    epochTime = epochTime - offset * 60000 # 1 min = 60 s = 60,000 ms
-    dateObj = new Date(epochTime)
-    hours = dateObj.getUTCHours()
-    minutes = dateObj.getUTCMinutes()
-    if minutes < 10
-      minutes = "0" + minutes
-    hours + ":" + minutes
-
-Template.optionsFontSize.events
-  "click #decreaseFontSize": (event) ->
-    if getInSession("messageFontSize") is 8 # min
-      $('#decreaseFontSize').disabled = true
-      $('#decreaseFontSize').removeClass('icon fi-minus')
-      $('#decreaseFontSize').html('MIN')
-    else
-      setInSession "messageFontSize", getInSession("messageFontSize") - 2
-      if $('#increaseFontSize').html() is 'MAX'
-        $('#increaseFontSize').html('')
-        $('#increaseFontSize').addClass('icon fi-plus')
-
-  "click #increaseFontSize": (event) ->
-    if getInSession("messageFontSize") is 40 # max
-      $('#increaseFontSize').disabled = true
-      $('#increaseFontSize').removeClass('icon fi-plus')
-      $('#increaseFontSize').html('MAX')
-    else
-      setInSession "messageFontSize", getInSession("messageFontSize") + 2
-      if $('#decreaseFontSize').html() is 'MIN'
-        $('#decreaseFontSize').html('')
-        $('#decreaseFontSize').addClass('icon fi-minus')
-
-# make links received from Flash client clickable in HTML
-@toClickable = (str) ->
-  if typeof str is 'string'
-    res = str.replace /<a href='event:/gim, "<a target='_blank' href='"
-    res = res.replace /<a href="event:/gim, '<a target="_blank" href="'
+# --------------------------------------------------------------------------------------------------------------------
+# If a function's last line is the statement false that represents the function returning false
+# A function such as a click handler will continue along with the propogation and default behaivour if not stopped
+# Returning false stops propogation/prevents default. You cannot always use the event object to call these methods
+# Because most Meteor event handlers set the event object to the exact context of the event which does not
+# allow you to simply call these methods.
+# --------------------------------------------------------------------------------------------------------------------
+
+@activateBreakLines = (str) ->
+  if typeof str is 'string'
+    # turn '\r' carriage return characters into '<br/>' break lines
+    res = str.replace(new RegExp(CARRIAGE_RETURN, 'g'), BREAK_LINE)
+    res
+
+@detectUnreadChat = ->
+  #if the current tab is not the same as the tab we just published in
+  Meteor.Chat.find({}).observe({
+    added: (chatMessage) =>
+      findDestinationTab = ->
+        if chatMessage.message?.chat_type is "PUBLIC_CHAT"
+          "PUBLIC_CHAT"
+        else
+          chatMessage.message?.from_userid
+      Tracker.autorun (comp) ->
+        tabsTime = getInSession('tabsRenderedTime')
+        if tabsTime? and chatMessage.message.from_userid isnt "SYSTEM_MESSAGE" and chatMessage.message.from_time - tabsTime > 0
+          populateChatTabs(chatMessage) # check if we need to open a new tab
+          destinationTab = findDestinationTab()
+          if destinationTab isnt getInSession "inChatWith"
+            setInSession 'chatTabs', getInSession('chatTabs').map((tab) ->
+              tab.gotMail = true if tab.userId is destinationTab
+              tab
+            )
+        comp.stop()
+    })
+
+# This method returns all messages for the user. It looks at the session to determine whether the user is in
+# private or public chat. If true is passed, messages returned are from before the user joined. Else, the messages are from after the user joined
+@getFormattedMessagesForChat = ->
+  chattingWith = getInSession('inChatWith')
+  if chattingWith is 'PUBLIC_CHAT' # find all public and system messages
+    return Meteor.Chat.find({'message.chat_type': $in: ["SYSTEM_MESSAGE","PUBLIC_CHAT"]},{sort: {'message.from_time': 1}}).fetch()
+  else
+    return Meteor.Chat.find({'message.chat_type': 'PRIVATE_CHAT', $or: [{'message.to_userid': chattingWith},{'message.from_userid': chattingWith}]}).fetch()
+
+# Scrolls the message container to the bottom. The number of pixels to scroll down is the height of the container
+Handlebars.registerHelper "autoscroll", ->
+  $('#chatbody').scrollTop($('#chatbody')[0]?.scrollHeight)
+  false
+
+# true if the lock settings limit public chat and the current user is locked
+Handlebars.registerHelper "publicChatDisabled", ->
+  userIsLocked = Meteor.Users.findOne({userId:getInSession 'userId'})?.user.locked
+  publicChatIsDisabled = Meteor.Meetings.findOne({})?.roomLockSettings.disablePubChat
+  presenter = Meteor.Users.findOne({userId:getInSession 'userId'})?.user.presenter
+  return userIsLocked and publicChatIsDisabled and !presenter
+
+# true if the lock settings limit private chat and the current user is locked
+Handlebars.registerHelper "privateChatDisabled", ->
+  userIsLocked = Meteor.Users.findOne({userId:getInSession 'userId'})?.user.locked
+  privateChatIsDisabled = Meteor.Meetings.findOne({})?.roomLockSettings.disablePrivChat
+  presenter = Meteor.Users.findOne({userId:getInSession 'userId'})?.user.presenter
+  return userIsLocked and privateChatIsDisabled and !presenter
+
+# return whether the user's chat pane is open in Private chat
+Handlebars.registerHelper "inPrivateChat", ->
+  return (getInSession 'inChatWith') isnt 'PUBLIC_CHAT'
+
+@sendMessage = ->
+  message = linkify $('#newMessageInput').val() # get the message from the input box
+  unless (message?.length > 0 and (/\S/.test(message))) # check the message has content and it is not whitespace
+    return # do nothing if invalid message
+
+  color = "0x000000" #"0x#{getInSession("messageColor")}"
+  if (chattingWith = getInSession('inChatWith')) isnt "PUBLIC_CHAT"
+    toUsername = Meteor.Users.findOne(userId: chattingWith)?.user.name
+    BBB.sendPrivateChatMessage(color, "en", message, chattingWith, toUsername)
+  else
+    BBB.sendPublicChatMessage(color, "en", message)
+
+  $('#newMessageInput').val '' # Clear message box
+
+Template.chatbar.helpers
+  getCombinedMessagesForChat: ->
+    msgs = getFormattedMessagesForChat()
+    len = msgs?.length # get length of messages
+    i = 0
+    while i < len # Must be a do while, for loop compiles and stores the length of array which can change inside the loop!
+      if msgs[i].message.from_userid isnt 'System' # skip system messages
+        j = i+1 # Start looking at messages right after the current one
+
+        while j < len
+          deleted = false
+          if msgs[j].message.from_userid isnt 'System' # Ignore system messages
+            # Check if the time discrepancy between the two messages exceeds window for grouping
+            if (parseFloat(msgs[j].message.from_time)-parseFloat(msgs[i].message.from_time)) >= 60000 # 60 seconds/1 minute
+              break # Messages are too far between, so them seperated and stop joining here
+
+            if msgs[i].message.from_userid is msgs[j].message.from_userid # Both messages are from the same user
+              # insert a '\r' carriage return character between messages to put them on a new line
+              msgs[i].message.message += "#{CARRIAGE_RETURN}#{msgs[j].message.message}" # Combine the messages
+              msgs.splice(j,1) # Delete the message from the collection
+              deleted = true
+            else break # Messages are from different people, move on
+            #
+          else break # This is the break point in the chat, don't merge
+          #
+          len = msgs.length
+          ++j if not deleted
+      #
+      ++i
+      len = msgs.length
+
+    msgs
+
+  userExists: ->
+    if getInSession('inChatWith') is "PUBLIC_CHAT"
+      return true
+    else
+      return Meteor.Users.findOne({userId: getInSession('inChatWith')})?
+
+# When chatbar gets rendered, launch the auto-check for unread chat
+Template.chatbar.rendered = -> detectUnreadChat()
+
+# When "< Public" is clicked, go to public chat 
+Template.chatbar.events
+  'click .toPublic': (event) ->
+    setInSession 'inChatWith', 'PUBLIC_CHAT'
+
+# When message gets rendered, scroll to the bottom
+Template.message.rendered = ->
+  $('#chatbody').scrollTop($('#chatbody')[0]?.scrollHeight)
+  false
+
+Template.chatInput.events
+  'click #sendMessageButton': (event) ->
+    $('#sendMessageButton').blur()
+    sendMessage()
+
+  'keypress #newMessageInput': (event) -> # user pressed a button inside the chatbox
+    key = (if event.charCode then event.charCode else (if event.keyCode then event.keyCode else 0))
+
+    if event.shiftKey and (key is 13)
+      event.preventDefault()
+      # append a '\r' carriage return character to the input box dropping the cursor to a new line
+      document.getElementById("newMessageInput").value += CARRIAGE_RETURN # Change newline character
+      return
+
+    if key is 13 # Check for pressing enter to submit message
+      event.preventDefault()
+      sendMessage()
+      $('#newMessageInput').val("")
+      return false
+
+Template.message.helpers
+  sanitizeAndFormat: (str) ->
+    if typeof str is 'string'
+      # First, replace replace all tags with the ascii equivalent (excluding those involved in anchor tags)
+      res = str.replace(/&/g, '&amp;').replace(/<(?![au\/])/g, '&lt;').replace(/\/([^au])>/g, '$1&gt;').replace(/([^=])"(?!>)/g, '$1&quot;');
+      res = toClickable res
+      res = activateBreakLines res
+
+  toClockTime: (epochTime) ->
+    if epochTime is null
+      return ""
+    local = new Date()
+    offset = local.getTimezoneOffset()
+    epochTime = epochTime - offset * 60000 # 1 min = 60 s = 60,000 ms
+    dateObj = new Date(epochTime)
+    hours = dateObj.getUTCHours()
+    minutes = dateObj.getUTCMinutes()
+    if minutes < 10
+      minutes = "0" + minutes
+    hours + ":" + minutes
+
+Template.optionsFontSize.events
+  "click #decreaseFontSize": (event) ->
+    if getInSession("messageFontSize") is 8 # min
+      $('#decreaseFontSize').disabled = true
+      $('#decreaseFontSize').removeClass('icon fi-minus')
+      $('#decreaseFontSize').html('MIN')
+    else
+      setInSession "messageFontSize", getInSession("messageFontSize") - 2
+      if $('#increaseFontSize').html() is 'MAX'
+        $('#increaseFontSize').html('')
+        $('#increaseFontSize').addClass('icon fi-plus')
+
+  "click #increaseFontSize": (event) ->
+    if getInSession("messageFontSize") is 40 # max
+      $('#increaseFontSize').disabled = true
+      $('#increaseFontSize').removeClass('icon fi-plus')
+      $('#increaseFontSize').html('MAX')
+    else
+      setInSession "messageFontSize", getInSession("messageFontSize") + 2
+      if $('#decreaseFontSize').html() is 'MIN'
+        $('#decreaseFontSize').html('')
+        $('#decreaseFontSize').addClass('icon fi-minus')
+
+# make links received from Flash client clickable in HTML
+@toClickable = (str) ->
+  if typeof str is 'string'
+    res = str.replace /<a href='event:/gim, "<a target='_blank' href='"
+    res = res.replace /<a href="event:/gim, '<a target="_blank" href="'