<template name="emojiDisplay">
    <div class="sl-fab-container sl-left-hr-dbl-fab">
      <button type="submit" class="sl-fab-trigger">
        <i class="ion-plus-round"></i>
      </button>
      <button type="submit" class="sl-fab-btn sadEmojiButton {{#if equals getCurrentUserEmojiStatus 'sad'}}activeEmojiButton{{else}}inactiveEmojiButton{{/if}}">
        {{> slIcon name="sad-face" size="50"}}
      </button>
      <button type="submit" class="sl-fab-btn happyEmojiButton {{#if equals getCurrentUserEmojiStatus 'happy'}}activeEmojiButton{{else}}inactiveEmojiButton{{/if}}">
        {{> slIcon name="happy-face" size="50"}}
      </button>
      <button type="submit" class="sl-fab-btn confusedEmojiButton {{#if equals getCurrentUserEmojiStatus 'confused'}}activeEmojiButton{{else}}inactiveEmojiButton{{/if}}">
        {{> slIcon name="confused-face" size="50"}}
      </button>
      <button type="submit" class="sl-fab-btn neutralEmojiButton {{#if equals getCurrentUserEmojiStatus 'neutral'}}activeEmojiButton{{else}}inactiveEmojiButton{{/if}}">
        {{> slIcon name="neutral-face" size="50"}}
      </button>
      <button type="submit" class="sl-fab-btn awayEmojiButton {{#if equals getCurrentUserEmojiStatus 'away'}}activeEmojiButton{{else}}inactiveEmojiButton{{/if}}">
        {{> slIcon name="clock" size="50"}}
      </button>
      <button type="submit" class="sl-fab-btn raiseHandEmojiButton {{#if equals getCurrentUserEmojiStatus 'raiseHand'}}activeEmojiButton{{else}}inactiveEmojiButton{{/if}}">
        <i class="ion-android-hand"></i>
      </button>
    </div>
</template>

<template name="whiteboard">
  <div id="{{id}}" {{visibility name}} class="component">
<<<<<<< HEAD
    {{#each getCurrentSlide}}
      {{> slide}}
    {{/each}}

=======
    {{#if getCurrentSlide}}
      {{>slide}}
      {{forceSlideShow}}
    {{else}}
      {{clearSlide}}
    {{/if}}
>>>>>>> 65ad30c4

    <div id="whiteboard-container" class="{{whiteboardSize}}">
      <video id="webcam" autoplay="autoplay">
          <p>Your browser doesn't support HTML5 video.</p>
      </video>
      <div id="whiteboard-paper">
      </div>
<<<<<<< HEAD
=======
      <!-- TODO: Move this to the whiteboardControls -->
      <div class="FABContainer {{#unless hasNoPresentation}}noPresentation{{/unless}}">
        <button type="submit" class="FABTriggerButton">
          <i class="ion-android-hand"></i>
        </button>
        <button type="submit" class="sadEmojiButton {{#if equals getCurrentUserEmojiStatus 'sad'}}activeEmojiButton{{else}}inactiveEmojiButton{{/if}}">
          {{> icon name="sad-face" size="50"}}
        </button>
        <button type="submit" class="happyEmojiButton {{#if equals getCurrentUserEmojiStatus 'happy'}}activeEmojiButton{{else}}inactiveEmojiButton{{/if}}">
          {{> icon name="happy-face" size="50"}}
        </button>
        <button type="submit" class="confusedEmojiButton {{#if equals getCurrentUserEmojiStatus 'confused'}}activeEmojiButton{{else}}inactiveEmojiButton{{/if}}">
          {{> icon name="confused-face" size="50"}}
        </button>
        <button type="submit" class="neutralEmojiButton {{#if equals getCurrentUserEmojiStatus 'neutral'}}activeEmojiButton{{else}}inactiveEmojiButton{{/if}}">
          {{> icon name="neutral-face" size="50"}}
        </button>
        <button type="submit" class="awayEmojiButton {{#if equals getCurrentUserEmojiStatus 'away'}}activeEmojiButton{{else}}inactiveEmojiButton{{/if}}">
          {{> icon name="clock" size="50"}}
        </button>
        <button type="submit" class="raiseHandEmojiButton {{#if equals getCurrentUserEmojiStatus 'raiseHand'}}activeEmojiButton{{else}}inactiveEmojiButton{{/if}}">
          <i class="ion-android-hand"></i>
        </button>
      </div>

>>>>>>> 65ad30c4
      {{#if isMobile}}
        {{> makeButton btn_class="soaringButton fullscreenButton whiteboardFullscreenButton" i_class="ion-arrow-expand"}}
      {{/if}}

      {{> whiteboardControls}}
    </div>
    {{> emojiDisplay}}

    {{#if isPollStarted}}
      {{> polling}}
    {{/if}}
<<<<<<< HEAD
    {{#if isCurrentUserPresenter}}
      {{#unless isVideoDisplayed}}
        {{> presenterBottomControllers}}
      {{/unless}}
    {{/if}}
=======
>>>>>>> 65ad30c4
  </div>
</template>

<template name="whiteboardControls">
  <div id="whiteboard-controls">
    <div class="whiteboard-buttons-left">
      <!-- TODO: Adjust the presenter uploader for mobile views on iOS devices
                 you cant upload PDFs, only images from camera/gallery -->
      {{#unless isMobile}}
        {{> presenterUploaderControl}}
      {{/unless}}
    </div>
    <div class="whiteboard-buttons-center">
      {{#if isCurrentUserPresenter}}
        <div class="whiteboard-buttons-slide">
          {{> makeButton btn_class="prev" i_class="ion-arrow-left-a" rel="tooltip" data_placement="top" title="Previous"}}
          <span class="current">
            {{presentationProgress}}
          </span>
          {{> makeButton btn_class="next" i_class="ion-arrow-right-a" rel="tooltip" data_placement="top" title="Next"}}
        </div>
      {{/if}}
    </div>
    <div class="whiteboard-buttons-right">
    </div>
  </div>
</template>

<template name="presenterUploaderControl">
  {{#if isCurrentUserPresenter}}
    <div class="presenter-uploader-control {{#if isOpen}}is-open{{/if}}">
      <div class="presenter-uploader-container">
        <ul class="presenter-uploader-file-list">
          {{#each files}}
            {{> presenterUploaderControlFileListItem}}
          {{/each}}
          {{#each presentations}}
            {{> presenterUploaderControlPresentationListItem}}
          {{/each}}
        </ul>
        <div class="presenter-uploader-dropzone" data-dropzone>
          <input type="file" class="presenter-uploader-dropzone-fileinput" multiple />
          <i class="presenter-uploader-dropzone-icon ion-archive"></i>
          <span class="presenter-uploader-dropzone-label">Drop files here <br/>or click to upload</span>
        </div>
        <div class="presenter-uploader-tip">
          Upload any office document or Portable Document Format (PDF) file.
          <br/>
          For best results upload PDF.
        </div>
        {{> makeButton btn_class="presenter-uploader-control-btn js-close" i_class="ion-ios-close-outline"}}
      </div>

      {{#unless isOpen}}
        {{> makeButton btn_class="presenter-uploader-control-btn js-open" i_class="ion-ios-upload-outline"}}
      {{/unless}}
    </div>
  {{/if}}
</template>

<template name="presenterUploaderControlFileListItem">
  <li class="presenter-uploader-file-item is-uploading">
    <span class="presenter-uploader-file-item-name">
      {{name}}
    </span>
    <span class="presenter-uploader-file-item-progress">
      {{percUploaded}}%
    </span>
  </li>
</template>

<template name="presenterUploaderControlPresentationListItem">
  <li class="presenter-uploader-file-item {{#if current}}current{{/if}}">
    <span class="presenter-uploader-file-item-name" data-action-show>
      {{name}}
    </span>
    <span class="presenter-uploader-file-item-actions">
      {{#unless current}}
        <i class="ion-ios-eye-outline" data-action-show></i>
      {{/unless}}
      <i class="ion-ios-trash-outline" data-action-delete></i>
    </span>
  </li>
</template>

<template name="polling">
  <div class="polling">
    {{#each getPollQuestions}}
      {{> makeButton btn_class="pollButtons" rel="tooltip" data_placement="top" label=key answer=id style=style }}
    {{/each}}
  </div>
</template>
<|MERGE_RESOLUTION|>--- conflicted
+++ resolved
@@ -1,187 +1,154 @@
-<template name="emojiDisplay">
-    <div class="sl-fab-container sl-left-hr-dbl-fab">
-      <button type="submit" class="sl-fab-trigger">
-        <i class="ion-plus-round"></i>
-      </button>
-      <button type="submit" class="sl-fab-btn sadEmojiButton {{#if equals getCurrentUserEmojiStatus 'sad'}}activeEmojiButton{{else}}inactiveEmojiButton{{/if}}">
-        {{> slIcon name="sad-face" size="50"}}
-      </button>
-      <button type="submit" class="sl-fab-btn happyEmojiButton {{#if equals getCurrentUserEmojiStatus 'happy'}}activeEmojiButton{{else}}inactiveEmojiButton{{/if}}">
-        {{> slIcon name="happy-face" size="50"}}
-      </button>
-      <button type="submit" class="sl-fab-btn confusedEmojiButton {{#if equals getCurrentUserEmojiStatus 'confused'}}activeEmojiButton{{else}}inactiveEmojiButton{{/if}}">
-        {{> slIcon name="confused-face" size="50"}}
-      </button>
-      <button type="submit" class="sl-fab-btn neutralEmojiButton {{#if equals getCurrentUserEmojiStatus 'neutral'}}activeEmojiButton{{else}}inactiveEmojiButton{{/if}}">
-        {{> slIcon name="neutral-face" size="50"}}
-      </button>
-      <button type="submit" class="sl-fab-btn awayEmojiButton {{#if equals getCurrentUserEmojiStatus 'away'}}activeEmojiButton{{else}}inactiveEmojiButton{{/if}}">
-        {{> slIcon name="clock" size="50"}}
-      </button>
-      <button type="submit" class="sl-fab-btn raiseHandEmojiButton {{#if equals getCurrentUserEmojiStatus 'raiseHand'}}activeEmojiButton{{else}}inactiveEmojiButton{{/if}}">
-        <i class="ion-android-hand"></i>
-      </button>
-    </div>
-</template>
+<template name="emojiDisplay">
+    <!-- TODO: Move this to the whiteboardControls -->
+    <div class="FABContainer {{#unless hasNoPresentation}}noPresentation{{/unless}}">
+      <button type="submit" class="FABTriggerButton">
+        <i class="ion-android-hand"></i>
+      </button>
+      <button type="submit" class="sadEmojiButton {{#if equals getCurrentUserEmojiStatus 'sad'}}activeEmojiButton{{else}}inactiveEmojiButton{{/if}}">
+        {{> icon name="sad-face" size="50"}}
+      </button>
+      <button type="submit" class="happyEmojiButton {{#if equals getCurrentUserEmojiStatus 'happy'}}activeEmojiButton{{else}}inactiveEmojiButton{{/if}}">
+        {{> icon name="happy-face" size="50"}}
+      </button>
+      <button type="submit" class="confusedEmojiButton {{#if equals getCurrentUserEmojiStatus 'confused'}}activeEmojiButton{{else}}inactiveEmojiButton{{/if}}">
+        {{> icon name="confused-face" size="50"}}
+      </button>
+      <button type="submit" class="neutralEmojiButton {{#if equals getCurrentUserEmojiStatus 'neutral'}}activeEmojiButton{{else}}inactiveEmojiButton{{/if}}">
+        {{> icon name="neutral-face" size="50"}}
+      </button>
+      <button type="submit" class="awayEmojiButton {{#if equals getCurrentUserEmojiStatus 'away'}}activeEmojiButton{{else}}inactiveEmojiButton{{/if}}">
+        {{> icon name="clock" size="50"}}
+      </button>
+      <button type="submit" class="raiseHandEmojiButton {{#if equals getCurrentUserEmojiStatus 'raiseHand'}}activeEmojiButton{{else}}inactiveEmojiButton{{/if}}">
+        <i class="ion-android-hand"></i>
+      </button>
+    </div>
+
+</template>
+
+<template name="whiteboard">
+  <div id="{{id}}" {{visibility name}} class="component">
 
-<template name="whiteboard">
-  <div id="{{id}}" {{visibility name}} class="component">
-<<<<<<< HEAD
-    {{#each getCurrentSlide}}
-      {{> slide}}
-    {{/each}}
+    {{#if getCurrentSlide}}
+      {{>slide}}
+      {{forceSlideShow}}
+    {{else}}
+      {{clearSlide}}
+    {{/if}}
 
-=======
-    {{#if getCurrentSlide}}
-      {{>slide}}
-      {{forceSlideShow}}
-    {{else}}
-      {{clearSlide}}
-    {{/if}}
->>>>>>> 65ad30c4
+    <div id="whiteboard-container" class="{{whiteboardSize}}">
+      <video id="webcam" autoplay="autoplay">
+          <p>Your browser doesn't support HTML5 video.</p>
+      </video>
+      <div id="whiteboard-paper">
+      </div>
 
-    <div id="whiteboard-container" class="{{whiteboardSize}}">
-      <video id="webcam" autoplay="autoplay">
-          <p>Your browser doesn't support HTML5 video.</p>
-      </video>
-      <div id="whiteboard-paper">
-      </div>
-<<<<<<< HEAD
-=======
-      <!-- TODO: Move this to the whiteboardControls -->
-      <div class="FABContainer {{#unless hasNoPresentation}}noPresentation{{/unless}}">
-        <button type="submit" class="FABTriggerButton">
-          <i class="ion-android-hand"></i>
-        </button>
-        <button type="submit" class="sadEmojiButton {{#if equals getCurrentUserEmojiStatus 'sad'}}activeEmojiButton{{else}}inactiveEmojiButton{{/if}}">
-          {{> icon name="sad-face" size="50"}}
-        </button>
-        <button type="submit" class="happyEmojiButton {{#if equals getCurrentUserEmojiStatus 'happy'}}activeEmojiButton{{else}}inactiveEmojiButton{{/if}}">
-          {{> icon name="happy-face" size="50"}}
-        </button>
-        <button type="submit" class="confusedEmojiButton {{#if equals getCurrentUserEmojiStatus 'confused'}}activeEmojiButton{{else}}inactiveEmojiButton{{/if}}">
-          {{> icon name="confused-face" size="50"}}
-        </button>
-        <button type="submit" class="neutralEmojiButton {{#if equals getCurrentUserEmojiStatus 'neutral'}}activeEmojiButton{{else}}inactiveEmojiButton{{/if}}">
-          {{> icon name="neutral-face" size="50"}}
-        </button>
-        <button type="submit" class="awayEmojiButton {{#if equals getCurrentUserEmojiStatus 'away'}}activeEmojiButton{{else}}inactiveEmojiButton{{/if}}">
-          {{> icon name="clock" size="50"}}
-        </button>
-        <button type="submit" class="raiseHandEmojiButton {{#if equals getCurrentUserEmojiStatus 'raiseHand'}}activeEmojiButton{{else}}inactiveEmojiButton{{/if}}">
-          <i class="ion-android-hand"></i>
-        </button>
-      </div>
+      {{#if isMobile}}
+        {{> makeButton btn_class="soaringButton fullscreenButton whiteboardFullscreenButton" i_class="ion-arrow-expand"}}
+      {{/if}}
+
+      {{> whiteboardControls}}
+    </div>
+    {{> emojiDisplay}}
+
+    {{#if isPollStarted}}
+      {{> polling}}
+    {{/if}}
 
->>>>>>> 65ad30c4
-      {{#if isMobile}}
-        {{> makeButton btn_class="soaringButton fullscreenButton whiteboardFullscreenButton" i_class="ion-arrow-expand"}}
-      {{/if}}
-
-      {{> whiteboardControls}}
-    </div>
-    {{> emojiDisplay}}
-
-    {{#if isPollStarted}}
-      {{> polling}}
-    {{/if}}
-<<<<<<< HEAD
     {{#if isCurrentUserPresenter}}
-      {{#unless isVideoDisplayed}}
-        {{> presenterBottomControllers}}
-      {{/unless}}
-    {{/if}}
-=======
->>>>>>> 65ad30c4
-  </div>
-</template>
-
-<template name="whiteboardControls">
-  <div id="whiteboard-controls">
-    <div class="whiteboard-buttons-left">
-      <!-- TODO: Adjust the presenter uploader for mobile views on iOS devices
-                 you cant upload PDFs, only images from camera/gallery -->
-      {{#unless isMobile}}
-        {{> presenterUploaderControl}}
-      {{/unless}}
-    </div>
-    <div class="whiteboard-buttons-center">
-      {{#if isCurrentUserPresenter}}
-        <div class="whiteboard-buttons-slide">
-          {{> makeButton btn_class="prev" i_class="ion-arrow-left-a" rel="tooltip" data_placement="top" title="Previous"}}
-          <span class="current">
-            {{presentationProgress}}
-          </span>
-          {{> makeButton btn_class="next" i_class="ion-arrow-right-a" rel="tooltip" data_placement="top" title="Next"}}
-        </div>
-      {{/if}}
-    </div>
-    <div class="whiteboard-buttons-right">
-    </div>
-  </div>
-</template>
-
-<template name="presenterUploaderControl">
-  {{#if isCurrentUserPresenter}}
-    <div class="presenter-uploader-control {{#if isOpen}}is-open{{/if}}">
-      <div class="presenter-uploader-container">
-        <ul class="presenter-uploader-file-list">
-          {{#each files}}
-            {{> presenterUploaderControlFileListItem}}
-          {{/each}}
-          {{#each presentations}}
-            {{> presenterUploaderControlPresentationListItem}}
-          {{/each}}
-        </ul>
-        <div class="presenter-uploader-dropzone" data-dropzone>
-          <input type="file" class="presenter-uploader-dropzone-fileinput" multiple />
-          <i class="presenter-uploader-dropzone-icon ion-archive"></i>
-          <span class="presenter-uploader-dropzone-label">Drop files here <br/>or click to upload</span>
-        </div>
-        <div class="presenter-uploader-tip">
-          Upload any office document or Portable Document Format (PDF) file.
-          <br/>
-          For best results upload PDF.
-        </div>
-        {{> makeButton btn_class="presenter-uploader-control-btn js-close" i_class="ion-ios-close-outline"}}
-      </div>
-
-      {{#unless isOpen}}
-        {{> makeButton btn_class="presenter-uploader-control-btn js-open" i_class="ion-ios-upload-outline"}}
-      {{/unless}}
-    </div>
-  {{/if}}
-</template>
-
-<template name="presenterUploaderControlFileListItem">
-  <li class="presenter-uploader-file-item is-uploading">
-    <span class="presenter-uploader-file-item-name">
-      {{name}}
-    </span>
-    <span class="presenter-uploader-file-item-progress">
-      {{percUploaded}}%
-    </span>
-  </li>
-</template>
-
-<template name="presenterUploaderControlPresentationListItem">
-  <li class="presenter-uploader-file-item {{#if current}}current{{/if}}">
-    <span class="presenter-uploader-file-item-name" data-action-show>
-      {{name}}
-    </span>
-    <span class="presenter-uploader-file-item-actions">
-      {{#unless current}}
-        <i class="ion-ios-eye-outline" data-action-show></i>
-      {{/unless}}
-      <i class="ion-ios-trash-outline" data-action-delete></i>
-    </span>
-  </li>
-</template>
-
-<template name="polling">
-  <div class="polling">
-    {{#each getPollQuestions}}
-      {{> makeButton btn_class="pollButtons" rel="tooltip" data_placement="top" label=key answer=id style=style }}
-    {{/each}}
-  </div>
-</template>
+      {{#unless isVideoDisplayed}}
+        {{> presenterBottomControllers}}
+      {{/unless}}
+    {{/if}}
+  </div>
+</template>
+
+<template name="whiteboardControls">
+  <div id="whiteboard-controls">
+    <div class="whiteboard-buttons-left">
+      <!-- TODO: Adjust the presenter uploader for mobile views on iOS devices
+                 you cant upload PDFs, only images from camera/gallery -->
+      {{#unless isMobile}}
+        {{> presenterUploaderControl}}
+      {{/unless}}
+    </div>
+    <div class="whiteboard-buttons-center">
+      {{#if isCurrentUserPresenter}}
+        <div class="whiteboard-buttons-slide">
+          {{> makeButton btn_class="prev" i_class="ion-arrow-left-a" rel="tooltip" data_placement="top" title="Previous"}}
+          <span class="current">
+            {{presentationProgress}}
+          </span>
+          {{> makeButton btn_class="next" i_class="ion-arrow-right-a" rel="tooltip" data_placement="top" title="Next"}}
+        </div>
+      {{/if}}
+    </div>
+    <div class="whiteboard-buttons-right">
+    </div>
+  </div>
+</template>
+
+<template name="presenterUploaderControl">
+  {{#if isCurrentUserPresenter}}
+    <div class="presenter-uploader-control {{#if isOpen}}is-open{{/if}}">
+      <div class="presenter-uploader-container">
+        <ul class="presenter-uploader-file-list">
+          {{#each files}}
+            {{> presenterUploaderControlFileListItem}}
+          {{/each}}
+          {{#each presentations}}
+            {{> presenterUploaderControlPresentationListItem}}
+          {{/each}}
+        </ul>
+        <div class="presenter-uploader-dropzone" data-dropzone>
+          <input type="file" class="presenter-uploader-dropzone-fileinput" multiple />
+          <i class="presenter-uploader-dropzone-icon ion-archive"></i>
+          <span class="presenter-uploader-dropzone-label">Drop files here <br/>or click to upload</span>
+        </div>
+        <div class="presenter-uploader-tip">
+          Upload any office document or Portable Document Format (PDF) file.
+          <br/>
+          For best results upload PDF.
+        </div>
+        {{> makeButton btn_class="presenter-uploader-control-btn js-close" i_class="ion-ios-close-outline"}}
+      </div>
+
+      {{#unless isOpen}}
+        {{> makeButton btn_class="presenter-uploader-control-btn js-open" i_class="ion-ios-upload-outline"}}
+      {{/unless}}
+    </div>
+  {{/if}}
+</template>
+
+<template name="presenterUploaderControlFileListItem">
+  <li class="presenter-uploader-file-item is-uploading">
+    <span class="presenter-uploader-file-item-name">
+      {{name}}
+    </span>
+    <span class="presenter-uploader-file-item-progress">
+      {{percUploaded}}%
+    </span>
+  </li>
+</template>
+
+<template name="presenterUploaderControlPresentationListItem">
+  <li class="presenter-uploader-file-item {{#if current}}current{{/if}}">
+    <span class="presenter-uploader-file-item-name" data-action-show>
+      {{name}}
+    </span>
+    <span class="presenter-uploader-file-item-actions">
+      {{#unless current}}
+        <i class="ion-ios-eye-outline" data-action-show></i>
+      {{/unless}}
+      <i class="ion-ios-trash-outline" data-action-delete></i>
+    </span>
+  </li>
+</template>
+
+<template name="polling">
+  <div class="polling">
+    {{#each getPollQuestions}}
+      {{> makeButton btn_class="pollButtons" rel="tooltip" data_placement="top" label=key answer=id style=style }}
+    {{/each}}
+  </div>
+</template>