# scale the whiteboard to adapt to the resized window
@scaleWhiteboard = (callback) ->
  adjustedDimensions = scaleSlide(getInSession('slideOriginalWidth'), getInSession('slideOriginalHeight'))
  if whiteboardPaperModel?
    whiteboardPaperModel.scale(adjustedDimensions.width, adjustedDimensions.height)

  if callback
    callback()

Template.whiteboard.helpers
  presentationProgress: ->
    currentPresentation = Meteor.Presentations.findOne({'presentation.current':true})
    currentSlideNum = Meteor.Slides.findOne({'presentationId': currentPresentation?.presentation.id, 'slide.current':true})?.slide.num
    totalSlideNum = Meteor.Slides.find({'presentationId': currentPresentation?.presentation.id})?.count()
    # console.log('slide', currentSlideNum)
    if currentSlideNum isnt undefined
      return "#{currentSlideNum}/#{totalSlideNum}"
    else
      return ''

  isPollStarted: ->
    if BBB.isPollGoing(getInSession('userId'))
      return true
    else
      return false

  hasNoPresentation: ->
    Meteor.Presentations.findOne({'presentation.current':true})

  forceSlideShow: ->
    reactOnSlideChange()

  clearSlide: ->
    #clear the slide
    whiteboardPaperModel?.removeAllImagesFromPaper()

    # hide the cursor
    whiteboardPaperModel?.cursor?.remove()


Template.whiteboard.events
  'click .whiteboardFullscreenButton': (event, template) ->
    enterWhiteboardFullscreen()

  'click .exitFullscreenButton': (event, template) ->
    if document.exitFullscreen
      document.exitFullscreen()
    else if document.mozCancelFullScreen
      document.mozCancelFullScreen()
    else if document.webkitExitFullscreen
      document.webkitExitFullscreen()

<<<<<<< HEAD
Template.emojiDisplay.events
=======
>>>>>>> 65ad30c4
  'click .sadEmojiButton.inactiveEmojiButton': (event) ->
    if $('.sadEmojiButton').css('opacity') is '1'
      BBB.setEmojiStatus(BBB.getMeetingId(), getInSession('userId'), getInSession('userId'), getInSession('authToken'), "sad")
      $('.FABTriggerButton').blur()
      toggleEmojisFAB()

  'click .happyEmojiButton.inactiveEmojiButton': (event) ->
    if $('.happyEmojiButton').css('opacity') is '1'
      BBB.setEmojiStatus(BBB.getMeetingId(), getInSession('userId'), getInSession('userId'), getInSession('authToken'), "happy")
      $('.FABTriggerButton').blur()
      toggleEmojisFAB()

  'click .confusedEmojiButton.inactiveEmojiButton': (event) ->
    if $('.confusedEmojiButton').css('opacity') is '1'
      BBB.setEmojiStatus(BBB.getMeetingId(), getInSession('userId'), getInSession('userId'), getInSession('authToken'), "confused")
      $('.FABTriggerButton').blur()
      toggleEmojisFAB()

  'click .neutralEmojiButton.inactiveEmojiButton': (event) ->
    if $('.neutralEmojiButton').css('opacity') is '1'
      BBB.setEmojiStatus(BBB.getMeetingId(), getInSession('userId'), getInSession('userId'), getInSession('authToken'), "neutral")
      $('.FABTriggerButton').blur()
      toggleEmojisFAB()

  'click .awayEmojiButton.inactiveEmojiButton': (event) ->
    if $('.awayEmojiButton').css('opacity') is '1'
      BBB.setEmojiStatus(BBB.getMeetingId(), getInSession('userId'), getInSession('userId'), getInSession('authToken'), "away")
      $('.FABTriggerButton').blur()
      toggleEmojisFAB()

  'click .raiseHandEmojiButton.inactiveEmojiButton': (event) ->
    if $('.raiseHandEmojiButton').css('opacity') is '1'
      BBB.setEmojiStatus(BBB.getMeetingId(), getInSession('userId'), getInSession('userId'), getInSession('authToken'), "raiseHand")
      $('.FABTriggerButton').blur()
      toggleEmojisFAB()

  'click .activeEmojiButton': (event) ->
    if $('.activeEmojiButton').css('opacity') is '1'
      BBB.setEmojiStatus(BBB.getMeetingId(), getInSession('userId'), getInSession('userId'), getInSession('authToken'), "none")
      $('.FABTriggerButton').blur()
      toggleEmojisFAB()

  'click .FABTriggerButton': (event) ->
    $('.FABTriggerButton').blur()
    toggleEmojisFAB()

Template.whiteboardControls.events
  'click .whiteboard-buttons-slide > .prev':(event) ->
    BBB.goToPreviousPage()

  'click .whiteboard-buttons-slide > .next':(event) ->
    BBB.goToNextPage()

  'click .switchSlideButton': (event) ->
    $('.tooltip').hide()

Template.polling.events
  'click .pollButtons': (event) ->
    _key = @.label
    _id = @.answer
    BBB.sendPollResponseMessage(_key, _id)

Template.polling.rendered = ->
  scaleWhiteboard()

Template.polling.destroyed = ->
  setTimeout(scaleWhiteboard, 0)

<<<<<<< HEAD
Template.presenterBottomControllers.rendered = ->
  setTimeout(scaleWhiteboard, 0)
=======
Template.whiteboardControls.rendered = ->
  scaleWhiteboard()
>>>>>>> 65ad30c4

Template.whiteboardControls.destroyed = ->
  setTimeout(scaleWhiteboard, 0)

Template.whiteboard.rendered = ->
  $('#whiteboard').resizable
    handles: 'e'
    minWidth: 150
    resize: () ->
      adjustChatInputHeight()
    start: () ->
      if $('#chat').width() / $('#panels').width() > 0.2 # chat shrinking can't make it smaller than one fifth of the whiteboard-chat area
        $('#whiteboard').resizable('option', 'maxWidth', $('#panels').width() - 200) # gives the chat enough space (200px)
      else
        $('#whiteboard').resizable('option', 'maxWidth', $('#whiteboard').width())
    stop: () ->
      $('#whiteboard').css('width', 100 * $('#whiteboard').width() / $('#panels').width() + '%') # transforms width to %
      $('#whiteboard').resizable('option', 'maxWidth', null)

  # whiteboard element needs to be available
  Meteor.NotificationControl = new NotificationControl('notificationArea')

  $(document).foundation() # initialize foundation javascript

Template.presenterUploaderControl.created = ->
  this.isOpen = new ReactiveVar(false);
  this.files = new ReactiveList({
    sort: (a, b) ->
      # Put the ones who still uploading first
      (a.isUploading == b.isUploading) ? 0 : a.isUploading ? -1 : 1;
  });
  this.presentations = Meteor.Presentations.find({},
  {
    sort: {'presentation.current': -1, 'presentation.name': 1}
    fields: {'presentation': 1}
  });

fakeUpload = (file, list) ->
  setTimeout (->
    file.uploadedSize = file.uploadedSize + (Math.floor(Math.random() * file.size + file.uploadedSize)/10)
    unless file.size > file.uploadedSize
      file.uploadedSize = file.size
      file.isUploading = false

    list.update(file.name, file)

    if file.isUploading == true
      fakeUpload(file, list)
    else
      # TODO: Here we should remove and update te presentation on mongo
      list.remove(file.name)
  ), 200

Template.presenterUploaderControl.events
  'click .js-open':(event, template) ->
    template.isOpen.set(true);

  'click .js-close':(event, template) ->
    template.isOpen.set(false);

  'dragover [data-dropzone]':(e) ->
    e.preventDefault()
    $(e.currentTarget).addClass('hover')

  'dragleave [data-dropzone]':(e) ->
    e.preventDefault()
    $(e.currentTarget).removeClass('hover')

  'drop [data-dropzone], change [data-dropzone] > input[type="file"]':(e, template) ->
    e.preventDefault();
    files = (e.originalEvent.dataTransfer || e.originalEvent.target).files

    _.each(files, (file) ->
      file.isUploading = true;
      file.uploadedSize = 0;
      file.percUploaded = 0;

      template.files.insert(file.name, file)
      fakeUpload(file, template.files)
    )

Template.presenterUploaderControl.helpers
  isOpen: -> Template.instance().isOpen.get()
  files: -> Template.instance().files.fetch()
  presentations: -> Template.instance().presentations.fetch().map((x) -> x.presentation)

Template.presenterUploaderControlFileListItem.helpers
  percUploaded: -> Math.round((this.uploadedSize / this.size) * 100)

Template.presenterUploaderControlPresentationListItem.events
  'click [data-action-show]':(event, template) ->
    console.info('Should show the file `' + this.name + '`');

  'click [data-action-delete]':(event, template) ->
    console.info('Should delete the file `' + this.name + '`');
<|MERGE_RESOLUTION|>--- conflicted
+++ resolved
@@ -1,226 +1,218 @@
-# scale the whiteboard to adapt to the resized window
-@scaleWhiteboard = (callback) ->
-  adjustedDimensions = scaleSlide(getInSession('slideOriginalWidth'), getInSession('slideOriginalHeight'))
-  if whiteboardPaperModel?
-    whiteboardPaperModel.scale(adjustedDimensions.width, adjustedDimensions.height)
-
-  if callback
-    callback()
-
-Template.whiteboard.helpers
-  presentationProgress: ->
-    currentPresentation = Meteor.Presentations.findOne({'presentation.current':true})
-    currentSlideNum = Meteor.Slides.findOne({'presentationId': currentPresentation?.presentation.id, 'slide.current':true})?.slide.num
-    totalSlideNum = Meteor.Slides.find({'presentationId': currentPresentation?.presentation.id})?.count()
-    # console.log('slide', currentSlideNum)
-    if currentSlideNum isnt undefined
-      return "#{currentSlideNum}/#{totalSlideNum}"
-    else
-      return ''
-
-  isPollStarted: ->
-    if BBB.isPollGoing(getInSession('userId'))
-      return true
-    else
-      return false
-
-  hasNoPresentation: ->
-    Meteor.Presentations.findOne({'presentation.current':true})
-
-  forceSlideShow: ->
-    reactOnSlideChange()
-
-  clearSlide: ->
-    #clear the slide
-    whiteboardPaperModel?.removeAllImagesFromPaper()
-
-    # hide the cursor
-    whiteboardPaperModel?.cursor?.remove()
-
-
-Template.whiteboard.events
-  'click .whiteboardFullscreenButton': (event, template) ->
-    enterWhiteboardFullscreen()
-
-  'click .exitFullscreenButton': (event, template) ->
-    if document.exitFullscreen
-      document.exitFullscreen()
-    else if document.mozCancelFullScreen
-      document.mozCancelFullScreen()
-    else if document.webkitExitFullscreen
-      document.webkitExitFullscreen()
-
-<<<<<<< HEAD
+# scale the whiteboard to adapt to the resized window
+@scaleWhiteboard = (callback) ->
+  adjustedDimensions = scaleSlide(getInSession('slideOriginalWidth'), getInSession('slideOriginalHeight'))
+  if whiteboardPaperModel?
+    whiteboardPaperModel.scale(adjustedDimensions.width, adjustedDimensions.height)
+
+  if callback
+    callback()
+
+Template.whiteboard.helpers
+  presentationProgress: ->
+    currentPresentation = Meteor.Presentations.findOne({'presentation.current':true})
+    currentSlideNum = Meteor.Slides.findOne({'presentationId': currentPresentation?.presentation.id, 'slide.current':true})?.slide.num
+    totalSlideNum = Meteor.Slides.find({'presentationId': currentPresentation?.presentation.id})?.count()
+    # console.log('slide', currentSlideNum)
+    if currentSlideNum isnt undefined
+      return "#{currentSlideNum}/#{totalSlideNum}"
+    else
+      return ''
+
+  isPollStarted: ->
+    if BBB.isPollGoing(getInSession('userId'))
+      return true
+    else
+      return false
+
+  hasNoPresentation: ->
+    Meteor.Presentations.findOne({'presentation.current':true})
+
+  forceSlideShow: ->
+    reactOnSlideChange()
+
+  clearSlide: ->
+    #clear the slide
+    whiteboardPaperModel?.removeAllImagesFromPaper()
+
+    # hide the cursor
+    whiteboardPaperModel?.cursor?.remove()
+
+
+Template.whiteboard.events
+  'click .whiteboardFullscreenButton': (event, template) ->
+    enterWhiteboardFullscreen()
+
+  'click .exitFullscreenButton': (event, template) ->
+    if document.exitFullscreen
+      document.exitFullscreen()
+    else if document.mozCancelFullScreen
+      document.mozCancelFullScreen()
+    else if document.webkitExitFullscreen
+      document.webkitExitFullscreen()
+
 Template.emojiDisplay.events
-=======
->>>>>>> 65ad30c4
-  'click .sadEmojiButton.inactiveEmojiButton': (event) ->
-    if $('.sadEmojiButton').css('opacity') is '1'
-      BBB.setEmojiStatus(BBB.getMeetingId(), getInSession('userId'), getInSession('userId'), getInSession('authToken'), "sad")
-      $('.FABTriggerButton').blur()
-      toggleEmojisFAB()
-
-  'click .happyEmojiButton.inactiveEmojiButton': (event) ->
-    if $('.happyEmojiButton').css('opacity') is '1'
-      BBB.setEmojiStatus(BBB.getMeetingId(), getInSession('userId'), getInSession('userId'), getInSession('authToken'), "happy")
-      $('.FABTriggerButton').blur()
-      toggleEmojisFAB()
-
-  'click .confusedEmojiButton.inactiveEmojiButton': (event) ->
-    if $('.confusedEmojiButton').css('opacity') is '1'
-      BBB.setEmojiStatus(BBB.getMeetingId(), getInSession('userId'), getInSession('userId'), getInSession('authToken'), "confused")
-      $('.FABTriggerButton').blur()
-      toggleEmojisFAB()
-
-  'click .neutralEmojiButton.inactiveEmojiButton': (event) ->
-    if $('.neutralEmojiButton').css('opacity') is '1'
-      BBB.setEmojiStatus(BBB.getMeetingId(), getInSession('userId'), getInSession('userId'), getInSession('authToken'), "neutral")
-      $('.FABTriggerButton').blur()
-      toggleEmojisFAB()
-
-  'click .awayEmojiButton.inactiveEmojiButton': (event) ->
-    if $('.awayEmojiButton').css('opacity') is '1'
-      BBB.setEmojiStatus(BBB.getMeetingId(), getInSession('userId'), getInSession('userId'), getInSession('authToken'), "away")
-      $('.FABTriggerButton').blur()
-      toggleEmojisFAB()
-
-  'click .raiseHandEmojiButton.inactiveEmojiButton': (event) ->
-    if $('.raiseHandEmojiButton').css('opacity') is '1'
-      BBB.setEmojiStatus(BBB.getMeetingId(), getInSession('userId'), getInSession('userId'), getInSession('authToken'), "raiseHand")
-      $('.FABTriggerButton').blur()
-      toggleEmojisFAB()
-
-  'click .activeEmojiButton': (event) ->
-    if $('.activeEmojiButton').css('opacity') is '1'
-      BBB.setEmojiStatus(BBB.getMeetingId(), getInSession('userId'), getInSession('userId'), getInSession('authToken'), "none")
-      $('.FABTriggerButton').blur()
-      toggleEmojisFAB()
-
-  'click .FABTriggerButton': (event) ->
-    $('.FABTriggerButton').blur()
-    toggleEmojisFAB()
-
-Template.whiteboardControls.events
-  'click .whiteboard-buttons-slide > .prev':(event) ->
-    BBB.goToPreviousPage()
-
-  'click .whiteboard-buttons-slide > .next':(event) ->
-    BBB.goToNextPage()
-
-  'click .switchSlideButton': (event) ->
-    $('.tooltip').hide()
-
-Template.polling.events
-  'click .pollButtons': (event) ->
-    _key = @.label
-    _id = @.answer
-    BBB.sendPollResponseMessage(_key, _id)
-
-Template.polling.rendered = ->
-  scaleWhiteboard()
-
-Template.polling.destroyed = ->
-  setTimeout(scaleWhiteboard, 0)
-
-<<<<<<< HEAD
-Template.presenterBottomControllers.rendered = ->
-  setTimeout(scaleWhiteboard, 0)
-=======
-Template.whiteboardControls.rendered = ->
-  scaleWhiteboard()
->>>>>>> 65ad30c4
-
-Template.whiteboardControls.destroyed = ->
-  setTimeout(scaleWhiteboard, 0)
-
-Template.whiteboard.rendered = ->
-  $('#whiteboard').resizable
-    handles: 'e'
-    minWidth: 150
-    resize: () ->
-      adjustChatInputHeight()
-    start: () ->
-      if $('#chat').width() / $('#panels').width() > 0.2 # chat shrinking can't make it smaller than one fifth of the whiteboard-chat area
-        $('#whiteboard').resizable('option', 'maxWidth', $('#panels').width() - 200) # gives the chat enough space (200px)
-      else
-        $('#whiteboard').resizable('option', 'maxWidth', $('#whiteboard').width())
-    stop: () ->
-      $('#whiteboard').css('width', 100 * $('#whiteboard').width() / $('#panels').width() + '%') # transforms width to %
-      $('#whiteboard').resizable('option', 'maxWidth', null)
-
-  # whiteboard element needs to be available
-  Meteor.NotificationControl = new NotificationControl('notificationArea')
-
-  $(document).foundation() # initialize foundation javascript
-
-Template.presenterUploaderControl.created = ->
-  this.isOpen = new ReactiveVar(false);
-  this.files = new ReactiveList({
-    sort: (a, b) ->
-      # Put the ones who still uploading first
-      (a.isUploading == b.isUploading) ? 0 : a.isUploading ? -1 : 1;
-  });
-  this.presentations = Meteor.Presentations.find({},
-  {
-    sort: {'presentation.current': -1, 'presentation.name': 1}
-    fields: {'presentation': 1}
-  });
-
-fakeUpload = (file, list) ->
-  setTimeout (->
-    file.uploadedSize = file.uploadedSize + (Math.floor(Math.random() * file.size + file.uploadedSize)/10)
-    unless file.size > file.uploadedSize
-      file.uploadedSize = file.size
-      file.isUploading = false
-
-    list.update(file.name, file)
-
-    if file.isUploading == true
-      fakeUpload(file, list)
-    else
-      # TODO: Here we should remove and update te presentation on mongo
-      list.remove(file.name)
-  ), 200
-
-Template.presenterUploaderControl.events
-  'click .js-open':(event, template) ->
-    template.isOpen.set(true);
-
-  'click .js-close':(event, template) ->
-    template.isOpen.set(false);
-
-  'dragover [data-dropzone]':(e) ->
-    e.preventDefault()
-    $(e.currentTarget).addClass('hover')
-
-  'dragleave [data-dropzone]':(e) ->
-    e.preventDefault()
-    $(e.currentTarget).removeClass('hover')
-
-  'drop [data-dropzone], change [data-dropzone] > input[type="file"]':(e, template) ->
-    e.preventDefault();
-    files = (e.originalEvent.dataTransfer || e.originalEvent.target).files
-
-    _.each(files, (file) ->
-      file.isUploading = true;
-      file.uploadedSize = 0;
-      file.percUploaded = 0;
-
-      template.files.insert(file.name, file)
-      fakeUpload(file, template.files)
-    )
-
-Template.presenterUploaderControl.helpers
-  isOpen: -> Template.instance().isOpen.get()
-  files: -> Template.instance().files.fetch()
-  presentations: -> Template.instance().presentations.fetch().map((x) -> x.presentation)
-
-Template.presenterUploaderControlFileListItem.helpers
-  percUploaded: -> Math.round((this.uploadedSize / this.size) * 100)
-
-Template.presenterUploaderControlPresentationListItem.events
-  'click [data-action-show]':(event, template) ->
-    console.info('Should show the file `' + this.name + '`');
-
-  'click [data-action-delete]':(event, template) ->
-    console.info('Should delete the file `' + this.name + '`');
+  'click .sadEmojiButton.inactiveEmojiButton': (event) ->
+    if $('.sadEmojiButton').css('opacity') is '1'
+      BBB.setEmojiStatus(BBB.getMeetingId(), getInSession('userId'), getInSession('userId'), getInSession('authToken'), "sad")
+      $('.FABTriggerButton').blur()
+      toggleEmojisFAB()
+
+  'click .happyEmojiButton.inactiveEmojiButton': (event) ->
+    if $('.happyEmojiButton').css('opacity') is '1'
+      BBB.setEmojiStatus(BBB.getMeetingId(), getInSession('userId'), getInSession('userId'), getInSession('authToken'), "happy")
+      $('.FABTriggerButton').blur()
+      toggleEmojisFAB()
+
+  'click .confusedEmojiButton.inactiveEmojiButton': (event) ->
+    if $('.confusedEmojiButton').css('opacity') is '1'
+      BBB.setEmojiStatus(BBB.getMeetingId(), getInSession('userId'), getInSession('userId'), getInSession('authToken'), "confused")
+      $('.FABTriggerButton').blur()
+      toggleEmojisFAB()
+
+  'click .neutralEmojiButton.inactiveEmojiButton': (event) ->
+    if $('.neutralEmojiButton').css('opacity') is '1'
+      BBB.setEmojiStatus(BBB.getMeetingId(), getInSession('userId'), getInSession('userId'), getInSession('authToken'), "neutral")
+      $('.FABTriggerButton').blur()
+      toggleEmojisFAB()
+
+  'click .awayEmojiButton.inactiveEmojiButton': (event) ->
+    if $('.awayEmojiButton').css('opacity') is '1'
+      BBB.setEmojiStatus(BBB.getMeetingId(), getInSession('userId'), getInSession('userId'), getInSession('authToken'), "away")
+      $('.FABTriggerButton').blur()
+      toggleEmojisFAB()
+
+  'click .raiseHandEmojiButton.inactiveEmojiButton': (event) ->
+    if $('.raiseHandEmojiButton').css('opacity') is '1'
+      BBB.setEmojiStatus(BBB.getMeetingId(), getInSession('userId'), getInSession('userId'), getInSession('authToken'), "raiseHand")
+      $('.FABTriggerButton').blur()
+      toggleEmojisFAB()
+
+  'click .activeEmojiButton': (event) ->
+    if $('.activeEmojiButton').css('opacity') is '1'
+      BBB.setEmojiStatus(BBB.getMeetingId(), getInSession('userId'), getInSession('userId'), getInSession('authToken'), "none")
+      $('.FABTriggerButton').blur()
+      toggleEmojisFAB()
+
+  'click .FABTriggerButton': (event) ->
+    $('.FABTriggerButton').blur()
+    toggleEmojisFAB()
+
+Template.whiteboardControls.events
+  'click .whiteboard-buttons-slide > .prev':(event) ->
+    BBB.goToPreviousPage()
+
+  'click .whiteboard-buttons-slide > .next':(event) ->
+    BBB.goToNextPage()
+
+  'click .switchSlideButton': (event) ->
+    $('.tooltip').hide()
+
+Template.polling.events
+  'click .pollButtons': (event) ->
+    _key = @.label
+    _id = @.answer
+    BBB.sendPollResponseMessage(_key, _id)
+
+Template.polling.rendered = ->
+  scaleWhiteboard()
+
+Template.polling.destroyed = ->
+  setTimeout(scaleWhiteboard, 0)
+
+Template.whiteboardControls.rendered = ->
+  setTimeout(scaleWhiteboard, 0)
+
+Template.whiteboardControls.destroyed = ->
+  setTimeout(scaleWhiteboard, 0)
+
+Template.whiteboard.rendered = ->
+  $('#whiteboard').resizable
+    handles: 'e'
+    minWidth: 150
+    resize: () ->
+      adjustChatInputHeight()
+    start: () ->
+      if $('#chat').width() / $('#panels').width() > 0.2 # chat shrinking can't make it smaller than one fifth of the whiteboard-chat area
+        $('#whiteboard').resizable('option', 'maxWidth', $('#panels').width() - 200) # gives the chat enough space (200px)
+      else
+        $('#whiteboard').resizable('option', 'maxWidth', $('#whiteboard').width())
+    stop: () ->
+      $('#whiteboard').css('width', 100 * $('#whiteboard').width() / $('#panels').width() + '%') # transforms width to %
+      $('#whiteboard').resizable('option', 'maxWidth', null)
+
+  # whiteboard element needs to be available
+  Meteor.NotificationControl = new NotificationControl('notificationArea')
+
+  $(document).foundation() # initialize foundation javascript
+
+Template.presenterUploaderControl.created = ->
+  this.isOpen = new ReactiveVar(false);
+  this.files = new ReactiveList({
+    sort: (a, b) ->
+      # Put the ones who still uploading first
+      (a.isUploading == b.isUploading) ? 0 : a.isUploading ? -1 : 1;
+  });
+  this.presentations = Meteor.Presentations.find({},
+  {
+    sort: {'presentation.current': -1, 'presentation.name': 1}
+    fields: {'presentation': 1}
+  });
+
+fakeUpload = (file, list) ->
+  setTimeout (->
+    file.uploadedSize = file.uploadedSize + (Math.floor(Math.random() * file.size + file.uploadedSize)/10)
+    unless file.size > file.uploadedSize
+      file.uploadedSize = file.size
+      file.isUploading = false
+
+    list.update(file.name, file)
+
+    if file.isUploading == true
+      fakeUpload(file, list)
+    else
+      # TODO: Here we should remove and update te presentation on mongo
+      list.remove(file.name)
+  ), 200
+
+Template.presenterUploaderControl.events
+  'click .js-open':(event, template) ->
+    template.isOpen.set(true);
+
+  'click .js-close':(event, template) ->
+    template.isOpen.set(false);
+
+  'dragover [data-dropzone]':(e) ->
+    e.preventDefault()
+    $(e.currentTarget).addClass('hover')
+
+  'dragleave [data-dropzone]':(e) ->
+    e.preventDefault()
+    $(e.currentTarget).removeClass('hover')
+
+  'drop [data-dropzone], change [data-dropzone] > input[type="file"]':(e, template) ->
+    e.preventDefault();
+    files = (e.originalEvent.dataTransfer || e.originalEvent.target).files
+
+    _.each(files, (file) ->
+      file.isUploading = true;
+      file.uploadedSize = 0;
+      file.percUploaded = 0;
+
+      template.files.insert(file.name, file)
+      fakeUpload(file, template.files)
+    )
+
+Template.presenterUploaderControl.helpers
+  isOpen: -> Template.instance().isOpen.get()
+  files: -> Template.instance().files.fetch()
+  presentations: -> Template.instance().presentations.fetch().map((x) -> x.presentation)
+
+Template.presenterUploaderControlFileListItem.helpers
+  percUploaded: -> Math.round((this.uploadedSize / this.size) * 100)
+
+Template.presenterUploaderControlPresentationListItem.events
+  'click [data-action-show]':(event, template) ->
+    console.info('Should show the file `' + this.name + '`');
+
+  'click [data-action-delete]':(event, template) ->
+    console.info('Should delete the file `' + this.name + '`');