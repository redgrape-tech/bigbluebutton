@getBuildInformation = ->
  copyrightYear = Meteor.config?.copyrightYear or "DATE"
  html5ClientBuild = Meteor.config?.html5ClientBuild or "VERSION"
  defaultWelcomeMessage = Meteor.config?.defaultWelcomeMessage or "WELCOME MESSAGE"
  defaultWelcomeMessageFooter = Meteor.config?.defaultWelcomeMessageFooter or "WELCOME MESSAGE"
  link = "<a href='http://bigbluebutton.org/' target='_blank'>http://bigbluebutton.org</a>"

  {
    'copyrightYear': copyrightYear
    'html5ClientBuild': html5ClientBuild
    'defaultWelcomeMessage': defaultWelcomeMessage
    'defaultWelcomeMessageFooter': defaultWelcomeMessageFooter
    'link': link
  }

# Convert a color `value` as integer to a hex color (e.g. 255 to #0000ff)
@colourToHex = (value) ->
  hex = parseInt(value).toString(16)
  hex = "0" + hex while hex.length < 6
  "##{hex}"

# color can be a number (a hex converted to int) or a string (e.g. "#ffff00")
@formatColor = (color) ->
  color ?= "0" # default value
  if !color.toString().match(/\#.*/)
    color = colourToHex(color)
  color

@getCurrentSlideDoc = -> # returns only one document
  BBB.getCurrentSlide()

@getInSession = (k) -> SessionAmplify.get k

@getTime = -> # returns epoch in ms
  (new Date).valueOf()

# checks if the pan gesture is mostly horizontal
@isPanHorizontal = (event) ->
  Math.abs(event.deltaX) > Math.abs(event.deltaY)

# helper to determine whether user has joined any type of audio
Handlebars.registerHelper "amIInAudio", ->
  BBB.amIInAudio()

# helper to determine whether the user is in the listen only audio stream
Handlebars.registerHelper "amIListenOnlyAudio", ->
  BBB.amIListenOnlyAudio()

Handlebars.registerHelper "colourToHex", (value) =>
  @window.colourToHex(value)

Handlebars.registerHelper 'equals', (a, b) -> # equals operator was dropped in Meteor's migration from Handlebars to Spacebars
  a is b

Handlebars.registerHelper "getCurrentMeeting", ->
  Meteor.Meetings.findOne()

Handlebars.registerHelper "getCurrentSlide", ->
  currentPresentation = Meteor.Presentations.findOne({"presentation.current": true})
  presentationId = currentPresentation?.presentation?.id
  Meteor.Slides.find({"presentationId": presentationId, "slide.current": true})

# Allow access through all templates
Handlebars.registerHelper "getInSession", (k) -> SessionAmplify.get k

Handlebars.registerHelper "getMeetingName", ->
  BBB.getMeetingName()

Handlebars.registerHelper "getShapesForSlide", ->
  currentSlide = getCurrentSlideDoc()

  # try to reuse the lines above
  Meteor.Shapes.find({whiteboardId: currentSlide?.slide?.id})

# retrieves all users in the meeting
Handlebars.registerHelper "getUsersInMeeting", ->
  users = Meteor.Users.find().fetch()
  if users?.length > 1
    getSortedUserList(users)
  else
    users

Handlebars.registerHelper "getWhiteboardTitle", ->
  (BBB.currentPresentationName() or "Loading presentation...")

Handlebars.registerHelper "isCurrentUser", (userId) ->
  userId is null or userId is BBB.getCurrentUser()?.userId

Handlebars.registerHelper "isCurrentUserMuted", ->
  BBB.amIMuted()

#Retreives a username for a private chat tab from the database if it exists
Handlebars.registerHelper "privateChatName", ->
  obj = Meteor.Users.findOne({ userId: getInSession "inChatWith" })
  if obj?
    obj?.user?.name

Handlebars.registerHelper "isCurrentUserRaisingHand", ->
  BBB.isCurrentUserRaisingHand()

Handlebars.registerHelper "isCurrentUserSharingVideo", ->
  BBB.amISharingVideo()

Handlebars.registerHelper "isCurrentUserTalking", ->
  BBB.amITalking()

Handlebars.registerHelper "isCurrentUserPresenter", ->
  BBB.isUserPresenter(getInSession('userId'))

Handlebars.registerHelper "isDisconnected", ->
  return !Meteor.status().connected

Handlebars.registerHelper "isUserInAudio", (userId) ->
  BBB.isUserInAudio(userId)

Handlebars.registerHelper "isUserListenOnlyAudio", (userId) ->
  BBB.isUserListenOnlyAudio(userId)

Handlebars.registerHelper "isUserMuted", (userId) ->
  BBB.isUserMuted(userId)

Handlebars.registerHelper "isUserSharingVideo", (userId) ->
  BBB.isUserSharingWebcam(userId)

Handlebars.registerHelper "isUserTalking", (userId) ->
  BBB.isUserTalking(userId)

Handlebars.registerHelper 'isMobile', () ->
  isMobile()

Handlebars.registerHelper 'isPortraitMobile', () ->
  isPortraitMobile()

Handlebars.registerHelper 'isMobileChromeOrFirefox', () ->
  isMobile() and ((getBrowserName() is 'Chrome') or (getBrowserName() is 'Firefox'))

Handlebars.registerHelper "meetingIsRecording", ->
  BBB.isMeetingRecording()

Handlebars.registerHelper "messageFontSize", ->
  style: "font-size: #{getInSession("messageFontSize")}px;"

Handlebars.registerHelper "pointerLocation", ->
  currentPresentation = Meteor.Presentations.findOne({"presentation.current": true})
  presentationId = currentPresentation?.presentation?.id
  currentSlideDoc = Meteor.Slides.findOne({"presentationId": presentationId, "slide.current": true})
  pointer = currentPresentation?.pointer
  pointer.x = (- currentSlideDoc.slide.x_offset * 2 + currentSlideDoc.slide.width_ratio * pointer.x) / 100
  pointer.y = (- currentSlideDoc.slide.y_offset * 2 + currentSlideDoc.slide.height_ratio * pointer.y) / 100
  pointer

Handlebars.registerHelper "safeName", (str) ->
  safeString(str)

###Handlebars.registerHelper "visibility", (section) ->
  if getInSession "display_#{section}"
    style: 'display:block;'
  else
    style: 'display:none;'###

Handlebars.registerHelper "visibility", (section) ->
  style: 'display:block;'

Handlebars.registerHelper 'containerPosition', (section) ->
  if getInSession 'display_usersList'
    return 'moved-to-right'
  else if getInSession 'display_menu'
    return 'moved-to-left'
  else
    return ''

# vertically shrinks the whiteboard if the slide navigation controllers are present
Handlebars.registerHelper 'whiteboardSize', (section) ->
  if BBB.isUserPresenter(getInSession('userId'))
    return 'presenter-whiteboard'
  else
    if BBB.isPollGoing(getInSession('userId'))
      return 'poll-whiteboard'
    else
      return 'viewer-whiteboard'

Handlebars.registerHelper "getPollQuestions", ->
  polls = BBB.getCurrentPoll(getInSession('userId'))
  if polls? and polls isnt undefined
    number = polls.poll_info.poll.answers.length
    widthStyle = "width: calc(75%/" + number + ");"
    marginStyle = "margin-left: calc(25%/" + (number*2) + ");" + "margin-right: calc(25%/" + (number*2) + ");"
    buttonStyle = widthStyle + marginStyle
    for answer in polls.poll_info.poll.answers
      answer.style = buttonStyle
    return polls.poll_info.poll.answers

@getSortedUserList = (users) ->
  if users?.length > 1
    users.sort (a, b) ->
      if a.user.role is "MODERATOR" and b.user.role is "MODERATOR"
        if a.user.raise_hand and b.user.raise_hand
          aTime = a.user.raise_hand.getTime()
          bTime = b.user.raise_hand.getTime()
          if aTime < bTime
            return -1
          else
            return 1
        else if a.user.raise_hand
          return -1
        else if b.user.raise_hand
          return 1
      else if a.user.role is "MODERATOR"
        return -1
      else if b.user.role is "MODERATOR"
        return 1
      else if a.user.raise_hand and b.user.raise_hand
        aTime = a.user.raise_hand.getTime()
        bTime = b.user.raise_hand.getTime()
        if aTime < bTime
          return -1
        else 
          return 1
      else if a.user.raise_hand
        return -1
      else if b.user.raise_hand
        return 1
      else if not a.user.phone_user and not b.user.phone_user

      else if not a.user.phone_user
        return -1
      else if not b.user.phone_user
        return 1

      #Check name (case-insensitive) in the event of a tie up above. If the name 
      #is the same then use userID which should be unique making the order the same 
      #across all clients.

      if a.user._sort_name < b.user._sort_name
        return -1
      else if a.user._sort_name > b.user._sort_name
        return 1
      else if a.user.userid.toLowerCase() > b.user.userid.toLowerCase()
        return -1
      else if a.user.userid.toLowerCase() < b.user.userid.toLowerCase()
        return 1

  users

# transform plain text links into HTML tags compatible with Flash client
@linkify = (str) ->
  str = str.replace re_weburl, "<a href='event:$&'><u>$&</u></a>"

@setInSession = (k, v) -> SessionAmplify.set k, v

@safeString = (str) ->
  if typeof str is 'string'
    str.replace(/&/g, '&amp;').replace(/</g, '&lt;').replace(/>/g, '&gt;').replace(/"/g, '&quot;');

@toggleCam = (event) ->
  # Meteor.Users.update {_id: context._id} , {$set:{"user.sharingVideo": !context.sharingVideo}}
  # Meteor.call('userToggleCam', context._id, !context.sharingVideo)

@toggleChatbar = ->
  setInSession "display_chatbar", !getInSession "display_chatbar"
  if !getInSession("display_chatbar")
    $('#whiteboard').css('width', '100%')
    $('#whiteboard .ui-resizable-handle').css('display', 'none')
  else
<<<<<<< HEAD
    setInSession "display_chatbar", !getInSession "display_chatbar"
  setTimeout(scaleWhiteboard, 0)
=======
    $('#whiteboard').css('width', '')
    $('#whiteboard .ui-resizable-handle').css('display', '')
  setTimeout redrawWhiteboard, 0
>>>>>>> 977d4ba0

@toggleMic = (event) ->
  BBB.toggleMyMic()

@toggleUsersList = ->
  if $('.sl-left-drawer').hasClass('hiddenInLandscape')
    $('.sl-left-drawer').removeClass('hiddenInLandscape')
  else
    $('.sl-left-drawer').addClass('hiddenInLandscape')
  setTimeout(scaleWhiteboard, 0)

@populateNotifications = (msg) ->
  myUserId = getInSession "userId"
  users = Meteor.Users.find().fetch()

  # assuming that I only have access only to private messages where I am the sender or the recipient
  myPrivateChats = Meteor.Chat.find({'message.chat_type': 'PRIVATE_CHAT'}).fetch()

  uniqueArray = []
  for chat in myPrivateChats
    if chat.message.to_userid is myUserId
      uniqueArray.push({userId: chat.message.from_userid, username: chat.message.from_username})
    if chat.message.from_userid is myUserId
      uniqueArray.push({userId: chat.message.to_userid, username: chat.message.to_username})

  #keep unique entries only
  uniqueArray = uniqueArray.filter((itm, i, a) ->
      i is a.indexOf(itm)
    )

  if msg.message.to_userid is myUserId
    new_msg_userid = msg.message.from_userid
  if msg.message.from_userid is myUserId
    new_msg_userid = msg.message.to_userid

  chats = getInSession('chats')
  if chats is undefined
    initChats = [
      userId: "PUBLIC_CHAT"
      gotMail: false
      number: 0;
    ]
    setInSession 'chats', initChats

  #insert the unique entries in the collection
  for u in uniqueArray
    chats = getInSession('chats')
    if chats.filter((chat) -> chat.userId == u.userId).length is 0 and u.userId is new_msg_userid
      chats.push {userId: u.userId, gotMail: false, number: 0}
      setInSession 'chats', chats

@toggleShield = ->
  if parseFloat($('.shield').css('opacity')) is 0.5 # triggered during a pan gesture
    $('.shield').css('opacity', '')

  if !$('.shield').hasClass('darken') and !$('.shield').hasClass('animatedShield')
    $('.shield').addClass('darken')
  else
    $('.shield').removeClass('darken')
    $('.shield').removeClass('animatedShield')

@removeFullscreenStyles = ->
  $('#whiteboard-paper').removeClass('verticallyCentered')
  $('#chat').removeClass('invisible')
  $('#users').removeClass('invisible')
  $('#navbar').removeClass('invisible')
  $('.fullscreenButton').removeClass('exitFullscreenButton')
  $('.fullscreenButton').addClass('whiteboardFullscreenButton')
  $('.fullscreenButton i').removeClass('ion-arrow-shrink')
  $('.fullscreenButton i').addClass('ion-arrow-expand')

@enterWhiteboardFullscreen = ->
  element = document.getElementById('whiteboard')
  if element.requestFullscreen
    element.requestFullscreen()
  else if element.mozRequestFullScreen
    element.mozRequestFullScreen()
    $('.fullscreenButton').addClass('iconFirefox') # browser-specific icon sizing
  else if element.webkitRequestFullscreen
    element.webkitRequestFullscreen()
    $('.fullscreenButton').addClass('iconChrome') # browser-specific icon sizing
  else if element.msRequestFullscreen
    element.msRequestFullscreen()
  $('#chat').addClass('invisible')
  $('#users').addClass('invisible')
  $('#navbar').addClass('invisible')
  $('.fullscreenButton').removeClass('whiteboardFullscreenButton')
  $('.fullscreenButton').addClass('exitFullscreenButton')
  $('.fullscreenButton i').removeClass('ion-arrow-expand')
  $('.fullscreenButton i').addClass('ion-arrow-shrink')
  $('#whiteboard-paper').addClass('verticallyCentered')
  $('#whiteboard').bind 'webkitfullscreenchange', (e) ->
    if document.webkitFullscreenElement is null
      $('#whiteboard').unbind('webkitfullscreenchange')
      $('.fullscreenButton').removeClass('iconChrome')
      removeFullscreenStyles()
      scaleWhiteboard()
  $(document).bind 'mozfullscreenchange', (e) -> # target is always the document in Firefox
    if document.mozFullScreenElement is null
      $(document).unbind('mozfullscreenchange')
      $('.fullscreenButton').removeClass('iconFirefox')
      removeFullscreenStyles()
      scaleWhiteboard()

@closeMenus = ->
  if $('.sl-left-drawer').hasClass('sl-left-drawer-out')
    toggleLeftDrawer()
    toggleLeftArrowClockwise()
  else if $('.sl-right-drawer').hasClass('sl-right-drawer-out')
    toggleRightDrawer()
    toggleRightArrowClockwise()

# Periodically check the status of the WebRTC call, when a call has been established attempt to hangup,
# retry if a call is in progress, send the leave voice conference message to BBB
@exitVoiceCall = (event) ->
  # To be called when the hangup is initiated
  hangupCallback = ->
    console.log "Exiting Voice Conference"

  # Checks periodically until a call is established so we can successfully end the call
  # clean state
  getInSession("triedHangup", false)
  # function to initiate call
  (checkToHangupCall = (context) ->
    # if an attempt to hang up the call is made when the current session is not yet finished, the request has no effect
    # keep track in the session if we haven't tried a hangup
    if BBB.getCallStatus() isnt null and !getInSession("triedHangup")
      console.log "Attempting to hangup on WebRTC call"
      if BBB.amIListenOnlyAudio() # notify BBB-apps we are leaving the call call if we are listen only
        Meteor.call('listenOnlyRequestToggle', BBB.getMeetingId(), getInSession("userId"), getInSession("authToken"), false)
      BBB.leaveVoiceConference hangupCallback
      getInSession("triedHangup", true) # we have hung up, prevent retries
      notification_WebRTCAudioExited()
    else
      console.log "RETRYING hangup on WebRTC call in #{Meteor.config.app.WebRTCHangupRetryInterval} ms"
      setTimeout checkToHangupCall, Meteor.config.app.WebRTCHangupRetryInterval # try again periodically
  )(@) # automatically run function
  return false

# close the daudio UI, then join the conference. If listen only send the request to the server
@joinVoiceCall = (event, {isListenOnly} = {}) ->
  if !isWebRTCAvailable()
    notification_WebRTCNotSupported()
    return

  isListenOnly ?= true

  # create voice call params
  joinCallback = (message) ->
    console.log "Beginning WebRTC Conference Call"

  notification_WebRTCAudioJoining()
  if isListenOnly
    Meteor.call('listenOnlyRequestToggle', BBB.getMeetingId(), getInSession("userId"), getInSession("authToken"), true)
  BBB.joinVoiceConference joinCallback, isListenOnly # make the call #TODO should we apply role permissions to this action?

  return false

# Starts the entire logout procedure.
# meeting: the meeting the user is in
# the user's userId
@userLogout = (meeting, user) ->
  Meteor.call("userLogout", meeting, user, getInSession("authToken"))
  console.log "logging out"
  clearSessionVar(document.location = getInSession 'logoutURL') # navigate to logout

# Clear the local user session
@clearSessionVar = (callback) ->
  amplify.store('authToken', null)
  amplify.store('bbbServerVersion', null)
  amplify.store('chats', null)
  amplify.store('dateOfBuild', null)
  amplify.store('display_chatPane', null)
  amplify.store('display_chatbar', null)
  amplify.store('display_navbar', null)
  amplify.store('display_usersList', null)
  amplify.store('display_whiteboard', null)
  amplify.store('inChatWith', null)
  amplify.store('logoutURL', null)
  amplify.store('meetingId', null)
  amplify.store('messageFontSize', null)
  amplify.store('tabsRenderedTime', null)
  amplify.store('userId', null)
  amplify.store('userName', null)
  amplify.store('display_menu', null)
  if callback?
    callback()

# assign the default values for the Session vars
@setDefaultSettings = ->
  setInSession "display_navbar", true
  setInSession "display_chatbar", true
  setInSession "display_whiteboard", true
  setInSession "display_chatPane", true

  #if it is a desktop version of the client
  if isPortraitMobile() or isLandscapeMobile()
    setInSession "messageFontSize", Meteor.config.app.mobileFont
  #if this is a mobile version of the client
  else
    setInSession "messageFontSize", Meteor.config.app.desktopFont
  setInSession 'display_slidingMenu', false
  setInSession 'display_hiddenNavbarSection', false
  if isLandscape()
    setInSession 'display_usersList', true
  else
    setInSession 'display_usersList', false
  setInSession 'display_menu', false
  setInSession 'chatInputMinHeight', 0

  #keep notifications and an opened private chat tab if page was refreshed
  #reset to default if that's a new user
  if loginOrRefresh()
    initChats = [
      userId: "PUBLIC_CHAT"
      gotMail: false
      number: 0
    ]
    setInSession 'chats', initChats
    setInSession "inChatWith", 'PUBLIC_CHAT'

  TimeSync.loggingEnabled = false # suppresses the log messages from timesync

#true if it is a new user, false if the client was just refreshed
@loginOrRefresh = ->
  userId = getInSession 'userId'
  checkId = getInSession 'checkId'
  if checkId is undefined
    setInSession 'checkId', userId
    return true
  else if userId isnt checkId
    setInSession 'checkId', userId
    return true
  else
    return false

@onLoadComplete = ->
  document.title = "BigBlueButton #{BBB.getMeetingName() ? 'HTML5'}"
  setDefaultSettings()

  Meteor.Users.find().observe({
  removed: (oldDocument) ->
    if oldDocument.userId is getInSession 'userId'
      document.location = getInSession 'logoutURL'
  })

# Detects a mobile device
@isMobile = ->
  navigator.userAgent.match(/Android/i) or
  navigator.userAgent.match(/iPhone|iPad|iPod/i) or
  navigator.userAgent.match(/BlackBerry/i) or
  navigator.userAgent.match(/Windows Phone/i) or
  navigator.userAgent.match(/IEMobile/i) or
  navigator.userAgent.match(/BlackBerry/i) or
  navigator.userAgent.match(/webOS/i)

@isLandscape = ->
  not isMobile() and
  window.matchMedia('(orientation: landscape)').matches and      # browser is landscape
  window.matchMedia('(min-device-aspect-ratio: 1/1)').matches    # device is landscape

@isPortrait = ->
  not isMobile() and
  window.matchMedia('(orientation: portrait)').matches and       # browser is portrait
  window.matchMedia('(min-device-aspect-ratio: 1/1)').matches    # device is landscape

# Checks if the view is portrait and a mobile device is being used
@isPortraitMobile = () ->
 isMobile() and
 window.matchMedia('(orientation: portrait)').matches and        # browser is portrait
 window.matchMedia('(max-device-aspect-ratio: 1/1)').matches     # device is portrait

# Checks if the view is landscape and mobile device is being used
@isLandscapeMobile = () ->
  isMobile() and
  window.matchMedia('(orientation: landscape)').matches and      # browser is landscape
  window.matchMedia('(min-device-aspect-ratio: 1/1)').matches    # device is landscape

@isLandscapePhone = () ->
  # @phone-landscape media query:
  window.matchMedia('(orientation: landscape)').matches and
  window.matchMedia('(min-device-aspect-ratio: 1/1)').matches and
  window.matchMedia('(max-device-width: 959px)').matches

@isPortraitPhone = () ->
  # @phone-portrait media query:
  (window.matchMedia('(orientation: portrait)').matches and
  window.matchMedia('(max-device-aspect-ratio: 1/1)').matches and
  window.matchMedia('(max-device-width: 480px)').matches) or
  # @phone-portrait-with-keyboard media query:
  (window.matchMedia('(orientation: landscape)').matches and
  window.matchMedia('(max-device-aspect-ratio: 1/1)').matches and
  window.matchMedia('(max-device-width: 480px)').matches)

@isPhone = () ->
  isLandscapePhone() or isPortraitPhone()

# Checks if only one panel (userlist/whiteboard/chatbar) is currently open
@isOnlyOnePanelOpen = () ->
  #(getInSession "display_usersList" ? 1 : 0) + (getInSession "display_whiteboard" ? 1 : 0) + (getInSession "display_chatbar" ? 1 : 0) is 1
  getInSession("display_usersList") + getInSession("display_whiteboard") + getInSession("display_chatbar") is 1

# determines which browser is being used
@getBrowserName = () ->
  if navigator.userAgent.match(/Chrome/i)
    return 'Chrome'
  else if navigator.userAgent.match(/Firefox/i)
    return 'Firefox'
  else if navigator.userAgent.match(/Safari/i)
    return 'Safari'
  else if navigator.userAgent.match(/Trident/i)
    return 'IE'
  else
    return null

# changes the height of the chat input area if needed (based on the textarea content)
@adjustChatInputHeight = () ->
  $('#newMessageInput').css('height', 'auto')
  projectedHeight = $('#newMessageInput')[0].scrollHeight + 23
  if projectedHeight isnt $('.panel-footer').height() and
  projectedHeight >= getInSession('chatInputMinHeight')
    $('#newMessageInput').css('overflow', 'hidden') # prevents a scroll bar

    # resizes the chat input area
    $('.panel-footer').css('top', - (projectedHeight - 70) + 'px')
    $('.panel-footer').css('height', projectedHeight + 'px')

    $('#newMessageInput').height($('#newMessageInput')[0].scrollHeight)

    # resizes the chat messages container
    $('#chatbody').height($('#chat').height() - projectedHeight - 45)
    $('#chatbody').scrollTop($('#chatbody')[0]?.scrollHeight)
  $('#newMessageInput').css('height', '')
<|MERGE_RESOLUTION|>--- conflicted
+++ resolved
@@ -1,605 +1,600 @@
-@getBuildInformation = ->
-  copyrightYear = Meteor.config?.copyrightYear or "DATE"
-  html5ClientBuild = Meteor.config?.html5ClientBuild or "VERSION"
-  defaultWelcomeMessage = Meteor.config?.defaultWelcomeMessage or "WELCOME MESSAGE"
-  defaultWelcomeMessageFooter = Meteor.config?.defaultWelcomeMessageFooter or "WELCOME MESSAGE"
-  link = "<a href='http://bigbluebutton.org/' target='_blank'>http://bigbluebutton.org</a>"
-
-  {
-    'copyrightYear': copyrightYear
-    'html5ClientBuild': html5ClientBuild
-    'defaultWelcomeMessage': defaultWelcomeMessage
-    'defaultWelcomeMessageFooter': defaultWelcomeMessageFooter
-    'link': link
-  }
-
-# Convert a color `value` as integer to a hex color (e.g. 255 to #0000ff)
-@colourToHex = (value) ->
-  hex = parseInt(value).toString(16)
-  hex = "0" + hex while hex.length < 6
-  "##{hex}"
-
-# color can be a number (a hex converted to int) or a string (e.g. "#ffff00")
-@formatColor = (color) ->
-  color ?= "0" # default value
-  if !color.toString().match(/\#.*/)
-    color = colourToHex(color)
-  color
-
-@getCurrentSlideDoc = -> # returns only one document
-  BBB.getCurrentSlide()
-
-@getInSession = (k) -> SessionAmplify.get k
-
-@getTime = -> # returns epoch in ms
-  (new Date).valueOf()
-
-# checks if the pan gesture is mostly horizontal
-@isPanHorizontal = (event) ->
-  Math.abs(event.deltaX) > Math.abs(event.deltaY)
-
-# helper to determine whether user has joined any type of audio
-Handlebars.registerHelper "amIInAudio", ->
-  BBB.amIInAudio()
-
-# helper to determine whether the user is in the listen only audio stream
-Handlebars.registerHelper "amIListenOnlyAudio", ->
-  BBB.amIListenOnlyAudio()
-
-Handlebars.registerHelper "colourToHex", (value) =>
-  @window.colourToHex(value)
-
-Handlebars.registerHelper 'equals', (a, b) -> # equals operator was dropped in Meteor's migration from Handlebars to Spacebars
-  a is b
-
-Handlebars.registerHelper "getCurrentMeeting", ->
-  Meteor.Meetings.findOne()
-
-Handlebars.registerHelper "getCurrentSlide", ->
-  currentPresentation = Meteor.Presentations.findOne({"presentation.current": true})
-  presentationId = currentPresentation?.presentation?.id
-  Meteor.Slides.find({"presentationId": presentationId, "slide.current": true})
-
-# Allow access through all templates
-Handlebars.registerHelper "getInSession", (k) -> SessionAmplify.get k
-
-Handlebars.registerHelper "getMeetingName", ->
-  BBB.getMeetingName()
-
-Handlebars.registerHelper "getShapesForSlide", ->
-  currentSlide = getCurrentSlideDoc()
-
-  # try to reuse the lines above
-  Meteor.Shapes.find({whiteboardId: currentSlide?.slide?.id})
-
-# retrieves all users in the meeting
-Handlebars.registerHelper "getUsersInMeeting", ->
-  users = Meteor.Users.find().fetch()
-  if users?.length > 1
-    getSortedUserList(users)
-  else
-    users
-
-Handlebars.registerHelper "getWhiteboardTitle", ->
-  (BBB.currentPresentationName() or "Loading presentation...")
-
-Handlebars.registerHelper "isCurrentUser", (userId) ->
-  userId is null or userId is BBB.getCurrentUser()?.userId
-
-Handlebars.registerHelper "isCurrentUserMuted", ->
-  BBB.amIMuted()
-
-#Retreives a username for a private chat tab from the database if it exists
-Handlebars.registerHelper "privateChatName", ->
-  obj = Meteor.Users.findOne({ userId: getInSession "inChatWith" })
-  if obj?
-    obj?.user?.name
-
-Handlebars.registerHelper "isCurrentUserRaisingHand", ->
-  BBB.isCurrentUserRaisingHand()
-
-Handlebars.registerHelper "isCurrentUserSharingVideo", ->
-  BBB.amISharingVideo()
-
-Handlebars.registerHelper "isCurrentUserTalking", ->
-  BBB.amITalking()
-
-Handlebars.registerHelper "isCurrentUserPresenter", ->
-  BBB.isUserPresenter(getInSession('userId'))
-
-Handlebars.registerHelper "isDisconnected", ->
-  return !Meteor.status().connected
-
-Handlebars.registerHelper "isUserInAudio", (userId) ->
-  BBB.isUserInAudio(userId)
-
-Handlebars.registerHelper "isUserListenOnlyAudio", (userId) ->
-  BBB.isUserListenOnlyAudio(userId)
-
-Handlebars.registerHelper "isUserMuted", (userId) ->
-  BBB.isUserMuted(userId)
-
-Handlebars.registerHelper "isUserSharingVideo", (userId) ->
-  BBB.isUserSharingWebcam(userId)
-
-Handlebars.registerHelper "isUserTalking", (userId) ->
-  BBB.isUserTalking(userId)
-
-Handlebars.registerHelper 'isMobile', () ->
-  isMobile()
-
-Handlebars.registerHelper 'isPortraitMobile', () ->
-  isPortraitMobile()
-
-Handlebars.registerHelper 'isMobileChromeOrFirefox', () ->
-  isMobile() and ((getBrowserName() is 'Chrome') or (getBrowserName() is 'Firefox'))
-
-Handlebars.registerHelper "meetingIsRecording", ->
-  BBB.isMeetingRecording()
-
-Handlebars.registerHelper "messageFontSize", ->
-  style: "font-size: #{getInSession("messageFontSize")}px;"
-
-Handlebars.registerHelper "pointerLocation", ->
-  currentPresentation = Meteor.Presentations.findOne({"presentation.current": true})
-  presentationId = currentPresentation?.presentation?.id
-  currentSlideDoc = Meteor.Slides.findOne({"presentationId": presentationId, "slide.current": true})
-  pointer = currentPresentation?.pointer
-  pointer.x = (- currentSlideDoc.slide.x_offset * 2 + currentSlideDoc.slide.width_ratio * pointer.x) / 100
-  pointer.y = (- currentSlideDoc.slide.y_offset * 2 + currentSlideDoc.slide.height_ratio * pointer.y) / 100
-  pointer
-
-Handlebars.registerHelper "safeName", (str) ->
-  safeString(str)
-
-###Handlebars.registerHelper "visibility", (section) ->
-  if getInSession "display_#{section}"
-    style: 'display:block;'
-  else
-    style: 'display:none;'###
-
-Handlebars.registerHelper "visibility", (section) ->
-  style: 'display:block;'
-
-Handlebars.registerHelper 'containerPosition', (section) ->
-  if getInSession 'display_usersList'
-    return 'moved-to-right'
-  else if getInSession 'display_menu'
-    return 'moved-to-left'
-  else
-    return ''
-
-# vertically shrinks the whiteboard if the slide navigation controllers are present
-Handlebars.registerHelper 'whiteboardSize', (section) ->
-  if BBB.isUserPresenter(getInSession('userId'))
-    return 'presenter-whiteboard'
-  else
-    if BBB.isPollGoing(getInSession('userId'))
-      return 'poll-whiteboard'
-    else
-      return 'viewer-whiteboard'
-
-Handlebars.registerHelper "getPollQuestions", ->
-  polls = BBB.getCurrentPoll(getInSession('userId'))
-  if polls? and polls isnt undefined
-    number = polls.poll_info.poll.answers.length
-    widthStyle = "width: calc(75%/" + number + ");"
-    marginStyle = "margin-left: calc(25%/" + (number*2) + ");" + "margin-right: calc(25%/" + (number*2) + ");"
-    buttonStyle = widthStyle + marginStyle
-    for answer in polls.poll_info.poll.answers
-      answer.style = buttonStyle
-    return polls.poll_info.poll.answers
-
-@getSortedUserList = (users) ->
-  if users?.length > 1
-    users.sort (a, b) ->
-      if a.user.role is "MODERATOR" and b.user.role is "MODERATOR"
-        if a.user.raise_hand and b.user.raise_hand
-          aTime = a.user.raise_hand.getTime()
-          bTime = b.user.raise_hand.getTime()
-          if aTime < bTime
-            return -1
-          else
-            return 1
-        else if a.user.raise_hand
-          return -1
-        else if b.user.raise_hand
-          return 1
-      else if a.user.role is "MODERATOR"
-        return -1
-      else if b.user.role is "MODERATOR"
-        return 1
-      else if a.user.raise_hand and b.user.raise_hand
-        aTime = a.user.raise_hand.getTime()
-        bTime = b.user.raise_hand.getTime()
-        if aTime < bTime
-          return -1
-        else 
-          return 1
-      else if a.user.raise_hand
-        return -1
-      else if b.user.raise_hand
-        return 1
-      else if not a.user.phone_user and not b.user.phone_user
-
-      else if not a.user.phone_user
-        return -1
-      else if not b.user.phone_user
-        return 1
-
-      #Check name (case-insensitive) in the event of a tie up above. If the name 
-      #is the same then use userID which should be unique making the order the same 
-      #across all clients.
-
-      if a.user._sort_name < b.user._sort_name
-        return -1
-      else if a.user._sort_name > b.user._sort_name
-        return 1
-      else if a.user.userid.toLowerCase() > b.user.userid.toLowerCase()
-        return -1
-      else if a.user.userid.toLowerCase() < b.user.userid.toLowerCase()
-        return 1
-
-  users
-
-# transform plain text links into HTML tags compatible with Flash client
-@linkify = (str) ->
-  str = str.replace re_weburl, "<a href='event:$&'><u>$&</u></a>"
-
-@setInSession = (k, v) -> SessionAmplify.set k, v
-
-@safeString = (str) ->
-  if typeof str is 'string'
-    str.replace(/&/g, '&amp;').replace(/</g, '&lt;').replace(/>/g, '&gt;').replace(/"/g, '&quot;');
-
-@toggleCam = (event) ->
-  # Meteor.Users.update {_id: context._id} , {$set:{"user.sharingVideo": !context.sharingVideo}}
-  # Meteor.call('userToggleCam', context._id, !context.sharingVideo)
-
-@toggleChatbar = ->
-  setInSession "display_chatbar", !getInSession "display_chatbar"
-  if !getInSession("display_chatbar")
-    $('#whiteboard').css('width', '100%')
-    $('#whiteboard .ui-resizable-handle').css('display', 'none')
-  else
-<<<<<<< HEAD
-    setInSession "display_chatbar", !getInSession "display_chatbar"
-  setTimeout(scaleWhiteboard, 0)
-=======
-    $('#whiteboard').css('width', '')
-    $('#whiteboard .ui-resizable-handle').css('display', '')
-  setTimeout redrawWhiteboard, 0
->>>>>>> 977d4ba0
-
-@toggleMic = (event) ->
-  BBB.toggleMyMic()
-
-@toggleUsersList = ->
-  if $('.sl-left-drawer').hasClass('hiddenInLandscape')
-    $('.sl-left-drawer').removeClass('hiddenInLandscape')
-  else
-    $('.sl-left-drawer').addClass('hiddenInLandscape')
-  setTimeout(scaleWhiteboard, 0)
-
-@populateNotifications = (msg) ->
-  myUserId = getInSession "userId"
-  users = Meteor.Users.find().fetch()
-
-  # assuming that I only have access only to private messages where I am the sender or the recipient
-  myPrivateChats = Meteor.Chat.find({'message.chat_type': 'PRIVATE_CHAT'}).fetch()
-
-  uniqueArray = []
-  for chat in myPrivateChats
-    if chat.message.to_userid is myUserId
-      uniqueArray.push({userId: chat.message.from_userid, username: chat.message.from_username})
-    if chat.message.from_userid is myUserId
-      uniqueArray.push({userId: chat.message.to_userid, username: chat.message.to_username})
-
-  #keep unique entries only
-  uniqueArray = uniqueArray.filter((itm, i, a) ->
-      i is a.indexOf(itm)
-    )
-
-  if msg.message.to_userid is myUserId
-    new_msg_userid = msg.message.from_userid
-  if msg.message.from_userid is myUserId
-    new_msg_userid = msg.message.to_userid
-
-  chats = getInSession('chats')
-  if chats is undefined
-    initChats = [
-      userId: "PUBLIC_CHAT"
-      gotMail: false
-      number: 0;
-    ]
-    setInSession 'chats', initChats
-
-  #insert the unique entries in the collection
-  for u in uniqueArray
-    chats = getInSession('chats')
-    if chats.filter((chat) -> chat.userId == u.userId).length is 0 and u.userId is new_msg_userid
-      chats.push {userId: u.userId, gotMail: false, number: 0}
-      setInSession 'chats', chats
-
-@toggleShield = ->
-  if parseFloat($('.shield').css('opacity')) is 0.5 # triggered during a pan gesture
-    $('.shield').css('opacity', '')
-
-  if !$('.shield').hasClass('darken') and !$('.shield').hasClass('animatedShield')
-    $('.shield').addClass('darken')
-  else
-    $('.shield').removeClass('darken')
-    $('.shield').removeClass('animatedShield')
-
-@removeFullscreenStyles = ->
-  $('#whiteboard-paper').removeClass('verticallyCentered')
-  $('#chat').removeClass('invisible')
-  $('#users').removeClass('invisible')
-  $('#navbar').removeClass('invisible')
-  $('.fullscreenButton').removeClass('exitFullscreenButton')
-  $('.fullscreenButton').addClass('whiteboardFullscreenButton')
-  $('.fullscreenButton i').removeClass('ion-arrow-shrink')
-  $('.fullscreenButton i').addClass('ion-arrow-expand')
-
-@enterWhiteboardFullscreen = ->
-  element = document.getElementById('whiteboard')
-  if element.requestFullscreen
-    element.requestFullscreen()
-  else if element.mozRequestFullScreen
-    element.mozRequestFullScreen()
-    $('.fullscreenButton').addClass('iconFirefox') # browser-specific icon sizing
-  else if element.webkitRequestFullscreen
-    element.webkitRequestFullscreen()
-    $('.fullscreenButton').addClass('iconChrome') # browser-specific icon sizing
-  else if element.msRequestFullscreen
-    element.msRequestFullscreen()
-  $('#chat').addClass('invisible')
-  $('#users').addClass('invisible')
-  $('#navbar').addClass('invisible')
-  $('.fullscreenButton').removeClass('whiteboardFullscreenButton')
-  $('.fullscreenButton').addClass('exitFullscreenButton')
-  $('.fullscreenButton i').removeClass('ion-arrow-expand')
-  $('.fullscreenButton i').addClass('ion-arrow-shrink')
-  $('#whiteboard-paper').addClass('verticallyCentered')
-  $('#whiteboard').bind 'webkitfullscreenchange', (e) ->
-    if document.webkitFullscreenElement is null
-      $('#whiteboard').unbind('webkitfullscreenchange')
-      $('.fullscreenButton').removeClass('iconChrome')
-      removeFullscreenStyles()
-      scaleWhiteboard()
-  $(document).bind 'mozfullscreenchange', (e) -> # target is always the document in Firefox
-    if document.mozFullScreenElement is null
-      $(document).unbind('mozfullscreenchange')
-      $('.fullscreenButton').removeClass('iconFirefox')
-      removeFullscreenStyles()
-      scaleWhiteboard()
-
-@closeMenus = ->
-  if $('.sl-left-drawer').hasClass('sl-left-drawer-out')
-    toggleLeftDrawer()
-    toggleLeftArrowClockwise()
-  else if $('.sl-right-drawer').hasClass('sl-right-drawer-out')
-    toggleRightDrawer()
-    toggleRightArrowClockwise()
-
-# Periodically check the status of the WebRTC call, when a call has been established attempt to hangup,
-# retry if a call is in progress, send the leave voice conference message to BBB
-@exitVoiceCall = (event) ->
-  # To be called when the hangup is initiated
-  hangupCallback = ->
-    console.log "Exiting Voice Conference"
-
-  # Checks periodically until a call is established so we can successfully end the call
-  # clean state
-  getInSession("triedHangup", false)
-  # function to initiate call
-  (checkToHangupCall = (context) ->
-    # if an attempt to hang up the call is made when the current session is not yet finished, the request has no effect
-    # keep track in the session if we haven't tried a hangup
-    if BBB.getCallStatus() isnt null and !getInSession("triedHangup")
-      console.log "Attempting to hangup on WebRTC call"
-      if BBB.amIListenOnlyAudio() # notify BBB-apps we are leaving the call call if we are listen only
-        Meteor.call('listenOnlyRequestToggle', BBB.getMeetingId(), getInSession("userId"), getInSession("authToken"), false)
-      BBB.leaveVoiceConference hangupCallback
-      getInSession("triedHangup", true) # we have hung up, prevent retries
-      notification_WebRTCAudioExited()
-    else
-      console.log "RETRYING hangup on WebRTC call in #{Meteor.config.app.WebRTCHangupRetryInterval} ms"
-      setTimeout checkToHangupCall, Meteor.config.app.WebRTCHangupRetryInterval # try again periodically
-  )(@) # automatically run function
-  return false
-
-# close the daudio UI, then join the conference. If listen only send the request to the server
-@joinVoiceCall = (event, {isListenOnly} = {}) ->
-  if !isWebRTCAvailable()
-    notification_WebRTCNotSupported()
-    return
-
-  isListenOnly ?= true
-
-  # create voice call params
-  joinCallback = (message) ->
-    console.log "Beginning WebRTC Conference Call"
-
-  notification_WebRTCAudioJoining()
-  if isListenOnly
-    Meteor.call('listenOnlyRequestToggle', BBB.getMeetingId(), getInSession("userId"), getInSession("authToken"), true)
-  BBB.joinVoiceConference joinCallback, isListenOnly # make the call #TODO should we apply role permissions to this action?
-
-  return false
-
-# Starts the entire logout procedure.
-# meeting: the meeting the user is in
-# the user's userId
-@userLogout = (meeting, user) ->
-  Meteor.call("userLogout", meeting, user, getInSession("authToken"))
-  console.log "logging out"
-  clearSessionVar(document.location = getInSession 'logoutURL') # navigate to logout
-
-# Clear the local user session
-@clearSessionVar = (callback) ->
-  amplify.store('authToken', null)
-  amplify.store('bbbServerVersion', null)
-  amplify.store('chats', null)
-  amplify.store('dateOfBuild', null)
-  amplify.store('display_chatPane', null)
-  amplify.store('display_chatbar', null)
-  amplify.store('display_navbar', null)
-  amplify.store('display_usersList', null)
-  amplify.store('display_whiteboard', null)
-  amplify.store('inChatWith', null)
-  amplify.store('logoutURL', null)
-  amplify.store('meetingId', null)
-  amplify.store('messageFontSize', null)
-  amplify.store('tabsRenderedTime', null)
-  amplify.store('userId', null)
-  amplify.store('userName', null)
-  amplify.store('display_menu', null)
-  if callback?
-    callback()
-
-# assign the default values for the Session vars
-@setDefaultSettings = ->
-  setInSession "display_navbar", true
-  setInSession "display_chatbar", true
-  setInSession "display_whiteboard", true
-  setInSession "display_chatPane", true
-
-  #if it is a desktop version of the client
-  if isPortraitMobile() or isLandscapeMobile()
-    setInSession "messageFontSize", Meteor.config.app.mobileFont
-  #if this is a mobile version of the client
-  else
-    setInSession "messageFontSize", Meteor.config.app.desktopFont
-  setInSession 'display_slidingMenu', false
-  setInSession 'display_hiddenNavbarSection', false
-  if isLandscape()
-    setInSession 'display_usersList', true
-  else
-    setInSession 'display_usersList', false
-  setInSession 'display_menu', false
-  setInSession 'chatInputMinHeight', 0
-
-  #keep notifications and an opened private chat tab if page was refreshed
-  #reset to default if that's a new user
-  if loginOrRefresh()
-    initChats = [
-      userId: "PUBLIC_CHAT"
-      gotMail: false
-      number: 0
-    ]
-    setInSession 'chats', initChats
-    setInSession "inChatWith", 'PUBLIC_CHAT'
-
-  TimeSync.loggingEnabled = false # suppresses the log messages from timesync
-
-#true if it is a new user, false if the client was just refreshed
-@loginOrRefresh = ->
-  userId = getInSession 'userId'
-  checkId = getInSession 'checkId'
-  if checkId is undefined
-    setInSession 'checkId', userId
-    return true
-  else if userId isnt checkId
-    setInSession 'checkId', userId
-    return true
-  else
-    return false
-
-@onLoadComplete = ->
-  document.title = "BigBlueButton #{BBB.getMeetingName() ? 'HTML5'}"
-  setDefaultSettings()
-
-  Meteor.Users.find().observe({
-  removed: (oldDocument) ->
-    if oldDocument.userId is getInSession 'userId'
-      document.location = getInSession 'logoutURL'
-  })
-
-# Detects a mobile device
-@isMobile = ->
-  navigator.userAgent.match(/Android/i) or
-  navigator.userAgent.match(/iPhone|iPad|iPod/i) or
-  navigator.userAgent.match(/BlackBerry/i) or
-  navigator.userAgent.match(/Windows Phone/i) or
-  navigator.userAgent.match(/IEMobile/i) or
-  navigator.userAgent.match(/BlackBerry/i) or
-  navigator.userAgent.match(/webOS/i)
-
-@isLandscape = ->
-  not isMobile() and
-  window.matchMedia('(orientation: landscape)').matches and      # browser is landscape
-  window.matchMedia('(min-device-aspect-ratio: 1/1)').matches    # device is landscape
-
-@isPortrait = ->
-  not isMobile() and
-  window.matchMedia('(orientation: portrait)').matches and       # browser is portrait
-  window.matchMedia('(min-device-aspect-ratio: 1/1)').matches    # device is landscape
-
-# Checks if the view is portrait and a mobile device is being used
-@isPortraitMobile = () ->
- isMobile() and
- window.matchMedia('(orientation: portrait)').matches and        # browser is portrait
- window.matchMedia('(max-device-aspect-ratio: 1/1)').matches     # device is portrait
-
-# Checks if the view is landscape and mobile device is being used
-@isLandscapeMobile = () ->
-  isMobile() and
-  window.matchMedia('(orientation: landscape)').matches and      # browser is landscape
-  window.matchMedia('(min-device-aspect-ratio: 1/1)').matches    # device is landscape
-
-@isLandscapePhone = () ->
-  # @phone-landscape media query:
-  window.matchMedia('(orientation: landscape)').matches and
-  window.matchMedia('(min-device-aspect-ratio: 1/1)').matches and
-  window.matchMedia('(max-device-width: 959px)').matches
-
-@isPortraitPhone = () ->
-  # @phone-portrait media query:
-  (window.matchMedia('(orientation: portrait)').matches and
-  window.matchMedia('(max-device-aspect-ratio: 1/1)').matches and
-  window.matchMedia('(max-device-width: 480px)').matches) or
-  # @phone-portrait-with-keyboard media query:
-  (window.matchMedia('(orientation: landscape)').matches and
-  window.matchMedia('(max-device-aspect-ratio: 1/1)').matches and
-  window.matchMedia('(max-device-width: 480px)').matches)
-
-@isPhone = () ->
-  isLandscapePhone() or isPortraitPhone()
-
-# Checks if only one panel (userlist/whiteboard/chatbar) is currently open
-@isOnlyOnePanelOpen = () ->
-  #(getInSession "display_usersList" ? 1 : 0) + (getInSession "display_whiteboard" ? 1 : 0) + (getInSession "display_chatbar" ? 1 : 0) is 1
-  getInSession("display_usersList") + getInSession("display_whiteboard") + getInSession("display_chatbar") is 1
-
-# determines which browser is being used
-@getBrowserName = () ->
-  if navigator.userAgent.match(/Chrome/i)
-    return 'Chrome'
-  else if navigator.userAgent.match(/Firefox/i)
-    return 'Firefox'
-  else if navigator.userAgent.match(/Safari/i)
-    return 'Safari'
-  else if navigator.userAgent.match(/Trident/i)
-    return 'IE'
-  else
-    return null
-
-# changes the height of the chat input area if needed (based on the textarea content)
-@adjustChatInputHeight = () ->
-  $('#newMessageInput').css('height', 'auto')
-  projectedHeight = $('#newMessageInput')[0].scrollHeight + 23
-  if projectedHeight isnt $('.panel-footer').height() and
-  projectedHeight >= getInSession('chatInputMinHeight')
-    $('#newMessageInput').css('overflow', 'hidden') # prevents a scroll bar
-
-    # resizes the chat input area
-    $('.panel-footer').css('top', - (projectedHeight - 70) + 'px')
-    $('.panel-footer').css('height', projectedHeight + 'px')
-
-    $('#newMessageInput').height($('#newMessageInput')[0].scrollHeight)
-
-    # resizes the chat messages container
-    $('#chatbody').height($('#chat').height() - projectedHeight - 45)
-    $('#chatbody').scrollTop($('#chatbody')[0]?.scrollHeight)
-  $('#newMessageInput').css('height', '')
+@getBuildInformation = ->
+  copyrightYear = Meteor.config?.copyrightYear or "DATE"
+  html5ClientBuild = Meteor.config?.html5ClientBuild or "VERSION"
+  defaultWelcomeMessage = Meteor.config?.defaultWelcomeMessage or "WELCOME MESSAGE"
+  defaultWelcomeMessageFooter = Meteor.config?.defaultWelcomeMessageFooter or "WELCOME MESSAGE"
+  link = "<a href='http://bigbluebutton.org/' target='_blank'>http://bigbluebutton.org</a>"
+
+  {
+    'copyrightYear': copyrightYear
+    'html5ClientBuild': html5ClientBuild
+    'defaultWelcomeMessage': defaultWelcomeMessage
+    'defaultWelcomeMessageFooter': defaultWelcomeMessageFooter
+    'link': link
+  }
+
+# Convert a color `value` as integer to a hex color (e.g. 255 to #0000ff)
+@colourToHex = (value) ->
+  hex = parseInt(value).toString(16)
+  hex = "0" + hex while hex.length < 6
+  "##{hex}"
+
+# color can be a number (a hex converted to int) or a string (e.g. "#ffff00")
+@formatColor = (color) ->
+  color ?= "0" # default value
+  if !color.toString().match(/\#.*/)
+    color = colourToHex(color)
+  color
+
+@getCurrentSlideDoc = -> # returns only one document
+  BBB.getCurrentSlide()
+
+@getInSession = (k) -> SessionAmplify.get k
+
+@getTime = -> # returns epoch in ms
+  (new Date).valueOf()
+
+# checks if the pan gesture is mostly horizontal
+@isPanHorizontal = (event) ->
+  Math.abs(event.deltaX) > Math.abs(event.deltaY)
+
+# helper to determine whether user has joined any type of audio
+Handlebars.registerHelper "amIInAudio", ->
+  BBB.amIInAudio()
+
+# helper to determine whether the user is in the listen only audio stream
+Handlebars.registerHelper "amIListenOnlyAudio", ->
+  BBB.amIListenOnlyAudio()
+
+Handlebars.registerHelper "colourToHex", (value) =>
+  @window.colourToHex(value)
+
+Handlebars.registerHelper 'equals', (a, b) -> # equals operator was dropped in Meteor's migration from Handlebars to Spacebars
+  a is b
+
+Handlebars.registerHelper "getCurrentMeeting", ->
+  Meteor.Meetings.findOne()
+
+Handlebars.registerHelper "getCurrentSlide", ->
+  currentPresentation = Meteor.Presentations.findOne({"presentation.current": true})
+  presentationId = currentPresentation?.presentation?.id
+  Meteor.Slides.find({"presentationId": presentationId, "slide.current": true})
+
+# Allow access through all templates
+Handlebars.registerHelper "getInSession", (k) -> SessionAmplify.get k
+
+Handlebars.registerHelper "getMeetingName", ->
+  BBB.getMeetingName()
+
+Handlebars.registerHelper "getShapesForSlide", ->
+  currentSlide = getCurrentSlideDoc()
+
+  # try to reuse the lines above
+  Meteor.Shapes.find({whiteboardId: currentSlide?.slide?.id})
+
+# retrieves all users in the meeting
+Handlebars.registerHelper "getUsersInMeeting", ->
+  users = Meteor.Users.find().fetch()
+  if users?.length > 1
+    getSortedUserList(users)
+  else
+    users
+
+Handlebars.registerHelper "getWhiteboardTitle", ->
+  (BBB.currentPresentationName() or "Loading presentation...")
+
+Handlebars.registerHelper "isCurrentUser", (userId) ->
+  userId is null or userId is BBB.getCurrentUser()?.userId
+
+Handlebars.registerHelper "isCurrentUserMuted", ->
+  BBB.amIMuted()
+
+#Retreives a username for a private chat tab from the database if it exists
+Handlebars.registerHelper "privateChatName", ->
+  obj = Meteor.Users.findOne({ userId: getInSession "inChatWith" })
+  if obj?
+    obj?.user?.name
+
+Handlebars.registerHelper "isCurrentUserRaisingHand", ->
+  BBB.isCurrentUserRaisingHand()
+
+Handlebars.registerHelper "isCurrentUserSharingVideo", ->
+  BBB.amISharingVideo()
+
+Handlebars.registerHelper "isCurrentUserTalking", ->
+  BBB.amITalking()
+
+Handlebars.registerHelper "isCurrentUserPresenter", ->
+  BBB.isUserPresenter(getInSession('userId'))
+
+Handlebars.registerHelper "isDisconnected", ->
+  return !Meteor.status().connected
+
+Handlebars.registerHelper "isUserInAudio", (userId) ->
+  BBB.isUserInAudio(userId)
+
+Handlebars.registerHelper "isUserListenOnlyAudio", (userId) ->
+  BBB.isUserListenOnlyAudio(userId)
+
+Handlebars.registerHelper "isUserMuted", (userId) ->
+  BBB.isUserMuted(userId)
+
+Handlebars.registerHelper "isUserSharingVideo", (userId) ->
+  BBB.isUserSharingWebcam(userId)
+
+Handlebars.registerHelper "isUserTalking", (userId) ->
+  BBB.isUserTalking(userId)
+
+Handlebars.registerHelper 'isMobile', () ->
+  isMobile()
+
+Handlebars.registerHelper 'isPortraitMobile', () ->
+  isPortraitMobile()
+
+Handlebars.registerHelper 'isMobileChromeOrFirefox', () ->
+  isMobile() and ((getBrowserName() is 'Chrome') or (getBrowserName() is 'Firefox'))
+
+Handlebars.registerHelper "meetingIsRecording", ->
+  BBB.isMeetingRecording()
+
+Handlebars.registerHelper "messageFontSize", ->
+  style: "font-size: #{getInSession("messageFontSize")}px;"
+
+Handlebars.registerHelper "pointerLocation", ->
+  currentPresentation = Meteor.Presentations.findOne({"presentation.current": true})
+  presentationId = currentPresentation?.presentation?.id
+  currentSlideDoc = Meteor.Slides.findOne({"presentationId": presentationId, "slide.current": true})
+  pointer = currentPresentation?.pointer
+  pointer.x = (- currentSlideDoc.slide.x_offset * 2 + currentSlideDoc.slide.width_ratio * pointer.x) / 100
+  pointer.y = (- currentSlideDoc.slide.y_offset * 2 + currentSlideDoc.slide.height_ratio * pointer.y) / 100
+  pointer
+
+Handlebars.registerHelper "safeName", (str) ->
+  safeString(str)
+
+###Handlebars.registerHelper "visibility", (section) ->
+  if getInSession "display_#{section}"
+    style: 'display:block;'
+  else
+    style: 'display:none;'###
+
+Handlebars.registerHelper "visibility", (section) ->
+  style: 'display:block;'
+
+Handlebars.registerHelper 'containerPosition', (section) ->
+  if getInSession 'display_usersList'
+    return 'moved-to-right'
+  else if getInSession 'display_menu'
+    return 'moved-to-left'
+  else
+    return ''
+
+# vertically shrinks the whiteboard if the slide navigation controllers are present
+Handlebars.registerHelper 'whiteboardSize', (section) ->
+  if BBB.isUserPresenter(getInSession('userId'))
+    return 'presenter-whiteboard'
+  else
+    if BBB.isPollGoing(getInSession('userId'))
+      return 'poll-whiteboard'
+    else
+      return 'viewer-whiteboard'
+
+Handlebars.registerHelper "getPollQuestions", ->
+  polls = BBB.getCurrentPoll(getInSession('userId'))
+  if polls? and polls isnt undefined
+    number = polls.poll_info.poll.answers.length
+    widthStyle = "width: calc(75%/" + number + ");"
+    marginStyle = "margin-left: calc(25%/" + (number*2) + ");" + "margin-right: calc(25%/" + (number*2) + ");"
+    buttonStyle = widthStyle + marginStyle
+    for answer in polls.poll_info.poll.answers
+      answer.style = buttonStyle
+    return polls.poll_info.poll.answers
+
+@getSortedUserList = (users) ->
+  if users?.length > 1
+    users.sort (a, b) ->
+      if a.user.role is "MODERATOR" and b.user.role is "MODERATOR"
+        if a.user.raise_hand and b.user.raise_hand
+          aTime = a.user.raise_hand.getTime()
+          bTime = b.user.raise_hand.getTime()
+          if aTime < bTime
+            return -1
+          else
+            return 1
+        else if a.user.raise_hand
+          return -1
+        else if b.user.raise_hand
+          return 1
+      else if a.user.role is "MODERATOR"
+        return -1
+      else if b.user.role is "MODERATOR"
+        return 1
+      else if a.user.raise_hand and b.user.raise_hand
+        aTime = a.user.raise_hand.getTime()
+        bTime = b.user.raise_hand.getTime()
+        if aTime < bTime
+          return -1
+        else 
+          return 1
+      else if a.user.raise_hand
+        return -1
+      else if b.user.raise_hand
+        return 1
+      else if not a.user.phone_user and not b.user.phone_user
+
+      else if not a.user.phone_user
+        return -1
+      else if not b.user.phone_user
+        return 1
+
+      #Check name (case-insensitive) in the event of a tie up above. If the name 
+      #is the same then use userID which should be unique making the order the same 
+      #across all clients.
+
+      if a.user._sort_name < b.user._sort_name
+        return -1
+      else if a.user._sort_name > b.user._sort_name
+        return 1
+      else if a.user.userid.toLowerCase() > b.user.userid.toLowerCase()
+        return -1
+      else if a.user.userid.toLowerCase() < b.user.userid.toLowerCase()
+        return 1
+
+  users
+
+# transform plain text links into HTML tags compatible with Flash client
+@linkify = (str) ->
+  str = str.replace re_weburl, "<a href='event:$&'><u>$&</u></a>"
+
+@setInSession = (k, v) -> SessionAmplify.set k, v
+
+@safeString = (str) ->
+  if typeof str is 'string'
+    str.replace(/&/g, '&amp;').replace(/</g, '&lt;').replace(/>/g, '&gt;').replace(/"/g, '&quot;');
+
+@toggleCam = (event) ->
+  # Meteor.Users.update {_id: context._id} , {$set:{"user.sharingVideo": !context.sharingVideo}}
+  # Meteor.call('userToggleCam', context._id, !context.sharingVideo)
+
+@toggleChatbar = ->
+  setInSession "display_chatbar", !getInSession "display_chatbar"
+  if !getInSession("display_chatbar")
+    $('#whiteboard').css('width', '100%')
+    $('#whiteboard .ui-resizable-handle').css('display', 'none')
+  else
+    $('#whiteboard').css('width', '')
+    $('#whiteboard .ui-resizable-handle').css('display', '')
+  setTimeout(scaleWhiteboard, 0)
+
+@toggleMic = (event) ->
+  BBB.toggleMyMic()
+
+@toggleUsersList = ->
+  if $('.sl-left-drawer').hasClass('hiddenInLandscape')
+    $('.sl-left-drawer').removeClass('hiddenInLandscape')
+  else
+    $('.sl-left-drawer').addClass('hiddenInLandscape')
+  setTimeout(scaleWhiteboard, 0)
+
+@populateNotifications = (msg) ->
+  myUserId = getInSession "userId"
+  users = Meteor.Users.find().fetch()
+
+  # assuming that I only have access only to private messages where I am the sender or the recipient
+  myPrivateChats = Meteor.Chat.find({'message.chat_type': 'PRIVATE_CHAT'}).fetch()
+
+  uniqueArray = []
+  for chat in myPrivateChats
+    if chat.message.to_userid is myUserId
+      uniqueArray.push({userId: chat.message.from_userid, username: chat.message.from_username})
+    if chat.message.from_userid is myUserId
+      uniqueArray.push({userId: chat.message.to_userid, username: chat.message.to_username})
+
+  #keep unique entries only
+  uniqueArray = uniqueArray.filter((itm, i, a) ->
+      i is a.indexOf(itm)
+    )
+
+  if msg.message.to_userid is myUserId
+    new_msg_userid = msg.message.from_userid
+  if msg.message.from_userid is myUserId
+    new_msg_userid = msg.message.to_userid
+
+  chats = getInSession('chats')
+  if chats is undefined
+    initChats = [
+      userId: "PUBLIC_CHAT"
+      gotMail: false
+      number: 0;
+    ]
+    setInSession 'chats', initChats
+
+  #insert the unique entries in the collection
+  for u in uniqueArray
+    chats = getInSession('chats')
+    if chats.filter((chat) -> chat.userId == u.userId).length is 0 and u.userId is new_msg_userid
+      chats.push {userId: u.userId, gotMail: false, number: 0}
+      setInSession 'chats', chats
+
+@toggleShield = ->
+  if parseFloat($('.shield').css('opacity')) is 0.5 # triggered during a pan gesture
+    $('.shield').css('opacity', '')
+
+  if !$('.shield').hasClass('darken') and !$('.shield').hasClass('animatedShield')
+    $('.shield').addClass('darken')
+  else
+    $('.shield').removeClass('darken')
+    $('.shield').removeClass('animatedShield')
+
+@removeFullscreenStyles = ->
+  $('#whiteboard-paper').removeClass('verticallyCentered')
+  $('#chat').removeClass('invisible')
+  $('#users').removeClass('invisible')
+  $('#navbar').removeClass('invisible')
+  $('.fullscreenButton').removeClass('exitFullscreenButton')
+  $('.fullscreenButton').addClass('whiteboardFullscreenButton')
+  $('.fullscreenButton i').removeClass('ion-arrow-shrink')
+  $('.fullscreenButton i').addClass('ion-arrow-expand')
+
+@enterWhiteboardFullscreen = ->
+  element = document.getElementById('whiteboard')
+  if element.requestFullscreen
+    element.requestFullscreen()
+  else if element.mozRequestFullScreen
+    element.mozRequestFullScreen()
+    $('.fullscreenButton').addClass('iconFirefox') # browser-specific icon sizing
+  else if element.webkitRequestFullscreen
+    element.webkitRequestFullscreen()
+    $('.fullscreenButton').addClass('iconChrome') # browser-specific icon sizing
+  else if element.msRequestFullscreen
+    element.msRequestFullscreen()
+  $('#chat').addClass('invisible')
+  $('#users').addClass('invisible')
+  $('#navbar').addClass('invisible')
+  $('.fullscreenButton').removeClass('whiteboardFullscreenButton')
+  $('.fullscreenButton').addClass('exitFullscreenButton')
+  $('.fullscreenButton i').removeClass('ion-arrow-expand')
+  $('.fullscreenButton i').addClass('ion-arrow-shrink')
+  $('#whiteboard-paper').addClass('verticallyCentered')
+  $('#whiteboard').bind 'webkitfullscreenchange', (e) ->
+    if document.webkitFullscreenElement is null
+      $('#whiteboard').unbind('webkitfullscreenchange')
+      $('.fullscreenButton').removeClass('iconChrome')
+      removeFullscreenStyles()
+      scaleWhiteboard()
+  $(document).bind 'mozfullscreenchange', (e) -> # target is always the document in Firefox
+    if document.mozFullScreenElement is null
+      $(document).unbind('mozfullscreenchange')
+      $('.fullscreenButton').removeClass('iconFirefox')
+      removeFullscreenStyles()
+      scaleWhiteboard()
+
+@closeMenus = ->
+  if $('.sl-left-drawer').hasClass('sl-left-drawer-out')
+    toggleLeftDrawer()
+    toggleLeftArrowClockwise()
+  else if $('.sl-right-drawer').hasClass('sl-right-drawer-out')
+    toggleRightDrawer()
+    toggleRightArrowClockwise()
+
+# Periodically check the status of the WebRTC call, when a call has been established attempt to hangup,
+# retry if a call is in progress, send the leave voice conference message to BBB
+@exitVoiceCall = (event) ->
+  # To be called when the hangup is initiated
+  hangupCallback = ->
+    console.log "Exiting Voice Conference"
+
+  # Checks periodically until a call is established so we can successfully end the call
+  # clean state
+  getInSession("triedHangup", false)
+  # function to initiate call
+  (checkToHangupCall = (context) ->
+    # if an attempt to hang up the call is made when the current session is not yet finished, the request has no effect
+    # keep track in the session if we haven't tried a hangup
+    if BBB.getCallStatus() isnt null and !getInSession("triedHangup")
+      console.log "Attempting to hangup on WebRTC call"
+      if BBB.amIListenOnlyAudio() # notify BBB-apps we are leaving the call call if we are listen only
+        Meteor.call('listenOnlyRequestToggle', BBB.getMeetingId(), getInSession("userId"), getInSession("authToken"), false)
+      BBB.leaveVoiceConference hangupCallback
+      getInSession("triedHangup", true) # we have hung up, prevent retries
+      notification_WebRTCAudioExited()
+    else
+      console.log "RETRYING hangup on WebRTC call in #{Meteor.config.app.WebRTCHangupRetryInterval} ms"
+      setTimeout checkToHangupCall, Meteor.config.app.WebRTCHangupRetryInterval # try again periodically
+  )(@) # automatically run function
+  return false
+
+# close the daudio UI, then join the conference. If listen only send the request to the server
+@joinVoiceCall = (event, {isListenOnly} = {}) ->
+  if !isWebRTCAvailable()
+    notification_WebRTCNotSupported()
+    return
+
+  isListenOnly ?= true
+
+  # create voice call params
+  joinCallback = (message) ->
+    console.log "Beginning WebRTC Conference Call"
+
+  notification_WebRTCAudioJoining()
+  if isListenOnly
+    Meteor.call('listenOnlyRequestToggle', BBB.getMeetingId(), getInSession("userId"), getInSession("authToken"), true)
+  BBB.joinVoiceConference joinCallback, isListenOnly # make the call #TODO should we apply role permissions to this action?
+
+  return false
+
+# Starts the entire logout procedure.
+# meeting: the meeting the user is in
+# the user's userId
+@userLogout = (meeting, user) ->
+  Meteor.call("userLogout", meeting, user, getInSession("authToken"))
+  console.log "logging out"
+  clearSessionVar(document.location = getInSession 'logoutURL') # navigate to logout
+
+# Clear the local user session
+@clearSessionVar = (callback) ->
+  amplify.store('authToken', null)
+  amplify.store('bbbServerVersion', null)
+  amplify.store('chats', null)
+  amplify.store('dateOfBuild', null)
+  amplify.store('display_chatPane', null)
+  amplify.store('display_chatbar', null)
+  amplify.store('display_navbar', null)
+  amplify.store('display_usersList', null)
+  amplify.store('display_whiteboard', null)
+  amplify.store('inChatWith', null)
+  amplify.store('logoutURL', null)
+  amplify.store('meetingId', null)
+  amplify.store('messageFontSize', null)
+  amplify.store('tabsRenderedTime', null)
+  amplify.store('userId', null)
+  amplify.store('userName', null)
+  amplify.store('display_menu', null)
+  if callback?
+    callback()
+
+# assign the default values for the Session vars
+@setDefaultSettings = ->
+  setInSession "display_navbar", true
+  setInSession "display_chatbar", true
+  setInSession "display_whiteboard", true
+  setInSession "display_chatPane", true
+
+  #if it is a desktop version of the client
+  if isPortraitMobile() or isLandscapeMobile()
+    setInSession "messageFontSize", Meteor.config.app.mobileFont
+  #if this is a mobile version of the client
+  else
+    setInSession "messageFontSize", Meteor.config.app.desktopFont
+  setInSession 'display_slidingMenu', false
+  setInSession 'display_hiddenNavbarSection', false
+  if isLandscape()
+    setInSession 'display_usersList', true
+  else
+    setInSession 'display_usersList', false
+  setInSession 'display_menu', false
+  setInSession 'chatInputMinHeight', 0
+
+  #keep notifications and an opened private chat tab if page was refreshed
+  #reset to default if that's a new user
+  if loginOrRefresh()
+    initChats = [
+      userId: "PUBLIC_CHAT"
+      gotMail: false
+      number: 0
+    ]
+    setInSession 'chats', initChats
+    setInSession "inChatWith", 'PUBLIC_CHAT'
+
+  TimeSync.loggingEnabled = false # suppresses the log messages from timesync
+
+#true if it is a new user, false if the client was just refreshed
+@loginOrRefresh = ->
+  userId = getInSession 'userId'
+  checkId = getInSession 'checkId'
+  if checkId is undefined
+    setInSession 'checkId', userId
+    return true
+  else if userId isnt checkId
+    setInSession 'checkId', userId
+    return true
+  else
+    return false
+
+@onLoadComplete = ->
+  document.title = "BigBlueButton #{BBB.getMeetingName() ? 'HTML5'}"
+  setDefaultSettings()
+
+  Meteor.Users.find().observe({
+  removed: (oldDocument) ->
+    if oldDocument.userId is getInSession 'userId'
+      document.location = getInSession 'logoutURL'
+  })
+
+# Detects a mobile device
+@isMobile = ->
+  navigator.userAgent.match(/Android/i) or
+  navigator.userAgent.match(/iPhone|iPad|iPod/i) or
+  navigator.userAgent.match(/BlackBerry/i) or
+  navigator.userAgent.match(/Windows Phone/i) or
+  navigator.userAgent.match(/IEMobile/i) or
+  navigator.userAgent.match(/BlackBerry/i) or
+  navigator.userAgent.match(/webOS/i)
+
+@isLandscape = ->
+  not isMobile() and
+  window.matchMedia('(orientation: landscape)').matches and      # browser is landscape
+  window.matchMedia('(min-device-aspect-ratio: 1/1)').matches    # device is landscape
+
+@isPortrait = ->
+  not isMobile() and
+  window.matchMedia('(orientation: portrait)').matches and       # browser is portrait
+  window.matchMedia('(min-device-aspect-ratio: 1/1)').matches    # device is landscape
+
+# Checks if the view is portrait and a mobile device is being used
+@isPortraitMobile = () ->
+ isMobile() and
+ window.matchMedia('(orientation: portrait)').matches and        # browser is portrait
+ window.matchMedia('(max-device-aspect-ratio: 1/1)').matches     # device is portrait
+
+# Checks if the view is landscape and mobile device is being used
+@isLandscapeMobile = () ->
+  isMobile() and
+  window.matchMedia('(orientation: landscape)').matches and      # browser is landscape
+  window.matchMedia('(min-device-aspect-ratio: 1/1)').matches    # device is landscape
+
+@isLandscapePhone = () ->
+  # @phone-landscape media query:
+  window.matchMedia('(orientation: landscape)').matches and
+  window.matchMedia('(min-device-aspect-ratio: 1/1)').matches and
+  window.matchMedia('(max-device-width: 959px)').matches
+
+@isPortraitPhone = () ->
+  # @phone-portrait media query:
+  (window.matchMedia('(orientation: portrait)').matches and
+  window.matchMedia('(max-device-aspect-ratio: 1/1)').matches and
+  window.matchMedia('(max-device-width: 480px)').matches) or
+  # @phone-portrait-with-keyboard media query:
+  (window.matchMedia('(orientation: landscape)').matches and
+  window.matchMedia('(max-device-aspect-ratio: 1/1)').matches and
+  window.matchMedia('(max-device-width: 480px)').matches)
+
+@isPhone = () ->
+  isLandscapePhone() or isPortraitPhone()
+
+# Checks if only one panel (userlist/whiteboard/chatbar) is currently open
+@isOnlyOnePanelOpen = () ->
+  #(getInSession "display_usersList" ? 1 : 0) + (getInSession "display_whiteboard" ? 1 : 0) + (getInSession "display_chatbar" ? 1 : 0) is 1
+  getInSession("display_usersList") + getInSession("display_whiteboard") + getInSession("display_chatbar") is 1
+
+# determines which browser is being used
+@getBrowserName = () ->
+  if navigator.userAgent.match(/Chrome/i)
+    return 'Chrome'
+  else if navigator.userAgent.match(/Firefox/i)
+    return 'Firefox'
+  else if navigator.userAgent.match(/Safari/i)
+    return 'Safari'
+  else if navigator.userAgent.match(/Trident/i)
+    return 'IE'
+  else
+    return null
+
+# changes the height of the chat input area if needed (based on the textarea content)
+@adjustChatInputHeight = () ->
+  $('#newMessageInput').css('height', 'auto')
+  projectedHeight = $('#newMessageInput')[0].scrollHeight + 23
+  if projectedHeight isnt $('.panel-footer').height() and
+  projectedHeight >= getInSession('chatInputMinHeight')
+    $('#newMessageInput').css('overflow', 'hidden') # prevents a scroll bar
+
+    # resizes the chat input area
+    $('.panel-footer').css('top', - (projectedHeight - 70) + 'px')
+    $('.panel-footer').css('height', projectedHeight + 'px')
+
+    $('#newMessageInput').height($('#newMessageInput')[0].scrollHeight)
+
+    # resizes the chat messages container
+    $('#chatbody').height($('#chat').height() - projectedHeight - 45)
+    $('#chatbody').scrollTop($('#chatbody')[0]?.scrollHeight)
+  $('#newMessageInput').css('height', '')