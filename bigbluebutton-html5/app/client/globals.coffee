--- conflicted
+++ resolved
@@ -1,467 +1,464 @@
-@getBuildInformation = ->
-  copyrightYear = Meteor.config?.copyrightYear or "DATE"
-  html5ClientBuild = Meteor.config?.html5ClientBuild or "VERSION"
-  defaultWelcomeMessage = Meteor.config?.defaultWelcomeMessage or "WELCOME MESSAGE"
-  defaultWelcomeMessageFooter = Meteor.config?.defaultWelcomeMessageFooter or "WELCOME MESSAGE"
-  link = "<a href='http://bigbluebutton.org/' target='_blank'>http://bigbluebutton.org</a>"
+@getBuildInformation = ->
+  copyrightYear = Meteor.config?.copyrightYear or "DATE"
+  html5ClientBuild = Meteor.config?.html5ClientBuild or "VERSION"
+  defaultWelcomeMessage = Meteor.config?.defaultWelcomeMessage or "WELCOME MESSAGE"
+  defaultWelcomeMessageFooter = Meteor.config?.defaultWelcomeMessageFooter or "WELCOME MESSAGE"
+  link = "<a href='http://bigbluebutton.org/' target='_blank'>http://bigbluebutton.org</a>"
+
+  {
+    'copyrightYear': copyrightYear
+    'html5ClientBuild': html5ClientBuild
+    'defaultWelcomeMessage': defaultWelcomeMessage
+    'defaultWelcomeMessageFooter': defaultWelcomeMessageFooter
+    'link': link
+  }
+
+# Convert a color `value` as integer to a hex color (e.g. 255 to #0000ff)
+@colourToHex = (value) ->
+	hex = parseInt(value).toString(16)
+	hex = "0" + hex while hex.length < 6
+	"##{hex}"
+
+# color can be a number (a hex converted to int) or a string (e.g. "#ffff00")
+@formatColor = (color) ->
+  color ?= "0" # default value
+  if !color.toString().match(/\#.*/)
+    color = colourToHex(color)
+  color
+
+@getCurrentSlideDoc = -> # returns only one document
+  BBB.getCurrentSlide()
+
+@getInSession = (k) -> SessionAmplify.get k
+
+@getTime = -> # returns epoch in ms
+  (new Date).valueOf()
+
+# helper to determine whether user has joined any type of audio
+Handlebars.registerHelper "amIInAudio", ->
+  BBB.amIInAudio()
+
+# helper to determine whether the user is in the listen only audio stream
+Handlebars.registerHelper "amIListenOnlyAudio", ->
+  BBB.amIListenOnlyAudio()
+
+Handlebars.registerHelper "colourToHex", (value) =>
+  @window.colourToHex(value)
+
+Handlebars.registerHelper 'equals', (a, b) -> # equals operator was dropped in Meteor's migration from Handlebars to Spacebars
+  a is b
+
+Handlebars.registerHelper "getCurrentMeeting", ->
+  Meteor.Meetings.findOne()
+
+Handlebars.registerHelper "getCurrentSlide", ->
+  currentPresentation = Meteor.Presentations.findOne({"presentation.current": true})
+  presentationId = currentPresentation?.presentation?.id
+  Meteor.Slides.find({"presentationId": presentationId, "slide.current": true})
+
+# Allow access through all templates
+Handlebars.registerHelper "getInSession", (k) -> SessionAmplify.get k
+
+Handlebars.registerHelper "getMeetingName", ->
+  BBB.getMeetingName()
+
+Handlebars.registerHelper "getShapesForSlide", ->
+  currentSlide = getCurrentSlideDoc()
+
+  # try to reuse the lines above
+  Meteor.Shapes.find({whiteboardId: currentSlide?.slide?.id})
+
+# retrieves all users in the meeting
+Handlebars.registerHelper "getUsersInMeeting", ->
+  # retrieve all users with raised hands
+  # raised hand is an object, so we can't simply search for true
+  # sort users by who has raised their hand first, place them at the top
+  raised = Meteor.Users.find({'user.raise_hand': {$not: {$in: [0, false, null]} }}, {sort: {'user.raise_hand': 1} }).fetch()
+  # find all users with a lowered hand
+  # when a hand is lowered, it is not always just false, it can be zero, or null
+  lowered = Meteor.Users.find({'user.raise_hand': $in: [0, false, null]}, {sort: {'user._sort_name': 1} }).fetch()
+  # add the users with lowered hands, to the list of people with raised hands
+  raised.concat lowered
+
+Handlebars.registerHelper "getWhiteboardTitle", ->
+  (BBB.currentPresentationName() or "Loading presentation...")
+
+Handlebars.registerHelper "isCurrentUser", (userId) ->
+  userId is null or userId is BBB.getCurrentUser()?.userId
+
+Handlebars.registerHelper "isCurrentUserMuted", ->
+  BBB.amIMuted()
+
+Handlebars.registerHelper "isCurrentUserRaisingHand", ->
+  BBB.isCurrentUserRaisingHand()
+
+Handlebars.registerHelper "isCurrentUserSharingVideo", ->
+  BBB.amISharingVideo()
+
+Handlebars.registerHelper "isCurrentUserTalking", ->
+  BBB.amITalking()
+
+Handlebars.registerHelper "isCurrentUserPresenter", ->
+  BBB.isUserPresenter(getInSession('userId'))
+
+Handlebars.registerHelper "isDisconnected", ->
+  return !Meteor.status().connected
+
+Handlebars.registerHelper "isUserInAudio", (userId) ->
+  BBB.isUserInAudio(userId)
+
+Handlebars.registerHelper "isUserListenOnlyAudio", (userId) ->
+  BBB.isUserListenOnlyAudio(userId)
+
+Handlebars.registerHelper "isUserMuted", (userId) ->
+  BBB.isUserMuted(userId)
+
+Handlebars.registerHelper "isUserSharingVideo", (userId) ->
+  BBB.isUserSharingWebcam(userId)
+
+Handlebars.registerHelper "isUserTalking", (userId) ->
+  BBB.isUserTalking(userId)
+
+Handlebars.registerHelper 'isMobile', () ->
+  isMobile()
+
+Handlebars.registerHelper 'isPortraitMobile', () ->
+  isPortraitMobile()
+
+Handlebars.registerHelper 'isMobileChromeOrFirefox', () ->
+  isMobile() and ((getBrowserName() is 'Chrome') or (getBrowserName() is 'Firefox'))
+
+Handlebars.registerHelper "meetingIsRecording", ->
+  BBB.isMeetingRecording()
+
+Handlebars.registerHelper "messageFontSize", ->
+  style: "font-size: #{getInSession("messageFontSize")}px;"
+
+Handlebars.registerHelper "pointerLocation", ->
+  currentPresentation = Meteor.Presentations.findOne({"presentation.current": true})
+  presentationId = currentPresentation?.presentation?.id
+  currentSlideDoc = Meteor.Slides.findOne({"presentationId": presentationId, "slide.current": true})
+  pointer = currentPresentation?.pointer
+  pointer.x = (- currentSlideDoc.slide.x_offset * 2 + currentSlideDoc.slide.width_ratio * pointer.x) / 100
+  pointer.y = (- currentSlideDoc.slide.y_offset * 2 + currentSlideDoc.slide.height_ratio * pointer.y) / 100
+  pointer
+
+Handlebars.registerHelper "safeName", (str) ->
+  safeString(str)
+
+Handlebars.registerHelper "visibility", (section) ->
+  if getInSession "display_#{section}"
+    style: 'display:block;'
+  else
+    style: 'display:none;'
+
+Handlebars.registerHelper 'containerPosition', (section) ->
+  if getInSession 'display_usersList'
+    return 'moved-to-right'
+  else
+    return ''
+
+# transform plain text links into HTML tags compatible with Flash client
+@linkify = (str) ->
+  www = /(^|[^\/])(www\.[\S]+($|\b))/img
+  http = /\b(https?:\/\/[0-9a-z+|.,:;\/&?_~%#=@!-]*[0-9a-z+|\/&_~%#=@-])/img
+  str = str.replace http, "<a href='event:$1'><u>$1</u></a>"
+  str = str.replace www, "$1<a href='event:http://$2'><u>$2</u></a>"
+
+@setInSession = (k, v) -> SessionAmplify.set k, v
+
+@safeString = (str) ->
+  if typeof str is 'string'
+    str.replace(/&/g, '&amp;').replace(/</g, '&lt;').replace(/>/g, '&gt;').replace(/"/g, '&quot;');
+
+@toggleCam = (event) ->
+  # Meteor.Users.update {_id: context._id} , {$set:{"user.sharingVideo": !context.sharingVideo}}
+  # Meteor.call('userToggleCam', context._id, !context.sharingVideo)
+
+@toggleChatbar = ->
+  if getInSession("display_chatbar") and isOnlyOnePanelOpen()
+    setInSession "display_usersList", true
+    setInSession "display_whiteboard", true
+    setInSession "display_chatbar", true
+  else
+    setInSession "display_chatbar", !getInSession "display_chatbar"
+  setTimeout(redrawWhiteboard, 0)
+
+@toggleMic = (event) ->
+  BBB.toggleMyMic()
+
+# toggle state of session variable
+@toggleUsersList = ->
+  setInSession "display_usersList", !getInSession "display_usersList"
+  setTimeout(redrawWhiteboard, 0)
+
+@toggleRightHandSlidingMenu = ->
+  if $('#container').css('position') is 'fixed'
+    $('#container').css('position', '')
+    $('#container').css('right', '')
+  else
+    $('#container').css('right', '500px')
+    $('#container').css('position', 'fixed')
+
+# Periodically check the status of the WebRTC call, when a call has been established attempt to hangup,
+# retry if a call is in progress, send the leave voice conference message to BBB
+@exitVoiceCall = (event) ->
+  # To be called when the hangup is initiated
+  hangupCallback = ->
+    console.log "Exiting Voice Conference"
+
+  # Checks periodically until a call is established so we can successfully end the call
+  # clean state
+  getInSession("triedHangup", false)
+  # function to initiate call
+  (checkToHangupCall = (context) ->
+    # if an attempt to hang up the call is made when the current session is not yet finished, the request has no effect
+    # keep track in the session if we haven't tried a hangup
+    if BBB.getCallStatus() isnt null and !getInSession("triedHangup")
+      console.log "Attempting to hangup on WebRTC call"
+      if BBB.amIListenOnlyAudio() # notify BBB-apps we are leaving the call call if we are listen only
+        Meteor.call('listenOnlyRequestToggle', BBB.getMeetingId(), getInSession("userId"), getInSession("authToken"), false)
+      BBB.leaveVoiceConference hangupCallback
+      getInSession("triedHangup", true) # we have hung up, prevent retries
+      notification_WebRTCAudioExited()
+    else
+      console.log "RETRYING hangup on WebRTC call in #{Meteor.config.app.WebRTCHangupRetryInterval} ms"
+      setTimeout checkToHangupCall, Meteor.config.app.WebRTCHangupRetryInterval # try again periodically
+  )(@) # automatically run function
+  return false
+
+# close the daudio UI, then join the conference. If listen only send the request to the server
+@joinVoiceCall = (event, {isListenOnly} = {}) ->
+  if !isWebRTCAvailable()
+    notification_WebRTCNotSupported()
+    return
+
+  isListenOnly ?= true
+
+  # create voice call params
+  joinCallback = (message) ->
+    console.log "Beginning WebRTC Conference Call"
+
+  notification_WebRTCAudioJoining()
+  if isListenOnly
+    Meteor.call('listenOnlyRequestToggle', BBB.getMeetingId(), getInSession("userId"), getInSession("authToken"), true)
+  BBB.joinVoiceConference joinCallback, isListenOnly # make the call #TODO should we apply role permissions to this action?
+
+  return false
+
+@toggleWhiteBoard = ->
+  if getInSession("display_whiteboard") and isOnlyOnePanelOpen()
+    setInSession "display_usersList", true
+    setInSession "display_whiteboard", true
+    setInSession "display_chatbar", true
+  else
+    setInSession "display_whiteboard", !getInSession "display_whiteboard"
+  setTimeout(redrawWhiteboard, 0)
+
+@toggleSlidingMenu = ->
+  if $('#sliding-menu').hasClass('sliding-menu-opened')
+    DestroyFixedView()
+    setInSession 'display_slidingMenu', false
+    $('#sliding-menu').removeClass('sliding-menu-opened')
+    $('#shield').css('display', 'none')
+  else
+    CreateFixedView()
+    setInSession 'display_slidingMenu', true
+    $('#sliding-menu').addClass('sliding-menu-opened')
+    $('#shield').css('display', 'block')
+
+# Starts the entire logout procedure.
+# meeting: the meeting the user is in
+# the user's userId
+@userLogout = (meeting, user) ->
+  Meteor.call("userLogout", meeting, user, getInSession("authToken"))
+  console.log "logging out"
+  clearSessionVar(document.location = getInSession 'logoutURL') # navigate to logout
+
+# Clear the local user session
+@clearSessionVar = (callback) ->
+  amplify.store('authToken', null)
+  amplify.store('bbbServerVersion', null)
+  amplify.store('chatTabs', null)
+  amplify.store('dateOfBuild', null)
+  amplify.store('display_chatPane', null)
+  amplify.store('display_chatbar', null)
+  amplify.store('display_navbar', null)
+  amplify.store('display_usersList', null)
+  amplify.store('display_whiteboard', null)
+  amplify.store('inChatWith', null)
+  amplify.store('logoutURL', null)
+  amplify.store('meetingId', null)
+  amplify.store('messageFontSize', null)
+  amplify.store('tabsRenderedTime', null)
+  amplify.store('userId', null)
+  amplify.store('userName', null)
+  if callback?
+    callback()
+
+# assign the default values for the Session vars
+@setDefaultSettings = ->
+  setInSession "display_navbar", true
+  setInSession "display_chatbar", true
+  setInSession "display_whiteboard", true
+  setInSession "display_chatPane", true
+  setInSession "inChatWith", 'PUBLIC_CHAT'
+  if isPortraitMobile() or isLandscapeMobile()
+    setInSession "messageFontSize", Meteor.config.app.mobileFont
+  else
+    setInSession "messageFontSize", Meteor.config.app.desktopFont
+  setInSession 'display_slidingMenu', false
+  setInSession 'display_hiddenNavbarSection', false
 
-  {
-    'copyrightYear': copyrightYear
-    'html5ClientBuild': html5ClientBuild
-    'defaultWelcomeMessage': defaultWelcomeMessage
-    'defaultWelcomeMessageFooter': defaultWelcomeMessageFooter
-    'link': link
-  }
-
-# Convert a color `value` as integer to a hex color (e.g. 255 to #0000ff)
-@colourToHex = (value) ->
-	hex = parseInt(value).toString(16)
-	hex = "0" + hex while hex.length < 6
-	"##{hex}"
-
-# color can be a number (a hex converted to int) or a string (e.g. "#ffff00")
-@formatColor = (color) ->
-  color ?= "0" # default value
-  if !color.toString().match(/\#.*/)
-    color = colourToHex(color)
-  color
-
-@getCurrentSlideDoc = -> # returns only one document
-  BBB.getCurrentSlide()
-
-@getInSession = (k) -> SessionAmplify.get k
-
-@getTime = -> # returns epoch in ms
-  (new Date).valueOf()
-
-# helper to determine whether user has joined any type of audio
-Handlebars.registerHelper "amIInAudio", ->
-  BBB.amIInAudio()
-
-# helper to determine whether the user is in the listen only audio stream
-Handlebars.registerHelper "amIListenOnlyAudio", ->
-  BBB.amIListenOnlyAudio()
-
-Handlebars.registerHelper "colourToHex", (value) =>
-  @window.colourToHex(value)
-
-Handlebars.registerHelper 'equals', (a, b) -> # equals operator was dropped in Meteor's migration from Handlebars to Spacebars
-  a is b
-
-Handlebars.registerHelper "getCurrentMeeting", ->
-  Meteor.Meetings.findOne()
-
-Handlebars.registerHelper "getCurrentSlide", ->
-  currentPresentation = Meteor.Presentations.findOne({"presentation.current": true})
-  presentationId = currentPresentation?.presentation?.id
-  Meteor.Slides.find({"presentationId": presentationId, "slide.current": true})
-
-# Allow access through all templates
-Handlebars.registerHelper "getInSession", (k) -> SessionAmplify.get k
-
-Handlebars.registerHelper "getMeetingName", ->
-  BBB.getMeetingName()
-
-Handlebars.registerHelper "getShapesForSlide", ->
-  currentSlide = getCurrentSlideDoc()
-
-  # try to reuse the lines above
-  Meteor.Shapes.find({whiteboardId: currentSlide?.slide?.id})
-
-# retrieves all users in the meeting
-Handlebars.registerHelper "getUsersInMeeting", ->
-  # retrieve all users with raised hands
-  # raised hand is an object, so we can't simply search for true
-  # sort users by who has raised their hand first, place them at the top
-  raised = Meteor.Users.find({'user.raise_hand': {$not: {$in: [0, false, null]} }}, {sort: {'user.raise_hand': 1} }).fetch()
-  # find all users with a lowered hand
-  # when a hand is lowered, it is not always just false, it can be zero, or null
-  lowered = Meteor.Users.find({'user.raise_hand': $in: [0, false, null]}, {sort: {'user._sort_name': 1} }).fetch()
-  # add the users with lowered hands, to the list of people with raised hands
-  raised.concat lowered
-
-Handlebars.registerHelper "getWhiteboardTitle", ->
-  (BBB.currentPresentationName() or "Loading presentation...")
-
-Handlebars.registerHelper "isCurrentUser", (userId) ->
-  userId is null or userId is BBB.getCurrentUser()?.userId
-
-Handlebars.registerHelper "isCurrentUserMuted", ->
-  BBB.amIMuted()
-
-Handlebars.registerHelper "isCurrentUserRaisingHand", ->
-  BBB.isCurrentUserRaisingHand()
-
-Handlebars.registerHelper "isCurrentUserSharingVideo", ->
-  BBB.amISharingVideo()
-
-Handlebars.registerHelper "isCurrentUserTalking", ->
-  BBB.amITalking()
-
-Handlebars.registerHelper "isCurrentUserPresenter", ->
-  BBB.isUserPresenter(getInSession('userId'))
-
-Handlebars.registerHelper "isDisconnected", ->
-  return !Meteor.status().connected
-
-Handlebars.registerHelper "isUserInAudio", (userId) ->
-  BBB.isUserInAudio(userId)
-
-Handlebars.registerHelper "isUserListenOnlyAudio", (userId) ->
-  BBB.isUserListenOnlyAudio(userId)
-
-Handlebars.registerHelper "isUserMuted", (userId) ->
-  BBB.isUserMuted(userId)
-
-Handlebars.registerHelper "isUserSharingVideo", (userId) ->
-  BBB.isUserSharingWebcam(userId)
-
-Handlebars.registerHelper "isUserTalking", (userId) ->
-  BBB.isUserTalking(userId)
-
-Handlebars.registerHelper 'isMobile', () ->
-  isMobile()
-
-Handlebars.registerHelper 'isPortraitMobile', () ->
-  isPortraitMobile()
-
-Handlebars.registerHelper 'isMobileChromeOrFirefox', () ->
-  isMobile() and ((getBrowserName() is 'Chrome') or (getBrowserName() is 'Firefox'))
-
-Handlebars.registerHelper "meetingIsRecording", ->
-  BBB.isMeetingRecording()
-
-Handlebars.registerHelper "messageFontSize", ->
-  style: "font-size: #{getInSession("messageFontSize")}px;"
-
-Handlebars.registerHelper "pointerLocation", ->
-  currentPresentation = Meteor.Presentations.findOne({"presentation.current": true})
-  presentationId = currentPresentation?.presentation?.id
-  currentSlideDoc = Meteor.Slides.findOne({"presentationId": presentationId, "slide.current": true})
-  pointer = currentPresentation?.pointer
-  pointer.x = (- currentSlideDoc.slide.x_offset * 2 + currentSlideDoc.slide.width_ratio * pointer.x) / 100
-  pointer.y = (- currentSlideDoc.slide.y_offset * 2 + currentSlideDoc.slide.height_ratio * pointer.y) / 100
-  pointer
-
-Handlebars.registerHelper "safeName", (str) ->
-  safeString(str)
-
-Handlebars.registerHelper "visibility", (section) ->
-  if getInSession "display_#{section}"
-    style: 'display:block;'
-  else
-    style: 'display:none;'
-
-Handlebars.registerHelper 'containerPosition', (section) ->
-  if getInSession 'display_usersList'
-    return 'moved-to-right'
-  else
-    return ''
-
-# transform plain text links into HTML tags compatible with Flash client
-@linkify = (str) ->
-  www = /(^|[^\/])(www\.[\S]+($|\b))/img
-  http = /\b(https?:\/\/[0-9a-z+|.,:;\/&?_~%#=@!-]*[0-9a-z+|\/&_~%#=@-])/img
-  str = str.replace http, "<a href='event:$1'><u>$1</u></a>"
-  str = str.replace www, "$1<a href='event:http://$2'><u>$2</u></a>"
-
-@setInSession = (k, v) -> SessionAmplify.set k, v
-
-@safeString = (str) ->
-  if typeof str is 'string'
-    str.replace(/&/g, '&amp;').replace(/</g, '&lt;').replace(/>/g, '&gt;').replace(/"/g, '&quot;');
-
-@toggleCam = (event) ->
-  # Meteor.Users.update {_id: context._id} , {$set:{"user.sharingVideo": !context.sharingVideo}}
-  # Meteor.call('userToggleCam', context._id, !context.sharingVideo)
-
-@toggleChatbar = ->
-  if getInSession("display_chatbar") and isOnlyOnePanelOpen()
-    setInSession "display_usersList", true
-    setInSession "display_whiteboard", true
-    setInSession "display_chatbar", true
-  else
-    setInSession "display_chatbar", !getInSession "display_chatbar"
-  setTimeout(redrawWhiteboard, 0)
-
-@toggleMic = (event) ->
-  BBB.toggleMyMic()
-
-# toggle state of session variable
-@toggleUsersList = ->
-  setInSession "display_usersList", !getInSession "display_usersList"
-  setTimeout(redrawWhiteboard, 0)
-
-@toggleRightHandSlidingMenu = ->
-  if $('#container').css('position') is 'fixed'
-    $('#container').css('position', '')
-    $('#container').css('right', '')
-  else
-    $('#container').css('right', '500px')
-    $('#container').css('position', 'fixed')
-
-# Periodically check the status of the WebRTC call, when a call has been established attempt to hangup,
-# retry if a call is in progress, send the leave voice conference message to BBB
-@exitVoiceCall = (event) ->
-  # To be called when the hangup is initiated
-  hangupCallback = ->
-    console.log "Exiting Voice Conference"
-
-  # Checks periodically until a call is established so we can successfully end the call
-  # clean state
-  getInSession("triedHangup", false)
-  # function to initiate call
-  (checkToHangupCall = (context) ->
-    # if an attempt to hang up the call is made when the current session is not yet finished, the request has no effect
-    # keep track in the session if we haven't tried a hangup
-    if BBB.getCallStatus() isnt null and !getInSession("triedHangup")
-      console.log "Attempting to hangup on WebRTC call"
-      if BBB.amIListenOnlyAudio() # notify BBB-apps we are leaving the call call if we are listen only
-        Meteor.call('listenOnlyRequestToggle', BBB.getMeetingId(), getInSession("userId"), getInSession("authToken"), false)
-      BBB.leaveVoiceConference hangupCallback
-      getInSession("triedHangup", true) # we have hung up, prevent retries
-      notification_WebRTCAudioExited()
-    else
-      console.log "RETRYING hangup on WebRTC call in #{Meteor.config.app.WebRTCHangupRetryInterval} ms"
-      setTimeout checkToHangupCall, Meteor.config.app.WebRTCHangupRetryInterval # try again periodically
-  )(@) # automatically run function
-  return false
-
-# close the daudio UI, then join the conference. If listen only send the request to the server
-@joinVoiceCall = (event, {isListenOnly} = {}) ->
-  if !isWebRTCAvailable()
-    notification_WebRTCNotSupported()
-    return
-
-  isListenOnly ?= true
-
-  # create voice call params
-  joinCallback = (message) ->
-    console.log "Beginning WebRTC Conference Call"
-
-  notification_WebRTCAudioJoining()
-  if isListenOnly
-    Meteor.call('listenOnlyRequestToggle', BBB.getMeetingId(), getInSession("userId"), getInSession("authToken"), true)
-  BBB.joinVoiceConference joinCallback, isListenOnly # make the call #TODO should we apply role permissions to this action?
-
-  return false
-
-@toggleWhiteBoard = ->
-  if getInSession("display_whiteboard") and isOnlyOnePanelOpen()
-    setInSession "display_usersList", true
-    setInSession "display_whiteboard", true
-    setInSession "display_chatbar", true
-  else
-    setInSession "display_whiteboard", !getInSession "display_whiteboard"
-  setTimeout(redrawWhiteboard, 0)
-
-@toggleSlidingMenu = ->
-  if $('#sliding-menu').hasClass('sliding-menu-opened')
-    DestroyFixedView()
-    setInSession 'display_slidingMenu', false
-    $('#sliding-menu').removeClass('sliding-menu-opened')
-    $('#shield').css('display', 'none')
-  else
-    CreateFixedView()
-    setInSession 'display_slidingMenu', true
-    $('#sliding-menu').addClass('sliding-menu-opened')
-    $('#shield').css('display', 'block')
-
-# Starts the entire logout procedure.
-# meeting: the meeting the user is in
-# the user's userId
-@userLogout = (meeting, user) ->
-  Meteor.call("userLogout", meeting, user, getInSession("authToken"))
-  console.log "logging out"
-  clearSessionVar(document.location = getInSession 'logoutURL') # navigate to logout
-
-# Clear the local user session
-@clearSessionVar = (callback) ->
-  amplify.store('authToken', null)
-  amplify.store('bbbServerVersion', null)
-  amplify.store('chatTabs', null)
-  amplify.store('dateOfBuild', null)
-  amplify.store('display_chatPane', null)
-  amplify.store('display_chatbar', null)
-  amplify.store('display_navbar', null)
-  amplify.store('display_usersList', null)
-  amplify.store('display_whiteboard', null)
-  amplify.store('inChatWith', null)
-  amplify.store('logoutURL', null)
-  amplify.store('meetingId', null)
-  amplify.store('messageFontSize', null)
-  amplify.store('tabsRenderedTime', null)
-  amplify.store('userId', null)
-  amplify.store('userName', null)
-  if callback?
-    callback()
-
-# assign the default values for the Session vars
-@setDefaultSettings = ->
-  setInSession "display_navbar", true
-  setInSession "display_chatbar", true
-  setInSession "display_whiteboard", true
-  setInSession "display_chatPane", true
-  setInSession "inChatWith", 'PUBLIC_CHAT'
-  if isPortraitMobile() or isLandscapeMobile()
-    setInSession "messageFontSize", Meteor.config.app.mobileFont
-  else
-    setInSession "messageFontSize", Meteor.config.app.desktopFont
-  setInSession 'display_slidingMenu', false
-  setInSession 'display_hiddenNavbarSection', false
-<<<<<<< HEAD
-=======
-  setInSession 'webrtc_notification_is_displayed', false
-  if isLandscape()
-    setInSession 'display_usersList', true
-  else
-    setInSession 'display_usersList', false
->>>>>>> 16da9e1d
-
-@onLoadComplete = ->
-  document.title = "BigBlueButton #{BBB.getMeetingName() ? 'HTML5'}"
-  setDefaultSettings()
-
-  Meteor.Users.find().observe({
-  removed: (oldDocument) ->
-    if oldDocument.userId is getInSession 'userId'
-      document.location = getInSession 'logoutURL'
-  })
-
-# Detects a mobile device
-@isMobile = ->
-  navigator.userAgent.match(/Android/i) or
-  navigator.userAgent.match(/iPhone|iPad|iPod/i) or
-  navigator.userAgent.match(/BlackBerry/i) or
-  navigator.userAgent.match(/Windows Phone/i) or
-  navigator.userAgent.match(/IEMobile/i) or
-  navigator.userAgent.match(/BlackBerry/i) or
-  navigator.userAgent.match(/webOS/i)
-
-@isLandscape = ->
-  window.matchMedia('(orientation: landscape)').matches
-
-# Checks if the view is portrait and a mobile device is being used
-@isPortraitMobile = () ->
- isMobile() and
- window.matchMedia('(orientation: portrait)').matches and        # browser is portrait
- window.matchMedia('(max-device-aspect-ratio: 1/1)').matches     # device is portrait
-
-# Checks if the view is landscape and mobile device is being used
-@isLandscapeMobile = () ->
-  isMobile() and
-  window.matchMedia('(orientation: landscape)').matches and     # browser is landscape
-  window.matchMedia('(min-device-aspect-ratio: 1/1)').matches   # device is landscape
-
-# Checks if only one panel (userlist/whiteboard/chatbar) is currently open
-@isOnlyOnePanelOpen = () ->
-  #(getInSession "display_usersList" ? 1 : 0) + (getInSession "display_whiteboard" ? 1 : 0) + (getInSession "display_chatbar" ? 1 : 0) is 1
-  getInSession("display_usersList") + getInSession("display_whiteboard") + getInSession("display_chatbar") is 1
-
-# Reverts all the changes to userlist, whiteboard and chat made by the push menu
-@DestroyFixedView = () ->
-  $('#chat').css('position', '')
-  $('#chat').css('top', '')
-  $('#chat').css('left', '')
-
-  $('#users').css('position', '')
-  $('#users').css('top', '')
-  $('#users').css('left', '')
-
-  $('#whiteboard').css('position', '')
-  $('#whiteboard').css('top', '')
-  $('#whiteboard').css('left', '')
-
-  $('#footer').css('position', '')
-  $('#footer').css('top', '')
-  $('#footer').css('left', '')
-
-  $('#chat').css('height', '')
-  $('#users').css('height', '')
-  $('#users').css('width', '')
-  $('#whiteboard').css('height', '')
-  $('#footer').css('height', '')
-  $('#footer').css('width', '')
-
-  # pushing the view back
-  $('#main').css('position', 'relative')
-  $('#main').css('top', '0')
-  $('#main').css('left', '0')
-
-# Makes the position of userlist, whiteboard and chat fixed (to disable scrolling) and
-# positions each element correctly
-@CreateFixedView = () ->
-  # positioning the whiteboard
-  if getInSession 'display_whiteboard'
-    whiteboardHeight = $('#whiteboard').height()
-    $('#whiteboard').css('position', 'fixed')
-    $('#whiteboard').css('left', '15%')
-    $('#whiteboard').css('height', whiteboardHeight + 5 + 'px')
-    $('#whiteboard').css('top', '100px')
-
-  # positioning the chatbar
-  if getInSession 'display_chatbar'
-    chatHeight = $('#chat').height()
-    $('#chat').css('position', 'fixed')
-    $('#chat').css('left', '15%')
-    $('#chat').css('height', chatHeight)
-    if getInSession 'display_whiteboard'
-      $('#chat').css('top', 110 + $('#whiteboard').height() + 'px')
-    else
-      $('#chat').css('top', '100px')
-
-  # positioning the userlist
-  if getInSession 'display_usersList'
-    chatHeight = $('#chat').height()
-    usersHeight = $('#users').height()
-    usersWidth = $('#users').width()
-
-    $('#users').css('position', 'fixed')
-    $('#users').css('left', '15%')
-    $('#users').css('width', usersWidth) # prevents from shrinking
-    $('#users').css('height', usersHeight)
-
-    top = 100 # minimum margin for the userlist (height of the navbar)
-    if getInSession 'display_whiteboard'
-      top += $('#whiteboard').height() + 10
-    if getInSession 'display_chatbar'
-      top += chatHeight + 15
-    $('#users').css('top', top + 'px')
-
-  # positioning the footer
-  chatHeight = $('#chat').height()
-  usersHeight = $('#users').height()
-  footerHeight = $('#footer').height()
-  footerWidth = $('#footer').width()
-
-  $('#footer').css('position', 'fixed')
-  $('#footer').css('left', '15%')
-  $('#footer').css('height', footerHeight)
-  $('#footer').css('width', footerWidth) # prevents from shrinking
-
-  top = 100
-  if getInSession 'display_whiteboard'
-    top += $('#whiteboard').height() + 10
-  if getInSession 'display_chatbar'
-    top += chatHeight + 15
-  if getInSession 'display_usersList'
-    top += usersHeight + 30
-  $('#footer').css('top', top + 'px')
-
-  # pusing the rest of the page right
-  $('#main').css('position', 'fixed')
-  $('#main').css('top', '50px')
-  $('#main').css('left', '15%')
-
-# determines which browser is being used
-@getBrowserName = () ->
-  if navigator.userAgent.match(/Chrome/i)
-    return 'Chrome'
-  else if navigator.userAgent.match(/Firefox/i)
-    return 'Firefox'
-  else if navigator.userAgent.match(/Safari/i)
-    return 'Safari'
-  else if navigator.userAgent.match(/Trident/i)
-    return 'IE'
-  else
-    return null
+  if isLandscape()
+    setInSession 'display_usersList', true
+  else
+    setInSession 'display_usersList', false
+
+@onLoadComplete = ->
+  document.title = "BigBlueButton #{BBB.getMeetingName() ? 'HTML5'}"
+  setDefaultSettings()
+
+  Meteor.Users.find().observe({
+  removed: (oldDocument) ->
+    if oldDocument.userId is getInSession 'userId'
+      document.location = getInSession 'logoutURL'
+  })
+
+# Detects a mobile device
+@isMobile = ->
+  navigator.userAgent.match(/Android/i) or
+  navigator.userAgent.match(/iPhone|iPad|iPod/i) or
+  navigator.userAgent.match(/BlackBerry/i) or
+  navigator.userAgent.match(/Windows Phone/i) or
+  navigator.userAgent.match(/IEMobile/i) or
+  navigator.userAgent.match(/BlackBerry/i) or
+  navigator.userAgent.match(/webOS/i)
+
+@isLandscape = ->
+  window.matchMedia('(orientation: landscape)').matches
+
+# Checks if the view is portrait and a mobile device is being used
+@isPortraitMobile = () ->
+ isMobile() and
+ window.matchMedia('(orientation: portrait)').matches and        # browser is portrait
+ window.matchMedia('(max-device-aspect-ratio: 1/1)').matches     # device is portrait
+
+# Checks if the view is landscape and mobile device is being used
+@isLandscapeMobile = () ->
+  isMobile() and
+  window.matchMedia('(orientation: landscape)').matches and     # browser is landscape
+  window.matchMedia('(min-device-aspect-ratio: 1/1)').matches   # device is landscape
+
+# Checks if only one panel (userlist/whiteboard/chatbar) is currently open
+@isOnlyOnePanelOpen = () ->
+  #(getInSession "display_usersList" ? 1 : 0) + (getInSession "display_whiteboard" ? 1 : 0) + (getInSession "display_chatbar" ? 1 : 0) is 1
+  getInSession("display_usersList") + getInSession("display_whiteboard") + getInSession("display_chatbar") is 1
+
+# Reverts all the changes to userlist, whiteboard and chat made by the push menu
+@DestroyFixedView = () ->
+  $('#chat').css('position', '')
+  $('#chat').css('top', '')
+  $('#chat').css('left', '')
+
+  $('#users').css('position', '')
+  $('#users').css('top', '')
+  $('#users').css('left', '')
+
+  $('#whiteboard').css('position', '')
+  $('#whiteboard').css('top', '')
+  $('#whiteboard').css('left', '')
+
+  $('#footer').css('position', '')
+  $('#footer').css('top', '')
+  $('#footer').css('left', '')
+
+  $('#chat').css('height', '')
+  $('#users').css('height', '')
+  $('#users').css('width', '')
+  $('#whiteboard').css('height', '')
+  $('#footer').css('height', '')
+  $('#footer').css('width', '')
+
+  # pushing the view back
+  $('#main').css('position', 'relative')
+  $('#main').css('top', '0')
+  $('#main').css('left', '0')
+
+# Makes the position of userlist, whiteboard and chat fixed (to disable scrolling) and
+# positions each element correctly
+@CreateFixedView = () ->
+  # positioning the whiteboard
+  if getInSession 'display_whiteboard'
+    whiteboardHeight = $('#whiteboard').height()
+    $('#whiteboard').css('position', 'fixed')
+    $('#whiteboard').css('left', '15%')
+    $('#whiteboard').css('height', whiteboardHeight + 5 + 'px')
+    $('#whiteboard').css('top', '100px')
+
+  # positioning the chatbar
+  if getInSession 'display_chatbar'
+    chatHeight = $('#chat').height()
+    $('#chat').css('position', 'fixed')
+    $('#chat').css('left', '15%')
+    $('#chat').css('height', chatHeight)
+    if getInSession 'display_whiteboard'
+      $('#chat').css('top', 110 + $('#whiteboard').height() + 'px')
+    else
+      $('#chat').css('top', '100px')
+
+  # positioning the userlist
+  if getInSession 'display_usersList'
+    chatHeight = $('#chat').height()
+    usersHeight = $('#users').height()
+    usersWidth = $('#users').width()
+
+    $('#users').css('position', 'fixed')
+    $('#users').css('left', '15%')
+    $('#users').css('width', usersWidth) # prevents from shrinking
+    $('#users').css('height', usersHeight)
+
+    top = 100 # minimum margin for the userlist (height of the navbar)
+    if getInSession 'display_whiteboard'
+      top += $('#whiteboard').height() + 10
+    if getInSession 'display_chatbar'
+      top += chatHeight + 15
+    $('#users').css('top', top + 'px')
+
+  # positioning the footer
+  chatHeight = $('#chat').height()
+  usersHeight = $('#users').height()
+  footerHeight = $('#footer').height()
+  footerWidth = $('#footer').width()
+
+  $('#footer').css('position', 'fixed')
+  $('#footer').css('left', '15%')
+  $('#footer').css('height', footerHeight)
+  $('#footer').css('width', footerWidth) # prevents from shrinking
+
+  top = 100
+  if getInSession 'display_whiteboard'
+    top += $('#whiteboard').height() + 10
+  if getInSession 'display_chatbar'
+    top += chatHeight + 15
+  if getInSession 'display_usersList'
+    top += usersHeight + 30
+  $('#footer').css('top', top + 'px')
+
+  # pusing the rest of the page right
+  $('#main').css('position', 'fixed')
+  $('#main').css('top', '50px')
+  $('#main').css('left', '15%')
+
+# determines which browser is being used
+@getBrowserName = () ->
+  if navigator.userAgent.match(/Chrome/i)
+    return 'Chrome'
+  else if navigator.userAgent.match(/Firefox/i)
+    return 'Firefox'
+  else if navigator.userAgent.match(/Safari/i)
+    return 'Safari'
+  else if navigator.userAgent.match(/Trident/i)
+    return 'IE'
+  else
+    return null