--- conflicted
+++ resolved
@@ -1,157 +1,151 @@
-@import "variables";
-@import "mixins";
-
-.usericon {
-  font-size: 16px;
-}
-
-#usericons {
-  text-align: right;
-}
-
-.usernameEntry {
-  cursor: pointer;
-  line-height: 1.1;
-  float:left;
-  overflow: hidden;
-  text-overflow: ellipsis;
-  white-space: nowrap;
-  width: 60%;
-  @media @landscape {
-    height: 20px;
-    font-size: 4.5mm;
-  }
-  @media @desktop-portrait {
-    height: 25px;
-    font-size: 4.5mm;
-  }
-  @media @mobile-portrait, @mobile-portrait-with-keyboard {
-    font-size: 4vw;
-  }
-}
-
-#users {
-  @media @landscape {
-    width: 100%;
-    border-left: 0px;
-    border-top: 0px;
-    border-top-right-radius: 0px;
-    background-color: #FAFAFA;
-  }
-  @media @mobile-portrait-with-keyboard, @desktop-portrait, @mobile-portrait {
-    width: 100%;
-    height: 100%;
-    border: none;
-    .linear-gradient(rgb(65,68,77), rgb(58,60,69));
-  }
-  order: 0;
-  height: 100%;
-}
-
-.darkening-in {
-  opacity: 0;
-  animation: darken-in 0.5s;
-  animation-fill-mode: forwards;
-}
-
-@keyframes darken-in {
-  0% {
-    opacity: 0;
-  }
-  100% {
-    opacity: 0.5;
-  }
-}
-
-#user-contents {
-  height: 83vh; /* for the inside scrolling list to utilize as much room as possible, this surrounding window must also take up as much room as possible */
-
-  .userlist {
-    height: calc(~'100% - 29px'); /* height of user contents - user list */
-
-    #content {
-      span:hover {
-        /*background-color: #EEEEEE;*/
-        background: transparent;
-      }
-      margin-top: 10px;
-      &:first-child { margin-top: 0px; }
-      overflow: hidden;
-      width: 100%;
-      @media @mobile-portrait, @mobile-portrait-with-keyboard {
-        /*background: #E6F0FA;*/
-        background: transparent;
-        color: white;
-      }
-    }
-
-    @media @landscape {
-      padding:10px;
-      max-height:83vh;
-    }
-    @media @desktop-portrait {
-      padding-top: 10px;
-      padding-left: 10px;
-      padding-right: 10px;
-      color: white;
-    }
-    @media @desktop-portrait, @mobile-portrait {
-      max-height: 58vw; //for longer userlist a scrollbar appears
-    }
-  }
-}
-
-.userCurrent {
-  font-weight: bold;
-}
-
-.closeUserlistIcon {
-  float: right;
-  margin-right: 5px;
-  @media @mobile-portrait-with-keyboard, @desktop-portrait, @mobile-portrait {
-    display: none;
-  }
-  .closeSettings {
-    @media @landscape {    
-      color: #aaa;
-      font-style: normal;
-      font-size: 30px;
-    }
-  }
-}
-
-<<<<<<< HEAD
-=======
-.toggleUserlistButton, .toggleMenuButton {
-  span {
-    @media @landscape, @desktop-portrait {
-      width: 30px;
-      margin-left: auto;
-      margin-right: auto;
-      height: 8%;
-    }
-  }
-}
-
->>>>>>> aafbbd29
-// changing mute/unmute icons on hover:
-.muteIcon .ion-ios-mic-outline:hover:before {
-  content: "\f45f";
-}
-.muteIcon .ion-ios-mic:hover:before {
-  content: "\f45f";
-}
-.muteIcon .ion-ios-mic-off:hover:before {
-  content: "\f461";
-<<<<<<< HEAD
-}
-
-#content > .ion-ios-email-outline {
-    color: red;
-}
-
-.userName {
-  color: #666666;
-=======
->>>>>>> aafbbd29
-}
+@import "variables";
+@import "mixins";
+
+.usericon {
+  font-size: 16px;
+}
+
+#usericons {
+  text-align: right;
+}
+
+.usernameEntry {
+  cursor: pointer;
+  line-height: 1.1;
+  float:left;
+  overflow: hidden;
+  text-overflow: ellipsis;
+  white-space: nowrap;
+  width: 60%;
+  @media @landscape {
+    height: 20px;
+    font-size: 4.5mm;
+  }
+  @media @desktop-portrait {
+    height: 25px;
+    font-size: 4.5mm;
+  }
+  @media @mobile-portrait, @mobile-portrait-with-keyboard {
+    font-size: 4vw;
+  }
+}
+
+#users {
+  @media @landscape {
+    width: 100%;
+    border-left: 0px;
+    border-top: 0px;
+    border-top-right-radius: 0px;
+    background-color: #FAFAFA;
+  }
+  @media @mobile-portrait-with-keyboard, @desktop-portrait, @mobile-portrait {
+    width: 100%;
+    height: 100%;
+    border: none;
+    .linear-gradient(rgb(65,68,77), rgb(58,60,69));
+  }
+  order: 0;
+  height: 100%;
+}
+
+.darkening-in {
+  opacity: 0;
+  animation: darken-in 0.5s;
+  animation-fill-mode: forwards;
+}
+
+@keyframes darken-in {
+  0% {
+    opacity: 0;
+  }
+  100% {
+    opacity: 0.5;
+  }
+}
+
+#user-contents {
+  height: 83vh; /* for the inside scrolling list to utilize as much room as possible, this surrounding window must also take up as much room as possible */
+
+  .userlist {
+    height: calc(~'100% - 29px'); /* height of user contents - user list */
+
+    #content {
+      span:hover {
+        /*background-color: #EEEEEE;*/
+        background: transparent;
+      }
+      margin-top: 10px;
+      &:first-child { margin-top: 0px; }
+      overflow: hidden;
+      width: 100%;
+      @media @mobile-portrait, @mobile-portrait-with-keyboard {
+        /*background: #E6F0FA;*/
+        background: transparent;
+        color: white;
+      }
+    }
+
+    @media @landscape {
+      padding:10px;
+      max-height:83vh;
+    }
+    @media @desktop-portrait {
+      padding-top: 10px;
+      padding-left: 10px;
+      padding-right: 10px;
+      color: white;
+    }
+    @media @desktop-portrait, @mobile-portrait {
+      max-height: 58vw; //for longer userlist a scrollbar appears
+    }
+  }
+}
+
+.userCurrent {
+  font-weight: bold;
+}
+
+.closeUserlistIcon {
+  float: right;
+  margin-right: 5px;
+  @media @mobile-portrait-with-keyboard, @desktop-portrait, @mobile-portrait {
+    display: none;
+  }
+  .closeSettings {
+    @media @landscape {    
+      color: #aaa;
+      font-style: normal;
+      font-size: 30px;
+    }
+  }
+}
+
+.toggleUserlistButton, .toggleMenuButton {
+  span {
+    @media @landscape, @desktop-portrait {
+      width: 30px;
+      margin-left: auto;
+      margin-right: auto;
+      height: 8%;
+    }
+  }
+}
+
+// changing mute/unmute icons on hover:
+.muteIcon .ion-ios-mic-outline:hover:before {
+  content: "\f45f";
+}
+.muteIcon .ion-ios-mic:hover:before {
+  content: "\f45f";
+}
+.muteIcon .ion-ios-mic-off:hover:before {
+  content: "\f461";
+}
+
+#content > .ion-ios-email-outline {
+    color: red;
+}
+
+.userName {
+  color: #666666;
+}