--- conflicted
+++ resolved
@@ -1,115 +1,112 @@
-@import "variables";
-
-.usericon {
-  font-size: 16px;
-}
-
-#usericons {
-  text-align: right;
-}
-
-.usernameEntry {
-  float:left;
-  overflow: hidden;
-  text-overflow: ellipsis;
-  white-space: nowrap;
-  width: 60%;
-  @media @landscape {
-    height: 20px;
-    font-size: 4.5mm;
-  }
-  @media @desktop-portrait {
-    height: 25px;
-    font-size: 4.5mm;
-  }
-  @media @mobile-portrait, @mobile-portrait-with-keyboard {
-    font-size: 4vw;
-  }
-}
-
-#users {
-  @media @landscape {
-    -webkit-flex: 1 1 20%;
-    -moz-flex: 1 1 20%;
-    -ms-flex: 1 1 20%;
-    flex: 1 1 20%;
-    border-left: 0px;
-    border-top: 0px;
-    border-top-right-radius: 0px;
-    background-color: #FAFAFA;
-  }
-  @media @mobile-portrait-with-keyboard, @desktop-portrait, @mobile-portrait {
-    position: absolute;
-    left: -500px;
-    width: 500px;
-    height: 100%;
-  }
-  order: 0;
-}
-
-#user-contents {
-  height: 83vh; /* for the inside scrolling list to utilize as much room as possible, this surrounding window must also take up as much room as possible */
-
-  .userlist {
-    height: calc(~'100% - 29px'); /* height of user contents - user list */
-
-    #content {
-      span:hover {
-        background-color: #EEEEEE;
-      }
-      margin-top: 10px;
-      &:first-child { margin-top: 0px; }
-      overflow: hidden;
-      width: 100%;
-      @media @mobile-portrait, @mobile-portrait-with-keyboard {
-        background: #E6F0FA;
-      }
-    }
-
-    @media @landscape {
-      padding:10px;
-      max-height:83vh;
-    }
-    @media @desktop-portrait {
-      padding-top: 10px;
-      padding-left: 10px;
-      padding-right: 10px;
-    }
-    @media @desktop-portrait, @mobile-portrait {
-      max-height: 58vw; //for longer userlist a scrollbar appears
-    }
-  }
-}
-
-.userCurrent {
-  font-weight: bold;
-}
-
-.closeUserlistIcon {
-  float: right;
-  margin-right: 5px;
-  @media @mobile-portrait-with-keyboard, @desktop-portrait, @mobile-portrait {
-    display: none;
-  }
-<<<<<<< HEAD
-  .closeSettings {
-    @media @landscape {    
-      color: #aaa;
-      font-style: normal;
-      font-size: 30px;
-    }
-  }
-=======
-}
-
-// changing mute/unmute icons on hover:
-.muteIcon .ion-ios-mic-outline:hover:before {
-  content: "\f45f";
-}
-.muteIcon .ion-ios-mic:hover:before {
-  content: "\f45f";
-}
-.muteIcon .ion-ios-mic-off:hover:before {
-  content: "\f461";
->>>>>>> 101e44c8
-}
+@import "variables";
+
+.usericon {
+  font-size: 16px;
+}
+
+#usericons {
+  text-align: right;
+}
+
+.usernameEntry {
+  float:left;
+  overflow: hidden;
+  text-overflow: ellipsis;
+  white-space: nowrap;
+  width: 60%;
+  @media @landscape {
+    height: 20px;
+    font-size: 4.5mm;
+  }
+  @media @desktop-portrait {
+    height: 25px;
+    font-size: 4.5mm;
+  }
+  @media @mobile-portrait, @mobile-portrait-with-keyboard {
+    font-size: 4vw;
+  }
+}
+
+#users {
+  @media @landscape {
+    -webkit-flex: 1 1 20%;
+    -moz-flex: 1 1 20%;
+    -ms-flex: 1 1 20%;
+    flex: 1 1 20%;
+    border-left: 0px;
+    border-top: 0px;
+    border-top-right-radius: 0px;
+    background-color: #FAFAFA;
+  }
+  @media @mobile-portrait-with-keyboard, @desktop-portrait, @mobile-portrait {
+    position: absolute;
+    left: -500px;
+    width: 500px;
+    height: 100%;
+  }
+  order: 0;
+}
+
+#user-contents {
+  height: 83vh; /* for the inside scrolling list to utilize as much room as possible, this surrounding window must also take up as much room as possible */
+
+  .userlist {
+    height: calc(~'100% - 29px'); /* height of user contents - user list */
+
+    #content {
+      span:hover {
+        background-color: #EEEEEE;
+      }
+      margin-top: 10px;
+      &:first-child { margin-top: 0px; }
+      overflow: hidden;
+      width: 100%;
+      @media @mobile-portrait, @mobile-portrait-with-keyboard {
+        background: #E6F0FA;
+      }
+    }
+
+    @media @landscape {
+      padding:10px;
+      max-height:83vh;
+    }
+    @media @desktop-portrait {
+      padding-top: 10px;
+      padding-left: 10px;
+      padding-right: 10px;
+    }
+    @media @desktop-portrait, @mobile-portrait {
+      max-height: 58vw; //for longer userlist a scrollbar appears
+    }
+  }
+}
+
+.userCurrent {
+  font-weight: bold;
+}
+
+.closeUserlistIcon {
+  float: right;
+  margin-right: 5px;
+  @media @mobile-portrait-with-keyboard, @desktop-portrait, @mobile-portrait {
+    display: none;
+  }
+  .closeSettings {
+    @media @landscape {    
+      color: #aaa;
+      font-style: normal;
+      font-size: 30px;
+    }
+  }
+}
+
+// changing mute/unmute icons on hover:
+.muteIcon .ion-ios-mic-outline:hover:before {
+  content: "\f45f";
+}
+.muteIcon .ion-ios-mic:hover:before {
+  content: "\f45f";
+}
+.muteIcon .ion-ios-mic-off:hover:before {
+  content: "\f461";
+}