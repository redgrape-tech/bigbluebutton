--- conflicted
+++ resolved
@@ -1,773 +1,720 @@
-@import "variables";
-
-#whiteboard {
-  padding: 0 !important;
-  min-width: 0;
-
-  #whiteboard-container{
-    min-height: 60px;
-  }
-
-  @media @landscape {
-    border-top: 0px;
-    border-left: 0px;
-    border-right: 0px;
-    border-top-left-radius: 0;
-    border-top-right-radius: 0;
-    width: 70%;
-    height: 100%;
-  }
-  @media @mobile-portrait-with-keyboard, @desktop-portrait, @mobile-portrait {
-    -webkit-order: 1;
-    order: 1;
-    width: 100% !important; // overrides any width value set manually in landscape
-  }
-  &:-webkit-full-screen {
-    width: 100%;
-    height: 100%;
-    margin-top: 0px;
-    #whiteboard-container {
-      height: 100%;
-    }
-    #whiteboard-paper {
-      height: 100%;
-    }
-  }
-  &:-moz-full-screen {
-    width: 100%;
-    height: 100%;
-    margin-top: 0px;
-    #whiteboard-container {
-      height: 100%;
-    }
-    #whiteboard-paper {
-      height: 100%;
-    }
-  }
-  &:fullscreen {
-    width: 100%;
-    height: 100%;
-    margin-top: 0px;
-    #whiteboard-container {
-      height: 100%;
-    }
-    #whiteboard-paper {
-      height: 100%;
-    }
-  }
+@import "variables";
+
+#whiteboard {
+  padding: 0 !important;
+  min-width: 0;
+
+  #whiteboard-container{
+    min-height: 60px;
+  }
+
+  @media @landscape {
+    border-top: 0px;
+    border-left: 0px;
+    border-right: 0px;
+    border-top-left-radius: 0;
+    border-top-right-radius: 0;
+    width: 70%;
+    height: 100%;
+  }
+  @media @mobile-portrait-with-keyboard, @desktop-portrait, @mobile-portrait {
+    -webkit-order: 1;
+    order: 1;
+    width: 100% !important; // overrides any width value set manually in landscape
+  }
+  &:-webkit-full-screen {
+    width: 100%;
+    height: 100%;
+    margin-top: 0px;
+    #whiteboard-container {
+      height: 100%;
+    }
+    #whiteboard-paper {
+      height: 100%;
+    }
+  }
+  &:-moz-full-screen {
+    width: 100%;
+    height: 100%;
+    margin-top: 0px;
+    #whiteboard-container {
+      height: 100%;
+    }
+    #whiteboard-paper {
+      height: 100%;
+    }
+  }
+  &:fullscreen {
+    width: 100%;
+    height: 100%;
+    margin-top: 0px;
+    #whiteboard-container {
+      height: 100%;
+    }
+    #whiteboard-paper {
+      height: 100%;
+    }
+  }
+}
+
+#whiteboard-paper {
+  background-color: white !important;
+  margin-left: auto;
+  margin-right: auto;
+  width: 100%;
+  #svggroup {
+    display: block;
+    height: 100% !important;
+    width: 100% !important;
+  }
+}
+
+#whiteboard-container {
+  position: relative; // makes the fullscreen button's absolute position work
+  @media @landscape {
+    display: -moz-flex;
+    display: -ms-flexbox;
+    display: -ms-flex;
+    display: -webkit-flex;
+    display: flex;
+    align-items: center;
+    -webkit-align-items: center;
+    -ms-align-items: center;
+    //border-bottom: 1px solid extract(@lightGrey, 3);
+  }
+}
+
+#whiteboard-controls {
+  position: absolute;
+  left: 0;
+  right: 0;
+  bottom: 0;
+  padding: 4em 5px 5px;
+
+  /*
+  opacity: 0;
+  -webkit-transition: opacity .3s;
+  transition: opacity .3s;
+
+  &:hover,
+  &:focus {
+    opacity: 1;
+  }
+  */
+
+  button, .btn {
+    outline: none;
+    display: inline-block;
+    margin: 0;
+    padding: 0;
+    border: none;
+    background: none;
+    color: #fff;
+    height: 50px;
+    width: 50px;
+    border-radius: 50%;
+    background-color: #3896D3;
+    border-color: #007095;
+    font-size: 30px;
+    -webkit-transition: background .3s;
+    transition: background .3s;
+
+    &:focus,
+    &:hover {
+      background-color: #3A82D4;
+    }
+  }
+}
+
+.whiteboard-buttons {
+  &-left,
+  &-center,
+  &-right {
+
+  }
+
+  &-left {
+    float: left;
+  }
+
+  &-center {
+    pointer-events: none;
+    position: absolute;
+    width: 100%;
+    text-align: center;
+    bottom: 5px;
+  }
+
+  &-right {
+    float: right;
+  }
+
+  &-slide {
+    pointer-events: auto;
+    color: #fff;
+    background-color: #3896D3;
+    border-color: #007095;
+    display: inline-block;
+    border-radius: 50px;
+
+    > button, .button {
+      background-color: transparent;
+    }
+
+    .current {
+      color: #fff;
+      font-weight: bold;
+      vertical-align: super;
+    }
+  }
+}
+
+.presenter-uploader {
+  @presenteUploaderBg: #eee;
+  @presenteUploaderColor: rgba(0, 0, 0, .5);
+  @presenteUploaderColorHover: #3A82D4;
+
+  &-control {
+    max-height: 75vh;
+    max-width: 20vw;
+    min-width: 300px;
+    position: relative;
+    z-index: 100;
+
+    &-btn {
+      position: absolute;
+      bottom: 0;
+      left: 0;
+
+      .presenter-uploader-container & {
+        z-index: 1;
+        background-color: @presenteUploaderBg !important;
+        border-color: transparent !important;
+        color: @presenteUploaderColor !important;
+
+        &:focus,
+        &:hover {
+          color: @presenteUploaderColorHover;
+        }
+      }
+    }
+  }
+
+  &-container {
+    overflow: hidden;
+    z-index: 1000;
+    background-color: @presenteUploaderBg;
+    padding: 10px 10px;
+    border-radius: 10px 10px 10px 25px;
+    display: none;
+    transition: all .3s;
+    position: absolute;
+    bottom: 0;
+
+    .is-open & {
+      display: block;
+      box-shadow: 2px 2px 6px rgba(0, 0, 0, .2);
+    }
+  }
+
+  &-tip {
+    padding: 10px 10px 10px 60px;
+    text-transform: uppercase;
+    font-size: 9px;
+    font-weight: bold;
+    margin: -10px;
+    text-align: right;
+    min-height: 50px;
+    color: @presenteUploaderColor;
+  }
+
+  &-dropzone {
+    margin-bottom: 10px;
+    color: @presenteUploaderColor;
+    opacity: .4;
+    transition: opacity 3s;
+    text-align: center;
+    border: 3px dashed;
+    border-radius: 10px;
+    padding: 50px;
+    transition: all .3s;
+    cursor: pointer;
+    position: relative;
+
+    &:focus,
+    &:hover,
+    &.hover {
+      opacity: .8;
+      background-color: rgba(0, 0, 0, .1);
+    }
+
+    &-icon,
+    &-label {
+      display: block;
+      color: inherit;
+    }
+
+    &-icon {
+      font-size: 70px;
+      line-height: 1;
+    }
+
+    &-label {
+      color: inherit;
+      text-transform: uppercase;
+      font-size: 11px;
+      font-weight: bold;
+    }
+
+    &-fileinput {
+      cursor: pointer;
+      position: absolute;
+      top: 0;
+      left: 0;
+      right: 0;
+      bottom: 0;
+      opacity: 0;
+    }
+  }
+
+  &-file {
+    &-list {
+      &::-webkit-scrollbar{width:5px;height:5px}
+      &::-webkit-scrollbar-button{width:0;height:0}
+      &::-webkit-scrollbar-thumb{background:rgba(0,0,0,.25);border:none;border-radius:50px}
+      &::-webkit-scrollbar-thumb:hover{background:rgba(0,0,0,.5)}
+      &::-webkit-scrollbar-thumb:active{background:rgba(0,0,0,.25)}
+      &::-webkit-scrollbar-track{background:rgba(0,0,0,.25);border:none;border-radius:50px}
+      &::-webkit-scrollbar-track:hover{background:rgba(0,0,0,.25)}
+      &::-webkit-scrollbar-track:active{background:rgba(0,0,0,.25)}
+      &::-webkit-scrollbar-corner{background:0 0}
+
+      display: block;
+      margin: -10px;
+      margin-bottom: 10px;
+      list-style: none;
+      overflow-y: auto;
+      overflow-x: hidden;
+    	max-height: 200px;
+      background:
+    		linear-gradient(@presenteUploaderBg 30%, rgba(255,255,255,0)),
+    		linear-gradient(rgba(255,255,255,0), @presenteUploaderBg 70%) 0 100%,
+    		radial-gradient(50% 0, farthest-side, rgba(0,0,0,.2), rgba(0,0,0,0)),
+    		radial-gradient(50% 100%,farthest-side, rgba(0,0,0,.2), rgba(0,0,0,0)) 0 100%;
+    	background:
+    		linear-gradient(@presenteUploaderBg 30%, rgba(255,255,255,0)),
+    		linear-gradient(rgba(255,255,255,0), @presenteUploaderBg 70%) 0 100%,
+    		radial-gradient(farthest-side at 50% 0, rgba(0,0,0,.2), rgba(0,0,0,0)),
+    		radial-gradient(farthest-side at 50% 100%, rgba(0,0,0,.2), rgba(0,0,0,0)) 0 100%;
+    	background-repeat: no-repeat;
+    	background-color: @presenteUploaderBg;
+    	background-size: 100% 40px, 100% 40px, 100% 14px, 100% 14px;
+    	background-attachment: local, local, scroll, scroll;
+    }
+
+    &-item {
+      color: @presenteUploaderColor;
+      display: table;
+      table-layout: fixed;
+      width: 100%;
+      padding: 10px;
+      border-bottom: 1px solid darken(@presenteUploaderBg, 10%);
+      border-top: 1px solid lighten(@presenteUploaderBg, 10%);
+
+      &:nth-child(odd) {
+        background-color: rgba(255, 255, 255, .5);
+      }
+
+      &.current {
+        background-color: fade(@presenteUploaderColorHover, 15%);
+      }
+
+      &.is-uploading {
+        background-image: -webkit-linear-gradient(-45deg, fade(@presenteUploaderColorHover, 15%) 25%,transparent 25%,transparent 50%, fade(@presenteUploaderColorHover, 15%) 50%, fade(@presenteUploaderColorHover, 15%) 75%,transparent 75%,transparent);
+        background-image: -o-linear-gradient(-45deg, fade(@presenteUploaderColorHover, 15%) 25%,transparent 25%,transparent 50%, fade(@presenteUploaderColorHover, 15%) 50%, fade(@presenteUploaderColorHover, 15%) 75%,transparent 75%,transparent);
+        background-image: linear-gradient(-45deg, fade(@presenteUploaderColorHover, 15%) 25%,transparent 25%,transparent 50%, fade(@presenteUploaderColorHover, 15%) 50%, fade(@presenteUploaderColorHover, 15%) 75%,transparent 75%,transparent);
+        -webkit-background-size: 40px 40px;
+        background-size: 40px 40px;
+
+        -webkit-animation: progress-bar-stripes 2s linear infinite;
+        -o-animation: progress-bar-stripes 2s linear infinite;
+        animation: progress-bar-stripes 2s linear infinite;
+        pointer-events: none;
+      }
+
+      &-name,
+      &-actions {
+        vertical-align: middle;
+      }
+
+      &-name {
+        display: table-cell;
+        overflow: hidden;
+        text-overflow: ellipsis;
+        white-space: nowrap;
+        font-size: 11px;
+        font-weight: 600;
+        cursor: pointer;
+
+        .is-uploading & {
+          opacity: .4;
+        }
+
+        :not(.current) &:hover,
+        :not(.current) &:focus {
+          text-decoration: underline;
+          color: @presenteUploaderColorHover;
+        }
+      }
+
+      &-actions,
+      &-progress {
+        display: table-cell;
+        width: 65px;
+        text-align: right;
+      }
+
+      &-actions {
+        .is-uploading & {
+          display: none;
+        }
+
+        > i {
+          display: inline-block;
+          width: 30px;
+          height: 30px;
+          text-align: center;
+          cursor: pointer;
+          font-size: 20px;
+          line-height: 30px;
+          transition: background .3s;
+
+          &:focus,
+          &:hover {
+            color: @presenteUploaderColorHover;
+          }
+
+          &:active {
+            background-color: fade(@presenteUploaderColor, 5%);
+            border-radius: 4px;
+            -webkit-box-shadow: inset 0 1px 2px rgba(0,0,0,.1);
+            box-shadow: inset 0 1px 2px rgba(0,0,0,.1);
+          }
+        }
+      }
+
+      &-progress {
+        color: #3A82D4;
+        font-weight: bold;
+      }
+    }
+  }
+}
+
+@-webkit-keyframes progress-bar-stripes {
+  from  { background-position: 0 0; }
+  to    { background-position: 40px 0; }
+}
+
+@keyframes progress-bar-stripes {
+  from  { background-position: 0 0; }
+  to    { background-position: 40px 0; }
+}
+
+.presenter-whiteboard {
+  height: calc(~'100% - 2px');
+  //-2px is for something who is going of the canvas an generating scroll
+  padding-bottom: 60px;
+}
+
+.poll-whiteboard {
+  height: calc(~'100% - 70px');
+}
+
+.polling {
+  width: 100%;
+  height: 70px;
+  text-align: center;
+  padding-top:10px;
+  padding-bottom:10px;
+  font-size: 0; /* to remove default 4px gaps between the buttons caused by display: inline-block */
+}
+
+.pollButtons {
+  color: extract(@white, 1);
+  background-color: #3896D3;
+  font-weight: bold;
+  border: 1px solid extract(@lightGrey, 3);
+  height: 100%;
+  padding-left: 0;  /*overwriting the default foundation padding */
+  padding-right: 0; /*overwriting the default foundation padding */
+  margin-bottom: 0; /*overwriting the default foundation margin */
+  max-width: calc(~'100%/6');     /* the actual width and margins are calculated in the code */
+  /* truncating the text inside the buttons */
+  overflow: hidden;
+  text-overflow: ellipsis;
+  white-space: nowrap;
+  /* the end of truncating */
+  span {
+    max-width: 80%;
+  }
+  &:hover {
+    background: #3A82D4;
+  }
+}
+
+.viewer-whiteboard {
+  height: 100%;
+}
+
+.vertically-centered {
+  position: relative;
+  top: 50%;
+  transform: translateY(-50%);
 }
-
-#whiteboard-paper {
-  background-color: white !important;
-  margin-left: auto;
-  margin-right: auto;
-  width: 100%;
-  #svggroup {
-    display: block;
-    height: 100% !important;
-    width: 100% !important;
-  }
-}
-
-#whiteboard-container {
-  position: relative; // makes the fullscreen button's absolute position work
-  @media @landscape {
-    display: -moz-flex;
-    display: -ms-flexbox;
-    display: -ms-flex;
-    display: -webkit-flex;
-    display: flex;
-    align-items: center;
-    -webkit-align-items: center;
-    -ms-align-items: center;
-    //border-bottom: 1px solid extract(@lightGrey, 3);
-  }
-}
-
-#whiteboard-controls {
-  position: absolute;
-  left: 0;
-  right: 0;
-  bottom: 0;
-  padding: 4em 5px 5px;
-
-  /*
-  opacity: 0;
-  -webkit-transition: opacity .3s;
-  transition: opacity .3s;
-
-  &:hover,
-  &:focus {
-    opacity: 1;
-  }
-  */
-
-  button, .btn {
-    outline: none;
-    display: inline-block;
-    margin: 0;
-    padding: 0;
-    border: none;
-    background: none;
-    color: #fff;
-    height: 50px;
-    width: 50px;
-    border-radius: 50%;
-    background-color: #3896D3;
-    border-color: #007095;
-    font-size: 30px;
-    -webkit-transition: background .3s;
-    transition: background .3s;
-
-    &:focus,
-    &:hover {
-      background-color: #3A82D4;
-    }
-  }
-}
-
-.whiteboard-buttons {
-  &-left,
-  &-center,
-  &-right {
-
-  }
-
-  &-left {
-    float: left;
-  }
-
-  &-center {
-    pointer-events: none;
-    position: absolute;
-    width: 100%;
-    text-align: center;
-    bottom: 5px;
-  }
-
-  &-right {
-    float: right;
-  }
-
-  &-slide {
-    pointer-events: auto;
-    color: #fff;
-    background-color: #3896D3;
-    border-color: #007095;
-    display: inline-block;
-    border-radius: 50px;
-
-    > button, .button {
-      background-color: transparent;
-    }
-
-    .current {
-      color: #fff;
-      font-weight: bold;
-      vertical-align: super;
-    }
-  }
-}
-
-.presenter-uploader {
-  @presenteUploaderBg: #eee;
-  @presenteUploaderColor: rgba(0, 0, 0, .5);
-  @presenteUploaderColorHover: #3A82D4;
-
-  &-control {
-    max-height: 75vh;
-    max-width: 20vw;
-    min-width: 300px;
-    position: relative;
-    z-index: 100;
-
-    &-btn {
-      position: absolute;
-      bottom: 0;
-      left: 0;
-
-      .presenter-uploader-container & {
-        z-index: 1;
-        background-color: @presenteUploaderBg !important;
-        border-color: transparent !important;
-        color: @presenteUploaderColor !important;
-
-        &:focus,
-        &:hover {
-          color: @presenteUploaderColorHover;
-        }
-      }
-    }
-  }
-
-  &-container {
-    overflow: hidden;
-    z-index: 1000;
-    background-color: @presenteUploaderBg;
-    padding: 10px 10px;
-    border-radius: 10px 10px 10px 25px;
-    display: none;
-    transition: all .3s;
-    position: absolute;
-    bottom: 0;
-
-    .is-open & {
-      display: block;
-      box-shadow: 2px 2px 6px rgba(0, 0, 0, .2);
-    }
-  }
-
-  &-tip {
-    padding: 10px 10px 10px 60px;
-    text-transform: uppercase;
-    font-size: 9px;
-    font-weight: bold;
-    margin: -10px;
-    text-align: right;
-    min-height: 50px;
-    color: @presenteUploaderColor;
-  }
-
-  &-dropzone {
-    margin-bottom: 10px;
-    color: @presenteUploaderColor;
-    opacity: .4;
-    transition: opacity 3s;
-    text-align: center;
-    border: 3px dashed;
-    border-radius: 10px;
-    padding: 50px;
-    transition: all .3s;
-    cursor: pointer;
-    position: relative;
-
-    &:focus,
-    &:hover,
-    &.hover {
-      opacity: .8;
-      background-color: rgba(0, 0, 0, .1);
-    }
-
-    &-icon,
-    &-label {
-      display: block;
-      color: inherit;
-    }
-
-    &-icon {
-      font-size: 70px;
-      line-height: 1;
-    }
-
-    &-label {
-      color: inherit;
-      text-transform: uppercase;
-      font-size: 11px;
-      font-weight: bold;
-    }
-
-    &-fileinput {
-      cursor: pointer;
-      position: absolute;
-      top: 0;
-      left: 0;
-      right: 0;
-      bottom: 0;
-      opacity: 0;
-    }
-  }
-
-  &-file {
-    &-list {
-      &::-webkit-scrollbar{width:5px;height:5px}
-      &::-webkit-scrollbar-button{width:0;height:0}
-      &::-webkit-scrollbar-thumb{background:rgba(0,0,0,.25);border:none;border-radius:50px}
-      &::-webkit-scrollbar-thumb:hover{background:rgba(0,0,0,.5)}
-      &::-webkit-scrollbar-thumb:active{background:rgba(0,0,0,.25)}
-      &::-webkit-scrollbar-track{background:rgba(0,0,0,.25);border:none;border-radius:50px}
-      &::-webkit-scrollbar-track:hover{background:rgba(0,0,0,.25)}
-      &::-webkit-scrollbar-track:active{background:rgba(0,0,0,.25)}
-      &::-webkit-scrollbar-corner{background:0 0}
-
-      display: block;
-      margin: -10px;
-      margin-bottom: 10px;
-      list-style: none;
-      overflow-y: auto;
-      overflow-x: hidden;
-    	max-height: 200px;
-      background:
-    		linear-gradient(@presenteUploaderBg 30%, rgba(255,255,255,0)),
-    		linear-gradient(rgba(255,255,255,0), @presenteUploaderBg 70%) 0 100%,
-    		radial-gradient(50% 0, farthest-side, rgba(0,0,0,.2), rgba(0,0,0,0)),
-    		radial-gradient(50% 100%,farthest-side, rgba(0,0,0,.2), rgba(0,0,0,0)) 0 100%;
-    	background:
-    		linear-gradient(@presenteUploaderBg 30%, rgba(255,255,255,0)),
-    		linear-gradient(rgba(255,255,255,0), @presenteUploaderBg 70%) 0 100%,
-    		radial-gradient(farthest-side at 50% 0, rgba(0,0,0,.2), rgba(0,0,0,0)),
-    		radial-gradient(farthest-side at 50% 100%, rgba(0,0,0,.2), rgba(0,0,0,0)) 0 100%;
-    	background-repeat: no-repeat;
-    	background-color: @presenteUploaderBg;
-    	background-size: 100% 40px, 100% 40px, 100% 14px, 100% 14px;
-    	background-attachment: local, local, scroll, scroll;
-    }
-
-    &-item {
-      color: @presenteUploaderColor;
-      display: table;
-      table-layout: fixed;
-      width: 100%;
-      padding: 10px;
-      border-bottom: 1px solid darken(@presenteUploaderBg, 10%);
-      border-top: 1px solid lighten(@presenteUploaderBg, 10%);
-
-      &:nth-child(odd) {
-        background-color: rgba(255, 255, 255, .5);
-      }
-
-      &.current {
-        background-color: fade(@presenteUploaderColorHover, 15%);
-      }
-
-      &.is-uploading {
-        background-image: -webkit-linear-gradient(-45deg, fade(@presenteUploaderColorHover, 15%) 25%,transparent 25%,transparent 50%, fade(@presenteUploaderColorHover, 15%) 50%, fade(@presenteUploaderColorHover, 15%) 75%,transparent 75%,transparent);
-        background-image: -o-linear-gradient(-45deg, fade(@presenteUploaderColorHover, 15%) 25%,transparent 25%,transparent 50%, fade(@presenteUploaderColorHover, 15%) 50%, fade(@presenteUploaderColorHover, 15%) 75%,transparent 75%,transparent);
-        background-image: linear-gradient(-45deg, fade(@presenteUploaderColorHover, 15%) 25%,transparent 25%,transparent 50%, fade(@presenteUploaderColorHover, 15%) 50%, fade(@presenteUploaderColorHover, 15%) 75%,transparent 75%,transparent);
-        -webkit-background-size: 40px 40px;
-        background-size: 40px 40px;
-
-        -webkit-animation: progress-bar-stripes 2s linear infinite;
-        -o-animation: progress-bar-stripes 2s linear infinite;
-        animation: progress-bar-stripes 2s linear infinite;
-        pointer-events: none;
-      }
-
-      &-name,
-      &-actions {
-        vertical-align: middle;
-      }
-
-      &-name {
-        display: table-cell;
-        overflow: hidden;
-        text-overflow: ellipsis;
-        white-space: nowrap;
-        font-size: 11px;
-        font-weight: 600;
-        cursor: pointer;
-
-        .is-uploading & {
-          opacity: .4;
-        }
-
-        :not(.current) &:hover,
-        :not(.current) &:focus {
-          text-decoration: underline;
-          color: @presenteUploaderColorHover;
-        }
-      }
-
-      &-actions,
-      &-progress {
-        display: table-cell;
-        width: 65px;
-        text-align: right;
-      }
-
-      &-actions {
-        .is-uploading & {
-          display: none;
-        }
-
-        > i {
-          display: inline-block;
-          width: 30px;
-          height: 30px;
-          text-align: center;
-          cursor: pointer;
-          font-size: 20px;
-          line-height: 30px;
-          transition: background .3s;
-
-          &:focus,
-          &:hover {
-            color: @presenteUploaderColorHover;
-          }
-
-          &:active {
-            background-color: fade(@presenteUploaderColor, 5%);
-            border-radius: 4px;
-            -webkit-box-shadow: inset 0 1px 2px rgba(0,0,0,.1);
-            box-shadow: inset 0 1px 2px rgba(0,0,0,.1);
-          }
-        }
-      }
-
-      &-progress {
-        color: #3A82D4;
-        font-weight: bold;
-      }
-    }
-  }
-}
-
-@-webkit-keyframes progress-bar-stripes {
-  from  { background-position: 0 0; }
-  to    { background-position: 40px 0; }
-}
-
-@keyframes progress-bar-stripes {
-  from  { background-position: 0 0; }
-  to    { background-position: 40px 0; }
-}
-
-.presenter-whiteboard {
-  height: calc(~'100% - 2px');
-  //-2px is for something who is going of the canvas an generating scroll
-  padding-bottom: 60px;
-}
-
-.poll-whiteboard {
-  height: calc(~'100% - 70px');
-}
-
-.polling {
-  width: 100%;
-  height: 70px;
-  text-align: center;
-  padding-top:10px;
-  padding-bottom:10px;
-  font-size: 0; /* to remove default 4px gaps between the buttons caused by display: inline-block */
-}
-
-.pollButtons {
-  color: extract(@white, 1);
-  background-color: #3896D3;
-  font-weight: bold;
-  border: 1px solid extract(@lightGrey, 3);
-  height: 100%;
-  padding-left: 0;  /*overwriting the default foundation padding */
-  padding-right: 0; /*overwriting the default foundation padding */
-  margin-bottom: 0; /*overwriting the default foundation margin */
-  max-width: calc(~'100%/6');     /* the actual width and margins are calculated in the code */
-  /* truncating the text inside the buttons */
-  overflow: hidden;
-  text-overflow: ellipsis;
-  white-space: nowrap;
-  /* the end of truncating */
-  span {
-    max-width: 80%;
-  }
-  &:hover {
-    background: #3A82D4;
-  }
-}
-
-.viewer-whiteboard {
-  height: 100%;
-}
-
-<<<<<<< HEAD
-.presentationNavigationControls {
-  width:54px;
-  font-size:28px;
-  float:right;
-  margin-right:90px;
-}
-
-#controllers {
-  width: 100%;
-  height: 40px;
-}
-
-#switchSlideSection {
-  display: block;
-  margin-left: auto;
-  margin-right: auto;
-  width: 138px;
-  height: 100%;
-}
-
-.switchSlideButton {
-  outline: none;
-  width: 50px;
-  height: 100%;
-  margin-bottom: 0;
-  color: extract(@black, 1);
-  background-color: extract(@white, 1);
-  border: 1px solid extract(@lightGrey, 3);
-  border-radius: 10px;
-  padding: 0;
-  &:hover {
-    background-color: extract(@lightGrey, 3);
-    color: extract(@black, 1);
-  }
-  &:focus {
-    background-color: extract(@white, 1);
-    color: extract(@black, 1);
-  }
-}
-
-.previousSlide {
-  float: left;
-}
-
-.nextSlide {
-  float: right;
-}
-
-#presentationProgress {
-  font-size: 25px;
-=======
-.vertically-centered {
-  position: relative;
-  top: 50%;
-  transform: translateY(-50%);
->>>>>>> 65ad30c4
-}
-
-.whiteboardFullscreenButton {
-  @media @desktop-landscape, @phone-landscape, @tablet-landscape,
-  @phone-portrait-with-keyboard, @phone-portrait, @desktop-portrait {
-    height: 50px;
-    width: 50px;
-  }
-  @media @desktop-landscape {
-    top: 5px;
-    right: 5px;
-  }
-  @media @phone-landscape {
-    top: 4px;
-    right: 4px;
-  }
-  @media @tablet-landscape {
-    top: 5px;
-    right: 5px;
-  }
-  @media @phone-portrait-with-keyboard, @phone-portrait {
-    top: 4px;
-    right: 4px;
-  }
-  @media @tablet-portrait-with-keyboard, @tablet-portrait {
-    height: 53px;
-    width: 53px;
-    top: 3px;
-    line-height: 54px;
-    right: 5px;
-  }
-  @media @desktop-portrait {
-    top: 5px;
-    right: 5px;
-  }
-}
-
-.exitFullscreenButton {
-  top: 10px;
-  right: 10px;
-  height: 50px;
-  width: 50px;
-}
-
-.soaringButton {
-  @media @desktop-portrait{
-    margin-top: -60px;
-  }
-  position: absolute;
-  margin-bottom: 0;
-  padding: 0;
-  border-radius: 50%;
-  background: #3896D3;
-  opacity: 0.55;
-  &:hover {
-    background: #3A82D4;
-  }
-  &:focus {
-    background: #3896D3;
-    outline:0;
-  }
-  i {
-    @media @phone-landscape {
-      font-size: 29px;
-    }
-    @media @desktop-portrait, @desktop-landscape, @tablet-landscape {
-      font-size: 30px;
-    }
-    @media @phone-portrait-with-keyboard, @phone-portrait {
-      font-size: 35px;
-    }
-    @media @tablet-portrait-with-keyboard, @tablet-portrait {
-      font-size: 40px;
-    }
-    color: white;
-  }
-}
-
-.iconChrome {
-  i {
-    font-size: 200%;
-    position: relative;
-    top: 1px;
-  }
-}
-
-.iconFirefox {
-  i {
-    font-size: 500%;
-  }
-}
-
-// Emojis FAB
-
-.activeEmojiButton {
-  background-color: #3896D3;
-  border: 2px solid #34495E;
-  svg {
-    position: relative;
-    top: -2px;
-    left: -2px;
-  }
-}
-
-.FABContainer {
-  &.closedFAB {
-    .activeEmojiButton,
-    .inactiveEmojiButton {
-      pointer-events: none;
-      cursor: default;
-    }
-  }
-}
-
-.FABTriggerButton, .inactiveEmojiButton {
-  background-color: #3896D3;
-}
-
-.FABTriggerButton:hover {
-  background-color: #3896D3;
-}
-
-.FABTriggerButton {
-  position: absolute;
-  right: 4px;
-  bottom: 4px;
-  @media @desktop-landscape, @phone-landscape, @tablet-landscape,
-  @phone-portrait-with-keyboard, @phone-portrait, @desktop-portrait {
-    height: 50px;
-    width: 50px;
-  }
-  @media @tablet-portrait-with-keyboard, @tablet-portrait {
-    height: 53px;
-    width: 53px;
-  }
-}
-
-.openedFAB {
-  .FABTriggerButton {
-    i {
-      opacity: 0.5;
-    }
-  }
-  button:nth-child(2), button:nth-child(3) {
-    animation: increaseOpacity 0.15s forwards;
-  }
-  button:nth-child(4), button:nth-child(5) {
-    animation: increaseOpacity 0.15s forwards;
-    animation-delay: 0.075s;
-  }
-  button:nth-child(6), button:nth-child(7) {
-    animation: increaseOpacity 0.15s forwards;
-    animation-delay: 0.15s;
-  }
-}
-
-.closedFAB {
-  button:nth-child(2), button:nth-child(3) {
-    animation: decreaseOpacity 0.15s forwards;
-    animation-delay: 0.15s;
-  }
-  button:nth-child(4), button:nth-child(5) {
-    animation: decreaseOpacity 0.15s forwards;
-    animation-delay: 0.075s;
-  }
-  button:nth-child(6), button:nth-child(7) {
-    animation: decreaseOpacity 0.15s forwards;
-  }
-}
-
-.FABContainer > button:nth-child(n + 2):hover {
-  background-color: #34495E;
-}
-
-.FABContainer {
-  &.noPresentation{
-    right: 60px;
-  }
-  @media @mobile-portrait{
-    position: absolute;
-    bottom: 3px;
-    right: 0px;
-    height: 55px;
-  }
-  @media @tablet-portrait{
-    bottom: 3px;
-    right: 0px;
-  }
-  button {
-    padding: 0;
-    margin: 0;
-    font-size: 30px;
-    border-radius: 50%;
-    z-index: 100;
-    &:focus {
-      outline:0;
-    }
-  }
-  & > button:nth-child(n + 2) {
-    position: absolute;
-    height: 50px;
-    width: 50px;
-    opacity: 0;
-  }
-  & > button:nth-child(2) {
-    right: 70px;
-    bottom: 4px;
-  }
-  & > button:nth-child(3) {
-    right: 70px;
-    bottom: 59px;
-  }
-  & > button:nth-child(4) {
-    right: 130px;
-    bottom: 4px;
-  }
-  & > button:nth-child(5) {
-    right: 130px;
-    bottom: 59px;
-  }
-  & > button:nth-child(6) {
-    right: 190px;
-    bottom: 4px;
-  }
-  & > button:nth-child(7) {
-    right: 190px;
-    bottom: 59px;
-  }
-}
-
-.generateIncreaseOpacityAnimation (@i) when (@i < 105) {
-    @p: ~"@{i}%"; // local variable: iterator + a percent sign
-    @{p} {
-        opacity: @i * 0.01;
-    }
-    .generateIncreaseOpacityAnimation(@i + 5);
-}
-
-@keyframes increaseOpacity {
-  .generateIncreaseOpacityAnimation(0);
-}
-
-@keyframes decreaseOpacity {
-  100% {
-    opacity: 0;
-  }
-}
+
+.whiteboardFullscreenButton {
+  @media @desktop-landscape, @phone-landscape, @tablet-landscape,
+  @phone-portrait-with-keyboard, @phone-portrait, @desktop-portrait {
+    height: 50px;
+    width: 50px;
+  }
+  @media @desktop-landscape {
+    top: 5px;
+    right: 5px;
+  }
+  @media @phone-landscape {
+    top: 4px;
+    right: 4px;
+  }
+  @media @tablet-landscape {
+    top: 5px;
+    right: 5px;
+  }
+  @media @phone-portrait-with-keyboard, @phone-portrait {
+    top: 4px;
+    right: 4px;
+  }
+  @media @tablet-portrait-with-keyboard, @tablet-portrait {
+    height: 53px;
+    width: 53px;
+    top: 3px;
+    line-height: 54px;
+    right: 5px;
+  }
+  @media @desktop-portrait {
+    top: 5px;
+    right: 5px;
+  }
+}
+
+.exitFullscreenButton {
+  top: 10px;
+  right: 10px;
+  height: 50px;
+  width: 50px;
+}
+
+.soaringButton {
+  @media @desktop-portrait{
+    margin-top: -60px;
+  }
+  position: absolute;
+  margin-bottom: 0;
+  padding: 0;
+  border-radius: 50%;
+  background: #3896D3;
+  opacity: 0.55;
+  &:hover {
+    background: #3A82D4;
+  }
+  &:focus {
+    background: #3896D3;
+    outline:0;
+  }
+  i {
+    @media @phone-landscape {
+      font-size: 29px;
+    }
+    @media @desktop-portrait, @desktop-landscape, @tablet-landscape {
+      font-size: 30px;
+    }
+    @media @phone-portrait-with-keyboard, @phone-portrait {
+      font-size: 35px;
+    }
+    @media @tablet-portrait-with-keyboard, @tablet-portrait {
+      font-size: 40px;
+    }
+    color: white;
+  }
+}
+
+.iconChrome {
+  i {
+    font-size: 200%;
+    position: relative;
+    top: 1px;
+  }
+}
+
+.iconFirefox {
+  i {
+    font-size: 500%;
+  }
+}
+
+// Emojis FAB
+
+.activeEmojiButton {
+  background-color: #3896D3;
+  border: 2px solid #34495E;
+  svg {
+    position: relative;
+    top: -2px;
+    left: -2px;
+  }
+}
+
+.FABContainer {
+  &.closedFAB {
+    .activeEmojiButton,
+    .inactiveEmojiButton {
+      pointer-events: none;
+      cursor: default;
+    }
+  }
+}
+
+.FABTriggerButton, .inactiveEmojiButton {
+  background-color: #3896D3;
+}
+
+.FABTriggerButton:hover {
+  background-color: #3896D3;
+}
+
+.FABTriggerButton {
+  position: absolute;
+  right: 4px;
+  bottom: 4px;
+  @media @desktop-landscape, @phone-landscape, @tablet-landscape,
+  @phone-portrait-with-keyboard, @phone-portrait, @desktop-portrait {
+    height: 50px;
+    width: 50px;
+  }
+  @media @tablet-portrait-with-keyboard, @tablet-portrait {
+    height: 53px;
+    width: 53px;
+  }
+}
+
+.openedFAB {
+  .FABTriggerButton {
+    i {
+      opacity: 0.5;
+    }
+  }
+  button:nth-child(2), button:nth-child(3) {
+    animation: increaseOpacity 0.15s forwards;
+  }
+  button:nth-child(4), button:nth-child(5) {
+    animation: increaseOpacity 0.15s forwards;
+    animation-delay: 0.075s;
+  }
+  button:nth-child(6), button:nth-child(7) {
+    animation: increaseOpacity 0.15s forwards;
+    animation-delay: 0.15s;
+  }
+}
+
+.closedFAB {
+  button:nth-child(2), button:nth-child(3) {
+    animation: decreaseOpacity 0.15s forwards;
+    animation-delay: 0.15s;
+  }
+  button:nth-child(4), button:nth-child(5) {
+    animation: decreaseOpacity 0.15s forwards;
+    animation-delay: 0.075s;
+  }
+  button:nth-child(6), button:nth-child(7) {
+    animation: decreaseOpacity 0.15s forwards;
+  }
+}
+
+.FABContainer > button:nth-child(n + 2):hover {
+  background-color: #34495E;
+}
+
+.FABContainer {
+  &.noPresentation{
+    right: 60px;
+  }
+  @media @mobile-portrait{
+    position: absolute;
+    bottom: 3px;
+    right: 0px;
+    height: 55px;
+  }
+  @media @tablet-portrait{
+    bottom: 3px;
+    right: 0px;
+  }
+  button {
+    padding: 0;
+    margin: 0;
+    font-size: 30px;
+    border-radius: 50%;
+    z-index: 100;
+    &:focus {
+      outline:0;
+    }
+  }
+  & > button:nth-child(n + 2) {
+    position: absolute;
+    height: 50px;
+    width: 50px;
+    opacity: 0;
+  }
+  & > button:nth-child(2) {
+    right: 70px;
+    bottom: 4px;
+  }
+  & > button:nth-child(3) {
+    right: 70px;
+    bottom: 59px;
+  }
+  & > button:nth-child(4) {
+    right: 130px;
+    bottom: 4px;
+  }
+  & > button:nth-child(5) {
+    right: 130px;
+    bottom: 59px;
+  }
+  & > button:nth-child(6) {
+    right: 190px;
+    bottom: 4px;
+  }
+  & > button:nth-child(7) {
+    right: 190px;
+    bottom: 59px;
+  }
+}
+
+.generateIncreaseOpacityAnimation (@i) when (@i < 105) {
+    @p: ~"@{i}%"; // local variable: iterator + a percent sign
+    @{p} {
+        opacity: @i * 0.01;
+    }
+    .generateIncreaseOpacityAnimation(@i + 5);
+}
+
+@keyframes increaseOpacity {
+  .generateIncreaseOpacityAnimation(0);
+}
+
+@keyframes decreaseOpacity {
+  100% {
+    opacity: 0;
+  }
+}