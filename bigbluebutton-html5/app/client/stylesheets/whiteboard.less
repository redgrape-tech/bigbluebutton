--- conflicted
+++ resolved
@@ -1,319 +1,314 @@
-@import "variables";
-
-#whiteboard {
-  padding: 0 !important;
-  min-width: 0;
-  @media @landscape {
-    border-top: 0px;
-    border-left: 0px;
-    border-right: 0px;
-    border-top-left-radius: 0;
-    border-top-right-radius: 0;
-    width: 70%;
-    height: 100%;
+@import "variables";
+
+#whiteboard {
+  padding: 0 !important;
+  min-width: 0;
+  @media @landscape {
+    border-top: 0px;
+    border-left: 0px;
+    border-right: 0px;
+    border-top-left-radius: 0;
+    border-top-right-radius: 0;
+    width: 70%;
+    height: 100%;
+  }
+  @media @mobile-portrait-with-keyboard, @desktop-portrait, @mobile-portrait {
+    -webkit-order: 1;
+    order: 1;
+    width: 100% !important; // overrides any width value set manually in landscape
+  }
+  &:-webkit-full-screen {
+    width: 100%;
+    height: 100%;
+    margin-top: 0px;
+    #whiteboard-container {
+      height: 100%;
+    }
+    #whiteboard-paper {
+      height: 100%;
+    }
+    .raiseHandButton {
+      display: none;
+    }
+  }
+  &:-moz-full-screen {
+    width: 100%;
+    height: 100%;
+    margin-top: 0px;
+    #whiteboard-container {
+      height: 100%;
+    }
+    #whiteboard-paper {
+      height: 100%;
+    }
+    .raiseHandButton {
+      display: none;
+    }
+  }
+  &:fullscreen {
+    width: 100%;
+    height: 100%;
+    margin-top: 0px;
+    #whiteboard-container {
+      height: 100%;
+    }
+    #whiteboard-paper {
+      height: 100%;
+    }
+    .raiseHandButton {
+      display: none;
+    }
+  }
+}
+
+#whiteboard-paper {
+  background-color: white !important;
+  margin-left: auto;
+  margin-right: auto;
+  width: 100%;
+  #svggroup {
+    display: block;
+    height: 100% !important;
+    width: 100% !important;
+  }
+}
+
+#whiteboard-container {
+  position: relative; // makes the fullscreen button's absolute position work
+  @media @landscape {
+    display: -moz-flex;
+    display: -ms-flexbox;
+    display: -ms-flex;
+    display: -webkit-flex;
+    display: flex;
+    align-items: center;
+    -webkit-align-items: center;
+    -ms-align-items: center;
+  }
+}
+
+.presenter-whiteboard {
+  height: calc(~'100% - 40px');
+}
+
+.poll-whiteboard {
+  height: calc(~'100% - 70px');
+}
+
+.polling {
+  width: 100%;
+  height: 70px;
+  text-align: center;
+  padding-top:10px;
+  padding-bottom:10px;
+  border-top: 1px solid extract(@lightGrey, 3);
+}
+
+.pollButtons {
+  color: extract(@white, 1);
+  background-color: #3896D3;
+  font-weight: bold;
+  border: 1px solid extract(@lightGrey, 3);
+  height: 100%;
+  margin: 0 1rem 0 1rem;
+  padding: auto;
+
+  &:hover {
+    background: #3A82D4;
+  }
+}
+
+.viewer-whiteboard {
+  height: 100%;
+}
+
+.presentationNavigationControls {
+  width:54px;
+  font-size:28px;
+  float:right;
+  margin-right:90px;
+}
+
+.vertically-centered {
+  position: relative;
+  top: 50%;
+  transform: translateY(-50%);
+}
+
+#controllers {
+  width: 100%;
+  height: 40px;
+}
+
+#switchSlideSection {
+  display: block;
+  margin-left: auto;
+  margin-right: auto;
+  width: 138px;
+  height: 100%;
+}
+
+.switchSlideButton {
+  outline: none;
+  width: 50px;
+  height: 100%;
+  margin-bottom: 0;
+  color: extract(@black, 1);
+  background-color: extract(@white, 1);
+  border: 1px solid extract(@lightGrey, 3);
+  border-radius: 10px;
+  padding: 0;
+  &:hover {
+    background-color: extract(@lightGrey, 3);
+    color: extract(@black, 1);
+  }
+  &:focus {
+    background-color: extract(@white, 1);
+    color: extract(@black, 1);
+  }
+}
+
+.previousSlide {
+  float: left;
+}
+
+.nextSlide {
+  float: right;
+}
+
+#presentationProgress {
+  font-size: 25px;
+}
+
+.whiteboardFullscreenButton {
+  @media @desktop-landscape {
+    height: 50px;
+    width: 50px;
+    top: 5px;
+    right: 5px;
+  }
+  @media @phone-landscape {
+    height: 45px;
+    width: 45px;
+    top: 5px;
+    right: 5px;
+  }
+  @media @tablet-landscape {
+    height: 50px;
+    width: 50px;
+    top: 5px;
+    right: 5px;
+  }
+  @media @phone-portrait-with-keyboard, @phone-portrait {
+    height: 50px;
+    width: 50px;
+    top: 2px;
+    right: 2px;
+  }
+  @media @tablet-portrait-with-keyboard, @tablet-portrait {
+    height: 53px;
+    width: 53px;
+    top: 5px;
+    right: 5px;
+  }
+  @media @desktop-portrait {
+    height: 50px;
+    width: 50px;
+    top: 5px;
+    right: 5px;
+  }
+}
+
+.raiseHandButton {
+  @media @desktop-landscape {
+    height: 40px;
+    width: 40px;
+    bottom: 5px;
+    right: 5px;
+  }
+  @media @phone-landscape {
+    height: 45px;
+    width: 45px;
+    bottom: 5px;
+    right: 5px;
+  }
+  @media @tablet-landscape {
+    height: 50px;
+    width: 50px;
+    bottom: 5px;
+    right: 5px;
+  }
+  @media @phone-portrait-with-keyboard, @phone-portrait {
+    height: 50px;
+    width: 50px;
+    bottom: 2px;
+    right: 2px;
+  }
+  @media @tablet-portrait-with-keyboard, @tablet-portrait {
+    height: 53px;
+    width: 53px;
+    bottom: 5px;
+    right: 5px;
+  }
+  @media @desktop-portrait {
+    height: 40px;
+    width: 40px;
+    bottom: 5px;
+    right: 5px;
+  }
+}
+
+.exitFullscreenButton {
+  top: 10px;
+  right: 10px;
+  @media @landscape {
+    height: 50px;
+    width: 50px;
+  }
+  @media @mobile-portrait-with-keyboard, @mobile-portrait {
+    height: 5%;
+    width: 10%;
+  }
+}
+
+.soaringButton {
+  position: absolute;
+  margin-bottom: 0;
+  padding: 0;
+  border-radius: 50%;
+  background: #3896D3;
+  &:hover {
+    background: #3A82D4;
+  }
+  &:focus {
+    background: #3896D3;
+    outline:0;
+  }
+  i {
+    @media @phone-landscape {
+      font-size: 29px;
+    }
+    @media @desktop-portrait, @desktop-landscape, @tablet-landscape {
+      font-size: 30px;
+    }
+    @media @phone-portrait-with-keyboard, @phone-portrait {
+      font-size: 35px;
+    }
+    @media @tablet-portrait-with-keyboard, @tablet-portrait {
+      font-size: 40px;
+    }
+    color: white;
   }
-  @media @mobile-portrait-with-keyboard, @desktop-portrait, @mobile-portrait {
-    -webkit-order: 1;
-    order: 1;
-    width: 100% !important; // overrides any width value set manually in landscape
-  }
-  &:-webkit-full-screen {
-    width: 100%;
-    height: 100%;
-    margin-top: 0px;
-    #whiteboard-container {
-      height: 100%;
-    }
-    #whiteboard-paper {
-      height: 100%;
-    }
-    .raiseHandButton {
-      display: none;
-    }
-  }
-  &:-moz-full-screen {
-    width: 100%;
-    height: 100%;
-    margin-top: 0px;
-    #whiteboard-container {
-      height: 100%;
-    }
-    #whiteboard-paper {
-      height: 100%;
-    }
-    .raiseHandButton {
-      display: none;
-    }
-  }
-  &:fullscreen {
-    width: 100%;
-    height: 100%;
-    margin-top: 0px;
-    #whiteboard-container {
-      height: 100%;
-    }
-    #whiteboard-paper {
-      height: 100%;
-    }
-    .raiseHandButton {
-      display: none;
-    }
-  }
-}
-
-#whiteboard-paper {
-  background-color: white !important;
-  margin-left: auto;
-  margin-right: auto;
-  width: 100%;
-  #svggroup {
-    display: block;
-    height: 100% !important;
-    width: 100% !important;
-  }
-}
-
-#whiteboard-container {
-  position: relative; // makes the fullscreen button's absolute position work
-  @media @landscape {
-    display: -moz-flex;
-    display: -ms-flexbox;
-    display: -ms-flex;
-    display: -webkit-flex;
-    display: flex;
-    align-items: center;
-    -webkit-align-items: center;
-    -ms-align-items: center;
-  }
-}
-
-.presenter-whiteboard {
-  height: calc(~'100% - 40px');
-}
-
-.poll-whiteboard {
-  height: calc(~'100% - 70px');
-}
-
-.polling {
-  width: 100%;
-  height: 70px;
-  text-align: center;
-  padding-top:10px;
-  padding-bottom:10px;
-  border-top: 1px solid extract(@lightGrey, 3);
-}
-
-.pollButtons {
-  color: extract(@white, 1);
-  background-color: #3896D3;
-  font-weight: bold;
-  border: 1px solid extract(@lightGrey, 3);
-  height: 100%;
-  margin: 0 1rem 0 1rem;
-  padding: auto;
-  
-  &:hover {
-    background: #3A82D4;
-  }
-}
-
-.viewer-whiteboard {
-  height: 100%;
-}
-
-.presentationNavigationControls {
-  width:54px;
-  font-size:28px;
-  float:right;
-  margin-right:90px;
-}
-
-.vertically-centered {
-  position: relative;
-  top: 50%;
-  transform: translateY(-50%);
-}
-
-#controllers {
-  width: 100%;
-  height: 40px;
-}
-
-#switchSlideSection {
-  display: block;
-  margin-left: auto;
-  margin-right: auto;
-  width: 138px;
-  height: 100%;
-}
-
-.switchSlideButton {
-  outline: none;
-  width: 50px;
-  height: 100%;
-  margin-bottom: 0;
-  color: extract(@black, 1);
-  background-color: extract(@white, 1);
-  border: 1px solid extract(@lightGrey, 3);
-  border-radius: 10px;
-  padding: 0;
-  &:hover {
-    background-color: extract(@lightGrey, 3);
-    color: extract(@black, 1);
-  }
-  &:focus {
-    background-color: extract(@white, 1);
-    color: extract(@black, 1);
-  }
-}
-
-.previousSlide {
-  float: left;
-}
-
-.nextSlide {
-  float: right;
-}
-
-#presentationProgress {
-  font-size: 25px;
-}
-
-.whiteboardFullscreenButton {
-  @media @desktop-landscape {
-    height: 50px;
-    width: 50px;
-    top: 5px;
-    right: 5px;
-  }
-  @media @phone-landscape {
-    height: 45px;
-    width: 45px;
-    top: 5px;
-    right: 5px;
-  }
-  @media @tablet-landscape {
-    height: 50px;
-    width: 50px;
-    top: 5px;
-    right: 5px;
-  }
-  @media @phone-portrait-with-keyboard, @phone-portrait {
-    height: 50px;
-    width: 50px;
-    top: 2px;
-    right: 2px;
-  }
-  @media @tablet-portrait-with-keyboard, @tablet-portrait {
-    height: 53px;
-    width: 53px;
-    top: 5px;
-    right: 5px;
-  }
-  @media @desktop-portrait {
-    height: 50px;
-    width: 50px;
-    top: 5px;
-    right: 5px;
-  }
-}
-
-.raiseHandButton {
-  @media @desktop-landscape {
-    height: 40px;
-    width: 40px;
-    bottom: 5px;
-    right: 5px;
-  }
-  @media @phone-landscape {
-    height: 45px;
-    width: 45px;
-    bottom: 5px;
-    right: 5px;
-  }
-  @media @tablet-landscape {
-    height: 50px;
-    width: 50px;
-    bottom: 5px;
-    right: 5px;
-  }
-  @media @phone-portrait-with-keyboard, @phone-portrait {
-    height: 50px;
-    width: 50px;
-    bottom: 2px;
-    right: 2px;
-  }
-  @media @tablet-portrait-with-keyboard, @tablet-portrait {
-    height: 53px;
-    width: 53px;
-    bottom: 5px;
-    right: 5px;
-  }
-  @media @desktop-portrait {
-    height: 40px;
-    width: 40px;
-    bottom: 5px;
-    right: 5px;
-  }
-}
-
-.exitFullscreenButton {
-  top: 10px;
-  right: 10px;
-  @media @landscape {
-    height: 50px;
-    width: 50px;
-  }
-  @media @mobile-portrait-with-keyboard, @mobile-portrait {
-    height: 5%;
-    width: 10%;
-  }
-}
-
-.soaringButton {
-  position: absolute;
-  margin-bottom: 0;
-  padding: 0;
-  border-radius: 50%;
-  background: #3896D3;
-  &:hover {
-    background: #3A82D4;
-  }
-  &:focus {
-    background: #3896D3;
-    outline:0;
-  }
-  i {
-<<<<<<< HEAD
-    color: black;
-
-    @media @phone-landscape {
-      font-size: 29px;
-    }
-    @media @desktop-portrait, @desktop-landscape, @tablet-landscape {
-      font-size: 30px;
-    }
-    @media @phone-portrait-with-keyboard, @phone-portrait {
-      font-size: 35px;
-    }
-    @media @tablet-portrait-with-keyboard, @tablet-portrait {
-      font-size: 40px;
-    }
-=======
-    color: white;
->>>>>>> c70dcfe9
-  }
-}
-
-.iconChrome {
-  i {
-    font-size: 200%;
-  }
-}
-
-.iconFirefox {
-  i {
-    font-size: 500%;
-  }
-}
+}
+
+.iconChrome {
+  i {
+    font-size: 200%;
+  }
+}
+
+.iconFirefox {
+  i {
+    font-size: 500%;
+  }
+}