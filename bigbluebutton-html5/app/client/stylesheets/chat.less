@import "variables";

@media @desktop-portrait, @landscape {
  .privateChatTab {
    order: 1;
    -webkit-order: 1;
    -ms-flex-order: 1;
    -ms-order: 1;
    border-bottom: 1px solid #E5E5E5;
    min-width: 205px;
    height: 45px;
    min-height: 45px;
    .btn {
      &:hover {
        color: #3896D3;
        background-color:white;
        border-bottom: 1px solid #E5E5E5;
      }
      &:focus {
        background-color:white;
        border-bottom: 1px solid #E5E5E5;
      }
      padding: 0.625rem 0.5rem 0.6875rem 0.5rem;
      background-color: inherit;
      margin: 0;
      height: 45px;
      outline: none;
      min-width: 50px;
    }
    span {
      position: relative;
      font-size: 18px;
      bottom: 9px;
      left: 2px;
    }
    i {
      position: relative;
      right: 2px;
      font-size: 18px;
      bottom: 4px;
    }
  }
  .privateChatName {
    width: calc(~'100% - 105px');
    min-width: 101px;
    text-align: right;
    float: right;
    padding: 0.65rem 1.25rem 0.6rem 0.3rem;
    font-family: "Helvetica Neue",Helvetica,Roboto,Arial,sans-serif;
    font-size: 18px;
    overflow: hidden;
    text-overflow: ellipsis;
    white-space: nowrap;
  }
}

.toPublic .unreadChatNumber {
  @media @desktop-portrait, @landscape {
    padding: 2px;
    position: absolute;
    top: 31%;
    left: 100%;
    margin: 0;
  }
}

#chat {
  @media @landscape {
    -webkit-flex: 1 1;
    -moz-flex: 1 1;
    -ms-flex: 1 1;
    flex: 1 1;
    height: 100%;
    border-top: 0px;
    border-right: 0px;
    border-top-left-radius: 0px;
    overflow: hidden;
  }
  order: 3;
}

.chat {
  list-style: none;
  margin: 0px;
  padding: 0px;
  height: 100%;
  @media @desktop-portrait, @landscape {
    li {
      margin: 0px;
      padding: 15px;
      word-wrap: break-word;
      // &:nth-child(even) {
      //   background-color: rgb(245,245,245);
      // }
      table {
        width: 100%;
      }
    }
  }
}
.chatBodyContainer {
  @media @desktop-portrait, @landscape {
    display: -moz-flex;
    display: -ms-flexbox;
    display: -ms-flex;
    display: -webkit-flex;
    display: flex;
    -webkit-flex-flow: column;
    flex-flow: column;
    height: calc(~'100% - 70px');
    width: 100%;
  }
}
#chatbody {
  @media @desktop-portrait, @landscape {
    order: 2;
    -webkit-order: 2;
    -ms-flex-order: 2;
    -ms-order: 2;
    shrink: 1;
    -webkit-shrink: 1;
    -moz-shrink: 1;
    grow:1;
    -webkit-grow: 1;
    -moz-grow: 1;
    height: calc(~'100% - 45px');
  }
  overflow-y: auto;
  padding-left: 0px;
  padding-right: 0px;
  @media @desktop-portrait, @mobile-portrait {
    max-height: 46vw; // for longer chatbody a scrollbar appears
    overflow-y: scroll;
  }
}

.chat-input-wrapper {
  padding-top:10px;
  padding-left:10px;
  padding-right:10px;
}

.disabledChat {
  background-color: grey;
  width: 100% !important;
}

#fontSizeTable {
  border: 1px solid white;
  height: 80px;
  margin-bottom: 0px;
  overflow: hidden;
  /* Static font sizes are used everywhere in this control. This is the maximum amount of space required */
  width: 379px;
  .displayButtons {
    height: 35px;
    margin: 0px;
    padding:0px;
    text-align:center;
    width:84px;
  }
  #displayLabel {
    text-align: center;
    width: 169px;
  }
}

#newMessageInput {
  display: block;
  float: left;
  width: 75%;
  resize: none;
  padding-top: 0px;
  padding-bottom: 0px;

  border:1px solid extract(@lightGrey, 3);
  margin: 0px;

  @media @landscape {
    height: 100%; /* same height as send button */
  }
  @media @mobile-portrait {
    font-size: 4vw;
    height: 8vw;
  }
  @media @mobile-portrait-with-keyboard {
    font-size: 4.5vh;
    height: 25vh;
  }
  @media @desktop-portrait {
    font-size: 25px;
    height: 60px; /* same height as send button */
  }
}

.panel-footer {
  bottom: 0px;
  position: relative;
  background: extract(@white, 1);
  padding: 0;
  border-top: 1px solid extract(@lightGrey, 3);
}

#sendMessageButton {
<<<<<<< HEAD
  width: 25%;
  color: extract(@black, 1);
=======
  width: 20%; /* 75% for the message input, 5% margin between the two */
  color: extract(@white, 1);
>>>>>>> c70dcfe9
  background-color: #3896D3;
  font-weight: bold;
  height: 50px;
  margin: 0px;
  border: 1px solid extract(@lightGrey, 3);
  @media @desktop-portrait {
    font-size: 30px;
    &:hover {
      background: #3A82D4;
    }
    padding-left: 7%;
  }
  @media @phone-portrait {
    font-size: 20px;
    padding-left: 5%;
  }
  @media @tablet-portrait {
    font-size: 25px;
    padding-left: 7%;
  }
  @media @phone-portrait-with-keyboard {
    font-size: 20px;
    padding-left: 7%;
  }
  @media @tablet-portrait-with-keyboard {
    font-size: 25px;
    padding-left: 7%;
  }
  @media @landscape {
    padding: 0px;
    position: absolute;
    bottom: 10px;
    &:hover {
      background: #3A82D4;
    }
  }
  @media @phone-landscape {
    font-size: 14px;
  }
  @media @tablet-landscape {
    font-size: 18px;
  }
  @media @desktop-landscape {
    font-size: 15px;
  }
}

.timestamp {
  text-align: right;
}

#chatbar-contents {
  @media @landscape {
    min-width: 140px;
  }
}

.button-group {
  @media @landscape {
    height: 100%;
  }
}

#chatInput {
  @media @landscape {
    height: 100%;
    padding-bottom: 10px;
  }
}
<|MERGE_RESOLUTION|>--- conflicted
+++ resolved
@@ -1,280 +1,275 @@
-@import "variables";
-
-@media @desktop-portrait, @landscape {
-  .privateChatTab {
-    order: 1;
-    -webkit-order: 1;
-    -ms-flex-order: 1;
-    -ms-order: 1;
-    border-bottom: 1px solid #E5E5E5;
-    min-width: 205px;
-    height: 45px;
-    min-height: 45px;
-    .btn {
-      &:hover {
-        color: #3896D3;
-        background-color:white;
-        border-bottom: 1px solid #E5E5E5;
-      }
-      &:focus {
-        background-color:white;
-        border-bottom: 1px solid #E5E5E5;
-      }
-      padding: 0.625rem 0.5rem 0.6875rem 0.5rem;
-      background-color: inherit;
-      margin: 0;
-      height: 45px;
-      outline: none;
-      min-width: 50px;
-    }
-    span {
-      position: relative;
-      font-size: 18px;
-      bottom: 9px;
-      left: 2px;
-    }
-    i {
-      position: relative;
-      right: 2px;
-      font-size: 18px;
-      bottom: 4px;
-    }
-  }
-  .privateChatName {
-    width: calc(~'100% - 105px');
-    min-width: 101px;
-    text-align: right;
-    float: right;
-    padding: 0.65rem 1.25rem 0.6rem 0.3rem;
-    font-family: "Helvetica Neue",Helvetica,Roboto,Arial,sans-serif;
-    font-size: 18px;
-    overflow: hidden;
-    text-overflow: ellipsis;
-    white-space: nowrap;
-  }
-}
-
-.toPublic .unreadChatNumber {
-  @media @desktop-portrait, @landscape {
-    padding: 2px;
-    position: absolute;
-    top: 31%;
-    left: 100%;
-    margin: 0;
-  }
-}
-
-#chat {
-  @media @landscape {
-    -webkit-flex: 1 1;
-    -moz-flex: 1 1;
-    -ms-flex: 1 1;
-    flex: 1 1;
-    height: 100%;
-    border-top: 0px;
-    border-right: 0px;
-    border-top-left-radius: 0px;
-    overflow: hidden;
-  }
-  order: 3;
-}
-
-.chat {
-  list-style: none;
-  margin: 0px;
-  padding: 0px;
-  height: 100%;
-  @media @desktop-portrait, @landscape {
-    li {
-      margin: 0px;
-      padding: 15px;
-      word-wrap: break-word;
-      // &:nth-child(even) {
-      //   background-color: rgb(245,245,245);
-      // }
-      table {
-        width: 100%;
-      }
-    }
-  }
-}
-.chatBodyContainer {
-  @media @desktop-portrait, @landscape {
-    display: -moz-flex;
-    display: -ms-flexbox;
-    display: -ms-flex;
-    display: -webkit-flex;
-    display: flex;
-    -webkit-flex-flow: column;
-    flex-flow: column;
-    height: calc(~'100% - 70px');
-    width: 100%;
-  }
-}
-#chatbody {
-  @media @desktop-portrait, @landscape {
-    order: 2;
-    -webkit-order: 2;
-    -ms-flex-order: 2;
-    -ms-order: 2;
-    shrink: 1;
-    -webkit-shrink: 1;
-    -moz-shrink: 1;
-    grow:1;
-    -webkit-grow: 1;
-    -moz-grow: 1;
-    height: calc(~'100% - 45px');
-  }
-  overflow-y: auto;
-  padding-left: 0px;
-  padding-right: 0px;
-  @media @desktop-portrait, @mobile-portrait {
-    max-height: 46vw; // for longer chatbody a scrollbar appears
-    overflow-y: scroll;
-  }
-}
-
-.chat-input-wrapper {
-  padding-top:10px;
-  padding-left:10px;
-  padding-right:10px;
-}
-
-.disabledChat {
-  background-color: grey;
-  width: 100% !important;
-}
-
-#fontSizeTable {
-  border: 1px solid white;
-  height: 80px;
-  margin-bottom: 0px;
-  overflow: hidden;
-  /* Static font sizes are used everywhere in this control. This is the maximum amount of space required */
-  width: 379px;
-  .displayButtons {
-    height: 35px;
-    margin: 0px;
-    padding:0px;
-    text-align:center;
-    width:84px;
-  }
-  #displayLabel {
-    text-align: center;
-    width: 169px;
-  }
-}
-
-#newMessageInput {
-  display: block;
-  float: left;
-  width: 75%;
-  resize: none;
-  padding-top: 0px;
-  padding-bottom: 0px;
-
-  border:1px solid extract(@lightGrey, 3);
-  margin: 0px;
-
-  @media @landscape {
-    height: 100%; /* same height as send button */
-  }
-  @media @mobile-portrait {
-    font-size: 4vw;
-    height: 8vw;
-  }
-  @media @mobile-portrait-with-keyboard {
-    font-size: 4.5vh;
-    height: 25vh;
-  }
-  @media @desktop-portrait {
-    font-size: 25px;
-    height: 60px; /* same height as send button */
-  }
-}
-
-.panel-footer {
-  bottom: 0px;
-  position: relative;
-  background: extract(@white, 1);
-  padding: 0;
-  border-top: 1px solid extract(@lightGrey, 3);
-}
-
-#sendMessageButton {
-<<<<<<< HEAD
-  width: 25%;
-  color: extract(@black, 1);
-=======
-  width: 20%; /* 75% for the message input, 5% margin between the two */
-  color: extract(@white, 1);
->>>>>>> c70dcfe9
-  background-color: #3896D3;
-  font-weight: bold;
-  height: 50px;
-  margin: 0px;
-  border: 1px solid extract(@lightGrey, 3);
-  @media @desktop-portrait {
-    font-size: 30px;
-    &:hover {
-      background: #3A82D4;
-    }
-    padding-left: 7%;
-  }
-  @media @phone-portrait {
-    font-size: 20px;
-    padding-left: 5%;
-  }
-  @media @tablet-portrait {
-    font-size: 25px;
-    padding-left: 7%;
-  }
-  @media @phone-portrait-with-keyboard {
-    font-size: 20px;
-    padding-left: 7%;
-  }
-  @media @tablet-portrait-with-keyboard {
-    font-size: 25px;
-    padding-left: 7%;
-  }
-  @media @landscape {
-    padding: 0px;
-    position: absolute;
-    bottom: 10px;
-    &:hover {
-      background: #3A82D4;
-    }
-  }
-  @media @phone-landscape {
-    font-size: 14px;
-  }
-  @media @tablet-landscape {
-    font-size: 18px;
-  }
-  @media @desktop-landscape {
-    font-size: 15px;
-  }
-}
-
-.timestamp {
-  text-align: right;
-}
-
-#chatbar-contents {
-  @media @landscape {
-    min-width: 140px;
-  }
-}
-
-.button-group {
-  @media @landscape {
-    height: 100%;
-  }
-}
-
-#chatInput {
-  @media @landscape {
-    height: 100%;
-    padding-bottom: 10px;
-  }
-}
+@import "variables";
+
+@media @desktop-portrait, @landscape {
+  .privateChatTab {
+    order: 1;
+    -webkit-order: 1;
+    -ms-flex-order: 1;
+    -ms-order: 1;
+    border-bottom: 1px solid #E5E5E5;
+    min-width: 205px;
+    height: 45px;
+    min-height: 45px;
+    .btn {
+      &:hover {
+        color: #3896D3;
+        background-color:white;
+        border-bottom: 1px solid #E5E5E5;
+      }
+      &:focus {
+        background-color:white;
+        border-bottom: 1px solid #E5E5E5;
+      }
+      padding: 0.625rem 0.5rem 0.6875rem 0.5rem;
+      background-color: inherit;
+      margin: 0;
+      height: 45px;
+      outline: none;
+      min-width: 50px;
+    }
+    span {
+      position: relative;
+      font-size: 18px;
+      bottom: 9px;
+      left: 2px;
+    }
+    i {
+      position: relative;
+      right: 2px;
+      font-size: 18px;
+      bottom: 4px;
+    }
+  }
+  .privateChatName {
+    width: calc(~'100% - 105px');
+    min-width: 101px;
+    text-align: right;
+    float: right;
+    padding: 0.65rem 1.25rem 0.6rem 0.3rem;
+    font-family: "Helvetica Neue",Helvetica,Roboto,Arial,sans-serif;
+    font-size: 18px;
+    overflow: hidden;
+    text-overflow: ellipsis;
+    white-space: nowrap;
+  }
+}
+
+.toPublic .unreadChatNumber {
+  @media @desktop-portrait, @landscape {
+    padding: 2px;
+    position: absolute;
+    top: 31%;
+    left: 100%;
+    margin: 0;
+  }
+}
+
+#chat {
+  @media @landscape {
+    -webkit-flex: 1 1;
+    -moz-flex: 1 1;
+    -ms-flex: 1 1;
+    flex: 1 1;
+    height: 100%;
+    border-top: 0px;
+    border-right: 0px;
+    border-top-left-radius: 0px;
+    overflow: hidden;
+  }
+  order: 3;
+}
+
+.chat {
+  list-style: none;
+  margin: 0px;
+  padding: 0px;
+  height: 100%;
+  @media @desktop-portrait, @landscape {
+    li {
+      margin: 0px;
+      padding: 15px;
+      word-wrap: break-word;
+      // &:nth-child(even) {
+      //   background-color: rgb(245,245,245);
+      // }
+      table {
+        width: 100%;
+      }
+    }
+  }
+}
+.chatBodyContainer {
+  @media @desktop-portrait, @landscape {
+    display: -moz-flex;
+    display: -ms-flexbox;
+    display: -ms-flex;
+    display: -webkit-flex;
+    display: flex;
+    -webkit-flex-flow: column;
+    flex-flow: column;
+    height: calc(~'100% - 70px');
+    width: 100%;
+  }
+}
+#chatbody {
+  @media @desktop-portrait, @landscape {
+    order: 2;
+    -webkit-order: 2;
+    -ms-flex-order: 2;
+    -ms-order: 2;
+    shrink: 1;
+    -webkit-shrink: 1;
+    -moz-shrink: 1;
+    grow:1;
+    -webkit-grow: 1;
+    -moz-grow: 1;
+    height: calc(~'100% - 45px');
+  }
+  overflow-y: auto;
+  padding-left: 0px;
+  padding-right: 0px;
+  @media @desktop-portrait, @mobile-portrait {
+    max-height: 46vw; // for longer chatbody a scrollbar appears
+    overflow-y: scroll;
+  }
+}
+
+.chat-input-wrapper {
+  padding-top:10px;
+  padding-left:10px;
+  padding-right:10px;
+}
+
+.disabledChat {
+  background-color: grey;
+  width: 100% !important;
+}
+
+#fontSizeTable {
+  border: 1px solid white;
+  height: 80px;
+  margin-bottom: 0px;
+  overflow: hidden;
+  /* Static font sizes are used everywhere in this control. This is the maximum amount of space required */
+  width: 379px;
+  .displayButtons {
+    height: 35px;
+    margin: 0px;
+    padding:0px;
+    text-align:center;
+    width:84px;
+  }
+  #displayLabel {
+    text-align: center;
+    width: 169px;
+  }
+}
+
+#newMessageInput {
+  display: block;
+  float: left;
+  width: 75%;
+  resize: none;
+  padding-top: 0px;
+  padding-bottom: 0px;
+
+  border:1px solid extract(@lightGrey, 3);
+  margin: 0px;
+
+  @media @landscape {
+    height: 100%; /* same height as send button */
+  }
+  @media @mobile-portrait {
+    font-size: 4vw;
+    height: 8vw;
+  }
+  @media @mobile-portrait-with-keyboard {
+    font-size: 4.5vh;
+    height: 25vh;
+  }
+  @media @desktop-portrait {
+    font-size: 25px;
+    height: 60px; /* same height as send button */
+  }
+}
+
+.panel-footer {
+  bottom: 0px;
+  position: relative;
+  background: extract(@white, 1);
+  padding: 0;
+  border-top: 1px solid extract(@lightGrey, 3);
+}
+
+#sendMessageButton {
+  width: 25%;
+  color: extract(@white, 1);
+  background-color: #3896D3;
+  font-weight: bold;
+  height: 50px;
+  margin: 0px;
+  border: 1px solid extract(@lightGrey, 3);
+  @media @desktop-portrait {
+    font-size: 30px;
+    &:hover {
+      background: #3A82D4;
+    }
+    padding-left: 7%;
+  }
+  @media @phone-portrait {
+    font-size: 20px;
+    padding-left: 5%;
+  }
+  @media @tablet-portrait {
+    font-size: 25px;
+    padding-left: 7%;
+  }
+  @media @phone-portrait-with-keyboard {
+    font-size: 20px;
+    padding-left: 7%;
+  }
+  @media @tablet-portrait-with-keyboard {
+    font-size: 25px;
+    padding-left: 7%;
+  }
+  @media @landscape {
+    padding: 0px;
+    position: absolute;
+    bottom: 10px;
+    &:hover {
+      background: #3A82D4;
+    }
+  }
+  @media @phone-landscape {
+    font-size: 14px;
+  }
+  @media @tablet-landscape {
+    font-size: 18px;
+  }
+  @media @desktop-landscape {
+    font-size: 15px;
+  }
+}
+
+.timestamp {
+  text-align: right;
+}
+
+#chatbar-contents {
+  @media @landscape {
+    min-width: 140px;
+  }
+}
+
+.button-group {
+  @media @landscape {
+    height: 100%;
+  }
+}
+
+#chatInput {
+  @media @landscape {
+    height: 100%;
+    padding-bottom: 10px;
+  }
+}