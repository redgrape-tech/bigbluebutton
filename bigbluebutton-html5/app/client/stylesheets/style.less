--- conflicted
+++ resolved
@@ -1,1368 +1,1363 @@
-@import "variables";
-@import "mixins";
-
-body {
-  background: extract(@white, 3);
-  bottom: 0;
-  color: extract(@darkGrey, 1);
-  left: 0;
-  right: 0;
-
-  // makes text selectable in Chrome (overrides inline style)
-  -webkit-user-select: all !important;
-
-  @media @landscape {
-    height: 100%;
-    position: absolute;
-    top: 0;
-  }
-  @media @desktop-landscape {
-    min-width: 768px;
-  }
-  @media @mobile-portrait-with-keyboard, @desktop-portrait, @mobile-portrait {
-    position: relative;
-    top: 0;
-  }
-  @media @mobile-portrait-with-keyboard, @mobile-portrait {
-    overflow-x: hidden;
-  }
-}
-
-.component {
-  .radius;
-  background: extract(@white, 1);
-  border: 1px solid extract(@lightGrey, 3);
-  float: left;
-}
-
-.heading {
-  margin-left:5px
-}
-
-@media @mobile-portrait {
-  .hamburgerToggledOn .unreadChat {
-    display: none;
-  }
-}
-
-.navbarButton {
-  color: #469DCF;
-  .unreadChat {
-    position: absolute;
-    z-index: 1;
-    background:red;
-    border-radius:80%;
-    @media @desktop-portrait, @landscape {
-      top: 20%;
-      left: 65%;
-      width:19%;
-      height:20%;
-    }
-    @media @mobile-portrait {
-      top: 14%;
-      left: 70%;
-      width:25%;
-      height:25%;
-    }
-  }
-
-  i {
-    @media @phone-landscape {
-      font-size: 29px;
-    }
-    @media @desktop-portrait, @desktop-landscape, @tablet-landscape {
-      font-size: 30px;
-    }
-    @media @phone-portrait-with-keyboard, @phone-portrait {
-      font-size: 35px;
-    }
-    @media @tablet-portrait-with-keyboard, @tablet-portrait {
-      font-size: 40px;
-    }
-  }
-}
-
-.myNavbar {
-  border-bottom: 1px;
-  @media @desktop-portrait, @landscape {
-    background-color: white;
-    border-bottom: 1px solid extract(@lightGrey, 1);
-  }
-
-  @media @mobile-portrait-with-keyboard, @mobile-portrait {
-    .linear-gradient(rgb(72,76,85), rgb(65,68,77));
-  }
-  .btn {
-
-    @media @tablet-landscape {
-      height: 50px;
-      width: 51.2px;
-    }
-    @media @phone-landscape {
-      height: 47px;
-      width: 47px;
-    }
-    @media @desktop-landscape {
-      height: 50px;
-      width: 51.2px;
-    }
-    @media @desktop-portrait {
-      height: 50px;
-      width: 51.2px;
-    }
-
-    @media @desktop-portrait, @landscape {
-      top: 0 !important;
-      padding-left: 1% !important;
-      padding-right: 1% !important;
-      background-color: white;
-      &:not(.toggleMenuButton):not(.toggleUserlistButton) {
-        border-bottom: 1px solid extract(@lightGrey, 1);
-      }
-    }
-    @media @mobile-portrait-with-keyboard, @mobile-portrait {
-      .linear-gradient(rgb(72,76,85), rgb(65,68,77));
-    }
-    @media @phone-portrait-with-keyboard, @phone-portrait {
-      height: 50px !important;
-      width: 50px;
-    }
-    @media @tablet-portrait-with-keyboard, @tablet-portrait {
-      height: 55px !important;
-      width: 55px;
-    }
-    .push-menu-icon {
-      .icon-bar {
-        margin-left: auto;
-        margin-right: auto;
-        margin-bottom: 8px;
-        margin-top: 8px;
-        display: block;
-        border-radius: 1px;
-        background-color: extract(@white, 1);
-        width: 50px;
-        height: 10px;
-      }
-      margin-top: auto;
-      margin-bottom: auto;
-    }
-    // overriding the default button styling:
-    &.toggleUserlistButton, &.toggleMenuButton {
-      background: transparent;
-    }
-    span { background-color: #469DCF; }
-  }
-
-  @media @tablet-landscape {
-    height: 50px;
-  }
-  @media @phone-landscape {
-    height: 47px;
-  }
-
-  @media @desktop-landscape {
-    height: 50px;
-  }
-  @media @phone-portrait-with-keyboard, @phone-portrait {
-    height: 50px;
-  }
-  @media @tablet-portrait-with-keyboard, @tablet-portrait {
-    height: 55px;
-  }
-  @media @desktop-portrait {
-    min-width: 400px;
-    height: 50px;
-  }
-
-  .navbarTitle {
-    font-weight: bold;
-    text-align: center;
-    overflow: hidden;
-    text-overflow: ellipsis;
-    white-space: nowrap;
-    position: absolute;
-    @media @mobile-portrait-with-keyboard, @mobile-portrait {
-      color: extract(@white, 1);
-      margin-left: auto;
-      margin-right: auto;
-    }
-    @media @phone-portrait-with-keyboard, @phone-portrait {
-      height: 50px;
-      padding-top: 25px; // half the height
-      font-size: 18px;
-    }
-    @media @tablet-portrait-with-keyboard, @tablet-portrait {
-      height: 55px;
-      padding-top: 27.5px; // half the height
-      font-size: 21px;
-    }
-
-    @media @tablet-landscape {
-      font-size: 18px;
-      height: 50px;
-      padding-top: 25px; // half the height
-    }
-    @media @phone-landscape {
-      font-size: 18px;
-      height: 47px;
-      padding-top: 23.5px; // half the height
-    }
-    @media @desktop-landscape {
-      font-size: 16px;
-      height: 50px;
-      padding-top: 25px; // half the height
-    }
-    @media @desktop-portrait {
-      height: 50px;
-      padding-top: 25px; // half the height
-    }
-
-    @media @landscape, @desktop-portrait {
-      color: extract(@darkGrey, 1);
-      padding-left: 15px;
-      padding-right: 15px;
-    }
-    &.defaultTitle {
-      @media @landscape, @desktop-portrait {
-        left: 51.2px;
-      }
-      @media @phone-portrait, @phone-portrait-with-keyboard {
-        left: 50px;
-        padding-left: 10px;
-        padding-right: 10px;
-      }
-      @media @tablet-portrait, @tablet-portrait-with-keyboard {
-        left: 55px;
-        padding-left: 11px;
-        padding-right: 11px;
-      }
-
-      @media @landscape {
-        max-width: calc(~'100% - 174px'); // leaves room for 3 buttons (including margins)
-      }
-      @media @desktop-portrait {
-        max-width: calc(~'100% - 102.4px'); // leaves room for 2 buttons
-      }
-      @media @phone-portrait, @phone-portrait-with-keyboard {
-        width: calc(~'100% - 100px');
-      }
-      @media @tablet-portrait, @tablet-portrait-with-keyboard {
-        width: calc(~'100% - 110px');
-      }
-    }
-    &.shiftedTitle {
-      @media @landscape, @desktop-portrait {
-        left: 102.4px;
-      }
-      @media @phone-portrait, @phone-portrait-with-keyboard {
-        left: 100px;
-        padding-left: 10px;
-        padding-right: 60px;
-      }
-      @media @tablet-portrait, @tablet-portrait-with-keyboard {
-        left: 110px;
-        padding-left: 11px;
-        padding-right: 66px;
-      }
-
-      @media @landscape {
-        max-width: calc(~'100% - 225px'); // leaves room for 4 buttons (including margins)
-      }
-      @media @desktop-portrait {
-        max-width: calc(~'100% - 153.6px'); // leaves for 3 buttons
-      }
-      @media @phone-portrait, @phone-portrait-with-keyboard {
-        width: calc(~'100% - 150px');
-      }
-      @media @tablet-portrait, @tablet-portrait-with-keyboard {
-        width: calc(~'100% - 165px');
-      }
-    }
-  }
-}
-
-.recordingStatus {
-  background: none !important;
-  border: none;
-  margin-left: 10px;
-  padding: 0 !important;
-  .false { color: maroon; }
-  .true { color: green; }
-}
-
-.ScrollableWindowX {
-  width: 100%;
-  overflow-x: scroll;
-}
-
-.ScrollableWindowY {
-  overflow-y:auto;
-}
-
-.table > thead > tr > th,
-.table > tbody > tr > th,
-.table > tfoot > tr > th,
-.table > thead > tr > td,
-.table > tbody > tr > td,
-.table > tfoot > tr > td {
-  border-top: 0px;
-}
-
-.meetingTitle {
-  text-align: center;
-  font-weight: bold;
-  line-height: 2em;
-  margin: 0;
-
-  @media @tablet-landscape {
-    font-size: 18px;
-    height: 50px;
-  }
-  @media @phone-landscape {
-    font-size: 19px;
-    height: 47px;
-  }
-  @media @phone-portrait, @phone-portrait-with-keyboard {
-    font-size: 18px;
-    padding-top: 8px;
-  }
-  @media @tablet-portrait, @tablet-portrait-with-keyboard {
-    font-size: 20px;
-    padding-top: 7px;
-  }
-
-  @media @mobile-portrait, @mobile-portrait-with-keyboard {
-    .linear-gradient(rgb(72,76,85), rgb(65,68,77));
-    color: white;
-    height: 50px;
-  }
-  @media @desktop-portrait {
-    background-color: white;
-    padding-top: 10px;
-    color: extract(@darkGrey, 1);
-  }
-  @media @landscape {
-    border-bottom: 1px solid extract(@lightGrey, 1);
-    color: extract(@darkGrey, 1);
-    padding-bottom: 5px;
-    padding-top: 5px;
-  }
-
-  @media @desktop-portrait, @desktop-landscape {
-    font-size: 18px;
-    height: 50px;
-  }
-}
-
-#container {
-  @media @landscape {
-    display: -moz-flex;
-    display: -ms-flexbox;
-    display: -ms-flex;
-    display: -webkit-flex;
-    display: flex;
-    -webkit-flex-flow: row;
-    flex-flow: row;
-  }
-  width: 100%;
-  height: 100%;
-  background-color: extract(@white, 3);
-  &.moved-to-right, &.moved-to-left {
-    @media @mobile-portrait-with-keyboard, @desktop-portrait, @mobile-portrait {
-      z-index: 1; // same level as notifications
-      .shield {
-        position: absolute;
-        left: 0;
-        width: 100%;
-        height: 100%;
-        background-color: black;
-        opacity: 0;
-        z-index: 1;
-        cursor: pointer;
-        @media @landscape, @desktop-portrait {
-          top: 50px;
-        }
-        @media @mobile-portrait-with-keyboard, @mobile-portrait {
-          top: 110px;
-        }
-      }
-    }
-  }
-}
-
-.fullScreenPresentation {
-  width: 90% !important;
-  height: 90% !important;
-}
-
-.halfScreen {
-  width: 44% !important;
-  height: 80% !important;
-}
-
-.quarterScreen {
-  width: 22% !important;
-  height: 80% !important;
-}
-
-.navbarSection {
-  @media @landscape {
-    min-width: 256px;
-    width: 33%;
-  }
-}
-
-.slideButton {
-  @media @mobile-portrait-with-keyboard, @desktop-portrait, @mobile-portrait {
-    display: block;
-    margin-left: auto;
-    margin-right: auto;
-    width: 90%;
-    background-color: transparent;
-    color: white;
-    border-bottom: 2px solid extract(@lightGrey, 4);
-    margin-top: 0;
-    margin-bottom: 0;
-    &:hover {
-      background-color: extract(@lightGrey, 1);
-    }
-    i, span {
-      float: left;
-    }
-    span {
-      margin-left: 20px;
-    }
-  }
-  @media @phone-portrait-with-keyboard, @phone-portrait {
-    height: 50px;
-    font-size: 18px;
-  }
-  @media @tablet-portrait-with-keyboard, @tablet-portrait {
-    height: 50px;
-    font-size: 18px;
-  }
-  @media @desktop-portrait {
-    height: 50px;
-    font-size: 20px;
-  }
-
-  i {
-    @media @phone-landscape {
-      font-size: 29px;
-    }
-    @media @desktop-portrait, @desktop-landscape, @tablet-landscape {
-      font-size: 30px;
-    }
-    @media @phone-portrait-with-keyboard, @phone-portrait {
-      font-size: 30px;
-    }
-    @media @tablet-portrait-with-keyboard, @tablet-portrait {
-      font-size: 25px;
-    }
-  }
-}
-
-.titleArea {
-  width: 100%;
-  @media @mobile-portrait-with-keyboard, @mobile-portrait {
-    height: 50px;
-    .linear-gradient(rgb(72,76,85), rgb(65,68,77));
-  }
-  @media @desktop-portrait {
-    height: 50px;
-  }
-}
-
-/* Notifications */
-#browser-icon-container {
-  float: left;
-  max-height: 35px !important;
-  max-width: 35px !important;
-  path {
-    margin: auto;
-  }
-}
-
-.invisible {
-  display: none;
-}
-
-#main {
-  @media @landscape {
-    -webkit-flex: 1 1;
-    -moz-flex: 1 1;
-    -ms-flex: 1 1;
-    flex: 1 1;
-    height: 100%;
-  }
-  @media @mobile-portrait-with-keyboard, @desktop-portrait, @mobile-portrait {
-    height: 100%;
-  }
-}
-
-#panels {
-  display: -moz-flex;
-  display: -ms-flexbox;
-  display: -ms-flex;
-  display: -webkit-flex;
-  display: flex;
-  @media @landscape {
-    -webkit-flex-flow: row;
-    flex-flow: row;
-  }
-  @media @mobile-portrait-with-keyboard, @desktop-portrait, @mobile-portrait {
-    -webkit-flex-flow: column;
-    flex-flow: column;
-  }
-  width: 100%;
-  @media @desktop-landscape {
-    height: calc(~'100% - 50px'); // 50px for narbar height
-  }
-  @media @phone-landscape, @tablet-landscape {
-    height: calc(~'100% - 47px'); // 47px for narbar height
-  }
-}
-
-.signOutIcon {
-  @media @landscape {
-    &:hover {
-      color: #2A5E7C;
-    }
-    &:focus {
-      color: #2A5E7C;
-    }
-    height: 28px;
-    width: 75px;
-    margin-left: 10px;
-  }
-}
-
-.rightNavbarSection {
-  float: right;
-  @media @mobile-portrait-with-keyboard, @desktop-portrait, @mobile-portrait {
-    display: none;
-  }
-}
-
-.audioNavbarSection {
-  position: absolute;
-  top: 0;
-  @media @landscape, @desktop-portrait {
-    left: 51.2px;
-  }
-  @media @phone-portrait, @phone-portrait-with-keyboard {
-    left: 50px;
-    width: 50px;
-  }
-  @media @tablet-portrait, @tablet-portrait-with-keyboard {
-    left: 55px;
-    width: 55px;
-  }
-  .muteIcon:hover {
-    color: #2A5E7C;
-  }
-}
-
-.muteIcon, .leaveAudioButton {
-  @media @mobile-portrait, @mobile-portrait-with-keyboard {
-    display: block;
-    margin-left: auto;
-    margin-right: auto;
-  }
-}
-
-.toggleMenuButton {
-  float: right;
-  @media @landscape {
-    display: none;
-  }
-  @media @mobile-portrait, @mobile-portrait-with-keyboard {
-    .linear-gradient(rgb(72,76,85), rgb(65,68,77));
-  }
-}
-
-.pressedButton {
-  i {
-    color: extract(@azure, 2);
-  }
-}
-
-.toggleUserlistButton, .toggleMenuButton {
-  z-index: 1001;
-}
-
-.toggleUserlistButton, .toggleMenuButton {
-  outline: none;
-}
-
-.settingsIcon {
-  @media @landscape {
-    &:hover {
-      color: #2A5E7C;
-    }
-    &:focus {
-      color: #2A5E7C;
-    }
-    width: 57px;
-    margin-right: 5px;
-  }
-}
-
-#menu {
-  width: 85%;
-  height: 100%;
-  @media @mobile-portrait-with-keyboard, @desktop-portrait, @mobile-portrait {
-    .linear-gradient(rgb(65,68,77), rgb(58,60,69));
-  }
-  @media @landscape {
-    display: none;
-  }
-}
-
-#notificationArea {
-
-  height: auto;
-  overflow-y: hidden;
-  position: absolute;
-  text-align: center;
-  z-index: 1; // in front of the whiteboard
-
-  // Phone
-  @media @phone-landscape, @phone-portrait-with-keyboard, @phone-portrait {
-    margin-left: 5px;
-    margin-right: 5px;
-    width: calc(~'100% - 10px');
-  }
-  @media @phone-landscape {
-    top: 5px;
-  }
-  @media @phone-portrait-with-keyboard, @phone-portrait {
-    top: 3px;
-  }
-
-  // Tablet
-  @media @tablet-landscape, @tablet-portrait-with-keyboard, @tablet-portrait {
-    top: 5px;
-    margin-left: 5px;
-    margin-right: 5px;
-    width: calc(~'100% - 10px');
-  }
-
-  // Desktop
-  @media @desktop-landscape, @desktop-portrait {
-    top: 5px;
-    margin-left: 5px;
-    margin-right: 5px;
-    width: calc(~'100% - 10px');
-  }
-}
-
-.bbbNotification {
-
-  margin-bottom: 0; // overrides the value from Foundation
-
-  // Phone
-  @media @phone-landscape, @phone-portrait-with-keyboard, @phone-portrait {
-    font-size: 18px; // same size as the navbar title
-    padding-top: 10px;
-    padding-bottom: 10px;
-    padding-left: 25px;
-    padding-right: 25px;
-  }
-
-  // Tablet
-  @media @tablet-landscape {
-    font-size: 18px; // same size as the navbar title
-    padding-top: 10px;
-    padding-bottom: 10px;
-    padding-left: 35px;
-    padding-right: 35px;
-  }
-  @media @tablet-portrait-with-keyboard, @tablet-portrait {
-    font-size: 21px; // same size as the navbar title
-    padding-top: 11px;
-    padding-bottom: 11px;
-    padding-left: 38px;
-    padding-right: 38px;
-  }
-
-  // Desktop
-  @media @desktop-landscape, @desktop-portrait {
-    font-size: 14px;
-    padding-top: 11px;
-    padding-bottom: 11px;
-    padding-left: 33px;
-    padding-right: 33px;
-  }
-
-  .close {
-
-    // overriding the values from Foundation
-    margin-bottom: 0;
-    padding: 0;
-
-    // Phone
-    @media @phone-landscape, @phone-portrait-with-keyboard, @phone-portrait {
-      font-size: 35px;
-      top: 19px;
-      right: 4px;
-    }
-
-    // Tablet
-    @media @tablet-landscape {
-      font-size: 40px;
-      top: 17px;
-      right: 10px;
-    }
-    @media @tablet-portrait-with-keyboard, @tablet-portrait {
-      font-size: 45px;
-      top: 18px;
-      right: 11px;
-    }
-
-    // Desktop
-    @media @desktop-landscape, @desktop-portrait {
-      font-size: 30px;
-      top: 19px;
-      right: 10px;
-    }
-  }
-}
-
-.top-bar {
-  line-height: 0;
-}
-
-.btn {
-  @media @mobile-portrait-with-keyboard, @mobile-portrait {
-    padding-left: 10px;
-    padding-right: 10px;
-  }
-}
-
-/* Sliding Menu */
-
-@media @desktop-portrait {
-  .userlistMenu {
-    z-index: 1000;
-    position: fixed;
-    left: -400px;
-    width: 400px !important; // overrides any width value set manually in landscape
-    &.menuOut {
-      left: 0px;
-    }
-  }
-  .settingsMenu {
-    z-index: 1000;
-    position: fixed;
-    right: -400px;
-    width: 400px;
-    &.menuOut {
-      right: 0px;
-    }
-  }
-}
-
-.userlistMenu {
-  height: 100%;
-  @media @tablet-landscape {
-    width: 200px;
-  }
-  @media @phone-landscape {
-    width: 200px;
-  }
-  @media @desktop-landscape {
-    width: 300px;
-  }
-  @media @mobile-portrait-with-keyboard, @mobile-portrait {
-    z-index: 1000;
-    position: fixed;
-    left: -60vw;
-    width: 60vw;
-
-    transition: transform 0.3s linear;
-    -moz-transition: transform 0.3s linear;
-    -webkit-transition: transform 0.3s linear;
-    -ms-transition: transform 0.3s linear;
-    -o-transition: transform 0.3s linear;
-
-    .userItem {
-      transition: transform 0.7s;
-      -moz-transition: -moz-transform 0.7s;
-      -webkit-transition: -webkit-transform 0.7s;
-      -o-transition: -o-transform 0.7s;
-
-      transform: translateX(-60vw);
-      -moz-transform: translateX(-60vw);
-      -webkit-transform: translateX(-60vw);
-      -ms-transform: translateX(-60vw);
-      -o-transform: translateX(-60vw);
-    }
-
-    &.menuOut {
-      transform: translateX(60vw);
-      -moz-transform: translateX(60vw);
-      -webkit-transform: translateX(60vw);
-      -ms-transform: translateX(60vw);
-      -o-transform: translateX(60vw);
-
-      .userItem {
-        transform: translateX(0);
-        -moz-transform: translateX(0);
-        -webkit-transform: translateX(0);
-        -ms-transform: translateX(0);
-        -o-transform: translateX(0);
-      }
-      .userItem:nth-child(1) {
-        transition-delay: 50ms;
-        -moz-transition-delay: 50ms;
-        -webkit-transition-delay: 50ms;
-        -o-transition-delay: 50ms;
-      }
-      .userItem:nth-child(2) {
-        transition-delay: 100ms;
-        -moz-transition-delay: 100ms;
-        -webkit-transition-delay: 100ms;
-        -o-transition-delay: 100ms;
-      }
-      .userItem:nth-child(3) {
-        transition-delay: 150ms;
-        -moz-transition-delay: 150ms;
-        -webkit-transition-delay: 150ms;
-        -o-transition-delay: 150ms;
-      }
-      .userItem:nth-child(4) {
-        transition-delay: 200ms;
-        -moz-transition-delay: 200ms;
-        -webkit-transition-delay: 200ms;
-        -o-transition-delay: 200ms;
-      }
-      .userItem:nth-child(5) {
-        transition-delay: 250ms;
-        -moz-transition-delay: 250ms;
-        -webkit-transition-delay: 250ms;
-        -o-transition-delay: 250ms;
-      }
-      .userItem:nth-child(6) {
-        transition-delay: 300ms;
-        -moz-transition-delay: 300ms;
-        -webkit-transition-delay: 300ms;
-        -o-transition-delay: 300ms;
-      }
-      .userItem:nth-child(7) {
-        transition-delay: 350ms;
-        -moz-transition-delay: 350ms;
-        -webkit-transition-delay: 350ms;
-        -o-transition-delay: 350ms;
-      }
-      .userItem:nth-child(8) {
-        transition-delay: 400ms;
-        -moz-transition-delay: 400ms;
-        -webkit-transition-delay: 400ms;
-        -o-transition-delay: 400ms;
-      }
-      .userItem:nth-child(9) {
-        transition-delay: 450ms;
-        -moz-transition-delay: 450ms;
-        -webkit-transition-delay: 450ms;
-        -o-transition-delay: 450ms;
-      }
-      .userItem:nth-child(10) {
-        transition-delay: 500ms;
-        -moz-transition-delay: 500ms;
-        -webkit-transition-delay: 500ms;
-        -o-transition-delay: 500ms;
-      }
-      .userItem:nth-child(11) {
-        transition-delay: 550ms;
-        -moz-transition-delay: 550ms;
-        -webkit-transition-delay: 550ms;
-        -o-transition-delay: 550ms;
-      }
-      .userItem:nth-child(12) {
-        transition-delay: 600ms;
-        -moz-transition-delay: 600ms;
-        -webkit-transition-delay: 600ms;
-        -o-transition-delay: 600ms;
-      }
-      .userItem:nth-child(13) {
-        transition-delay: 650ms;
-        -moz-transition-delay: 650ms;
-        -webkit-transition-delay: 650ms;
-        -o-transition-delay: 650ms;
-      }
-      .userItem:nth-child(14) {
-        transition-delay: 700ms;
-        -moz-transition-delay: 700ms;
-        -webkit-transition-delay: 700ms;
-        -o-transition-delay: 700ms;
-      }
-      .userItem:nth-child(15) {
-        transition-delay: 750ms;
-        -moz-transition-delay: 750ms;
-        -webkit-transition-delay: 750ms;
-        -o-transition-delay: 750ms;
-      }
-      .userItem:nth-child(16) {
-        transition-delay: 800ms;
-        -moz-transition-delay: 800ms;
-        -webkit-transition-delay: 800ms;
-        -o-transition-delay: 800ms;
-      }
-      .userItem:nth-child(17) {
-        transition-delay: 850ms;
-        -moz-transition-delay: 850ms;
-        -webkit-transition-delay: 850ms;
-        -o-transition-delay: 850ms;
-      }
-      .userItem:nth-child(18) {
-        transition-delay: 900ms;
-        -moz-transition-delay: 900ms;
-        -webkit-transition-delay: 900ms;
-        -o-transition-delay: 900ms;
-      }
-      .userItem:nth-child(19) {
-        transition-delay: 950ms;
-        -moz-transition-delay: 950ms;
-        -webkit-transition-delay: 950ms;
-        -o-transition-delay: 950ms;
-      }
-      .userItem:nth-child(20) {
-        transition-delay: 1000ms;
-        -moz-transition-delay: 1000ms;
-        -webkit-transition-delay: 1000ms;
-        -o-transition-delay: 1000ms;
-      }
-    }
-  }
-}
-
-.settingsMenu {
-  height: 100%;
-  .linear-gradient(rgb(65,68,77), rgb(58,60,69));
-
-  @media @mobile-portrait-with-keyboard, @mobile-portrait {
-    z-index: 1000;
-    position: fixed;
-    transform: translateX(100vw);
-    width: 60vw;
-
-    transition: transform 0.3s linear;
-    -moz-transition: transform 0.3s linear;
-    -webkit-transition: transform 0.3s linear;
-    -ms-transition: transform 0.3s linear;
-    -o-transition: transform 0.3s linear;
-
-    &.menuOut {
-      transform: translate(40vw, 0);
-      -moz-transform: translate(40vw, 0);
-      -webkit-transform: translate(40vw, 0);
-      -ms-transform: translate(40vw, 0);
-      -o-transform: translate(40vw, 0);
-    }
-  }
-}
-
-.hiddenInLandscape {
-  @media @landscape {
-    display: none;
-  }
-}
-
-.shield {
-  position: absolute;
-  left: 0;
-  width: 100%;
-  height: 100%;
-  background-color: black;
-  opacity: 0;
-  z-index: 1;
-  cursor: pointer;
-  @media @desktop-portrait {
-    top: 50px;
-  }
-  @media @mobile-portrait-with-keyboard, @mobile-portrait {
-    top: 50px;
-  }
-  @media @landscape {
-    display: none;
-  }
-  &:not(.darken):not(.animatedShield) {
-    display: none;
-  }
-}
-
-.darken {
-  animation: darken 0.3s linear;
-  animation-fill-mode: forwards;
-}
-
-@keyframes darken {
-  0% {
-    opacity: 0;
-  }
-  100% {
-    opacity: 0.5;
-  }
-}
-
-.ui-resizable-handle {
-  @media @mobile-portrait, @desktop-portrait, @mobile-portrait-with-keyboard {
-    display: none; // hides the sizing handle everywhere except the landscape mode
-  }
-}
-
-// same as Sled's left drawer except for animations
-.left-drawer {
-  z-index: 1000;
-  position: fixed;
-  width: 60vw;
-  left: -60vw;
-  height: 100%;
-}
-
-// same as Sled's right drawer except for animations
-.right-drawer {
-  z-index: 1000;
-  position: fixed;
-  transform: translateX(100vw);
-  height: 100%;
-  .linear-gradient(rgb(65,68,77), rgb(58,60,69));
-  width: 60vw;
-}
-
-<<<<<<< HEAD
-/*********************************/
-/*Loading Spinning Bar's Styling */
-/*********************************/
-
-#floatingCirclesG{
-  top: calc(~'50% - 60px');
-  position:relative;
-  width:128px;
-  height:128px;
-  margin:auto;
-  transform:scale(0.6);
-    -o-transform:scale(0.6);
-    -ms-transform:scale(0.6);
-    -webkit-transform:scale(0.6);
-    -moz-transform:scale(0.6);
-}
-
-.f_circleG{
-  position:absolute;
-  background-color:rgb(238,238,238);
-  height:23px;
-  width:23px;
-  border-radius:12px;
-    -o-border-radius:12px;
-    -ms-border-radius:12px;
-    -webkit-border-radius:12px;
-    -moz-border-radius:12px;
-  animation-name:f_fadeG;
-    -o-animation-name:f_fadeG;
-    -ms-animation-name:f_fadeG;
-    -webkit-animation-name:f_fadeG;
-    -moz-animation-name:f_fadeG;
-  animation-duration:0.672s;
-    -o-animation-duration:0.672s;
-    -ms-animation-duration:0.672s;
-    -webkit-animation-duration:0.672s;
-    -moz-animation-duration:0.672s;
-  animation-iteration-count:infinite;
-    -o-animation-iteration-count:infinite;
-    -ms-animation-iteration-count:infinite;
-    -webkit-animation-iteration-count:infinite;
-    -moz-animation-iteration-count:infinite;
-  animation-direction:normal;
-    -o-animation-direction:normal;
-    -ms-animation-direction:normal;
-    -webkit-animation-direction:normal;
-    -moz-animation-direction:normal;
-}
-
-#frotateG_01{
-  left:0;
-  top:52px;
-  animation-delay:0.2495s;
-    -o-animation-delay:0.2495s;
-    -ms-animation-delay:0.2495s;
-    -webkit-animation-delay:0.2495s;
-    -moz-animation-delay:0.2495s;
-}
-
-#frotateG_02{
-  left:15px;
-  top:15px;
-  animation-delay:0.336s;
-    -o-animation-delay:0.336s;
-    -ms-animation-delay:0.336s;
-    -webkit-animation-delay:0.336s;
-    -moz-animation-delay:0.336s;
-}
-
-#frotateG_03{
-  left:52px;
-  top:0;
-  animation-delay:0.4225s;
-    -o-animation-delay:0.4225s;
-    -ms-animation-delay:0.4225s;
-    -webkit-animation-delay:0.4225s;
-    -moz-animation-delay:0.4225s;
-}
-
-#frotateG_04{
-  right:15px;
-  top:15px;
-  animation-delay:0.509s;
-    -o-animation-delay:0.509s;
-    -ms-animation-delay:0.509s;
-    -webkit-animation-delay:0.509s;
-    -moz-animation-delay:0.509s;
-}
-
-#frotateG_05{
-  right:0;
-  top:52px;
-  animation-delay:0.5955s;
-    -o-animation-delay:0.5955s;
-    -ms-animation-delay:0.5955s;
-    -webkit-animation-delay:0.5955s;
-    -moz-animation-delay:0.5955s;
-}
-
-#frotateG_06{
-  right:15px;
-  bottom:15px;
-  animation-delay:0.672s;
-    -o-animation-delay:0.672s;
-    -ms-animation-delay:0.672s;
-    -webkit-animation-delay:0.672s;
-    -moz-animation-delay:0.672s;
-}
-
-#frotateG_07{
-  left:52px;
-  bottom:0;
-  animation-delay:0.7585s;
-    -o-animation-delay:0.7585s;
-    -ms-animation-delay:0.7585s;
-    -webkit-animation-delay:0.7585s;
-    -moz-animation-delay:0.7585s;
-}
-
-#frotateG_08{
-  left:15px;
-  bottom:15px;
-  animation-delay:0.845s;
-    -o-animation-delay:0.845s;
-    -ms-animation-delay:0.845s;
-    -webkit-animation-delay:0.845s;
-    -moz-animation-delay:0.845s;
-}
-
-@keyframes f_fadeG{
-  0%{
-    background-color:rgb(0,0,0);
-  }
-
-  100%{
-    background-color:rgb(238,238,238);
-  }
-}
-
-@-o-keyframes f_fadeG{
-  0%{
-    background-color:rgb(0,0,0);
-  }
-
-  100%{
-    background-color:rgb(238,238,238);
-  }
-}
-
-@-ms-keyframes f_fadeG{
-  0%{
-    background-color:rgb(0,0,0);
-  }
-
-  100%{
-    background-color:rgb(238,238,238);
-  }
-}
-
-@-webkit-keyframes f_fadeG{
-  0%{
-    background-color:rgb(0,0,0);
-  }
-
-  100%{
-    background-color:rgb(238,238,238);
-  }
-}
-
-@-moz-keyframes f_fadeG{
-  0%{
-    background-color:rgb(0,0,0);
-  }
-
-  100%{
-    background-color:rgb(238,238,238);
-  }
-}
-
-/*********************************/
-/*End of Spinning Bar's Styling  */
-/*********************************/
-
-=======
-.leftHamburgerButton, .rightHamburgerButton {
-  span {
-    &::before {
-      top: -225%;
-    }
-    &::before, &::after {
-      background-color: inherit;
-      content: '';
-      height: 100%;
-      width: 100%;
-      position: absolute;
-      left: 0;
-    }
-    &::after {
-      bottom: -225%;
-    }
-    background-color: inherit;
-    height: 10%;
-    position: absolute;
-    left: 15%;
-    right: 15%;
-    top: 45%;
-  }
-}
-
-.leftHamburgerButton {
-  @media @mobile-portrait-with-keyboard, @mobile-portrait {
-    span {
-      &::before {
-        transform-origin: top right;
-        -moz-transform-origin: top right;
-        -webkit-transform-origin: top right;
-        -ms-transform-origin: top right;
-        -o-transform-origin: top right;
-
-        transition: width 0.3s, transform 0.3s, top 0.3s;
-        -moz-transition: width 0.3s, -moz-transform 0.3s, top 0.3s;
-        -webkit-transition: width 0.3s, -webkit-transform 0.3s, top 0.3s;
-        -o-transition: width 0.3s, -o-transform 0.3s, top 0.3s;
-      }
-      &::after {
-        transform-origin: bottom right;
-        -moz-transform-origin: bottom right;
-        -webkit-transform-origin: bottom right;
-        -ms-transform-origin: bottom right;
-        -o-transform-origin: bottom right;
-
-        transition: width 0.3s, transform 0.3s, bottom 0.3s;
-        -moz-transition: width 0.3s, -moz-transform 0.3s, bottom 0.3s;
-        -webkit-transition: width 0.3s, -webkit-transform 0.3s, bottom 0.3s;
-        -ms-transition: width 0.3s, -ms-transform 0.3s, bottom 0.3s;
-        -o-transition: width 0.3s, -o-transform 0.3s, bottom 0.3s;
-      }
-      transition: transform 0.3s;
-      -moz-transition: -moz-transform 0.3s;
-      -webkit-transition: -webkit-transform 0.3s;
-      -o-transition: -o-transform 0.3s;
-    }
-    &.hamburgerToggledOn span {
-      &::before {
-        transform: translateY(50%) translateX(95%) rotate(45deg);
-        -moz-transform: translateY(50%) translateX(95%) rotate(45deg);
-        -webkit-transform: translateY(50%) translateX(95%) rotate(45deg);
-        -ms-transform: translateY(50%) translateX(95%) rotate(45deg);
-        -o-transform: translateY(50%) translateX(95%) rotate(45deg);
-        top: 0px;
-      }
-      &::before, &::after {
-        width: 55%;
-      }
-      &::after {
-        transform: translateY(-50%) translateX(95%) rotate(-45deg);
-        -moz-transform: translateY(-50%) translateX(95%) rotate(-45deg);
-        -webkit-transform: translateY(-50%) translateX(95%) rotate(-45deg);
-        -ms-transform: translateY(-50%) translateX(95%) rotate(-45deg);
-        -o-transform: translateY(-50%) translateX(95%) rotate(-45deg);
-        bottom: 0px;
-      }
-      transform: rotate(0.5turn);
-      -moz-transform: rotate(0.5turn);
-      -webkit-transform: rotate(0.5turn);
-      -ms-transform: rotate(0.5turn);
-      -o-transform: rotate(0.5turn);
-    }
-  }
-}
-
-.rightHamburgerButton {
-  @media @mobile-portrait-with-keyboard, @mobile-portrait {
-    span {
-      &::before {
-        transform-origin: top left;
-        -moz-transform-origin: top left;
-        -webkit-transform-origin: top left;
-        -ms-transform-origin: top left;
-        -o-transform-origin: top left;
-
-        transition: width 0.3s, transform 0.3s, top 0.3s;
-        -moz-transition: width 0.3s, -moz-transform 0.3s, top 0.3s;
-        -webkit-transition: width 0.3s, -webkit-transform 0.3s, top 0.3s;
-        -o-transition: width 0.3s, -o-transform 0.3s, top 0.3s;
-      }
-      &::after {
-        transform-origin: bottom left;
-        -moz-transform-origin: bottom left;
-        -webkit-transform-origin: bottom left;
-        -ms-transform-origin: bottom left;
-        -o-transform-origin: bottom left;
-
-        transition: transform 0.3s, width 0.3s, bottom 0.3s;
-        -moz-transition: -moz-transform 0.3s, width 0.3s, bottom 0.3s;
-        -webkit-transition: -webkit-transform 0.3s, width 0.3s, bottom 0.3s;
-        -ms-transition: -ms-transform 0.3s, width 0.3s, bottom 0.3s;
-        -o-transition: -o-transform 0.3s, width 0.3s, bottom 0.3s;
-      }
-      transition: transform 0.3s;
-      -moz-transition: -moz-transform 0.3s;
-      -webkit-transition: -webkit-transform 0.3s;
-      -o-transition: -o-transform 0.3s;
-    }
-    &.hamburgerToggledOn span {
-      &::before {
-        transform: translateY(53%) translateX(-20%) rotate(-45deg);
-        -moz-transform: translateY(53%) translateX(-20%) rotate(-45deg);
-        -webkit-transform: translateY(53%) translateX(-20%) rotate(-45deg);
-        -ms-transform: translateY(53%) translateX(-20%) rotate(-45deg);
-        -o-transform: translateY(53%) translateX(-20%) rotate(-45deg);
-        top: 0;
-      }
-      &::before, &::after {
-        width: 55%;
-      }
-      &::after {
-        transform: translateY(-53%) translateX(-20%) rotate(45deg);
-        -moz-transform: translateY(-53%) translateX(-20%) rotate(45deg);
-        -webkit-transform: translateY(-53%) translateX(-20%) rotate(45deg);
-        -ms-transform: translateY(-53%) translateX(-20%) rotate(45deg);
-        -o-transform: translateY(-53%) translateX(-20%) rotate(45deg);
-        bottom: 0;
-      }
-      transform: rotate(0.5turn);
-      -moz-transform: rotate(0.5turn);
-      -webkit-transform: rotate(0.5turn);
-      -ms-transform: rotate(0.5turn);
-      -o-transform: rotate(0.5turn);
-    }
-  }
-}
-
->>>>>>> 857bf26e
+@import "variables";
+@import "mixins";
+
+body {
+  background: extract(@white, 3);
+  bottom: 0;
+  color: extract(@darkGrey, 1);
+  left: 0;
+  right: 0;
+
+  // makes text selectable in Chrome (overrides inline style)
+  -webkit-user-select: all !important;
+
+  @media @landscape {
+    height: 100%;
+    position: absolute;
+    top: 0;
+  }
+  @media @desktop-landscape {
+    min-width: 768px;
+  }
+  @media @mobile-portrait-with-keyboard, @desktop-portrait, @mobile-portrait {
+    position: relative;
+    top: 0;
+  }
+  @media @mobile-portrait-with-keyboard, @mobile-portrait {
+    overflow-x: hidden;
+  }
+}
+
+.component {
+  .radius;
+  background: extract(@white, 1);
+  border: 1px solid extract(@lightGrey, 3);
+  float: left;
+}
+
+.heading {
+  margin-left:5px
+}
+
+@media @mobile-portrait {
+  .hamburgerToggledOn .unreadChat {
+    display: none;
+  }
+}
+
+.navbarButton {
+  color: #469DCF;
+  .unreadChat {
+    position: absolute;
+    z-index: 1;
+    background:red;
+    border-radius:80%;
+    @media @desktop-portrait, @landscape {
+      top: 20%;
+      left: 65%;
+      width:19%;
+      height:20%;
+    }
+    @media @mobile-portrait {
+      top: 14%;
+      left: 70%;
+      width:25%;
+      height:25%;
+    }
+  }
+
+  i {
+    @media @phone-landscape {
+      font-size: 29px;
+    }
+    @media @desktop-portrait, @desktop-landscape, @tablet-landscape {
+      font-size: 30px;
+    }
+    @media @phone-portrait-with-keyboard, @phone-portrait {
+      font-size: 35px;
+    }
+    @media @tablet-portrait-with-keyboard, @tablet-portrait {
+      font-size: 40px;
+    }
+  }
+}
+
+.myNavbar {
+  border-bottom: 1px;
+  @media @desktop-portrait, @landscape {
+    background-color: white;
+    border-bottom: 1px solid extract(@lightGrey, 1);
+  }
+
+  @media @mobile-portrait-with-keyboard, @mobile-portrait {
+    .linear-gradient(rgb(72,76,85), rgb(65,68,77));
+  }
+  .btn {
+
+    @media @tablet-landscape {
+      height: 50px;
+      width: 51.2px;
+    }
+    @media @phone-landscape {
+      height: 47px;
+      width: 47px;
+    }
+    @media @desktop-landscape {
+      height: 50px;
+      width: 51.2px;
+    }
+    @media @desktop-portrait {
+      height: 50px;
+      width: 51.2px;
+    }
+
+    @media @desktop-portrait, @landscape {
+      top: 0 !important;
+      padding-left: 1% !important;
+      padding-right: 1% !important;
+      background-color: white;
+      &:not(.toggleMenuButton):not(.toggleUserlistButton) {
+        border-bottom: 1px solid extract(@lightGrey, 1);
+      }
+    }
+    @media @mobile-portrait-with-keyboard, @mobile-portrait {
+      .linear-gradient(rgb(72,76,85), rgb(65,68,77));
+    }
+    @media @phone-portrait-with-keyboard, @phone-portrait {
+      height: 50px !important;
+      width: 50px;
+    }
+    @media @tablet-portrait-with-keyboard, @tablet-portrait {
+      height: 55px !important;
+      width: 55px;
+    }
+    .push-menu-icon {
+      .icon-bar {
+        margin-left: auto;
+        margin-right: auto;
+        margin-bottom: 8px;
+        margin-top: 8px;
+        display: block;
+        border-radius: 1px;
+        background-color: extract(@white, 1);
+        width: 50px;
+        height: 10px;
+      }
+      margin-top: auto;
+      margin-bottom: auto;
+    }
+    // overriding the default button styling:
+    &.toggleUserlistButton, &.toggleMenuButton {
+      background: transparent;
+    }
+    span { background-color: #469DCF; }
+  }
+
+  @media @tablet-landscape {
+    height: 50px;
+  }
+  @media @phone-landscape {
+    height: 47px;
+  }
+
+  @media @desktop-landscape {
+    height: 50px;
+  }
+  @media @phone-portrait-with-keyboard, @phone-portrait {
+    height: 50px;
+  }
+  @media @tablet-portrait-with-keyboard, @tablet-portrait {
+    height: 55px;
+  }
+  @media @desktop-portrait {
+    min-width: 400px;
+    height: 50px;
+  }
+
+  .navbarTitle {
+    font-weight: bold;
+    text-align: center;
+    overflow: hidden;
+    text-overflow: ellipsis;
+    white-space: nowrap;
+    position: absolute;
+    @media @mobile-portrait-with-keyboard, @mobile-portrait {
+      color: extract(@white, 1);
+      margin-left: auto;
+      margin-right: auto;
+    }
+    @media @phone-portrait-with-keyboard, @phone-portrait {
+      height: 50px;
+      padding-top: 25px; // half the height
+      font-size: 18px;
+    }
+    @media @tablet-portrait-with-keyboard, @tablet-portrait {
+      height: 55px;
+      padding-top: 27.5px; // half the height
+      font-size: 21px;
+    }
+
+    @media @tablet-landscape {
+      font-size: 18px;
+      height: 50px;
+      padding-top: 25px; // half the height
+    }
+    @media @phone-landscape {
+      font-size: 18px;
+      height: 47px;
+      padding-top: 23.5px; // half the height
+    }
+    @media @desktop-landscape {
+      font-size: 16px;
+      height: 50px;
+      padding-top: 25px; // half the height
+    }
+    @media @desktop-portrait {
+      height: 50px;
+      padding-top: 25px; // half the height
+    }
+
+    @media @landscape, @desktop-portrait {
+      color: extract(@darkGrey, 1);
+      padding-left: 15px;
+      padding-right: 15px;
+    }
+    &.defaultTitle {
+      @media @landscape, @desktop-portrait {
+        left: 51.2px;
+      }
+      @media @phone-portrait, @phone-portrait-with-keyboard {
+        left: 50px;
+        padding-left: 10px;
+        padding-right: 10px;
+      }
+      @media @tablet-portrait, @tablet-portrait-with-keyboard {
+        left: 55px;
+        padding-left: 11px;
+        padding-right: 11px;
+      }
+
+      @media @landscape {
+        max-width: calc(~'100% - 174px'); // leaves room for 3 buttons (including margins)
+      }
+      @media @desktop-portrait {
+        max-width: calc(~'100% - 102.4px'); // leaves room for 2 buttons
+      }
+      @media @phone-portrait, @phone-portrait-with-keyboard {
+        width: calc(~'100% - 100px');
+      }
+      @media @tablet-portrait, @tablet-portrait-with-keyboard {
+        width: calc(~'100% - 110px');
+      }
+    }
+    &.shiftedTitle {
+      @media @landscape, @desktop-portrait {
+        left: 102.4px;
+      }
+      @media @phone-portrait, @phone-portrait-with-keyboard {
+        left: 100px;
+        padding-left: 10px;
+        padding-right: 60px;
+      }
+      @media @tablet-portrait, @tablet-portrait-with-keyboard {
+        left: 110px;
+        padding-left: 11px;
+        padding-right: 66px;
+      }
+
+      @media @landscape {
+        max-width: calc(~'100% - 225px'); // leaves room for 4 buttons (including margins)
+      }
+      @media @desktop-portrait {
+        max-width: calc(~'100% - 153.6px'); // leaves for 3 buttons
+      }
+      @media @phone-portrait, @phone-portrait-with-keyboard {
+        width: calc(~'100% - 150px');
+      }
+      @media @tablet-portrait, @tablet-portrait-with-keyboard {
+        width: calc(~'100% - 165px');
+      }
+    }
+  }
+}
+
+.recordingStatus {
+  background: none !important;
+  border: none;
+  margin-left: 10px;
+  padding: 0 !important;
+  .false { color: maroon; }
+  .true { color: green; }
+}
+
+.ScrollableWindowX {
+  width: 100%;
+  overflow-x: scroll;
+}
+
+.ScrollableWindowY {
+  overflow-y:auto;
+}
+
+.table > thead > tr > th,
+.table > tbody > tr > th,
+.table > tfoot > tr > th,
+.table > thead > tr > td,
+.table > tbody > tr > td,
+.table > tfoot > tr > td {
+  border-top: 0px;
+}
+
+.meetingTitle {
+  text-align: center;
+  font-weight: bold;
+  line-height: 2em;
+  margin: 0;
+
+  @media @tablet-landscape {
+    font-size: 18px;
+    height: 50px;
+  }
+  @media @phone-landscape {
+    font-size: 19px;
+    height: 47px;
+  }
+  @media @phone-portrait, @phone-portrait-with-keyboard {
+    font-size: 18px;
+    padding-top: 8px;
+  }
+  @media @tablet-portrait, @tablet-portrait-with-keyboard {
+    font-size: 20px;
+    padding-top: 7px;
+  }
+
+  @media @mobile-portrait, @mobile-portrait-with-keyboard {
+    .linear-gradient(rgb(72,76,85), rgb(65,68,77));
+    color: white;
+    height: 50px;
+  }
+  @media @desktop-portrait {
+    background-color: white;
+    padding-top: 10px;
+    color: extract(@darkGrey, 1);
+  }
+  @media @landscape {
+    border-bottom: 1px solid extract(@lightGrey, 1);
+    color: extract(@darkGrey, 1);
+    padding-bottom: 5px;
+    padding-top: 5px;
+  }
+
+  @media @desktop-portrait, @desktop-landscape {
+    font-size: 18px;
+    height: 50px;
+  }
+}
+
+#container {
+  @media @landscape {
+    display: -moz-flex;
+    display: -ms-flexbox;
+    display: -ms-flex;
+    display: -webkit-flex;
+    display: flex;
+    -webkit-flex-flow: row;
+    flex-flow: row;
+  }
+  width: 100%;
+  height: 100%;
+  background-color: extract(@white, 3);
+  &.moved-to-right, &.moved-to-left {
+    @media @mobile-portrait-with-keyboard, @desktop-portrait, @mobile-portrait {
+      z-index: 1; // same level as notifications
+      .shield {
+        position: absolute;
+        left: 0;
+        width: 100%;
+        height: 100%;
+        background-color: black;
+        opacity: 0;
+        z-index: 1;
+        cursor: pointer;
+        @media @landscape, @desktop-portrait {
+          top: 50px;
+        }
+        @media @mobile-portrait-with-keyboard, @mobile-portrait {
+          top: 110px;
+        }
+      }
+    }
+  }
+}
+
+.fullScreenPresentation {
+  width: 90% !important;
+  height: 90% !important;
+}
+
+.halfScreen {
+  width: 44% !important;
+  height: 80% !important;
+}
+
+.quarterScreen {
+  width: 22% !important;
+  height: 80% !important;
+}
+
+.navbarSection {
+  @media @landscape {
+    min-width: 256px;
+    width: 33%;
+  }
+}
+
+.slideButton {
+  @media @mobile-portrait-with-keyboard, @desktop-portrait, @mobile-portrait {
+    display: block;
+    margin-left: auto;
+    margin-right: auto;
+    width: 90%;
+    background-color: transparent;
+    color: white;
+    border-bottom: 2px solid extract(@lightGrey, 4);
+    margin-top: 0;
+    margin-bottom: 0;
+    &:hover {
+      background-color: extract(@lightGrey, 1);
+    }
+    i, span {
+      float: left;
+    }
+    span {
+      margin-left: 20px;
+    }
+  }
+  @media @phone-portrait-with-keyboard, @phone-portrait {
+    height: 50px;
+    font-size: 18px;
+  }
+  @media @tablet-portrait-with-keyboard, @tablet-portrait {
+    height: 50px;
+    font-size: 18px;
+  }
+  @media @desktop-portrait {
+    height: 50px;
+    font-size: 20px;
+  }
+
+  i {
+    @media @phone-landscape {
+      font-size: 29px;
+    }
+    @media @desktop-portrait, @desktop-landscape, @tablet-landscape {
+      font-size: 30px;
+    }
+    @media @phone-portrait-with-keyboard, @phone-portrait {
+      font-size: 30px;
+    }
+    @media @tablet-portrait-with-keyboard, @tablet-portrait {
+      font-size: 25px;
+    }
+  }
+}
+
+.titleArea {
+  width: 100%;
+  @media @mobile-portrait-with-keyboard, @mobile-portrait {
+    height: 50px;
+    .linear-gradient(rgb(72,76,85), rgb(65,68,77));
+  }
+  @media @desktop-portrait {
+    height: 50px;
+  }
+}
+
+/* Notifications */
+#browser-icon-container {
+  float: left;
+  max-height: 35px !important;
+  max-width: 35px !important;
+  path {
+    margin: auto;
+  }
+}
+
+.invisible {
+  display: none;
+}
+
+#main {
+  @media @landscape {
+    -webkit-flex: 1 1;
+    -moz-flex: 1 1;
+    -ms-flex: 1 1;
+    flex: 1 1;
+    height: 100%;
+  }
+  @media @mobile-portrait-with-keyboard, @desktop-portrait, @mobile-portrait {
+    height: 100%;
+  }
+}
+
+#panels {
+  display: -moz-flex;
+  display: -ms-flexbox;
+  display: -ms-flex;
+  display: -webkit-flex;
+  display: flex;
+  @media @landscape {
+    -webkit-flex-flow: row;
+    flex-flow: row;
+  }
+  @media @mobile-portrait-with-keyboard, @desktop-portrait, @mobile-portrait {
+    -webkit-flex-flow: column;
+    flex-flow: column;
+  }
+  width: 100%;
+  @media @desktop-landscape {
+    height: calc(~'100% - 50px'); // 50px for narbar height
+  }
+  @media @phone-landscape, @tablet-landscape {
+    height: calc(~'100% - 47px'); // 47px for narbar height
+  }
+}
+
+.signOutIcon {
+  @media @landscape {
+    &:hover {
+      color: #2A5E7C;
+    }
+    &:focus {
+      color: #2A5E7C;
+    }
+    height: 28px;
+    width: 75px;
+    margin-left: 10px;
+  }
+}
+
+.rightNavbarSection {
+  float: right;
+  @media @mobile-portrait-with-keyboard, @desktop-portrait, @mobile-portrait {
+    display: none;
+  }
+}
+
+.audioNavbarSection {
+  position: absolute;
+  top: 0;
+  @media @landscape, @desktop-portrait {
+    left: 51.2px;
+  }
+  @media @phone-portrait, @phone-portrait-with-keyboard {
+    left: 50px;
+    width: 50px;
+  }
+  @media @tablet-portrait, @tablet-portrait-with-keyboard {
+    left: 55px;
+    width: 55px;
+  }
+  .muteIcon:hover {
+    color: #2A5E7C;
+  }
+}
+
+.muteIcon, .leaveAudioButton {
+  @media @mobile-portrait, @mobile-portrait-with-keyboard {
+    display: block;
+    margin-left: auto;
+    margin-right: auto;
+  }
+}
+
+.toggleMenuButton {
+  float: right;
+  @media @landscape {
+    display: none;
+  }
+  @media @mobile-portrait, @mobile-portrait-with-keyboard {
+    .linear-gradient(rgb(72,76,85), rgb(65,68,77));
+  }
+}
+
+.pressedButton {
+  i {
+    color: extract(@azure, 2);
+  }
+}
+
+.toggleUserlistButton, .toggleMenuButton {
+  z-index: 1001;
+}
+
+.toggleUserlistButton, .toggleMenuButton {
+  outline: none;
+}
+
+.settingsIcon {
+  @media @landscape {
+    &:hover {
+      color: #2A5E7C;
+    }
+    &:focus {
+      color: #2A5E7C;
+    }
+    width: 57px;
+    margin-right: 5px;
+  }
+}
+
+#menu {
+  width: 85%;
+  height: 100%;
+  @media @mobile-portrait-with-keyboard, @desktop-portrait, @mobile-portrait {
+    .linear-gradient(rgb(65,68,77), rgb(58,60,69));
+  }
+  @media @landscape {
+    display: none;
+  }
+}
+
+#notificationArea {
+
+  height: auto;
+  overflow-y: hidden;
+  position: absolute;
+  text-align: center;
+  z-index: 1; // in front of the whiteboard
+
+  // Phone
+  @media @phone-landscape, @phone-portrait-with-keyboard, @phone-portrait {
+    margin-left: 5px;
+    margin-right: 5px;
+    width: calc(~'100% - 10px');
+  }
+  @media @phone-landscape {
+    top: 5px;
+  }
+  @media @phone-portrait-with-keyboard, @phone-portrait {
+    top: 3px;
+  }
+
+  // Tablet
+  @media @tablet-landscape, @tablet-portrait-with-keyboard, @tablet-portrait {
+    top: 5px;
+    margin-left: 5px;
+    margin-right: 5px;
+    width: calc(~'100% - 10px');
+  }
+
+  // Desktop
+  @media @desktop-landscape, @desktop-portrait {
+    top: 5px;
+    margin-left: 5px;
+    margin-right: 5px;
+    width: calc(~'100% - 10px');
+  }
+}
+
+.bbbNotification {
+
+  margin-bottom: 0; // overrides the value from Foundation
+
+  // Phone
+  @media @phone-landscape, @phone-portrait-with-keyboard, @phone-portrait {
+    font-size: 18px; // same size as the navbar title
+    padding-top: 10px;
+    padding-bottom: 10px;
+    padding-left: 25px;
+    padding-right: 25px;
+  }
+
+  // Tablet
+  @media @tablet-landscape {
+    font-size: 18px; // same size as the navbar title
+    padding-top: 10px;
+    padding-bottom: 10px;
+    padding-left: 35px;
+    padding-right: 35px;
+  }
+  @media @tablet-portrait-with-keyboard, @tablet-portrait {
+    font-size: 21px; // same size as the navbar title
+    padding-top: 11px;
+    padding-bottom: 11px;
+    padding-left: 38px;
+    padding-right: 38px;
+  }
+
+  // Desktop
+  @media @desktop-landscape, @desktop-portrait {
+    font-size: 14px;
+    padding-top: 11px;
+    padding-bottom: 11px;
+    padding-left: 33px;
+    padding-right: 33px;
+  }
+
+  .close {
+
+    // overriding the values from Foundation
+    margin-bottom: 0;
+    padding: 0;
+
+    // Phone
+    @media @phone-landscape, @phone-portrait-with-keyboard, @phone-portrait {
+      font-size: 35px;
+      top: 19px;
+      right: 4px;
+    }
+
+    // Tablet
+    @media @tablet-landscape {
+      font-size: 40px;
+      top: 17px;
+      right: 10px;
+    }
+    @media @tablet-portrait-with-keyboard, @tablet-portrait {
+      font-size: 45px;
+      top: 18px;
+      right: 11px;
+    }
+
+    // Desktop
+    @media @desktop-landscape, @desktop-portrait {
+      font-size: 30px;
+      top: 19px;
+      right: 10px;
+    }
+  }
+}
+
+.top-bar {
+  line-height: 0;
+}
+
+.btn {
+  @media @mobile-portrait-with-keyboard, @mobile-portrait {
+    padding-left: 10px;
+    padding-right: 10px;
+  }
+}
+
+/* Sliding Menu */
+
+@media @desktop-portrait {
+  .userlistMenu {
+    z-index: 1000;
+    position: fixed;
+    left: -400px;
+    width: 400px !important; // overrides any width value set manually in landscape
+    &.menuOut {
+      left: 0px;
+    }
+  }
+  .settingsMenu {
+    z-index: 1000;
+    position: fixed;
+    right: -400px;
+    width: 400px;
+    &.menuOut {
+      right: 0px;
+    }
+  }
+}
+
+.userlistMenu {
+  height: 100%;
+  @media @tablet-landscape {
+    width: 200px;
+  }
+  @media @phone-landscape {
+    width: 200px;
+  }
+  @media @desktop-landscape {
+    width: 300px;
+  }
+  @media @mobile-portrait-with-keyboard, @mobile-portrait {
+    z-index: 1000;
+    position: fixed;
+    left: -60vw;
+    width: 60vw;
+
+    transition: transform 0.3s linear;
+    -moz-transition: transform 0.3s linear;
+    -webkit-transition: transform 0.3s linear;
+    -ms-transition: transform 0.3s linear;
+    -o-transition: transform 0.3s linear;
+
+    .userItem {
+      transition: transform 0.7s;
+      -moz-transition: -moz-transform 0.7s;
+      -webkit-transition: -webkit-transform 0.7s;
+      -o-transition: -o-transform 0.7s;
+
+      transform: translateX(-60vw);
+      -moz-transform: translateX(-60vw);
+      -webkit-transform: translateX(-60vw);
+      -ms-transform: translateX(-60vw);
+      -o-transform: translateX(-60vw);
+    }
+
+    &.menuOut {
+      transform: translateX(60vw);
+      -moz-transform: translateX(60vw);
+      -webkit-transform: translateX(60vw);
+      -ms-transform: translateX(60vw);
+      -o-transform: translateX(60vw);
+
+      .userItem {
+        transform: translateX(0);
+        -moz-transform: translateX(0);
+        -webkit-transform: translateX(0);
+        -ms-transform: translateX(0);
+        -o-transform: translateX(0);
+      }
+      .userItem:nth-child(1) {
+        transition-delay: 50ms;
+        -moz-transition-delay: 50ms;
+        -webkit-transition-delay: 50ms;
+        -o-transition-delay: 50ms;
+      }
+      .userItem:nth-child(2) {
+        transition-delay: 100ms;
+        -moz-transition-delay: 100ms;
+        -webkit-transition-delay: 100ms;
+        -o-transition-delay: 100ms;
+      }
+      .userItem:nth-child(3) {
+        transition-delay: 150ms;
+        -moz-transition-delay: 150ms;
+        -webkit-transition-delay: 150ms;
+        -o-transition-delay: 150ms;
+      }
+      .userItem:nth-child(4) {
+        transition-delay: 200ms;
+        -moz-transition-delay: 200ms;
+        -webkit-transition-delay: 200ms;
+        -o-transition-delay: 200ms;
+      }
+      .userItem:nth-child(5) {
+        transition-delay: 250ms;
+        -moz-transition-delay: 250ms;
+        -webkit-transition-delay: 250ms;
+        -o-transition-delay: 250ms;
+      }
+      .userItem:nth-child(6) {
+        transition-delay: 300ms;
+        -moz-transition-delay: 300ms;
+        -webkit-transition-delay: 300ms;
+        -o-transition-delay: 300ms;
+      }
+      .userItem:nth-child(7) {
+        transition-delay: 350ms;
+        -moz-transition-delay: 350ms;
+        -webkit-transition-delay: 350ms;
+        -o-transition-delay: 350ms;
+      }
+      .userItem:nth-child(8) {
+        transition-delay: 400ms;
+        -moz-transition-delay: 400ms;
+        -webkit-transition-delay: 400ms;
+        -o-transition-delay: 400ms;
+      }
+      .userItem:nth-child(9) {
+        transition-delay: 450ms;
+        -moz-transition-delay: 450ms;
+        -webkit-transition-delay: 450ms;
+        -o-transition-delay: 450ms;
+      }
+      .userItem:nth-child(10) {
+        transition-delay: 500ms;
+        -moz-transition-delay: 500ms;
+        -webkit-transition-delay: 500ms;
+        -o-transition-delay: 500ms;
+      }
+      .userItem:nth-child(11) {
+        transition-delay: 550ms;
+        -moz-transition-delay: 550ms;
+        -webkit-transition-delay: 550ms;
+        -o-transition-delay: 550ms;
+      }
+      .userItem:nth-child(12) {
+        transition-delay: 600ms;
+        -moz-transition-delay: 600ms;
+        -webkit-transition-delay: 600ms;
+        -o-transition-delay: 600ms;
+      }
+      .userItem:nth-child(13) {
+        transition-delay: 650ms;
+        -moz-transition-delay: 650ms;
+        -webkit-transition-delay: 650ms;
+        -o-transition-delay: 650ms;
+      }
+      .userItem:nth-child(14) {
+        transition-delay: 700ms;
+        -moz-transition-delay: 700ms;
+        -webkit-transition-delay: 700ms;
+        -o-transition-delay: 700ms;
+      }
+      .userItem:nth-child(15) {
+        transition-delay: 750ms;
+        -moz-transition-delay: 750ms;
+        -webkit-transition-delay: 750ms;
+        -o-transition-delay: 750ms;
+      }
+      .userItem:nth-child(16) {
+        transition-delay: 800ms;
+        -moz-transition-delay: 800ms;
+        -webkit-transition-delay: 800ms;
+        -o-transition-delay: 800ms;
+      }
+      .userItem:nth-child(17) {
+        transition-delay: 850ms;
+        -moz-transition-delay: 850ms;
+        -webkit-transition-delay: 850ms;
+        -o-transition-delay: 850ms;
+      }
+      .userItem:nth-child(18) {
+        transition-delay: 900ms;
+        -moz-transition-delay: 900ms;
+        -webkit-transition-delay: 900ms;
+        -o-transition-delay: 900ms;
+      }
+      .userItem:nth-child(19) {
+        transition-delay: 950ms;
+        -moz-transition-delay: 950ms;
+        -webkit-transition-delay: 950ms;
+        -o-transition-delay: 950ms;
+      }
+      .userItem:nth-child(20) {
+        transition-delay: 1000ms;
+        -moz-transition-delay: 1000ms;
+        -webkit-transition-delay: 1000ms;
+        -o-transition-delay: 1000ms;
+      }
+    }
+  }
+}
+
+.settingsMenu {
+  height: 100%;
+  .linear-gradient(rgb(65,68,77), rgb(58,60,69));
+
+  @media @mobile-portrait-with-keyboard, @mobile-portrait {
+    z-index: 1000;
+    position: fixed;
+    transform: translateX(100vw);
+    width: 60vw;
+
+    transition: transform 0.3s linear;
+    -moz-transition: transform 0.3s linear;
+    -webkit-transition: transform 0.3s linear;
+    -ms-transition: transform 0.3s linear;
+    -o-transition: transform 0.3s linear;
+
+    &.menuOut {
+      transform: translate(40vw, 0);
+      -moz-transform: translate(40vw, 0);
+      -webkit-transform: translate(40vw, 0);
+      -ms-transform: translate(40vw, 0);
+      -o-transform: translate(40vw, 0);
+    }
+  }
+}
+
+.hiddenInLandscape {
+  @media @landscape {
+    display: none;
+  }
+}
+
+.shield {
+  position: absolute;
+  left: 0;
+  width: 100%;
+  height: 100%;
+  background-color: black;
+  opacity: 0;
+  z-index: 1;
+  cursor: pointer;
+  @media @desktop-portrait {
+    top: 50px;
+  }
+  @media @mobile-portrait-with-keyboard, @mobile-portrait {
+    top: 50px;
+  }
+  @media @landscape {
+    display: none;
+  }
+  &:not(.darken):not(.animatedShield) {
+    display: none;
+  }
+}
+
+.darken {
+  animation: darken 0.3s linear;
+  animation-fill-mode: forwards;
+}
+
+@keyframes darken {
+  0% {
+    opacity: 0;
+  }
+  100% {
+    opacity: 0.5;
+  }
+}
+
+.ui-resizable-handle {
+  @media @mobile-portrait, @desktop-portrait, @mobile-portrait-with-keyboard {
+    display: none; // hides the sizing handle everywhere except the landscape mode
+  }
+}
+
+// same as Sled's left drawer except for animations
+.left-drawer {
+  z-index: 1000;
+  position: fixed;
+  width: 60vw;
+  left: -60vw;
+  height: 100%;
+}
+
+// same as Sled's right drawer except for animations
+.right-drawer {
+  z-index: 1000;
+  position: fixed;
+  transform: translateX(100vw);
+  height: 100%;
+  .linear-gradient(rgb(65,68,77), rgb(58,60,69));
+  width: 60vw;
+}
+
+.leftHamburgerButton, .rightHamburgerButton {
+  span {
+    &::before {
+      top: -225%;
+    }
+    &::before, &::after {
+      background-color: inherit;
+      content: '';
+      height: 100%;
+      width: 100%;
+      position: absolute;
+      left: 0;
+    }
+    &::after {
+      bottom: -225%;
+    }
+    background-color: inherit;
+    height: 10%;
+    position: absolute;
+    left: 15%;
+    right: 15%;
+    top: 45%;
+  }
+}
+
+.leftHamburgerButton {
+  @media @mobile-portrait-with-keyboard, @mobile-portrait {
+    span {
+      &::before {
+        transform-origin: top right;
+        -moz-transform-origin: top right;
+        -webkit-transform-origin: top right;
+        -ms-transform-origin: top right;
+        -o-transform-origin: top right;
+
+        transition: width 0.3s, transform 0.3s, top 0.3s;
+        -moz-transition: width 0.3s, -moz-transform 0.3s, top 0.3s;
+        -webkit-transition: width 0.3s, -webkit-transform 0.3s, top 0.3s;
+        -o-transition: width 0.3s, -o-transform 0.3s, top 0.3s;
+      }
+      &::after {
+        transform-origin: bottom right;
+        -moz-transform-origin: bottom right;
+        -webkit-transform-origin: bottom right;
+        -ms-transform-origin: bottom right;
+        -o-transform-origin: bottom right;
+
+        transition: width 0.3s, transform 0.3s, bottom 0.3s;
+        -moz-transition: width 0.3s, -moz-transform 0.3s, bottom 0.3s;
+        -webkit-transition: width 0.3s, -webkit-transform 0.3s, bottom 0.3s;
+        -ms-transition: width 0.3s, -ms-transform 0.3s, bottom 0.3s;
+        -o-transition: width 0.3s, -o-transform 0.3s, bottom 0.3s;
+      }
+      transition: transform 0.3s;
+      -moz-transition: -moz-transform 0.3s;
+      -webkit-transition: -webkit-transform 0.3s;
+      -o-transition: -o-transform 0.3s;
+    }
+    &.hamburgerToggledOn span {
+      &::before {
+        transform: translateY(50%) translateX(95%) rotate(45deg);
+        -moz-transform: translateY(50%) translateX(95%) rotate(45deg);
+        -webkit-transform: translateY(50%) translateX(95%) rotate(45deg);
+        -ms-transform: translateY(50%) translateX(95%) rotate(45deg);
+        -o-transform: translateY(50%) translateX(95%) rotate(45deg);
+        top: 0px;
+      }
+      &::before, &::after {
+        width: 55%;
+      }
+      &::after {
+        transform: translateY(-50%) translateX(95%) rotate(-45deg);
+        -moz-transform: translateY(-50%) translateX(95%) rotate(-45deg);
+        -webkit-transform: translateY(-50%) translateX(95%) rotate(-45deg);
+        -ms-transform: translateY(-50%) translateX(95%) rotate(-45deg);
+        -o-transform: translateY(-50%) translateX(95%) rotate(-45deg);
+        bottom: 0px;
+      }
+      transform: rotate(0.5turn);
+      -moz-transform: rotate(0.5turn);
+      -webkit-transform: rotate(0.5turn);
+      -ms-transform: rotate(0.5turn);
+      -o-transform: rotate(0.5turn);
+    }
+  }
+}
+
+.rightHamburgerButton {
+  @media @mobile-portrait-with-keyboard, @mobile-portrait {
+    span {
+      &::before {
+        transform-origin: top left;
+        -moz-transform-origin: top left;
+        -webkit-transform-origin: top left;
+        -ms-transform-origin: top left;
+        -o-transform-origin: top left;
+
+        transition: width 0.3s, transform 0.3s, top 0.3s;
+        -moz-transition: width 0.3s, -moz-transform 0.3s, top 0.3s;
+        -webkit-transition: width 0.3s, -webkit-transform 0.3s, top 0.3s;
+        -o-transition: width 0.3s, -o-transform 0.3s, top 0.3s;
+      }
+      &::after {
+        transform-origin: bottom left;
+        -moz-transform-origin: bottom left;
+        -webkit-transform-origin: bottom left;
+        -ms-transform-origin: bottom left;
+        -o-transform-origin: bottom left;
+
+        transition: transform 0.3s, width 0.3s, bottom 0.3s;
+        -moz-transition: -moz-transform 0.3s, width 0.3s, bottom 0.3s;
+        -webkit-transition: -webkit-transform 0.3s, width 0.3s, bottom 0.3s;
+        -ms-transition: -ms-transform 0.3s, width 0.3s, bottom 0.3s;
+        -o-transition: -o-transform 0.3s, width 0.3s, bottom 0.3s;
+      }
+      transition: transform 0.3s;
+      -moz-transition: -moz-transform 0.3s;
+      -webkit-transition: -webkit-transform 0.3s;
+      -o-transition: -o-transform 0.3s;
+    }
+    &.hamburgerToggledOn span {
+      &::before {
+        transform: translateY(53%) translateX(-20%) rotate(-45deg);
+        -moz-transform: translateY(53%) translateX(-20%) rotate(-45deg);
+        -webkit-transform: translateY(53%) translateX(-20%) rotate(-45deg);
+        -ms-transform: translateY(53%) translateX(-20%) rotate(-45deg);
+        -o-transform: translateY(53%) translateX(-20%) rotate(-45deg);
+        top: 0;
+      }
+      &::before, &::after {
+        width: 55%;
+      }
+      &::after {
+        transform: translateY(-53%) translateX(-20%) rotate(45deg);
+        -moz-transform: translateY(-53%) translateX(-20%) rotate(45deg);
+        -webkit-transform: translateY(-53%) translateX(-20%) rotate(45deg);
+        -ms-transform: translateY(-53%) translateX(-20%) rotate(45deg);
+        -o-transform: translateY(-53%) translateX(-20%) rotate(45deg);
+        bottom: 0;
+      }
+      transform: rotate(0.5turn);
+      -moz-transform: rotate(0.5turn);
+      -webkit-transform: rotate(0.5turn);
+      -ms-transform: rotate(0.5turn);
+      -o-transform: rotate(0.5turn);
+    }
+  }
+}
+
+
+/*********************************/
+/*Loading Spinning Bar's Styling */
+/*********************************/
+#floatingCirclesG{
+  top: calc(~'50% - 60px');
+  position:relative;
+  width:128px;
+  height:128px;
+  margin:auto;
+  transform:scale(0.6);
+    -o-transform:scale(0.6);
+    -ms-transform:scale(0.6);
+    -webkit-transform:scale(0.6);
+    -moz-transform:scale(0.6);
+}
+
+.f_circleG{
+  position:absolute;
+  background-color:rgb(238,238,238);
+  height:23px;
+  width:23px;
+  border-radius:12px;
+    -o-border-radius:12px;
+    -ms-border-radius:12px;
+    -webkit-border-radius:12px;
+    -moz-border-radius:12px;
+  animation-name:f_fadeG;
+    -o-animation-name:f_fadeG;
+    -ms-animation-name:f_fadeG;
+    -webkit-animation-name:f_fadeG;
+    -moz-animation-name:f_fadeG;
+  animation-duration:0.672s;
+    -o-animation-duration:0.672s;
+    -ms-animation-duration:0.672s;
+    -webkit-animation-duration:0.672s;
+    -moz-animation-duration:0.672s;
+  animation-iteration-count:infinite;
+    -o-animation-iteration-count:infinite;
+    -ms-animation-iteration-count:infinite;
+    -webkit-animation-iteration-count:infinite;
+    -moz-animation-iteration-count:infinite;
+  animation-direction:normal;
+    -o-animation-direction:normal;
+    -ms-animation-direction:normal;
+    -webkit-animation-direction:normal;
+    -moz-animation-direction:normal;
+}
+
+#frotateG_01{
+  left:0;
+  top:52px;
+  animation-delay:0.2495s;
+    -o-animation-delay:0.2495s;
+    -ms-animation-delay:0.2495s;
+    -webkit-animation-delay:0.2495s;
+    -moz-animation-delay:0.2495s;
+}
+
+#frotateG_02{
+  left:15px;
+  top:15px;
+  animation-delay:0.336s;
+    -o-animation-delay:0.336s;
+    -ms-animation-delay:0.336s;
+    -webkit-animation-delay:0.336s;
+    -moz-animation-delay:0.336s;
+}
+
+#frotateG_03{
+  left:52px;
+  top:0;
+  animation-delay:0.4225s;
+    -o-animation-delay:0.4225s;
+    -ms-animation-delay:0.4225s;
+    -webkit-animation-delay:0.4225s;
+    -moz-animation-delay:0.4225s;
+}
+
+#frotateG_04{
+  right:15px;
+  top:15px;
+  animation-delay:0.509s;
+    -o-animation-delay:0.509s;
+    -ms-animation-delay:0.509s;
+    -webkit-animation-delay:0.509s;
+    -moz-animation-delay:0.509s;
+}
+
+#frotateG_05{
+  right:0;
+  top:52px;
+  animation-delay:0.5955s;
+    -o-animation-delay:0.5955s;
+    -ms-animation-delay:0.5955s;
+    -webkit-animation-delay:0.5955s;
+    -moz-animation-delay:0.5955s;
+}
+
+#frotateG_06{
+  right:15px;
+  bottom:15px;
+  animation-delay:0.672s;
+    -o-animation-delay:0.672s;
+    -ms-animation-delay:0.672s;
+    -webkit-animation-delay:0.672s;
+    -moz-animation-delay:0.672s;
+}
+
+#frotateG_07{
+  left:52px;
+  bottom:0;
+  animation-delay:0.7585s;
+    -o-animation-delay:0.7585s;
+    -ms-animation-delay:0.7585s;
+    -webkit-animation-delay:0.7585s;
+    -moz-animation-delay:0.7585s;
+}
+
+#frotateG_08{
+  left:15px;
+  bottom:15px;
+  animation-delay:0.845s;
+    -o-animation-delay:0.845s;
+    -ms-animation-delay:0.845s;
+    -webkit-animation-delay:0.845s;
+    -moz-animation-delay:0.845s;
+}
+
+@keyframes f_fadeG{
+  0%{
+    background-color:rgb(0,0,0);
+  }
+
+  100%{
+    background-color:rgb(238,238,238);
+  }
+}
+
+@-o-keyframes f_fadeG{
+  0%{
+    background-color:rgb(0,0,0);
+  }
+
+  100%{
+    background-color:rgb(238,238,238);
+  }
+}
+
+@-ms-keyframes f_fadeG{
+  0%{
+    background-color:rgb(0,0,0);
+  }
+
+  100%{
+    background-color:rgb(238,238,238);
+  }
+}
+
+@-webkit-keyframes f_fadeG{
+  0%{
+    background-color:rgb(0,0,0);
+  }
+
+  100%{
+    background-color:rgb(238,238,238);
+  }
+}
+
+@-moz-keyframes f_fadeG{
+  0%{
+    background-color:rgb(0,0,0);
+  }
+
+  100%{
+    background-color:rgb(238,238,238);
+  }
+}
+/*********************************/
+/*End of Spinning Bar's Styling  */
+/*********************************/