--- conflicted
+++ resolved
@@ -1,94 +1,86 @@
-<template name="header">
-  <nav id="navbar" class="myNavbar gradientBar top-bar" role="navigation">
-    {{#if getInSession "display_usersList"}}
-<<<<<<< HEAD
-      {{> makeButton btn_class="toggleUserlistButton navbarButton" i_class="ion-navicon-round" rel="tooltip" data_placement="bottom" title="Close Userlist"}}
-=======
-      {{> makeButton btn_class="toggleUserlistButton navbarButton pressedButton" i_class="ion-navicon-round" rel="tooltip" data_placement="bottom" title="Close Userlist"}}
->>>>>>> 29b27560
-    {{else}}
-      {{> makeButton btn_class="toggleUserlistButton navbarButton" i_class="ion-navicon-round" rel="tooltip" data_placement="bottom" title="Open Userlist"}}
-    {{/if}}
-
-    {{#if amIInAudio}}
-      {{#if amIListenOnlyAudio}}
-        {{> makeButton btn_class="navbarButton leaveAudioButton" i_class="icon fi-volume-none" rel="tooltip" title="Exit Audio"}}
-      {{else}}
-        {{#if isCurrentUserMuted}}
-          <!-- if you are muted the button representing your status will show volume off -->
-          {{> makeButton btn_class="navbarButton muteIcon" i_class="ion-ios-mic-off" rel="tooltip" title="Unmute"}}
-        {{else}}
-          {{#if isCurrentUserTalking}}
-            <!-- you are talking. Display a high volume/volume up representing voice activity -->
-            {{> makeButton btn_class="navbarButton muteIcon" i_class="ion-ios-mic" rel="tooltip" title="Mute"}}
-          {{else}}
-            <!-- you are not talking. Display low volume/volume down representing no voice activity -->
-            {{> makeButton btn_class="navbarButton muteIcon" i_class="ion-ios-mic-outline" rel="tooltip" title="Mute"}}
-          {{/if}}
-        {{/if}}
-      {{/if}}
-    {{/if}}
-
-    <span class="navbarTitle">
-      {{getWhiteboardTitle}}
-    </span>
-
-    <div class="rightNavbarSection">
-      {{> makeButton id="settingsIcon" btn_class="settingsIcon navbarButton" i_class="ion-gear-b" rel="tooltip"
-      title="BigBlueButton Settings"}}
-
-      {{> makeButton id="logout" btn_class="signOutIcon navbarButton" i_class="ion-log-out" rel="tooltip"
-      title="Logout"}}
-    </div>
-    {{#if getInSession "display_menu"}}
-<<<<<<< HEAD
-      {{> makeButton btn_class="toggleMenuButton navbarButton" i_class="ion-navicon-round" rel="tooltip" data_placement="bottom" title="Close Menu"}}
-=======
-      {{> makeButton btn_class="toggleMenuButton navbarButton pressedButton" i_class="ion-navicon-round" rel="tooltip" data_placement="bottom" title="Close Menu"}}
->>>>>>> 29b27560
-    {{else}}
-      {{> makeButton btn_class="toggleMenuButton navbarButton" i_class="ion-navicon-round" rel="tooltip" data_placement="bottom" title="Open Menu"}}
-    {{/if}}
-  </nav>
-</template>
-
-<template name="main">
-  <div id="container" class="{{containerPosition}}">
-    {{#if isDisconnected}}
-      {{>status}}
-    {{else}}
-      {{> usersList id="users" name="usersList"}}
-      {{> menu id="menu"}}
-      <div id="main">
-        {{> header}}
-        <div id="panels">
-          <div class="shield"></div>
-          {{> whiteboard id="whiteboard" name="whiteboard"}}
-          {{> chatbar id="chat" title="Chat" name="chatbar"}}
-        </div>
-        {{> modals}}
-      </div>
-    {{/if}}
-  </div>
-</template>
-
-<template name="modals">
-  <div id="settingsModal" class="reveal-modal small" data-reveal aria-labelledby="modalTitle" aria-hidden="true" role="dialog" data-options="close_on_background_click:false">
-    {{> settingsModal}}
-  </div>
-  <div id="logoutModal" class="reveal-modal tiny" data-reveal aria-labelledby="modalTitle" aria-hidden="true" role="dialog" data-options="close_on_background_click:false">
-    {{> logoutModal}}
-  </div>
-  <audio id="remote-media" autoplay="autoplay"></audio>
-</template>
-
-<template name="recordingStatus">
-</template>
-
-<template name="menu">
-  <div id="{{id}}">
-    {{> makeButton btn_class="slideButton" i_class="ion-chatbubble" label="Chat"}}
-    {{> makeButton btn_class="slideButton" i_class="ion-gear-b" label="Settings"}}
-    {{> makeButton btn_class="slideButton" i_class="ion-log-out" label="Log out"}}
-  </div>
-</template>
+<template name="header">
+  <nav id="navbar" class="myNavbar gradientBar top-bar" role="navigation">
+    {{#if getInSession "display_usersList"}}
+      {{> makeButton btn_class="toggleUserlistButton navbarButton pressedButton" i_class="ion-navicon-round" rel="tooltip" data_placement="bottom" title="Close Userlist"}}
+    {{else}}
+      {{> makeButton btn_class="toggleUserlistButton navbarButton" i_class="ion-navicon-round" rel="tooltip" data_placement="bottom" title="Open Userlist"}}
+    {{/if}}
+
+    {{#if amIInAudio}}
+      {{#if amIListenOnlyAudio}}
+        {{> makeButton btn_class="navbarButton leaveAudioButton" i_class="icon fi-volume-none" rel="tooltip" title="Exit Audio"}}
+      {{else}}
+        {{#if isCurrentUserMuted}}
+          <!-- if you are muted the button representing your status will show volume off -->
+          {{> makeButton btn_class="navbarButton muteIcon" i_class="ion-ios-mic-off" rel="tooltip" title="Unmute"}}
+        {{else}}
+          {{#if isCurrentUserTalking}}
+            <!-- you are talking. Display a high volume/volume up representing voice activity -->
+            {{> makeButton btn_class="navbarButton muteIcon" i_class="ion-ios-mic" rel="tooltip" title="Mute"}}
+          {{else}}
+            <!-- you are not talking. Display low volume/volume down representing no voice activity -->
+            {{> makeButton btn_class="navbarButton muteIcon" i_class="ion-ios-mic-outline" rel="tooltip" title="Mute"}}
+          {{/if}}
+        {{/if}}
+      {{/if}}
+    {{/if}}
+
+    <span class="navbarTitle">
+      {{getWhiteboardTitle}}
+    </span>
+
+    <div class="rightNavbarSection">
+      {{> makeButton id="settingsIcon" btn_class="settingsIcon navbarButton" i_class="ion-gear-b" rel="tooltip"
+      title="BigBlueButton Settings"}}
+
+      {{> makeButton id="logout" btn_class="signOutIcon navbarButton" i_class="ion-log-out" rel="tooltip"
+      title="Logout"}}
+    </div>
+    {{#if getInSession "display_menu"}}
+      {{> makeButton btn_class="toggleMenuButton navbarButton pressedButton" i_class="ion-navicon-round" rel="tooltip" data_placement="bottom" title="Close Menu"}}
+    {{else}}
+      {{> makeButton btn_class="toggleMenuButton navbarButton" i_class="ion-navicon-round" rel="tooltip" data_placement="bottom" title="Open Menu"}}
+    {{/if}}
+  </nav>
+</template>
+
+<template name="main">
+  <div id="container" class="{{containerPosition}}">
+    {{#if isDisconnected}}
+      {{>status}}
+    {{else}}
+      {{> usersList id="users" name="usersList"}}
+      {{> menu id="menu"}}
+      <div id="main">
+        {{> header}}
+        <div id="panels">
+          <div class="shield"></div>
+          {{> whiteboard id="whiteboard" name="whiteboard"}}
+          {{> chatbar id="chat" title="Chat" name="chatbar"}}
+        </div>
+        {{> modals}}
+      </div>
+    {{/if}}
+  </div>
+</template>
+
+<template name="modals">
+  <div id="settingsModal" class="reveal-modal small" data-reveal aria-labelledby="modalTitle" aria-hidden="true" role="dialog" data-options="close_on_background_click:false">
+    {{> settingsModal}}
+  </div>
+  <div id="logoutModal" class="reveal-modal tiny" data-reveal aria-labelledby="modalTitle" aria-hidden="true" role="dialog" data-options="close_on_background_click:false">
+    {{> logoutModal}}
+  </div>
+  <audio id="remote-media" autoplay="autoplay"></audio>
+</template>
+
+<template name="recordingStatus">
+</template>
+
+<template name="menu">
+  <div id="{{id}}">
+    {{> makeButton btn_class="slideButton" i_class="ion-chatbubble" label="Chat"}}
+    {{> makeButton btn_class="slideButton" i_class="ion-gear-b" label="Settings"}}
+    {{> makeButton btn_class="slideButton" i_class="ion-log-out" label="Log out"}}
+  </div>
+</template>