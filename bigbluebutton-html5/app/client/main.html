--- conflicted
+++ resolved
@@ -1,153 +1,150 @@
-<template name="header">
-  <nav id="navbar" class="myNavbar top-bar" role="navigation">
-    {{> makeButton btn_class="btn toggleUserlistButton navbarButton leftHamburgerButton" rel="tooltip" title="Toggle Userlist" span=true notification="all_chats"}}
-
-      {{#if amIInAudio}}
-        <div class="audioNavbarSection">
-          {{#if amIListenOnlyAudio}}
-            {{> makeButton btn_class="navbarButton leaveAudioButton" i_class="icon fi-volume-none" rel="tooltip" title="Exit Audio"}}
-          {{else}}
-            {{#if isCurrentUserMuted}}
-              <!-- if you are muted the button representing your status will show volume off -->
-              {{> makeButton btn_class="navbarButton muteIcon" i_class="ion-ios-mic-off" rel="tooltip" title="Unmute"}}
-            {{else}}
-              {{#if isCurrentUserTalking}}
-                <!-- you are talking. Display a high volume/volume up representing voice activity -->
-                {{> makeButton btn_class="navbarButton muteIcon" i_class="ion-ios-mic" rel="tooltip" title="Mute"}}
-              {{else}}
-                <!-- you are not talking. Display low volume/volume down representing no voice activity -->
-                {{> makeButton btn_class="navbarButton muteIcon" i_class="ion-ios-mic-outline" rel="tooltip" title="Mute"}}
-              {{/if}}
-            {{/if}}
-          {{/if}}
-        </div>
-        <span class="navbarTitle shiftedTitle">
-          {{getWhiteboardTitle}}
-        </span>
-      {{else}}
-        <span class="navbarTitle defaultTitle">
-          {{getWhiteboardTitle}}
-        </span>
-      {{/if}}
-
-    <div class="rightNavbarSection">
-      {{> makeButton id="settingsIcon" btn_class="settingsIcon navbarButton" i_class="ion-gear-b" rel="tooltip"
-      title="BigBlueButton Settings"}}
-
-      {{> makeButton id="logout" btn_class="signOutIcon navbarButton" i_class="ion-log-out" rel="tooltip"
-      title="Logout"}}
-    </div>
-    {{> makeButton btn_class="btn toggleMenuButton navbarButton rightHamburgerButton" rel="tooltip" title="Toggle Menu" span=true}}
-  </nav>
-</template>
-
-<head>
-  <meta name="viewport" content="width=device-width, initial-scale=1.0">
-</head>
-
-<template name="main">
-  <div id="container" class="{{containerPosition}}">
-    {{#if isDisconnected}}
-      {{>status}}
-    {{else}}
-      <div class="userlistMenu">
-        {{> usersList id="users" name="usersList"}}
-      </div>
-      <div class="settingsMenu">
-        <div class="titleArea"></div>
-        {{> menu id="menu"}}
-      </div>
-      <div id="main">
-        {{> header}}
-        <div id="panels">
-          <div class="shield"></div>
-          {{> whiteboard id="whiteboard" name="whiteboard"}}
-          {{#if getInSession "display_chatbar"}}
-            {{> chatbar id="chat" title="Chat" name="chatbar"}}
-          {{/if}}
-        </div>
-        {{> modals}}
-      </div>
-    {{/if}}
-  </div>
-</template>
-
-<template name="modals">
-  <div id="settingsModal" class="reveal-modal small" data-reveal aria-labelledby="modalTitle" aria-hidden="true" role="dialog" data-options="close_on_background_click:false">
-    {{> settingsModal}}
-  </div>
-  <div id="logoutModal" class="reveal-modal tiny" data-reveal aria-labelledby="modalTitle" aria-hidden="true" role="dialog" data-options="close_on_background_click:false">
-    {{> logoutModal}}
-  </div>
-  <audio id="remote-media" autoplay="autoplay"></audio>
-</template>
-
-<template name="recordingStatus">
-</template>
-
-<template name="menu">
-  <div id="{{id}}">
-    {{> makeButton btn_class="slideButton toggleChatButton" i_class="ion-chatbubble" label="Chat"}}
-    {{> makeButton btn_class="slideButton settingsIcon" i_class="ion-gear-b" label="Settings"}}
-    {{> makeButton btn_class="slideButton signOutIcon" i_class="ion-log-out" label="Log out"}}
-  </div>
-</template>
-
-<<<<<<< HEAD
-<template name="loading">
-<div id="floatingCirclesG">
-  <div class="f_circleG" id="frotateG_01"></div>
-  <div class="f_circleG" id="frotateG_02"></div>
-  <div class="f_circleG" id="frotateG_03"></div>
-  <div class="f_circleG" id="frotateG_04"></div>
-  <div class="f_circleG" id="frotateG_05"></div>
-  <div class="f_circleG" id="frotateG_06"></div>
-  <div class="f_circleG" id="frotateG_07"></div>
-  <div class="f_circleG" id="frotateG_08"></div>
-</div>
-</template>
-=======
-<template name="icon">
-  <svg width="{{size}}" height="{{size}}" viewBox="0 0 50 50">
-    {{#if equals name "happy-face"}}
-      <circle cx="25" cy="25" r="14" stroke="white" stroke-width="3" fill="transparent"/>
-      <circle cx="19" cy="22" r="1" stroke="white" stroke-width="2" fill="white"/>
-      <circle cx="31" cy="22" r="1" stroke="white" stroke-width="2" fill="white"/>
-      <path d="m18 30 C 21 33, 29 33, 32 30" stroke="white" stroke-width="3" stroke-linecap="round" stroke-linejoin="round" />
-    {{else}}
-      {{#if equals name "neutral-face"}}
-        <circle cx="25" cy="25" r="14" stroke="white" stroke-width="3" fill="transparent"/>
-        <circle cx="19" cy="22" r="1" stroke="white" stroke-width="2" fill="white"/>
-        <circle cx="31" cy="22" r="1" stroke="white" stroke-width="2" fill="white"/>
-        <path d="m18 30 l 14 0" stroke="white" stroke-width="3" stroke-linecap="round" stroke-linejoin="round" />
-      {{else}}
-        {{#if equals name "confused-face"}}
-          <circle cx="25" cy="25" r="14" stroke="white" stroke-width="3" fill="transparent"/>
-          <circle cx="19" cy="22" r="1" stroke="white" stroke-width="2" fill="white"/>
-          <circle cx="31" cy="22" r="1" stroke="white" stroke-width="2" fill="white"/>
-          <path d="M18 30 C 20 28, 22 28, 25 30 S 30 32, 32 30" stroke="white" stroke-width="3" stroke-linecap="round" stroke-linejoin="round" />
-        {{else}}
-          {{#if equals name "sad-face"}}
-            <circle cx="25" cy="25" r="14" stroke="white" stroke-width="3" fill="transparent"/>
-            <circle cx="19" cy="22" r="1" stroke="white" stroke-width="2" fill="white"/>
-            <circle cx="31" cy="22" r="1" stroke="white" stroke-width="2" fill="white"/>
-            <path d="m18 30 C 21 27, 29 27, 32 30" stroke="white" stroke-width="3" stroke-linecap="round" stroke-linejoin="round" />
-          {{else}}
-            {{#if equals name "clock"}}
-              <circle cx="25" cy="25" r="14" stroke="white" stroke-width="3" fill="transparent"/>
-              <path d="m25 25 l 0 -8" stroke="white" stroke-width="3" stroke-linecap="round" stroke-linejoin="round" />
-              <path d="m25 25 l 5 5" stroke="white" stroke-width="3" stroke-linecap="round" stroke-linejoin="round" />
-            {{else}}
-              {{#if equals name "plus"}}
-                <path d="m25 18 l 0 14" stroke="white" stroke-width="3" stroke-linecap="round" stroke-linejoin="round" />
-                <path d="m18 25 l 14 0" stroke="white" stroke-width="3" stroke-linecap="round" stroke-linejoin="round" />
-              {{/if}}
-            {{/if}}
-          {{/if}}
-        {{/if}}
-      {{/if}}
-    {{/if}}
-  </svg>
-</template>
-
->>>>>>> 857bf26e
+<template name="header">
+  <nav id="navbar" class="myNavbar top-bar" role="navigation">
+    {{> makeButton btn_class="btn toggleUserlistButton navbarButton leftHamburgerButton" rel="tooltip" title="Toggle Userlist" span=true notification="all_chats"}}
+
+      {{#if amIInAudio}}
+        <div class="audioNavbarSection">
+          {{#if amIListenOnlyAudio}}
+            {{> makeButton btn_class="navbarButton leaveAudioButton" i_class="icon fi-volume-none" rel="tooltip" title="Exit Audio"}}
+          {{else}}
+            {{#if isCurrentUserMuted}}
+              <!-- if you are muted the button representing your status will show volume off -->
+              {{> makeButton btn_class="navbarButton muteIcon" i_class="ion-ios-mic-off" rel="tooltip" title="Unmute"}}
+            {{else}}
+              {{#if isCurrentUserTalking}}
+                <!-- you are talking. Display a high volume/volume up representing voice activity -->
+                {{> makeButton btn_class="navbarButton muteIcon" i_class="ion-ios-mic" rel="tooltip" title="Mute"}}
+              {{else}}
+                <!-- you are not talking. Display low volume/volume down representing no voice activity -->
+                {{> makeButton btn_class="navbarButton muteIcon" i_class="ion-ios-mic-outline" rel="tooltip" title="Mute"}}
+              {{/if}}
+            {{/if}}
+          {{/if}}
+        </div>
+        <span class="navbarTitle shiftedTitle">
+          {{getWhiteboardTitle}}
+        </span>
+      {{else}}
+        <span class="navbarTitle defaultTitle">
+          {{getWhiteboardTitle}}
+        </span>
+      {{/if}}
+
+    <div class="rightNavbarSection">
+      {{> makeButton id="settingsIcon" btn_class="settingsIcon navbarButton" i_class="ion-gear-b" rel="tooltip"
+      title="BigBlueButton Settings"}}
+
+      {{> makeButton id="logout" btn_class="signOutIcon navbarButton" i_class="ion-log-out" rel="tooltip"
+      title="Logout"}}
+    </div>
+    {{> makeButton btn_class="btn toggleMenuButton navbarButton rightHamburgerButton" rel="tooltip" title="Toggle Menu" span=true}}
+  </nav>
+</template>
+
+<head>
+  <meta name="viewport" content="width=device-width, initial-scale=1.0">
+</head>
+
+<template name="main">
+  <div id="container" class="{{containerPosition}}">
+    {{#if isDisconnected}}
+      {{>status}}
+    {{else}}
+      <div class="userlistMenu">
+        {{> usersList id="users" name="usersList"}}
+      </div>
+      <div class="settingsMenu">
+        <div class="titleArea"></div>
+        {{> menu id="menu"}}
+      </div>
+      <div id="main">
+        {{> header}}
+        <div id="panels">
+          <div class="shield"></div>
+          {{> whiteboard id="whiteboard" name="whiteboard"}}
+          {{#if getInSession "display_chatbar"}}
+            {{> chatbar id="chat" title="Chat" name="chatbar"}}
+          {{/if}}
+        </div>
+        {{> modals}}
+      </div>
+    {{/if}}
+  </div>
+</template>
+
+<template name="modals">
+  <div id="settingsModal" class="reveal-modal small" data-reveal aria-labelledby="modalTitle" aria-hidden="true" role="dialog" data-options="close_on_background_click:false">
+    {{> settingsModal}}
+  </div>
+  <div id="logoutModal" class="reveal-modal tiny" data-reveal aria-labelledby="modalTitle" aria-hidden="true" role="dialog" data-options="close_on_background_click:false">
+    {{> logoutModal}}
+  </div>
+  <audio id="remote-media" autoplay="autoplay"></audio>
+</template>
+
+<template name="recordingStatus">
+</template>
+
+<template name="menu">
+  <div id="{{id}}">
+    {{> makeButton btn_class="slideButton toggleChatButton" i_class="ion-chatbubble" label="Chat"}}
+    {{> makeButton btn_class="slideButton settingsIcon" i_class="ion-gear-b" label="Settings"}}
+    {{> makeButton btn_class="slideButton signOutIcon" i_class="ion-log-out" label="Log out"}}
+  </div>
+</template>
+
+<template name="loading">
+<div id="floatingCirclesG">
+  <div class="f_circleG" id="frotateG_01"></div>
+  <div class="f_circleG" id="frotateG_02"></div>
+  <div class="f_circleG" id="frotateG_03"></div>
+  <div class="f_circleG" id="frotateG_04"></div>
+  <div class="f_circleG" id="frotateG_05"></div>
+  <div class="f_circleG" id="frotateG_06"></div>
+  <div class="f_circleG" id="frotateG_07"></div>
+  <div class="f_circleG" id="frotateG_08"></div>
+</div>
+</template>
+
+<template name="icon">
+  <svg width="{{size}}" height="{{size}}" viewBox="0 0 50 50">
+    {{#if equals name "happy-face"}}
+      <circle cx="25" cy="25" r="14" stroke="white" stroke-width="3" fill="transparent"/>
+      <circle cx="19" cy="22" r="1" stroke="white" stroke-width="2" fill="white"/>
+      <circle cx="31" cy="22" r="1" stroke="white" stroke-width="2" fill="white"/>
+      <path d="m18 30 C 21 33, 29 33, 32 30" stroke="white" stroke-width="3" stroke-linecap="round" stroke-linejoin="round" />
+    {{else}}
+      {{#if equals name "neutral-face"}}
+        <circle cx="25" cy="25" r="14" stroke="white" stroke-width="3" fill="transparent"/>
+        <circle cx="19" cy="22" r="1" stroke="white" stroke-width="2" fill="white"/>
+        <circle cx="31" cy="22" r="1" stroke="white" stroke-width="2" fill="white"/>
+        <path d="m18 30 l 14 0" stroke="white" stroke-width="3" stroke-linecap="round" stroke-linejoin="round" />
+      {{else}}
+        {{#if equals name "confused-face"}}
+          <circle cx="25" cy="25" r="14" stroke="white" stroke-width="3" fill="transparent"/>
+          <circle cx="19" cy="22" r="1" stroke="white" stroke-width="2" fill="white"/>
+          <circle cx="31" cy="22" r="1" stroke="white" stroke-width="2" fill="white"/>
+          <path d="M18 30 C 20 28, 22 28, 25 30 S 30 32, 32 30" stroke="white" stroke-width="3" stroke-linecap="round" stroke-linejoin="round" />
+        {{else}}
+          {{#if equals name "sad-face"}}
+            <circle cx="25" cy="25" r="14" stroke="white" stroke-width="3" fill="transparent"/>
+            <circle cx="19" cy="22" r="1" stroke="white" stroke-width="2" fill="white"/>
+            <circle cx="31" cy="22" r="1" stroke="white" stroke-width="2" fill="white"/>
+            <path d="m18 30 C 21 27, 29 27, 32 30" stroke="white" stroke-width="3" stroke-linecap="round" stroke-linejoin="round" />
+          {{else}}
+            {{#if equals name "clock"}}
+              <circle cx="25" cy="25" r="14" stroke="white" stroke-width="3" fill="transparent"/>
+              <path d="m25 25 l 0 -8" stroke="white" stroke-width="3" stroke-linecap="round" stroke-linejoin="round" />
+              <path d="m25 25 l 5 5" stroke="white" stroke-width="3" stroke-linecap="round" stroke-linejoin="round" />
+            {{else}}
+              {{#if equals name "plus"}}
+                <path d="m25 18 l 0 14" stroke="white" stroke-width="3" stroke-linecap="round" stroke-linejoin="round" />
+                <path d="m18 25 l 14 0" stroke="white" stroke-width="3" stroke-linecap="round" stroke-linejoin="round" />
+              {{/if}}
+            {{/if}}
+          {{/if}}
+        {{/if}}
+      {{/if}}
+    {{/if}}
+  </svg>
+</template>