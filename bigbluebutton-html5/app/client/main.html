<template name="header">
  <nav id="navbar" class="myNavbar gradientBar top-bar" role="navigation">
<<<<<<< HEAD
    {{#if getInSession "display_usersList"}}
      {{> makeButton btn_class="toggleUserlistButton navbarButton pressedButton" i_class="ion-navicon-round" rel="tooltip" data_placement="bottom" title="Close Userlist" notification="all_chats"}}
    {{else}}
      {{> makeButton btn_class="toggleUserlistButton navbarButton" i_class="ion-navicon-round" rel="tooltip" data_placement="bottom" title="Open Userlist" notification="all_chats"}}
    {{/if}}
=======
    {{> makeButton btn_class="btn toggleUserlistButton navbarButton sl-hamburger sl-ham-la-cw sl-portrait-mobile sl-portrait-keyboard" rel="tooltip" title="Toggle Userlist" span=true}}
>>>>>>> aafbbd29

    {{#if amIInAudio}}
      {{#if amIListenOnlyAudio}}
        {{> makeButton btn_class="navbarButton leaveAudioButton" i_class="icon fi-volume-none" rel="tooltip" title="Exit Audio"}}
      {{else}}
        {{#if isCurrentUserMuted}}
          <!-- if you are muted the button representing your status will show volume off -->
          {{> makeButton btn_class="navbarButton muteIcon" i_class="ion-ios-mic-off" rel="tooltip" title="Unmute"}}
        {{else}}
          {{#if isCurrentUserTalking}}
            <!-- you are talking. Display a high volume/volume up representing voice activity -->
            {{> makeButton btn_class="navbarButton muteIcon" i_class="ion-ios-mic" rel="tooltip" title="Mute"}}
          {{else}}
            <!-- you are not talking. Display low volume/volume down representing no voice activity -->
            {{> makeButton btn_class="navbarButton muteIcon" i_class="ion-ios-mic-outline" rel="tooltip" title="Mute"}}
          {{/if}}
        {{/if}}
      {{/if}}
    {{/if}}

    <span class="navbarTitle">
      {{getWhiteboardTitle}}
    </span>

    <div class="rightNavbarSection">
      {{> makeButton id="settingsIcon" btn_class="settingsIcon navbarButton" i_class="ion-gear-b" rel="tooltip"
      title="BigBlueButton Settings"}}

      {{> makeButton id="logout" btn_class="signOutIcon navbarButton" i_class="ion-log-out" rel="tooltip"
      title="Logout"}}
    </div>
    <button class="btn toggleMenuButton navbarButton sl-hamburger sl-ham-ra-cw sl-portrait-mobile sl-portrait-keyboard">
      <span></span>
    </button>
  </nav>
</template>

<template name="main">
  <div id="container" class="{{containerPosition}}">
    {{#if isDisconnected}}
      {{>status}}
    {{else}}
      <div class="sl-left-drawer sl-left-drawer-content-delay sl-portrait-mobile sl-portrait-keyboard">
        {{> usersList id="users" name="usersList"}}
      </div>
      <div class="sl-right-drawer sl-portrait-mobile sl-portrait-keyboard">
        {{> menu id="menu"}}
      </div>
      <div id="main">
        {{> header}}
        <div id="panels">
          <div class="shield"></div>
          {{> whiteboard id="whiteboard" name="whiteboard"}}
          {{> chatbar id="chat" title="Chat" name="chatbar"}}
        </div>
        {{> modals}}
      </div>
    {{/if}}
  </div>
</template>

<template name="modals">
  <div id="settingsModal" class="reveal-modal small" data-reveal aria-labelledby="modalTitle" aria-hidden="true" role="dialog" data-options="close_on_background_click:false">
    {{> settingsModal}}
  </div>
  <div id="logoutModal" class="reveal-modal tiny" data-reveal aria-labelledby="modalTitle" aria-hidden="true" role="dialog" data-options="close_on_background_click:false">
    {{> logoutModal}}
  </div>
  <audio id="remote-media" autoplay="autoplay"></audio>
</template>

<template name="recordingStatus">
</template>

<template name="menu">
  <div id="{{id}}">
    {{> makeButton btn_class="slideButton toggleChatButton" i_class="ion-chatbubble" label="Chat"}}
    {{> makeButton btn_class="slideButton settingsIcon" i_class="ion-gear-b" label="Settings"}}
    {{> makeButton btn_class="slideButton signOutIcon" i_class="ion-log-out" label="Log out"}}
  </div>
</template>
<|MERGE_RESOLUTION|>--- conflicted
+++ resolved
@@ -1,92 +1,84 @@
-<template name="header">
-  <nav id="navbar" class="myNavbar gradientBar top-bar" role="navigation">
-<<<<<<< HEAD
-    {{#if getInSession "display_usersList"}}
-      {{> makeButton btn_class="toggleUserlistButton navbarButton pressedButton" i_class="ion-navicon-round" rel="tooltip" data_placement="bottom" title="Close Userlist" notification="all_chats"}}
-    {{else}}
-      {{> makeButton btn_class="toggleUserlistButton navbarButton" i_class="ion-navicon-round" rel="tooltip" data_placement="bottom" title="Open Userlist" notification="all_chats"}}
-    {{/if}}
-=======
-    {{> makeButton btn_class="btn toggleUserlistButton navbarButton sl-hamburger sl-ham-la-cw sl-portrait-mobile sl-portrait-keyboard" rel="tooltip" title="Toggle Userlist" span=true}}
->>>>>>> aafbbd29
-
-    {{#if amIInAudio}}
-      {{#if amIListenOnlyAudio}}
-        {{> makeButton btn_class="navbarButton leaveAudioButton" i_class="icon fi-volume-none" rel="tooltip" title="Exit Audio"}}
-      {{else}}
-        {{#if isCurrentUserMuted}}
-          <!-- if you are muted the button representing your status will show volume off -->
-          {{> makeButton btn_class="navbarButton muteIcon" i_class="ion-ios-mic-off" rel="tooltip" title="Unmute"}}
-        {{else}}
-          {{#if isCurrentUserTalking}}
-            <!-- you are talking. Display a high volume/volume up representing voice activity -->
-            {{> makeButton btn_class="navbarButton muteIcon" i_class="ion-ios-mic" rel="tooltip" title="Mute"}}
-          {{else}}
-            <!-- you are not talking. Display low volume/volume down representing no voice activity -->
-            {{> makeButton btn_class="navbarButton muteIcon" i_class="ion-ios-mic-outline" rel="tooltip" title="Mute"}}
-          {{/if}}
-        {{/if}}
-      {{/if}}
-    {{/if}}
-
-    <span class="navbarTitle">
-      {{getWhiteboardTitle}}
-    </span>
-
-    <div class="rightNavbarSection">
-      {{> makeButton id="settingsIcon" btn_class="settingsIcon navbarButton" i_class="ion-gear-b" rel="tooltip"
-      title="BigBlueButton Settings"}}
-
-      {{> makeButton id="logout" btn_class="signOutIcon navbarButton" i_class="ion-log-out" rel="tooltip"
-      title="Logout"}}
-    </div>
-    <button class="btn toggleMenuButton navbarButton sl-hamburger sl-ham-ra-cw sl-portrait-mobile sl-portrait-keyboard">
-      <span></span>
-    </button>
-  </nav>
-</template>
-
-<template name="main">
-  <div id="container" class="{{containerPosition}}">
-    {{#if isDisconnected}}
-      {{>status}}
-    {{else}}
-      <div class="sl-left-drawer sl-left-drawer-content-delay sl-portrait-mobile sl-portrait-keyboard">
-        {{> usersList id="users" name="usersList"}}
-      </div>
-      <div class="sl-right-drawer sl-portrait-mobile sl-portrait-keyboard">
-        {{> menu id="menu"}}
-      </div>
-      <div id="main">
-        {{> header}}
-        <div id="panels">
-          <div class="shield"></div>
-          {{> whiteboard id="whiteboard" name="whiteboard"}}
-          {{> chatbar id="chat" title="Chat" name="chatbar"}}
-        </div>
-        {{> modals}}
-      </div>
-    {{/if}}
-  </div>
-</template>
-
-<template name="modals">
-  <div id="settingsModal" class="reveal-modal small" data-reveal aria-labelledby="modalTitle" aria-hidden="true" role="dialog" data-options="close_on_background_click:false">
-    {{> settingsModal}}
-  </div>
-  <div id="logoutModal" class="reveal-modal tiny" data-reveal aria-labelledby="modalTitle" aria-hidden="true" role="dialog" data-options="close_on_background_click:false">
-    {{> logoutModal}}
-  </div>
-  <audio id="remote-media" autoplay="autoplay"></audio>
-</template>
-
-<template name="recordingStatus">
-</template>
-
-<template name="menu">
-  <div id="{{id}}">
-    {{> makeButton btn_class="slideButton toggleChatButton" i_class="ion-chatbubble" label="Chat"}}
-    {{> makeButton btn_class="slideButton settingsIcon" i_class="ion-gear-b" label="Settings"}}
-    {{> makeButton btn_class="slideButton signOutIcon" i_class="ion-log-out" label="Log out"}}
-  </div>
-</template>
+<template name="header">
+  <nav id="navbar" class="myNavbar gradientBar top-bar" role="navigation">
+    {{> makeButton btn_class="btn toggleUserlistButton navbarButton sl-hamburger sl-ham-la-cw sl-portrait-mobile sl-portrait-keyboard" rel="tooltip" title="Toggle Userlist" span=true notification="all_chats"}}
+    
+    {{#if amIInAudio}}
+      {{#if amIListenOnlyAudio}}
+        {{> makeButton btn_class="navbarButton leaveAudioButton" i_class="icon fi-volume-none" rel="tooltip" title="Exit Audio"}}
+      {{else}}
+        {{#if isCurrentUserMuted}}
+          <!-- if you are muted the button representing your status will show volume off -->
+          {{> makeButton btn_class="navbarButton muteIcon" i_class="ion-ios-mic-off" rel="tooltip" title="Unmute"}}
+        {{else}}
+          {{#if isCurrentUserTalking}}
+            <!-- you are talking. Display a high volume/volume up representing voice activity -->
+            {{> makeButton btn_class="navbarButton muteIcon" i_class="ion-ios-mic" rel="tooltip" title="Mute"}}
+          {{else}}
+            <!-- you are not talking. Display low volume/volume down representing no voice activity -->
+            {{> makeButton btn_class="navbarButton muteIcon" i_class="ion-ios-mic-outline" rel="tooltip" title="Mute"}}
+          {{/if}}
+        {{/if}}
+      {{/if}}
+    {{/if}}
+
+    <span class="navbarTitle">
+      {{getWhiteboardTitle}}
+    </span>
+
+    <div class="rightNavbarSection">
+      {{> makeButton id="settingsIcon" btn_class="settingsIcon navbarButton" i_class="ion-gear-b" rel="tooltip"
+      title="BigBlueButton Settings"}}
+
+      {{> makeButton id="logout" btn_class="signOutIcon navbarButton" i_class="ion-log-out" rel="tooltip"
+      title="Logout"}}
+    </div>
+    <button class="btn toggleMenuButton navbarButton sl-hamburger sl-ham-ra-cw sl-portrait-mobile sl-portrait-keyboard">
+      <span></span>
+    </button>
+  </nav>
+</template>
+
+<template name="main">
+  <div id="container" class="{{containerPosition}}">
+    {{#if isDisconnected}}
+      {{>status}}
+    {{else}}
+      <div class="sl-left-drawer sl-left-drawer-content-delay sl-portrait-mobile sl-portrait-keyboard">
+        {{> usersList id="users" name="usersList"}}
+      </div>
+      <div class="sl-right-drawer sl-portrait-mobile sl-portrait-keyboard">
+        {{> menu id="menu"}}
+      </div>
+      <div id="main">
+        {{> header}}
+        <div id="panels">
+          <div class="shield"></div>
+          {{> whiteboard id="whiteboard" name="whiteboard"}}
+          {{> chatbar id="chat" title="Chat" name="chatbar"}}
+        </div>
+        {{> modals}}
+      </div>
+    {{/if}}
+  </div>
+</template>
+
+<template name="modals">
+  <div id="settingsModal" class="reveal-modal small" data-reveal aria-labelledby="modalTitle" aria-hidden="true" role="dialog" data-options="close_on_background_click:false">
+    {{> settingsModal}}
+  </div>
+  <div id="logoutModal" class="reveal-modal tiny" data-reveal aria-labelledby="modalTitle" aria-hidden="true" role="dialog" data-options="close_on_background_click:false">
+    {{> logoutModal}}
+  </div>
+  <audio id="remote-media" autoplay="autoplay"></audio>
+</template>
+
+<template name="recordingStatus">
+</template>
+
+<template name="menu">
+  <div id="{{id}}">
+    {{> makeButton btn_class="slideButton toggleChatButton" i_class="ion-chatbubble" label="Chat"}}
+    {{> makeButton btn_class="slideButton settingsIcon" i_class="ion-gear-b" label="Settings"}}
+    {{> makeButton btn_class="slideButton signOutIcon" i_class="ion-log-out" label="Log out"}}
+  </div>
+</template>