--- conflicted
+++ resolved
@@ -1,37 +1,6 @@
 # --------------------------------------------------------------------------------------------
 # Private methods on server
 # --------------------------------------------------------------------------------------------
-<<<<<<< HEAD
-@addMeetingToCollection = (meetingId, name, intendedForRecording, voiceConf, duration) ->
-  #check if the meeting is already in the collection
-  unless Meteor.Meetings.findOne({meetingId: meetingId})?
-    entry =
-      meetingId: meetingId
-      meetingName: name
-      intendedForRecording: intendedForRecording
-      currentlyBeingRecorded: false # defaut value
-      voiceConf: voiceConf
-      duration: duration
-      roomLockSettings:
-        # by default the lock settings will be disabled on meeting create
-        disablePrivChat: false
-        disableCam: false
-        disableMic: false
-        lockOnJoin: Meteor.config.lockOnJoin
-        lockedLayout: false
-        disablePubChat: false
-      deskshare:
-        broadcasting: false
-        timestamp: null
-        vw: 0
-        vh: 0
-        voice_bridge: null
-
-    id = Meteor.Meetings.insert(entry)
-    Meteor.log.info "added meeting _id=[#{id}]:meetingId=[#{meetingId}]:name=[#{name}]:duration=[#{duration}]:voiceConf=[#{voiceConf}]
-    roomLockSettings:[#{JSON.stringify entry.roomLockSettings}]."
-=======
-
 @addMeetingToCollection = (meetingId, name, intendedForRecording, voiceConf, duration, callback) ->
 	#check if the meeting is already in the collection
 
@@ -63,9 +32,6 @@
 
 	# initialize the cursor in the meeting
 	initializeCursor(meetingId)
-
->>>>>>> 65ad30c4
-
 
 @clearMeetingsCollection = (meetingId) ->
 	if meetingId?
@@ -106,8 +72,6 @@
 			localCallback()
 		funct(callback)
 
-
-
 # --------------------------------------------------------------------------------------------
 # end Private methods on server
 # --------------------------------------------------------------------------------------------
