Meteor.methods
  # Construct and send a message to bbb-web to validate the user
  validateAuthToken: (meetingId, userId, authToken) ->
    Meteor.log.info "sending a validate_auth_token with",
      userid: userId
      authToken: authToken
      meetingid: meetingId

    message =
      "payload":
        "auth_token": authToken
        "userid": userId
        "meeting_id": meetingId
      "header":
        "timestamp": new Date().getTime()
        "reply_to": meetingId + "/" + userId
        "name": "validate_auth_token"

    if authToken? and userId? and meetingId?
      createDummyUser meetingId, userId, authToken
      publish Meteor.config.redis.channels.toBBBApps.meeting, message
    else
      Meteor.log.info "did not have enough information to send a validate_auth_token message"


class Meteor.RedisPubSub
  constructor: (callback) ->
    Meteor.log.info "constructor RedisPubSub"

    @pubClient = redis.createClient()
    @subClient = redis.createClient()

    Meteor.log.info("Subscribing message on channel: #{Meteor.config.redis.channels.fromBBBApps}")

    @subClient.on "psubscribe", Meteor.bindEnvironment(@_onSubscribe)
    @subClient.on "pmessage", Meteor.bindEnvironment(@_addToQueue)

    @subClient.psubscribe(Meteor.config.redis.channels.fromBBBApps)

    callback @

  _onSubscribe: (channel, count) =>
    Meteor.log.info "Subscribed to #{channel}"

    #grab data about all active meetings on the server
    message =
      "header":
        "name": "get_all_meetings_request"
      "payload": {} # I need this, otherwise bbb-apps won't recognize the message
    publish Meteor.config.redis.channels.toBBBApps.meeting, message


  _addToQueue: (pattern, channel, jsonMsg) =>
    message = JSON.parse(jsonMsg)
    eventName = message.header.name

    messagesWeIgnore = [
      "BbbPubSubPongMessage"
      "bbb_apps_is_alive_message"
      "broadcast_layout_message"
    ]

<<<<<<< HEAD
    if message?.header? and message?.payload?
      unless message.header.name in notLoggedEventTypes
        Meteor.log.info "redis incoming message  #{message.header.name}  ",
          message: jsonMsg

      # handle voice events
      if message.header.name in ['user_left_voice_message', 'user_joined_voice_message', 'user_voice_talking_message', 'user_voice_muted_message']
        if message.payload.user?
          updateVoiceUser meetingId,
            'web_userid': message.payload.user.voiceUser.web_userid
            'listen_only': message.payload.listen_only
            'talking': message.payload.user.voiceUser.talking
            'joined': message.payload.user.voiceUser.joined
            'locked': message.payload.user.voiceUser.locked
            'muted': message.payload.user.voiceUser.muted
        return

      # listen only
      if message.header.name is 'user_listening_only'
        updateVoiceUser meetingId, {'web_userid': message.payload.userid, 'listen_only': message.payload.listen_only}
        # most likely we don't need to ensure that the user's voiceUser's {talking, joined, muted, locked} are false by default #TODO?
        return

      if message.header.name is "get_all_meetings_reply"
        Meteor.log.info "Let's store some data for the running meetings so that when an HTML5 client joins everything is ready!"
        listOfMeetings = message.payload.meetings
        for meeting in listOfMeetings
          # we currently do not have voice_conf or duration in this message.
          addMeetingToCollection meeting.meetingID, meeting.meetingName, meeting.recorded, meeting.voiceBridge, meeting.duration
        return

      if message.header.name is "get_users_reply" and message.payload.requester_id is "nodeJSapp"
        unless Meteor.Meetings.findOne({MeetingId: message.payload.meeting_id})?
          users = message.payload.users
          for user in users
            user.timeOfJoining = message.header.current_time # TODO this might need to be removed
            if user.emoji_status isnt 'none' and typeof user.emoji_status is 'string'
              user.set_emoji_time = new Date()
            userJoined meetingId, user
        return

      if message.header.name is "validate_auth_token_reply"
        user = Meteor.Users.findOne({userId:message.payload.userid, meetingId: message.payload.meeting_id})
        validStatus = message.payload.valid

        # if the user already exists in the db
        if user?.clientType is "HTML5"
          #if the html5 client user was validated successfully, add a flag
          Meteor.Users.update({userId:message.payload.userid, meetingId:message.payload.meeting_id}, {$set:{validated: validStatus}})
          Meteor.log.info "user.validated for user #{user.userId} in meeting #{user.meetingId} just
           became #{Meteor.Users.findOne({userId:message.payload.userid, meetingId: message.payload.meeting_id})?.validated}"
        else
          Meteor.log.info "a non-html5 user got validate_auth_token_reply."
        return

      if message.header.name is "user_registered_message"
        #createDummyUser message.payload.meeting_id, message.payload.user
        return

      if message.header.name is "user_joined_message"
        userObj = message.payload.user
        dbUser = Meteor.Users.findOne({userId: message.payload.user.userid, meetingId: message.payload.meeting_id})
        if dbUser?.clientType is "HTML5" # typically html5 users will be in the db [as a dummy user] before the joining message
          status = dbUser?.validated
          Meteor.log.info "in user_joined_message the validStatus of the user was #{status}"
        userJoined meetingId, userObj
        return

      if message.header.name is "user_left_message"
        userId = message.payload.user?.userid
        if userId? and meetingId?
          markUserOffline meetingId, userId
        return

      if message.header.name is "disconnect_user_message"
        Meteor.log.info "a user(#{message.payload.userid}) was kicked out from meeting(#{message.payload.meeting_id})"
        return

      if message.header.name is "get_chat_history_reply" and message.payload.requester_id is "nodeJSapp"
        unless Meteor.Meetings.findOne({MeetingId: message.payload.meeting_id})?
          for chatMessage in message.payload.chat_history
            addChatToCollection meetingId, chatMessage
        return

      if message.header.name is "send_public_chat_message" or message.header.name is "send_private_chat_message"
        messageObject = message.payload.message
        # use current_time instead of message.from_time so that the chats from Flash and HTML5 have uniform times
        messageObject.from_time = message.header.current_time
        addChatToCollection meetingId, messageObject
        return

      if message.header.name is "meeting_created_message"
        meetingName = message.payload.name
        intendedForRecording = message.payload.recorded
        voiceConf = message.payload.voice_conf
        duration = message.payload.duration
        addMeetingToCollection meetingId, meetingName, intendedForRecording, voiceConf, duration
        return

      if message.header.name is "presentation_shared_message"
        presentationId = message.payload.presentation?.id
        # change the currently displayed presentation to presentation.current = false
        Meteor.Presentations.update({"presentation.current": true, meetingId: meetingId},{$set: {"presentation.current": false}})

        #update(if already present) entirely the presentation with the fresh data
        removePresentationFromCollection meetingId, presentationId
        addPresentationToCollection meetingId, message.payload.presentation

        for slide in message.payload.presentation?.pages
          addSlideToCollection meetingId, message.payload.presentation?.id, slide
          if slide.current
            displayThisSlide meetingId, slide.id, slide
        return

      if message.header.name is "get_presentation_info_reply" and message.payload.requester_id is "nodeJSapp"
        for presentation in message.payload.presentations
          addPresentationToCollection meetingId, presentation

          for page in presentation.pages
            #add the slide to the collection
            addSlideToCollection meetingId, presentation.id, page

            #request for shapes
            whiteboardId = "#{presentation.id}/#{page.num}" # d2d9a672040fbde2a47a10bf6c37b6a4b5ae187f-1404411622872/1
            #Meteor.log.info "the whiteboard_id here is:" + whiteboardId

            message =
              "payload":
                "meeting_id": meetingId
                "requester_id": "nodeJSapp"
                "whiteboard_id": whiteboardId
              "header":
                "timestamp": new Date().getTime()
                "name": "get_whiteboard_shapes_request"
                "version": "0.0.1"

            if whiteboardId? and meetingId?
              publish Meteor.config.redis.channels.toBBBApps.whiteboard, message
            else
              Meteor.log.info "did not have enough information to send a user_leaving_request"
        return

      if message.header.name is "presentation_page_changed_message"
        newSlide = message.payload.page
        displayThisSlide meetingId, newSlide?.id, newSlide
        return

      if message.header.name is "get_whiteboard_shapes_reply" and message.payload.requester_id is "nodeJSapp"

        # Create a whiteboard clean status or find one for the current meeting
        if not Meteor.WhiteboardCleanStatus.findOne({meetingId: meetingId})?
            Meteor.WhiteboardCleanStatus.insert({meetingId: meetingId, in_progress: false})

        for shape in message.payload.shapes
          whiteboardId = shape.wb_id
          addShapeToCollection meetingId, whiteboardId, shape
        return

      if message.header.name is "send_whiteboard_shape_message"

        #Meteor stringifies an array of JSONs (...shape.result) in this message
        #parsing the String and reassigning the value
        if message.payload.shape.shape_type is "poll_result" and typeof message.payload.shape.shape.result is 'string'
          message.payload.shape.shape.result = JSON.parse message.payload.shape.shape.result

        shape = message.payload.shape
        whiteboardId = shape?.wb_id
        addShapeToCollection meetingId, whiteboardId, shape
        return

      if message.header.name is "presentation_cursor_updated_message"
        x = message.payload.x_percent
        y = message.payload.y_percent
        Meteor.Presentations.update({"presentation.current": true, meetingId: meetingId},{$set: {"pointer.x": x, "pointer.y": y}})
        return

      if message.header.name is "whiteboard_cleared_message"
        whiteboardId = message.payload.whiteboard_id
        Meteor.WhiteboardCleanStatus.update({meetingId: meetingId}, {$set: {'in_progress': true}})
        removeAllShapesFromSlide meetingId, whiteboardId
        return

      if message.header.name is "undo_whiteboard_request"
        whiteboardId = message.payload.whiteboard_id
        shapeId = message.payload.shape_id
        removeShapeFromSlide meetingId, whiteboardId, shapeId
        return

      if message.header.name is "presenter_assigned_message"
        newPresenterId = message.payload.new_presenter_id
        if newPresenterId?
          # reset the previous presenter
          Meteor.Users.update({"user.presenter": true, meetingId: meetingId},{$set: {"user.presenter": false}})
          # set the new presenter
          Meteor.Users.update({"user.userid": newPresenterId, meetingId: meetingId},{$set: {"user.presenter": true}})
        return

      if message.header.name is "presentation_page_resized_message"
        slideId = message.payload.page?.id
        heightRatio = message.payload.page?.height_ratio
        widthRatio = message.payload.page?.width_ratio
        xOffset = message.payload.page?.x_offset
        yOffset = message.payload.page?.y_offset
        presentationId = slideId.split("/")[0]
        Meteor.Slides.update({presentationId: presentationId, "slide.current": true}, {$set: {"slide.height_ratio": heightRatio, "slide.width_ratio": widthRatio, "slide.x_offset": xOffset, "slide.y_offset": yOffset}})
        return

      if message.header.name is "user_emoji_status_message"
        userId = message.payload.userid
        meetingId = message.payload.meeting_id
        emojiStatus = message.payload.emoji_status
        if userId? and meetingId?
          set_emoji_time = new Date()
          Meteor.Users.update({"user.userid": userId},{$set: {"user.set_emoji_time": set_emoji_time, "user.emoji_status": emojiStatus}})
        return

      if message.header.name is "recording_status_changed_message"
        intendedForRecording = message.payload.recorded
        currentlyBeingRecorded = message.payload.recording
        Meteor.Meetings.update({meetingId: meetingId, intendedForRecording: intendedForRecording}, {$set: {currentlyBeingRecorded: currentlyBeingRecorded}})
        return

      if message.header.name is "desk_share_notifiy_viewers_webrtc"
          deskshare = message.payload.deskshare
          Meteor.Meetings.update({meetingId: meetingId}, {$set: {
              "deskshare.broadcasting": deskshare.broadcasting
              "deskshare.timestamp": deskshare.timestamp
              "deskshare.vw": deskshare.vw
              "deskshare.vh": deskshare.vh
              "deskshare.voice_bridge": deskshare.voice_bridge
            #   "deskshare.startedBy":
          }})
          return

      # --------------------------------------------------
      # lock settings ------------------------------------
      if message.header.name is "eject_voice_user_message"
        console.log "\n111111111"
        return

      if message.header.name is "new_permission_settings"
        oldSettings = Meteor.Meetings.findOne({meetingId:meetingId})?.roomLockSettings
        newSettings = message.payload

        # if the disableMic setting was turned on
        if !oldSettings?.disableMic and newSettings.disableMic
          handleLockingMic(meetingId, newSettings)

        # substitute with the new lock settings
        Meteor.Meetings.update({meetingId: meetingId}, {$set: {
          'roomLockSettings.disablePrivChat': message.payload.disablePrivChat
          'roomLockSettings.disableCam': message.payload.disableCam
          'roomLockSettings.disableMic': message.payload.disableMic
          'roomLockSettings.lockOnJoin': message.payload.lockOnJoin
          'roomLockSettings.lockedLayout': message.payload.lockedLayout
          'roomLockSettings.disablePubChat': message.payload.disablePubChat
        }})
        return

      if message.header.name is "user_locked_message" or message.header.name is "user_unlocked_message"
        userId = message.payload.userid
        isLocked = message.payload.locked
        setUserLockedStatus(meetingId, userId, isLocked)
        return

      if message.header.name in ["meeting_ended_message", "meeting_destroyed_event",
        "end_and_kick_all_message", "disconnect_all_users_message"]
        if Meteor.Meetings.findOne({meetingId: meetingId})?
          Meteor.log.info "there are #{Meteor.Users.find({meetingId: meetingId}).count()} users in the meeting"
          for user in Meteor.Users.find({meetingId: meetingId}).fetch()
            markUserOffline meetingId, user.userId
            #TODO should we clear the chat messages for that meeting?!
          unless message.header.name is "disconnect_all_users_message"
            removeMeetingFromCollection meetingId
        return

      if message.header.name is "poll_started_message"
        if message.payload.meeting_id? and message.payload.requester_id? and message.payload.poll?
          if Meteor.Meetings.findOne({meetingId: message.payload.meeting_id})?
            #initializing the list of current users
            users = Meteor.Users.find({meetingId: message.payload.meeting_id}, {fields:{"user.userid": 1, _id: 0}} ).fetch()
            addPollToCollection message.payload.poll, message.payload.requester_id, users, message.payload.meeting_id

      if message.header.name is "poll_stopped_message"
        meetingId = message.payload.meeting_id
        poll_id = message.payload.poll_id
        clearPollCollection meetingId, poll_id

      if message.header.name is "user_voted_poll_message"
        if message.payload?.poll? and message.payload.meeting_id? and message.payload.presenter_id?
          pollObj = message.payload.poll
          meetingId = message.payload.meeting_id
          requesterId = message.payload.presenter_id
          updatePollCollection pollObj, meetingId, requesterId

      if message.header.name is "poll_show_result_message"
        if message.payload.poll.id? and message.payload.meeting_id?
          poll_id = message.payload.poll.id
          meetingId = message.payload.meeting_id
          clearPollCollection meetingId, poll_id
=======
    unless eventName in messagesWeIgnore
      console.log "Q #{eventName} #{Meteor.myQueue.total()}"
      Meteor.myQueue.add({
        pattern: pattern
        channel: channel
        jsonMsg: jsonMsg
      })
>>>>>>> 65ad30c4

# --------------------------------------------------------------------------------------------
# Private methods on server
# --------------------------------------------------------------------------------------------

# message should be an object
@publish = (channel, message) ->
  Meteor.log.info "redis outgoing message  #{message.header.name}",
    channel: channel
    message: message

  if Meteor.redisPubSub?
    Meteor.redisPubSub.pubClient.publish channel, JSON.stringify(message), (err, res) ->
      if err
        Meteor.log.info "error",
          error: err

  else
    Meteor.log.info "ERROR!! Meteor.redisPubSub was undefined"<|MERGE_RESOLUTION|>--- conflicted
+++ resolved
@@ -60,308 +60,6 @@
       "broadcast_layout_message"
     ]
 
-<<<<<<< HEAD
-    if message?.header? and message?.payload?
-      unless message.header.name in notLoggedEventTypes
-        Meteor.log.info "redis incoming message  #{message.header.name}  ",
-          message: jsonMsg
-
-      # handle voice events
-      if message.header.name in ['user_left_voice_message', 'user_joined_voice_message', 'user_voice_talking_message', 'user_voice_muted_message']
-        if message.payload.user?
-          updateVoiceUser meetingId,
-            'web_userid': message.payload.user.voiceUser.web_userid
-            'listen_only': message.payload.listen_only
-            'talking': message.payload.user.voiceUser.talking
-            'joined': message.payload.user.voiceUser.joined
-            'locked': message.payload.user.voiceUser.locked
-            'muted': message.payload.user.voiceUser.muted
-        return
-
-      # listen only
-      if message.header.name is 'user_listening_only'
-        updateVoiceUser meetingId, {'web_userid': message.payload.userid, 'listen_only': message.payload.listen_only}
-        # most likely we don't need to ensure that the user's voiceUser's {talking, joined, muted, locked} are false by default #TODO?
-        return
-
-      if message.header.name is "get_all_meetings_reply"
-        Meteor.log.info "Let's store some data for the running meetings so that when an HTML5 client joins everything is ready!"
-        listOfMeetings = message.payload.meetings
-        for meeting in listOfMeetings
-          # we currently do not have voice_conf or duration in this message.
-          addMeetingToCollection meeting.meetingID, meeting.meetingName, meeting.recorded, meeting.voiceBridge, meeting.duration
-        return
-
-      if message.header.name is "get_users_reply" and message.payload.requester_id is "nodeJSapp"
-        unless Meteor.Meetings.findOne({MeetingId: message.payload.meeting_id})?
-          users = message.payload.users
-          for user in users
-            user.timeOfJoining = message.header.current_time # TODO this might need to be removed
-            if user.emoji_status isnt 'none' and typeof user.emoji_status is 'string'
-              user.set_emoji_time = new Date()
-            userJoined meetingId, user
-        return
-
-      if message.header.name is "validate_auth_token_reply"
-        user = Meteor.Users.findOne({userId:message.payload.userid, meetingId: message.payload.meeting_id})
-        validStatus = message.payload.valid
-
-        # if the user already exists in the db
-        if user?.clientType is "HTML5"
-          #if the html5 client user was validated successfully, add a flag
-          Meteor.Users.update({userId:message.payload.userid, meetingId:message.payload.meeting_id}, {$set:{validated: validStatus}})
-          Meteor.log.info "user.validated for user #{user.userId} in meeting #{user.meetingId} just
-           became #{Meteor.Users.findOne({userId:message.payload.userid, meetingId: message.payload.meeting_id})?.validated}"
-        else
-          Meteor.log.info "a non-html5 user got validate_auth_token_reply."
-        return
-
-      if message.header.name is "user_registered_message"
-        #createDummyUser message.payload.meeting_id, message.payload.user
-        return
-
-      if message.header.name is "user_joined_message"
-        userObj = message.payload.user
-        dbUser = Meteor.Users.findOne({userId: message.payload.user.userid, meetingId: message.payload.meeting_id})
-        if dbUser?.clientType is "HTML5" # typically html5 users will be in the db [as a dummy user] before the joining message
-          status = dbUser?.validated
-          Meteor.log.info "in user_joined_message the validStatus of the user was #{status}"
-        userJoined meetingId, userObj
-        return
-
-      if message.header.name is "user_left_message"
-        userId = message.payload.user?.userid
-        if userId? and meetingId?
-          markUserOffline meetingId, userId
-        return
-
-      if message.header.name is "disconnect_user_message"
-        Meteor.log.info "a user(#{message.payload.userid}) was kicked out from meeting(#{message.payload.meeting_id})"
-        return
-
-      if message.header.name is "get_chat_history_reply" and message.payload.requester_id is "nodeJSapp"
-        unless Meteor.Meetings.findOne({MeetingId: message.payload.meeting_id})?
-          for chatMessage in message.payload.chat_history
-            addChatToCollection meetingId, chatMessage
-        return
-
-      if message.header.name is "send_public_chat_message" or message.header.name is "send_private_chat_message"
-        messageObject = message.payload.message
-        # use current_time instead of message.from_time so that the chats from Flash and HTML5 have uniform times
-        messageObject.from_time = message.header.current_time
-        addChatToCollection meetingId, messageObject
-        return
-
-      if message.header.name is "meeting_created_message"
-        meetingName = message.payload.name
-        intendedForRecording = message.payload.recorded
-        voiceConf = message.payload.voice_conf
-        duration = message.payload.duration
-        addMeetingToCollection meetingId, meetingName, intendedForRecording, voiceConf, duration
-        return
-
-      if message.header.name is "presentation_shared_message"
-        presentationId = message.payload.presentation?.id
-        # change the currently displayed presentation to presentation.current = false
-        Meteor.Presentations.update({"presentation.current": true, meetingId: meetingId},{$set: {"presentation.current": false}})
-
-        #update(if already present) entirely the presentation with the fresh data
-        removePresentationFromCollection meetingId, presentationId
-        addPresentationToCollection meetingId, message.payload.presentation
-
-        for slide in message.payload.presentation?.pages
-          addSlideToCollection meetingId, message.payload.presentation?.id, slide
-          if slide.current
-            displayThisSlide meetingId, slide.id, slide
-        return
-
-      if message.header.name is "get_presentation_info_reply" and message.payload.requester_id is "nodeJSapp"
-        for presentation in message.payload.presentations
-          addPresentationToCollection meetingId, presentation
-
-          for page in presentation.pages
-            #add the slide to the collection
-            addSlideToCollection meetingId, presentation.id, page
-
-            #request for shapes
-            whiteboardId = "#{presentation.id}/#{page.num}" # d2d9a672040fbde2a47a10bf6c37b6a4b5ae187f-1404411622872/1
-            #Meteor.log.info "the whiteboard_id here is:" + whiteboardId
-
-            message =
-              "payload":
-                "meeting_id": meetingId
-                "requester_id": "nodeJSapp"
-                "whiteboard_id": whiteboardId
-              "header":
-                "timestamp": new Date().getTime()
-                "name": "get_whiteboard_shapes_request"
-                "version": "0.0.1"
-
-            if whiteboardId? and meetingId?
-              publish Meteor.config.redis.channels.toBBBApps.whiteboard, message
-            else
-              Meteor.log.info "did not have enough information to send a user_leaving_request"
-        return
-
-      if message.header.name is "presentation_page_changed_message"
-        newSlide = message.payload.page
-        displayThisSlide meetingId, newSlide?.id, newSlide
-        return
-
-      if message.header.name is "get_whiteboard_shapes_reply" and message.payload.requester_id is "nodeJSapp"
-
-        # Create a whiteboard clean status or find one for the current meeting
-        if not Meteor.WhiteboardCleanStatus.findOne({meetingId: meetingId})?
-            Meteor.WhiteboardCleanStatus.insert({meetingId: meetingId, in_progress: false})
-
-        for shape in message.payload.shapes
-          whiteboardId = shape.wb_id
-          addShapeToCollection meetingId, whiteboardId, shape
-        return
-
-      if message.header.name is "send_whiteboard_shape_message"
-
-        #Meteor stringifies an array of JSONs (...shape.result) in this message
-        #parsing the String and reassigning the value
-        if message.payload.shape.shape_type is "poll_result" and typeof message.payload.shape.shape.result is 'string'
-          message.payload.shape.shape.result = JSON.parse message.payload.shape.shape.result
-
-        shape = message.payload.shape
-        whiteboardId = shape?.wb_id
-        addShapeToCollection meetingId, whiteboardId, shape
-        return
-
-      if message.header.name is "presentation_cursor_updated_message"
-        x = message.payload.x_percent
-        y = message.payload.y_percent
-        Meteor.Presentations.update({"presentation.current": true, meetingId: meetingId},{$set: {"pointer.x": x, "pointer.y": y}})
-        return
-
-      if message.header.name is "whiteboard_cleared_message"
-        whiteboardId = message.payload.whiteboard_id
-        Meteor.WhiteboardCleanStatus.update({meetingId: meetingId}, {$set: {'in_progress': true}})
-        removeAllShapesFromSlide meetingId, whiteboardId
-        return
-
-      if message.header.name is "undo_whiteboard_request"
-        whiteboardId = message.payload.whiteboard_id
-        shapeId = message.payload.shape_id
-        removeShapeFromSlide meetingId, whiteboardId, shapeId
-        return
-
-      if message.header.name is "presenter_assigned_message"
-        newPresenterId = message.payload.new_presenter_id
-        if newPresenterId?
-          # reset the previous presenter
-          Meteor.Users.update({"user.presenter": true, meetingId: meetingId},{$set: {"user.presenter": false}})
-          # set the new presenter
-          Meteor.Users.update({"user.userid": newPresenterId, meetingId: meetingId},{$set: {"user.presenter": true}})
-        return
-
-      if message.header.name is "presentation_page_resized_message"
-        slideId = message.payload.page?.id
-        heightRatio = message.payload.page?.height_ratio
-        widthRatio = message.payload.page?.width_ratio
-        xOffset = message.payload.page?.x_offset
-        yOffset = message.payload.page?.y_offset
-        presentationId = slideId.split("/")[0]
-        Meteor.Slides.update({presentationId: presentationId, "slide.current": true}, {$set: {"slide.height_ratio": heightRatio, "slide.width_ratio": widthRatio, "slide.x_offset": xOffset, "slide.y_offset": yOffset}})
-        return
-
-      if message.header.name is "user_emoji_status_message"
-        userId = message.payload.userid
-        meetingId = message.payload.meeting_id
-        emojiStatus = message.payload.emoji_status
-        if userId? and meetingId?
-          set_emoji_time = new Date()
-          Meteor.Users.update({"user.userid": userId},{$set: {"user.set_emoji_time": set_emoji_time, "user.emoji_status": emojiStatus}})
-        return
-
-      if message.header.name is "recording_status_changed_message"
-        intendedForRecording = message.payload.recorded
-        currentlyBeingRecorded = message.payload.recording
-        Meteor.Meetings.update({meetingId: meetingId, intendedForRecording: intendedForRecording}, {$set: {currentlyBeingRecorded: currentlyBeingRecorded}})
-        return
-
-      if message.header.name is "desk_share_notifiy_viewers_webrtc"
-          deskshare = message.payload.deskshare
-          Meteor.Meetings.update({meetingId: meetingId}, {$set: {
-              "deskshare.broadcasting": deskshare.broadcasting
-              "deskshare.timestamp": deskshare.timestamp
-              "deskshare.vw": deskshare.vw
-              "deskshare.vh": deskshare.vh
-              "deskshare.voice_bridge": deskshare.voice_bridge
-            #   "deskshare.startedBy":
-          }})
-          return
-
-      # --------------------------------------------------
-      # lock settings ------------------------------------
-      if message.header.name is "eject_voice_user_message"
-        console.log "\n111111111"
-        return
-
-      if message.header.name is "new_permission_settings"
-        oldSettings = Meteor.Meetings.findOne({meetingId:meetingId})?.roomLockSettings
-        newSettings = message.payload
-
-        # if the disableMic setting was turned on
-        if !oldSettings?.disableMic and newSettings.disableMic
-          handleLockingMic(meetingId, newSettings)
-
-        # substitute with the new lock settings
-        Meteor.Meetings.update({meetingId: meetingId}, {$set: {
-          'roomLockSettings.disablePrivChat': message.payload.disablePrivChat
-          'roomLockSettings.disableCam': message.payload.disableCam
-          'roomLockSettings.disableMic': message.payload.disableMic
-          'roomLockSettings.lockOnJoin': message.payload.lockOnJoin
-          'roomLockSettings.lockedLayout': message.payload.lockedLayout
-          'roomLockSettings.disablePubChat': message.payload.disablePubChat
-        }})
-        return
-
-      if message.header.name is "user_locked_message" or message.header.name is "user_unlocked_message"
-        userId = message.payload.userid
-        isLocked = message.payload.locked
-        setUserLockedStatus(meetingId, userId, isLocked)
-        return
-
-      if message.header.name in ["meeting_ended_message", "meeting_destroyed_event",
-        "end_and_kick_all_message", "disconnect_all_users_message"]
-        if Meteor.Meetings.findOne({meetingId: meetingId})?
-          Meteor.log.info "there are #{Meteor.Users.find({meetingId: meetingId}).count()} users in the meeting"
-          for user in Meteor.Users.find({meetingId: meetingId}).fetch()
-            markUserOffline meetingId, user.userId
-            #TODO should we clear the chat messages for that meeting?!
-          unless message.header.name is "disconnect_all_users_message"
-            removeMeetingFromCollection meetingId
-        return
-
-      if message.header.name is "poll_started_message"
-        if message.payload.meeting_id? and message.payload.requester_id? and message.payload.poll?
-          if Meteor.Meetings.findOne({meetingId: message.payload.meeting_id})?
-            #initializing the list of current users
-            users = Meteor.Users.find({meetingId: message.payload.meeting_id}, {fields:{"user.userid": 1, _id: 0}} ).fetch()
-            addPollToCollection message.payload.poll, message.payload.requester_id, users, message.payload.meeting_id
-
-      if message.header.name is "poll_stopped_message"
-        meetingId = message.payload.meeting_id
-        poll_id = message.payload.poll_id
-        clearPollCollection meetingId, poll_id
-
-      if message.header.name is "user_voted_poll_message"
-        if message.payload?.poll? and message.payload.meeting_id? and message.payload.presenter_id?
-          pollObj = message.payload.poll
-          meetingId = message.payload.meeting_id
-          requesterId = message.payload.presenter_id
-          updatePollCollection pollObj, meetingId, requesterId
-
-      if message.header.name is "poll_show_result_message"
-        if message.payload.poll.id? and message.payload.meeting_id?
-          poll_id = message.payload.poll.id
-          meetingId = message.payload.meeting_id
-          clearPollCollection meetingId, poll_id
-=======
     unless eventName in messagesWeIgnore
       console.log "Q #{eventName} #{Meteor.myQueue.total()}"
       Meteor.myQueue.add({
@@ -369,7 +67,6 @@
         channel: channel
         jsonMsg: jsonMsg
       })
->>>>>>> 65ad30c4
 
 # --------------------------------------------------------------------------------------------
 # Private methods on server
