--- conflicted
+++ resolved
@@ -4,14 +4,8 @@
   "scripts": {
     "start": "cd app;./start.sh",
     "preinstall": "npm install grunt-cli",
-<<<<<<< HEAD
     "test": "wdio ./tests/webdriverio/wdio.conf.js",
-    "lint": "node_modules/jscs/bin/jscs *",
-    "autofix": "node_modules/jscs/bin/jscs * --fix"
-=======
-    "test": "cd app;JASMINE_BROWSER=PhantomJS JASMINE_MIRROR_PORT=3000 meteor run --test",
     "lint": "eslint . --ext .jsx,.js"
->>>>>>> 8be6c500
   },
   "dependencies": {
     "babel-runtime": "^6.23.0",
@@ -40,10 +34,7 @@
     "xml2js": "^0.4.17"
   },
   "devDependencies": {
-<<<<<<< HEAD
-    "autoprefixer": "^6.3.6",
     "chai": "^3.5.0",
-=======
     "autoprefixer": "^7.1.1",
     "eslint": "~3.19.0",
     "eslint-config-airbnb": "^15.0.1",
@@ -51,7 +42,6 @@
     "eslint-plugin-import": "~2.3.0",
     "eslint-plugin-jsx-a11y": "^5.0.3",
     "eslint-plugin-react": "^7.0.1",
->>>>>>> 8be6c500
     "grunt": "^0.4.5",
     "grunt-concurrent": "~2.2.1",
     "grunt-contrib-watch": "~1.0.0",
@@ -59,27 +49,16 @@
     "grunt-jscs": "~2.8.0",
     "grunt-newer": "~1.2.0",
     "grunt-shell": "~1.2.1",
-<<<<<<< HEAD
-    "jasmine": "^2.6.0",
-    "jscs": "~2.11.0",
-    "load-grunt-tasks": "~3.4.1",
-    "postcss-modules-extract-imports": "1.0.0",
-    "postcss-modules-local-by-default": "1.0.0",
-    "postcss-modules-scope": "1.0.0",
-    "postcss-modules-values": "1.1.1",
-    "postcss-nested": "1.0.0",
     "wdio-jasmine-framework": "^0.3.1",
     "wdio-junit-reporter": "^0.3.0",
     "wdio-spec-reporter": "^0.1.0",
-    "webdriverio": "^4.8.0"
-=======
+    "webdriverio": "^4.8.0",
     "load-grunt-tasks": "~3.4.1",
     "postcss-modules-extract-imports": "1.1.0",
     "postcss-modules-local-by-default": "1.2.0",
     "postcss-modules-scope": "1.1.0",
     "postcss-modules-values": "1.3.0",
     "postcss-nested": "2.0.2"
->>>>>>> 8be6c500
   },
   "cssModules": {
     "extensions": [
