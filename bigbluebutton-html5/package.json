{
  "name": "bbb-html5-client",
  "description": "BigBlueButton HTML5 Client",
  "scripts": {
    "start": "cd app;./start.sh",
    "preinstall": "npm install grunt-cli",
<<<<<<< HEAD
    "test": "cd app;JASMINE_BROWSER=PhantomJS JASMINE_MIRROR_PORT=3000 meteor run --test",
    "lint": "eslint . --ext .jsx,.js",
    "precommit": "lint-staged"
  },
  "lint-staged": {
    "gitDir": "../",
    "*.{js,jsx}": ["eslint --fix", "git add"]
=======
    "test": "wdio ./tests/webdriverio/wdio.conf.js",
    "lint": "eslint . --ext .jsx,.js"
>>>>>>> 0bae307f
  },
  "dependencies": {
    "babel-runtime": "^6.23.0",
    "classnames": "^2.2.5",
    "eventemitter2": "^2.1.3",
    "grunt-cli": "^1.2.0",
    "hiredis": "^0.5.0",
    "history": "~3.3.0",
    "lodash": "~4.17.4",
    "meteor-node-stubs": "^0.2.11",
    "node-sass": "~3.8.0",
    "probe-image-size": "~3.0.0",
    "prop-types": "~15.5.10",
    "react": "~15.5.4",
    "react-autosize-textarea": "~0.4.3",
    "react-color": "^2.12.0",
    "react-dom": "~15.5.4",
    "react-intl": "~2.3.0",
    "react-modal": "~1.7.7",
    "react-router": "~3.0.2",
    "react-tabs": "~1.0.0",
    "react-toggle": "~4.0.1",
    "react-transition-group": "~1.1.3",
    "redis": "^2.6.2",
    "winston": "^2.3.1",
    "xml2js": "^0.4.17"
  },
  "devDependencies": {
    "chai": "^3.5.0",
    "autoprefixer": "^7.1.1",
    "eslint": "~3.19.0",
    "eslint-config-airbnb": "^15.0.1",
    "eslint-config-airbnb-base": "~11.2.0",
    "eslint-plugin-import": "~2.3.0",
    "eslint-plugin-jsx-a11y": "^5.0.3",
    "eslint-plugin-react": "^7.0.1",
    "grunt": "^0.4.5",
    "grunt-concurrent": "~2.2.1",
    "grunt-contrib-watch": "~1.0.0",
    "grunt-force-task": "~2.0.0",
    "grunt-jscs": "~2.8.0",
    "grunt-newer": "~1.2.0",
    "grunt-shell": "~1.2.1",
<<<<<<< HEAD
    "husky": "^0.13.4",
    "lint-staged": "^3.6.0",
=======
    "wdio-jasmine-framework": "^0.3.1",
    "wdio-junit-reporter": "^0.3.0",
    "wdio-spec-reporter": "^0.1.0",
    "webdriverio": "^4.8.0",
>>>>>>> 0bae307f
    "load-grunt-tasks": "~3.4.1",
    "postcss-modules-extract-imports": "1.1.0",
    "postcss-modules-local-by-default": "1.2.0",
    "postcss-modules-scope": "1.1.0",
    "postcss-modules-values": "1.3.0",
    "postcss-nested": "2.0.2"
  },
  "cssModules": {
    "extensions": [
      "scss"
    ],
    "postcssPlugins": {
      "postcss-nested": {},
      "postcss-modules-local-by-default": {},
      "postcss-modules-extract-imports": {},
      "postcss-modules-scope": {},
      "autoprefixer": {}
    }
  }
}<|MERGE_RESOLUTION|>--- conflicted
+++ resolved
@@ -4,18 +4,16 @@
   "scripts": {
     "start": "cd app;./start.sh",
     "preinstall": "npm install grunt-cli",
-<<<<<<< HEAD
-    "test": "cd app;JASMINE_BROWSER=PhantomJS JASMINE_MIRROR_PORT=3000 meteor run --test",
+    "test": "wdio ./tests/webdriverio/wdio.conf.js",
     "lint": "eslint . --ext .jsx,.js",
     "precommit": "lint-staged"
   },
   "lint-staged": {
     "gitDir": "../",
-    "*.{js,jsx}": ["eslint --fix", "git add"]
-=======
-    "test": "wdio ./tests/webdriverio/wdio.conf.js",
-    "lint": "eslint . --ext .jsx,.js"
->>>>>>> 0bae307f
+    "*.{js,jsx}": [
+      "eslint --fix",
+      "git add"
+    ]
   },
   "dependencies": {
     "babel-runtime": "^6.23.0",
@@ -59,15 +57,12 @@
     "grunt-jscs": "~2.8.0",
     "grunt-newer": "~1.2.0",
     "grunt-shell": "~1.2.1",
-<<<<<<< HEAD
     "husky": "^0.13.4",
     "lint-staged": "^3.6.0",
-=======
     "wdio-jasmine-framework": "^0.3.1",
     "wdio-junit-reporter": "^0.3.0",
     "wdio-spec-reporter": "^0.1.0",
     "webdriverio": "^4.8.0",
->>>>>>> 0bae307f
     "load-grunt-tasks": "~3.4.1",
     "postcss-modules-extract-imports": "1.1.0",
     "postcss-modules-local-by-default": "1.2.0",
