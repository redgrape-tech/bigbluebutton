{
  "name": "bbb-html5-client",
  "description": "BigBlueButton HTML5 Client",
  "scripts": {
    "start": "cd app;./start.sh",
    "preinstall": "npm install grunt-cli",
    "test": "cd app;JASMINE_BROWSER=PhantomJS JASMINE_MIRROR_PORT=3000 meteor run --test",
    "lint": "node_modules/jscs/bin/jscs *",
    "autofix": "node_modules/jscs/bin/jscs * --fix"
  },
  "dependencies": {
    "classnames": "^2.2.3",
    "grunt-cli": "~1.2.0",
    "hiredis": "^0.5.0",
    "history": "^2.1.2",
    "image-size": "~0.5.0",
    "meteor-node-stubs": "^0.2.3",
    "node-sass": "^3.8.0",
    "react": "~15.3.1",
    "react-addons-css-transition-group": "~15.3.1",
    "react-addons-pure-render-mixin": "~15.3.1",
    "react-autosize-textarea": "~0.3.2",
    "react-dom": "~15.3.1",
    "react-intl": "~2.1.3",
    "react-modal": "~1.4.0",
<<<<<<< HEAD
=======
    "winston": "^2.2.0",
>>>>>>> 361ce7f1
    "react-router": "~2.7.0",
    "redis": "^2.6.2",
    "underscore": "~1.8.3"
  },
  "devDependencies": {
    "autoprefixer": "^6.3.6",
    "grunt": "^0.4.5",
    "grunt-concurrent": "~2.2.1",
    "grunt-contrib-watch": "~1.0.0",
    "grunt-force-task": "~2.0.0",
    "grunt-jscs": "~2.8.0",
    "grunt-shell": "~1.2.1",
    "jscs": "~2.11.0",
    "load-grunt-tasks": "~3.4.1",
    "grunt-newer": "~1.2.0",
    "postcss-modules-extract-imports": "1.0.0",
    "postcss-modules-local-by-default": "1.0.0",
    "postcss-modules-scope": "1.0.0",
    "postcss-modules-values": "1.1.1",
    "postcss-nested": "1.0.0"
  },
  "cssModules": {
    "extensions": [
      "scss"
    ],
    "postcssPlugins": {
      "postcss-nested": {},
      "postcss-modules-local-by-default": {},
      "postcss-modules-extract-imports": {},
      "postcss-modules-scope": {},
      "autoprefixer": {}
    }
  }
}<|MERGE_RESOLUTION|>--- conflicted
+++ resolved
@@ -23,10 +23,7 @@
     "react-dom": "~15.3.1",
     "react-intl": "~2.1.3",
     "react-modal": "~1.4.0",
-<<<<<<< HEAD
-=======
     "winston": "^2.2.0",
->>>>>>> 361ce7f1
     "react-router": "~2.7.0",
     "redis": "^2.6.2",
     "underscore": "~1.8.3"
