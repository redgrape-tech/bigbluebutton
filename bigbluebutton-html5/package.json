{
  "name": "bbb-html5-client",
  "description": "BigBlueButton HTML5 Client",
  "scripts": {
    "start": "if test \"$NODE_ENV\" = \"production\" ; then npm run start:prod; else npm run start:dev; fi",
    "test-visual-regression": "export BROWSER_NAME=firefox; wdio ./tests/webdriverio/wdio.vreg.conf.js; export BROWSER_NAME=chrome; wdio ./tests/webdriverio/wdio.vreg.conf.js; export BROWSER_NAME=chrome_mobile; DEVICE_NAME='iPhone 6 Plus'; export DEVICE_NAME; wdio ./tests/webdriverio/wdio.vreg.conf.js; DEVICE_NAME='Nexus 5X'; export DEVICE_NAME; wdio ./tests/webdriverio/wdio.vreg.conf.js",
    "generate-refs-visual-regression": "rm -rf tests/webdriverio/screenshots; npm run test-visual-regression",
    "test-visual-regression-desktop": "export BROWSER_NAME=firefox; wdio ./tests/webdriverio/wdio.vreg.conf.js; export BROWSER_NAME=chrome; wdio ./tests/webdriverio/wdio.vreg.conf.js",
    "generate-refs-visual-regression-desktop": "rm -rf tests/webdriverio/screenshots; npm run test-visual-regression-desktop",
    "start:prod": "meteor reset && ROOT_URL=http://127.0.0.1/html5client NODE_ENV=production meteor --production",
    "start:dev": "ROOT_URL=http://127.0.0.1/html5client NODE_ENV=development meteor",
    "test": "wdio ./tests/webdriverio/wdio.conf.js",
    "lint": "eslint . --ext .jsx,.js"
  },
  "meteor": {
    "mainModule": {
      "web.browser": "client/main.jsx",
      "legacy": "client/legacy.jsx",
      "server": "server/main.js"
    }
  },
  "lint-staged": {
    "linters": {
      "*.{js,jsx}": [
        "eslint --fix",
        "git add"
      ]
    }
  },
  "dependencies": {
    "@babel/runtime": "^7.5.5",
    "@browser-bunyan/server-stream": "^1.5.1",
    "@jitsi/sdp-interop": "0.1.14",
    "autoprefixer": "~9.3.1",
    "axios": "^0.19.0",
    "babel-plugin-react-remove-properties": "~0.2.5",
    "babel-runtime": "~6.26.0",
    "browser-bunyan": "^1.5.2",
    "browser-detect": "^0.2.28",
    "classnames": "^2.2.6",
    "clipboard": "^2.0.4",
    "eventemitter2": "~5.0.1",
    "fibers": "^3.1.1",
    "flat": "~4.1.0",
    "history": "~4.7.2",
    "immutability-helper": "~2.8.1",
    "langmap": "0.0.16",
    "lodash": "^4.17.15",
    "makeup-screenreader-trap": "0.0.5",
    "meteor-node-stubs": "^0.4.1",
    "node-sass": "^4.12.0",
    "postcss-nested": "4.1.0",
    "probe-image-size": "^4.0.1",
    "prop-types": "^15.7.2",
    "re-resizable": "^4.11.0",
    "react": "^16.8.6",
    "react-autosize-textarea": "^5.0.1",
    "react-color": "^2.17.3",
    "react-dom": "^16.8.6",
    "react-draggable": "^3.3.0",
    "react-dropzone": "^7.0.1",
    "react-intl": "~2.7.2",
    "react-modal": "~3.6.1",
    "react-player": "^1.11.1",
    "react-render-in-browser": "^1.1.1",
    "react-tabs": "^2.3.1",
    "react-toastify": "^4.5.2",
    "react-toggle": "~4.0.2",
<<<<<<< HEAD
    "react-transition-group": "^2.5.3",
=======
    "react-transition-group": "^2.9.0",
    "react-youtube": "^7.9.0",
>>>>>>> dbf29dc8
    "reconnecting-websocket": "~v4.1.10",
    "redis": "~2.8.0",
    "sdp-transform": "2.7.0",
    "string-hash": "~1.1.3",
    "tippy.js": "^3.4.1",
    "useragent": "^2.3.0",
    "winston": "^3.2.1",
    "yaml": "^1.6.0"
  },
  "devDependencies": {
    "chai": "~4.2.0",
    "clipboardy": "^2.1.0",
    "eslint": "~5.8.0",
    "eslint-config-airbnb": "^17.1.1",
    "eslint-config-airbnb-base": "~13.1.0",
    "eslint-plugin-import": "~2.14.0",
    "eslint-plugin-jsx-a11y": "~6.1.2",
    "eslint-plugin-react": "~7.11.1",
    "husky": "^1.3.1",
    "lint-staged": "8.1.3",
    "postcss-modules-extract-imports": "2.0.0",
    "postcss-modules-local-by-default": "1.2.0",
    "postcss-modules-scope": "1.1.0",
    "postcss-modules-values": "1.3.0",
    "wdio-devtools-service": "^0.1.6",
    "wdio-jasmine-framework": "^0.3.8",
    "wdio-junit-reporter": "~0.4.4",
    "wdio-spec-reporter": "^0.1.5",
    "wdio-visual-regression-service": "~0.9.0",
    "webdriver-manager": "^12.1.5",
    "webdriverio": "^4.14.4"
  },
  "cssModules": {
    "cssClassNamingConvention": {
      "template": "${name}--${shorthash.unique(scopedName)}"
    },
    "extensions": [
      "scss"
    ],
    "postcssPlugins": {
      "postcss-nested": {},
      "postcss-modules-local-by-default": {},
      "postcss-modules-extract-imports": {},
      "postcss-modules-scope": {},
      "autoprefixer": {}
    }
  },
  "repository": {
    "type": "git",
    "url": "https://github.com/bigbluebutton/bigbluebutton.git"
  },
  "husky": {
    "hooks": {
      "pre-commit": "lint-staged"
    }
  }
}<|MERGE_RESOLUTION|>--- conflicted
+++ resolved
@@ -66,12 +66,7 @@
     "react-tabs": "^2.3.1",
     "react-toastify": "^4.5.2",
     "react-toggle": "~4.0.2",
-<<<<<<< HEAD
-    "react-transition-group": "^2.5.3",
-=======
     "react-transition-group": "^2.9.0",
-    "react-youtube": "^7.9.0",
->>>>>>> dbf29dc8
     "reconnecting-websocket": "~v4.1.10",
     "redis": "~2.8.0",
     "sdp-transform": "2.7.0",
