--- conflicted
+++ resolved
@@ -32,13 +32,8 @@
     "@browser-bunyan/server-stream": "^1.8.0",
     "@jitsi/sdp-interop": "0.1.14",
     "@material-ui/core": "^4.12.4",
-<<<<<<< HEAD
     "@tldraw/core": "1.15.0",
     "@tldraw/tldraw": "1.20.0",
-=======
-    "@tldraw/core": "^1.9.1",
-    "@tldraw/tldraw": "1.8.1",
->>>>>>> 7408523b
     "@mconf/bbb-diff": "^1.2.0",
     "autoprefixer": "^10.4.4",
     "axios": "^0.21.3",
