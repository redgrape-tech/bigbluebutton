{
  "name": "bbb-html5-client",
  "description": "BigBlueButton HTML5 Client",
  "license": "LGPL-3.0",
  "scripts": {
    "start": "if test \"$NODE_ENV\" = \"production\" ; then npm run start:prod; else npm run start:dev; fi",
    "start:prod": "if test -z \"$ROOT_URL\" ; then export ROOT_URL=http://127.0.0.1/html5client; fi; meteor reset && meteor run --production --port=4100",
    "start:dev": "if test -z \"$ROOT_URL\" ; then export ROOT_URL=http://127.0.0.1/html5client; fi;meteor run --port=4100",
    "start:dev-fast-mongo": "if test -z \"$ROOT_URL\" ; then export ROOT_URL=http://127.0.0.1/html5client; fi; env MONGO_OPLOG_URL=mongodb://127.0.1.1/local MONGO_URL=mongodb://127.0.1.1/meteor ROOT_URL=http://127.0.0.1/html5client NODE_ENV=development meteor run --port=4100",
    "test": "export WITH_RECORD=false;export REGRESSION_TESTING=false;env $(cat ../bigbluebutton-tests/puppeteer/.env | xargs)  jest all.test.js --color --detectOpenHandles --forceExit",
    "test:recording": "export WITH_RECORD=true;export REGRESSION_TESTING=false;env $(cat ../bigbluebutton-tests/puppeteer/.env | xargs)  jest all.test.js --color --detectOpenHandles --forceExit",
    "test-visual-regression": "export REGRESSION_TESTING=true;env $(cat ../bigbluebutton-tests/puppeteer/.env | xargs)  jest all.test.js --color --detectOpenHandles --forceExit",
    "test-visual-regression:recording": "export WITH_RECORD=true;export REGRESSION_TESTING=true;env $(cat ../bigbluebutton-tests/puppeteer/.env | xargs)  jest all.test.js --color --detectOpenHandles --forceExit",
    "lint": "eslint . --ext .jsx,.js",
    "lint:file": "eslint",
    "preinstall": "npx npm-force-resolutions"
  },
  "meteor": {
    "mainModule": {
      "web.browser": "client/main.jsx",
      "legacy": "client/legacy.jsx",
      "server": "server/main.js"
    }
  },
  "lint-staged": {
    "*.{js,jsx}": [
      "eslint --fix"
    ]
  },
  "dependencies": {
    "@babel/runtime": "^7.17.9",
    "@browser-bunyan/server-stream": "^1.8.0",
    "@jitsi/sdp-interop": "0.1.14",
    "@material-ui/core": "^4.12.4",
    "autoprefixer": "^10.4.4",
    "axios": "^0.21.3",
    "babel-runtime": "~6.26.0",
    "bbb-diff": "^1.1.0",
    "bowser": "^2.11.0",
    "browser-bunyan": "^1.8.0",
    "classnames": "^2.2.6",
<<<<<<< HEAD
=======
    "crypto-js": "^4.1.1",
>>>>>>> ba94cd63
    "eventemitter2": "~5.0.1",
    "fastdom": "^1.0.10",
    "fibers": "^4.0.2",
    "flat": "^4.1.1",
    "hark": "^1.2.3",
    "html-to-image": "^1.9.0",
    "immutability-helper": "~2.8.1",
    "langmap": "0.0.16",
    "lodash": "^4.17.21",
    "makeup-screenreader-trap": "0.0.5",
<<<<<<< HEAD
    "meteor-node-stubs": "^1.0.3",
    "postcss-nested": "^5.0.5",
=======
    "meteor-node-stubs": "^1.2.1",
    "node-sass": "^7.0.1",
    "postcss-nested": "^5.0.6",
>>>>>>> ba94cd63
    "probe-image-size": "^4.1.1",
    "prom-client": "^13.2.0",
    "prop-types": "^15.8.1",
    "queue": "^6.0.2",
    "re-resizable": "^4.11.0",
    "react": "^16.14.0",
    "react-autosize-textarea": "^5.0.1",
    "react-color": "^2.19.3",
    "react-dom": "^16.14.0",
    "react-draggable": "^3.3.2",
    "react-dropzone": "^7.0.1",
    "react-intl": "^3.12.1",
    "react-loading-skeleton": "^3.0.3",
    "react-modal": "~3.6.1",
    "react-player": "^2.10.0",
    "react-render-in-browser": "^1.1.1",
    "react-tabs": "^2.3.1",
    "react-tether": "^2.0.7",
    "react-toastify": "^4.5.2",
    "react-toggle": "~4.0.2",
    "react-transition-group": "^2.9.0",
    "react-virtualized": "^9.22.3",
    "reconnecting-websocket": "~v4.4.0",
    "redis": "^3.1.2",
    "sanitize-html": "2.3.3",
    "scheduler": "^0.20.2",
    "sdp-transform": "2.7.0",
    "string-hash": "~1.1.3",
    "styled-components": "^5.3.3",
    "tippy.js": "^5.1.3",
<<<<<<< HEAD
    "use-context-selector": "^1.3.7",
    "useragent": "^2.3.0",
    "wasm-check": "^2.0.2",
    "winston": "^3.3.3",
=======
    "wasm-check": "^2.0.3",
    "winston": "^3.7.2",
>>>>>>> ba94cd63
    "yaml": "^1.7.2"
  },
  "devDependencies": {
    "chai": "~4.2.0",
    "eslint": "^7.32.0",
    "eslint-config-airbnb": "^18.2.1",
    "eslint-config-airbnb-base": "^14.2.1",
<<<<<<< HEAD
    "eslint-plugin-import": "^2.25.4",
    "eslint-plugin-jsx-a11y": "^6.4.1",
    "eslint-plugin-react": "^7.23.2",
    "eslint-plugin-react-hooks": "^4.2.0",
=======
    "eslint-plugin-import": "^2.26.0",
    "eslint-plugin-jsx-a11y": "^6.5.1",
    "eslint-plugin-react": "^7.29.4",
    "eslint-plugin-react-hooks": "^4.4.0",
>>>>>>> ba94cd63
    "husky": "^1.3.1",
    "lint-staged": "11.2.0",
    "postcss": "^8.4.12",
    "postcss-modules-extract-imports": "^3.0.0",
    "postcss-modules-local-by-default": "^4.0.0",
    "postcss-modules-scope": "^3.0.0",
    "postcss-modules-values": "^4.0.0",
    "sha1": "^1.1.1"
  },
  "resolutions": {
    "trim-newlines": "^4.0.1"
  },
  "repository": {
    "type": "git",
    "url": "https://github.com/bigbluebutton/bigbluebutton.git"
  },
  "husky": {
    "hooks": {
      "pre-commit": "lint-staged"
    }
  }
}<|MERGE_RESOLUTION|>--- conflicted
+++ resolved
@@ -39,10 +39,6 @@
     "bowser": "^2.11.0",
     "browser-bunyan": "^1.8.0",
     "classnames": "^2.2.6",
-<<<<<<< HEAD
-=======
-    "crypto-js": "^4.1.1",
->>>>>>> ba94cd63
     "eventemitter2": "~5.0.1",
     "fastdom": "^1.0.10",
     "fibers": "^4.0.2",
@@ -53,14 +49,8 @@
     "langmap": "0.0.16",
     "lodash": "^4.17.21",
     "makeup-screenreader-trap": "0.0.5",
-<<<<<<< HEAD
-    "meteor-node-stubs": "^1.0.3",
-    "postcss-nested": "^5.0.5",
-=======
     "meteor-node-stubs": "^1.2.1",
-    "node-sass": "^7.0.1",
     "postcss-nested": "^5.0.6",
->>>>>>> ba94cd63
     "probe-image-size": "^4.1.1",
     "prom-client": "^13.2.0",
     "prop-types": "^15.8.1",
@@ -91,15 +81,9 @@
     "string-hash": "~1.1.3",
     "styled-components": "^5.3.3",
     "tippy.js": "^5.1.3",
-<<<<<<< HEAD
     "use-context-selector": "^1.3.7",
-    "useragent": "^2.3.0",
-    "wasm-check": "^2.0.2",
-    "winston": "^3.3.3",
-=======
     "wasm-check": "^2.0.3",
     "winston": "^3.7.2",
->>>>>>> ba94cd63
     "yaml": "^1.7.2"
   },
   "devDependencies": {
@@ -107,17 +91,10 @@
     "eslint": "^7.32.0",
     "eslint-config-airbnb": "^18.2.1",
     "eslint-config-airbnb-base": "^14.2.1",
-<<<<<<< HEAD
-    "eslint-plugin-import": "^2.25.4",
-    "eslint-plugin-jsx-a11y": "^6.4.1",
-    "eslint-plugin-react": "^7.23.2",
-    "eslint-plugin-react-hooks": "^4.2.0",
-=======
     "eslint-plugin-import": "^2.26.0",
     "eslint-plugin-jsx-a11y": "^6.5.1",
     "eslint-plugin-react": "^7.29.4",
     "eslint-plugin-react-hooks": "^4.4.0",
->>>>>>> ba94cd63
     "husky": "^1.3.1",
     "lint-staged": "11.2.0",
     "postcss": "^8.4.12",
