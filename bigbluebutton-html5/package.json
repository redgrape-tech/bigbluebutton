{
  "name": "bbb-html5-client",
  "description": "BigBlueButton HTML5 Client",
  "scripts": {
    "start": "if test \"$NODE_ENV\" = \"production\" ; then npm run start:prod; else npm run start:dev; fi",
    "test-visual-regression": "export BROWSER_NAME=firefox; wdio ./tests/webdriverio/wdio.vreg.conf.js; export BROWSER_NAME=chrome; wdio ./tests/webdriverio/wdio.vreg.conf.js; export BROWSER_NAME=chrome_mobile; DEVICE_NAME='iPhone 6 Plus'; export DEVICE_NAME; wdio ./tests/webdriverio/wdio.vreg.conf.js; DEVICE_NAME='Nexus 5X'; export DEVICE_NAME; wdio ./tests/webdriverio/wdio.vreg.conf.js",
    "generate-refs-visual-regression": "rm -rf tests/webdriverio/screenshots; npm run test-visual-regression",
    "test-visual-regression-desktop": "export BROWSER_NAME=firefox; wdio ./tests/webdriverio/wdio.vreg.conf.js; export BROWSER_NAME=chrome; wdio ./tests/webdriverio/wdio.vreg.conf.js",
    "generate-refs-visual-regression-desktop": "rm -rf tests/webdriverio/screenshots; npm run test-visual-regression-desktop",
    "start:prod": "meteor reset && ROOT_URL=http://127.0.0.1/html5client NODE_ENV=production meteor --production",
    "start:dev": "ROOT_URL=http://127.0.0.1/html5client NODE_ENV=development meteor",
    "start:dev-fast-mongo": "env ROOT_URL=http://127.0.0.1/html5client MONGO_OPLOG_URL=mongodb://127.0.1.1/local MONGO_URL=mongodb://127.0.1.1/meteor PORT=3000 ROOT_URL=http://127.0.0.1/html5client NODE_ENV=development meteor",
    "test": "wdio ./tests/webdriverio/wdio.conf.js",
    "lint": "eslint . --ext .jsx,.js"
  },
  "meteor": {
    "mainModule": {
      "web.browser": "client/main.jsx",
      "legacy": "client/legacy.jsx",
      "server": "server/main.js"
    }
  },
  "lint-staged": {
    "linters": {
      "*.{js,jsx}": [
        "eslint --fix",
        "git add"
      ]
    }
  },
  "dependencies": {
    "@babel/runtime": "^7.7.7",
    "@browser-bunyan/server-stream": "^1.5.3",
    "@jitsi/sdp-interop": "0.1.14",
    "autoprefixer": "~9.3.1",
    "axios": "^0.19.1",
    "babel-plugin-react-remove-properties": "~0.2.5",
    "babel-runtime": "~6.26.0",
    "browser-bunyan": "^1.5.3",
    "browser-detect": "^0.2.28",
    "classnames": "^2.2.6",
    "clipboard": "^2.0.4",
    "eventemitter2": "~5.0.1",
    "fastdom": "^1.0.9",
    "fibers": "^4.0.2",
    "flat": "~4.1.0",
    "history": "~4.7.2",
    "immutability-helper": "~2.8.1",
    "langmap": "0.0.16",
    "lodash": "^4.17.15",
    "makeup-screenreader-trap": "0.0.5",
    "meteor-node-stubs": "^0.4.1",
    "node-sass": "^4.13.0",
    "postcss-nested": "4.1.0",
    "probe-image-size": "^4.1.1",
    "prop-types": "^15.7.2",
    "re-resizable": "^4.11.0",
    "react": "^16.12.0",
    "react-autosize-textarea": "^5.0.1",
<<<<<<< HEAD
    "react-color": "^2.17.3",
    "react-device-detect": "^1.11.14",
=======
    "react-color": "^2.18.0",
>>>>>>> 2f8fbb5c
    "react-dom": "^16.12.0",
    "react-draggable": "^3.3.2",
    "react-dropzone": "^7.0.1",
    "react-intl": "~2.7.2",
    "react-modal": "~3.6.1",
    "react-player": "^1.14.2",
    "react-render-in-browser": "^1.1.1",
    "react-tabs": "^2.3.1",
    "react-toastify": "^4.5.2",
    "react-toggle": "~4.0.2",
    "react-transition-group": "^2.9.0",
    "reconnecting-websocket": "~v4.1.10",
    "redis": "~2.8.0",
    "sdp-transform": "2.7.0",
    "string-hash": "~1.1.3",
    "tippy.js": "^5.1.3",
    "useragent": "^2.3.0",
    "winston": "^3.2.1",
    "yaml": "^1.7.2"
  },
  "devDependencies": {
    "chai": "~4.2.0",
    "clipboardy": "^2.1.0",
    "dotenv": "^8.2.0",
    "eslint": "~5.8.0",
    "eslint-config-airbnb": "^17.1.1",
    "eslint-config-airbnb-base": "~13.1.0",
    "eslint-plugin-import": "~2.14.0",
    "eslint-plugin-jsx-a11y": "~6.1.2",
    "eslint-plugin-react": "~7.11.1",
    "husky": "^1.3.1",
    "lint-staged": "8.1.3",
    "postcss-modules-extract-imports": "2.0.0",
    "postcss-modules-local-by-default": "1.2.0",
    "postcss-modules-scope": "1.1.0",
    "postcss-modules-values": "1.3.0",
    "sha1": "^1.1.1"
  },
  "cssModules": {
    "cssClassNamingConvention": {
      "template": "${name}--${shorthash.unique(scopedName)}"
    },
    "extensions": [
      "scss"
    ],
    "postcssPlugins": {
      "postcss-nested": {},
      "postcss-modules-local-by-default": {},
      "postcss-modules-extract-imports": {},
      "postcss-modules-scope": {},
      "autoprefixer": {}
    }
  },
  "repository": {
    "type": "git",
    "url": "https://github.com/bigbluebutton/bigbluebutton.git"
  },
  "husky": {
    "hooks": {
      "pre-commit": "lint-staged"
    }
  }
}<|MERGE_RESOLUTION|>--- conflicted
+++ resolved
@@ -57,12 +57,8 @@
     "re-resizable": "^4.11.0",
     "react": "^16.12.0",
     "react-autosize-textarea": "^5.0.1",
-<<<<<<< HEAD
-    "react-color": "^2.17.3",
     "react-device-detect": "^1.11.14",
-=======
     "react-color": "^2.18.0",
->>>>>>> 2f8fbb5c
     "react-dom": "^16.12.0",
     "react-draggable": "^3.3.2",
     "react-dropzone": "^7.0.1",
