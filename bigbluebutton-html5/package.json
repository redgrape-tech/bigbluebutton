--- conflicted
+++ resolved
@@ -9,14 +9,9 @@
     "generate-refs-visual-regression-desktop": "rm -rf tests/webdriverio/screenshots; npm run test-visual-regression-desktop",
     "start:prod": "meteor reset && ROOT_URL=http://127.0.0.1/html5client NODE_ENV=production meteor --production",
     "start:dev": "ROOT_URL=http://127.0.0.1/html5client NODE_ENV=development meteor",
-<<<<<<< HEAD
-    "test": "wdio ./tests/webdriverio/wdio.conf.js",
-    "lint": "eslint . --ext .jsx,.js"
-=======
     "test": "jest",
     "lint": "eslint . --ext .jsx,.js",
     "precommit": "lint-staged"
->>>>>>> f322165e
   },
   "lint-staged": {
     "linters": {
@@ -76,41 +71,25 @@
     "yaml": "^1.0.0"
   },
   "devDependencies": {
-<<<<<<< HEAD
-    "chai": "~4.2.0",
-    "eslint": "~5.8.0",
+    "axios": "^0.18.0",
+    "chai": "~4.1.2",
+    "dotenv": "^6.1.0",
+    "eslint": "~4.9.0",
     "eslint-config-airbnb": "~17.1.0",
     "eslint-config-airbnb-base": "~13.1.0",
     "eslint-plugin-import": "~2.14.0",
     "eslint-plugin-jsx-a11y": "~6.1.2",
     "eslint-plugin-react": "~7.11.1",
-    "husky": "~1.1.3",
-    "lint-staged": "~8.0.4",
-    "postcss-modules-extract-imports": "2.0.0",
-    "postcss-modules-local-by-default": "1.2.0",
-    "postcss-modules-scope": "1.1.0",
-    "postcss-modules-values": "1.3.0",
-=======
-    "axios": "^0.18.0",
-    "chai": "~4.1.2",
-    "dotenv": "^6.1.0",
-    "eslint": "~4.9.0",
-    "eslint-config-airbnb": "~16.1.0",
-    "eslint-config-airbnb-base": "~12.1.0",
-    "eslint-plugin-import": "~2.8.0",
-    "eslint-plugin-jsx-a11y": "~6.0.2",
-    "eslint-plugin-react": "~7.4.0",
     "husky": "~0.14.3",
     "jest": "^23.6.0",
-    "lint-staged": "~4.3.0",
-    "postcss-modules-extract-imports": "1.1.0",
+    "lint-staged": "~8.0.4",
+    "postcss-modules-extract-imports": "2.1.0",
     "postcss-modules-local-by-default": "1.2.0",
     "postcss-modules-scope": "1.1.0",
     "postcss-modules-values": "1.3.0",
     "puppeteer": "^1.10.0",
     "sha1": "^1.1.1",
     "wdio-jasmine-framework": "~0.3.2",
->>>>>>> f322165e
     "wdio-junit-reporter": "~0.4.4",
     "wdio-spec-reporter": "^0.1.5",
     "wdio-visual-regression-service": "~0.9.0",
