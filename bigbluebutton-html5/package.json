--- conflicted
+++ resolved
@@ -65,12 +65,8 @@
     "prom-client": "^13.2.0",
     "prop-types": "^15.8.1",
     "queue": "^6.0.2",
-<<<<<<< HEAD
-    "radash": "^10.7.0",
+    "radash": "^10.8.1",
     "ramda": "^0.29.0",
-=======
-    "radash": "^10.8.1",
->>>>>>> 574b1876
     "re-resizable": "^4.11.0",
     "react": "^18.2.0",
     "react-autosize-textarea": "^5.0.1",
