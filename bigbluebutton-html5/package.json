--- conflicted
+++ resolved
@@ -32,13 +32,8 @@
     "react-toggle": "^2.2.0",
     "redis": "^2.6.2",
     "winston": "^2.3.1",
-<<<<<<< HEAD
-    "xml2js": "^0.4.17"
-=======
     "xml2js": "^0.4.17",
-    "xmlhttprequest": "^1.8.0",
     "lodash": "~4.17.4"
->>>>>>> b54b4290
   },
   "devDependencies": {
     "autoprefixer": "^6.3.6",
