{
  "name": "bbb-html5-client",
  "description": "BigBlueButton HTML5 Client",
  "scripts": {
    "start": "cd app;./start.sh",
    "preinstall": "npm install grunt-cli",
    "test": "cd app;JASMINE_BROWSER=PhantomJS JASMINE_MIRROR_PORT=3000 meteor run --test",
    "lint": "node_modules/jscs/bin/jscs *",
    "autofix": "node_modules/jscs/bin/jscs * --fix"
  },
  "dependencies": {
    "classnames": "^2.2.3",
    "eventemitter2": "^2.1.3",
    "grunt-cli": "~1.2.0",
    "hiredis": "^0.5.0",
    "history": "^2.1.2",
    "image-size": "~0.5.0",
    "meteor-node-stubs": "^0.2.3",
    "node-fetch": "^1.6.3",
    "node-sass": "~3.8.0",
    "react": "~15.3.1",
    "react-addons-css-transition-group": "~15.3.1",
    "react-addons-pure-render-mixin": "~15.3.1",
    "react-autosize-textarea": "~0.3.2",
    "react-dom": "~15.3.1",
    "react-intl": "~2.1.3",
    "react-modal": "~1.4.0",
    "react-router": "~2.7.0",
    "redis": "^2.6.2",
    "underscore": "~1.8.3",
    "winston": "^2.2.0",
<<<<<<< HEAD
    "xml2js": "^0.4.17",
    "xmlhttprequest": "^1.8.0"
=======
    "probe-image-size": "~2.1.1"
>>>>>>> b219d21d
  },
  "devDependencies": {
    "autoprefixer": "^6.3.6",
    "grunt": "^0.4.5",
    "grunt-concurrent": "~2.2.1",
    "grunt-contrib-watch": "~1.0.0",
    "grunt-force-task": "~2.0.0",
    "grunt-jscs": "~2.8.0",
    "grunt-shell": "~1.2.1",
    "jscs": "~2.11.0",
    "load-grunt-tasks": "~3.4.1",
    "grunt-newer": "~1.2.0",
    "postcss-modules-extract-imports": "1.0.0",
    "postcss-modules-local-by-default": "1.0.0",
    "postcss-modules-scope": "1.0.0",
    "postcss-modules-values": "1.1.1",
    "postcss-nested": "1.0.0"
  },
  "cssModules": {
    "extensions": [
      "scss"
    ],
    "postcssPlugins": {
      "postcss-nested": {},
      "postcss-modules-local-by-default": {},
      "postcss-modules-extract-imports": {},
      "postcss-modules-scope": {},
      "autoprefixer": {}
    }
  }
}<|MERGE_RESOLUTION|>--- conflicted
+++ resolved
@@ -29,12 +29,9 @@
     "redis": "^2.6.2",
     "underscore": "~1.8.3",
     "winston": "^2.2.0",
-<<<<<<< HEAD
     "xml2js": "^0.4.17",
-    "xmlhttprequest": "^1.8.0"
-=======
+    "xmlhttprequest": "^1.8.0",
     "probe-image-size": "~2.1.1"
->>>>>>> b219d21d
   },
   "devDependencies": {
     "autoprefixer": "^6.3.6",
