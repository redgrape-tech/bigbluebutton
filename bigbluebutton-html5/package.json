--- conflicted
+++ resolved
@@ -3,11 +3,7 @@
   "description": "BigBlueButton HTML5 Client",
   "scripts": {
     "start": "cd app;./start.sh",
-<<<<<<< HEAD
-    "preinstall": "sudo npm install -g grunt-cli",
-=======
     "preinstall": "npm install grunt-cli",
->>>>>>> bf8ecd36
     "test": "cd app;JASMINE_BROWSER=PhantomJS JASMINE_MIRROR_PORT=3000 meteor run --test",
     "lint": "node_modules/jscs/bin/jscs *",
     "autofix": "node_modules/jscs/bin/jscs * --fix"
@@ -23,13 +19,9 @@
     "react-intl": "^2.1.2",
     "react-modal": "^1.2.1",
     "react-router": "^2.4.0",
-<<<<<<< HEAD
     "react-addons-css-transition-group": "^15.1.0",
-    "underscore": "~1.8.3"
-=======
     "underscore": "~1.8.3",
     "react-autosize-textarea": "~0.3.1"
->>>>>>> bf8ecd36
   },
   "devDependencies": {
     "autoprefixer": "^6.3.6",
