{
  "name": "bbb-html5-client",
  "description": "BigBlueButton HTML5 Client",
  "scripts": {
    "start": "cd app;./start.sh",
    "preinstall": "npm install grunt-cli",
    "test": "cd app;JASMINE_BROWSER=PhantomJS JASMINE_MIRROR_PORT=3000 meteor run --test",
    "lint": "eslint * --ext .jsx,.js"
  },
  "dependencies": {
    "babel-runtime": "^6.23.0",
    "classnames": "^2.2.5",
    "eventemitter2": "^2.1.3",
    "grunt-cli": "~1.2.0",
    "hiredis": "^0.5.0",
    "history": "~3.3.0",
<<<<<<< HEAD
    "lodash": "^4.17.4",
    "meteor-node-stubs": "^0.2.3",
    "node-sass": "~3.8.0",
    "probe-image-size": "^2.1.1",
    "react": "~15.4.2",
    "react-addons-css-transition-group": "~15.4.2",
    "react-addons-pure-render-mixin": "~15.4.2",
    "react-addons-shallow-compare": "^15.4.2",
    "react-autosize-textarea": "~0.3.2",
    "react-color": "^2.11.1",
    "react-dom": "~15.4.2",
    "react-intl": "~2.1.3",
    "react-modal": "~1.7.1",
=======
    "lodash": "~4.17.4",
    "meteor-node-stubs": "^0.2.11",
    "node-sass": "~3.8.0",
    "probe-image-size": "~3.0.0",
    "prop-types": "~15.5.10",
    "react": "~15.5.4",
    "react-autosize-textarea": "~0.4.3",
    "react-color": "^2.12.0",
    "react-dom": "~15.5.4",
    "react-intl": "~2.3.0",
    "react-modal": "~1.7.7",
>>>>>>> d229762e
    "react-router": "~3.0.2",
    "react-tabs": "~1.0.0",
    "react-toggle": "~4.0.1",
    "react-transition-group": "~1.1.3",
    "redis": "^2.6.2",
    "winston": "^2.3.1",
    "xml2js": "^0.4.17"
  },
  "devDependencies": {
<<<<<<< HEAD
    "autoprefixer": "^6.3.6",
    "eslint": "~3.19.0",
    "eslint-config-airbnb": "^15.0.1",
    "eslint-config-airbnb-base": "~11.2.0",
    "eslint-plugin-import": "~2.3.0",
    "eslint-plugin-jsx-a11y": "^5.0.3",
    "eslint-plugin-react": "^7.0.1",
=======
    "autoprefixer": "^7.1.1",
>>>>>>> d229762e
    "grunt": "^0.4.5",
    "grunt-concurrent": "~2.2.1",
    "grunt-contrib-watch": "~1.0.0",
    "grunt-force-task": "~2.0.0",
    "grunt-jscs": "~2.8.0",
    "grunt-newer": "~1.2.0",
    "grunt-shell": "~1.2.1",
    "load-grunt-tasks": "~3.4.1",
<<<<<<< HEAD
    "postcss-modules-extract-imports": "1.0.0",
    "postcss-modules-local-by-default": "1.0.0",
    "postcss-modules-scope": "1.0.0",
    "postcss-modules-values": "1.1.1",
    "postcss-nested": "1.0.0"
=======
    "grunt-newer": "~1.2.0",
    "postcss-modules-extract-imports": "1.1.0",
    "postcss-modules-local-by-default": "1.2.0",
    "postcss-modules-scope": "1.1.0",
    "postcss-modules-values": "1.3.0",
    "postcss-nested": "2.0.2"
>>>>>>> d229762e
  },
  "cssModules": {
    "extensions": [
      "scss"
    ],
    "postcssPlugins": {
      "postcss-nested": {},
      "postcss-modules-local-by-default": {},
      "postcss-modules-extract-imports": {},
      "postcss-modules-scope": {},
      "autoprefixer": {}
    }
  }
}<|MERGE_RESOLUTION|>--- conflicted
+++ resolved
@@ -14,21 +14,6 @@
     "grunt-cli": "~1.2.0",
     "hiredis": "^0.5.0",
     "history": "~3.3.0",
-<<<<<<< HEAD
-    "lodash": "^4.17.4",
-    "meteor-node-stubs": "^0.2.3",
-    "node-sass": "~3.8.0",
-    "probe-image-size": "^2.1.1",
-    "react": "~15.4.2",
-    "react-addons-css-transition-group": "~15.4.2",
-    "react-addons-pure-render-mixin": "~15.4.2",
-    "react-addons-shallow-compare": "^15.4.2",
-    "react-autosize-textarea": "~0.3.2",
-    "react-color": "^2.11.1",
-    "react-dom": "~15.4.2",
-    "react-intl": "~2.1.3",
-    "react-modal": "~1.7.1",
-=======
     "lodash": "~4.17.4",
     "meteor-node-stubs": "^0.2.11",
     "node-sass": "~3.8.0",
@@ -40,7 +25,6 @@
     "react-dom": "~15.5.4",
     "react-intl": "~2.3.0",
     "react-modal": "~1.7.7",
->>>>>>> d229762e
     "react-router": "~3.0.2",
     "react-tabs": "~1.0.0",
     "react-toggle": "~4.0.1",
@@ -50,17 +34,13 @@
     "xml2js": "^0.4.17"
   },
   "devDependencies": {
-<<<<<<< HEAD
-    "autoprefixer": "^6.3.6",
+    "autoprefixer": "^7.1.1",
     "eslint": "~3.19.0",
     "eslint-config-airbnb": "^15.0.1",
     "eslint-config-airbnb-base": "~11.2.0",
     "eslint-plugin-import": "~2.3.0",
     "eslint-plugin-jsx-a11y": "^5.0.3",
     "eslint-plugin-react": "^7.0.1",
-=======
-    "autoprefixer": "^7.1.1",
->>>>>>> d229762e
     "grunt": "^0.4.5",
     "grunt-concurrent": "~2.2.1",
     "grunt-contrib-watch": "~1.0.0",
@@ -69,20 +49,12 @@
     "grunt-newer": "~1.2.0",
     "grunt-shell": "~1.2.1",
     "load-grunt-tasks": "~3.4.1",
-<<<<<<< HEAD
-    "postcss-modules-extract-imports": "1.0.0",
-    "postcss-modules-local-by-default": "1.0.0",
-    "postcss-modules-scope": "1.0.0",
-    "postcss-modules-values": "1.1.1",
-    "postcss-nested": "1.0.0"
-=======
     "grunt-newer": "~1.2.0",
     "postcss-modules-extract-imports": "1.1.0",
     "postcss-modules-local-by-default": "1.2.0",
     "postcss-modules-scope": "1.1.0",
     "postcss-modules-values": "1.3.0",
     "postcss-nested": "2.0.2"
->>>>>>> d229762e
   },
   "cssModules": {
     "extensions": [
