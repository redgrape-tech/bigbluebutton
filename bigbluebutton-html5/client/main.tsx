--- conflicted
+++ resolved
@@ -10,11 +10,8 @@
 import IntlLoaderContainer from '/imports/startup/client/intlLoader';
 import LocatedErrorBoundary from '/imports/ui/components/common/error-boundary/located-error-boundary/component';
 import StartupDataFetch from '/imports/ui/components/connection-manager/startup-data-fetch/component';
-<<<<<<< HEAD
 import UserGrapQlMiniMongoAdapter from '/imports/ui/components/components-data/userGrapQlMiniMongoAdapter/component';
-=======
 import VoiceUserGrapQlMiniMongoAdapter from '/imports/ui/components/components-data/voiceUserGraphQlMiniMongoAdapter/component';
->>>>>>> 03fe6ce3
 
 const Main: React.FC = () => {
   return (
@@ -27,11 +24,8 @@
               <ConnectionManager>
                 <PresenceManager>
                   <SettingsLoader />
-<<<<<<< HEAD
                   <UserGrapQlMiniMongoAdapter />
-=======
                   <VoiceUserGrapQlMiniMongoAdapter />
->>>>>>> 03fe6ce3
                 </PresenceManager>
               </ConnectionManager>
             </LocatedErrorBoundary>
