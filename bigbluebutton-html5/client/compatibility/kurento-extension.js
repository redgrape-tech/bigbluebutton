--- conflicted
+++ resolved
@@ -472,14 +472,6 @@
 };
 
 Kurento.prototype.listenOnly = function () {
-<<<<<<< HEAD
-  const self = this;
-  if (!this.webRtcPeer) {
-    var options = {
-      audioStream: this.inputStream,
-      remoteVideo: document.getElementById(this.renderTag),
-      onicecandidate: this.onListenOnlyIceCandidate.bind(this),
-=======
   var self = this;
   const remoteVideo = document.getElementById(this.renderTag);
   remoteVideo.muted = true;
@@ -488,7 +480,6 @@
       audioStream: this.inputStream,
       remoteVideo,
       onicecandidate : this.onListenOnlyIceCandidate.bind(this),
->>>>>>> 6f4e00ae
       mediaConstraints: {
         audio: true,
         video: false,
