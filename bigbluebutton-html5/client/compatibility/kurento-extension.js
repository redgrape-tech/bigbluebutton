--- conflicted
+++ resolved
@@ -143,26 +143,10 @@
   }
 };
 
-<<<<<<< HEAD
-KurentoManager.prototype.exitVideo = function () {
-  if (typeof this.kurentoVideo !== 'undefined' && this.kurentoVideo) {
-    if (this.kurentoVideo.webRtcPeer) {
-      this.kurentoVideo.webRtcPeer.peerConnection.oniceconnectionstatechange = null;
-    }
-
-    if (this.kurentoVideo.logger !== null) {
-      this.kurentoVideo.logger.info('  [exitScreenShare] Exiting screensharing viewing');
-    }
-
-    if (this.kurentoVideo.ws !== null) {
-      this.kurentoVideo.ws.onclose = function () {};
-      this.kurentoVideo.ws.close();
-=======
 KurentoManager.prototype.exitAudio = function () {
   if (typeof this.kurentoAudio !== 'undefined' && this.kurentoAudio) {
     if (this.kurentoAudio.logger !== null) {
       this.kurentoAudio.logger.info('  [exitAudio] Exiting listen only audio');
->>>>>>> 952f777c
     }
 
     if (this.kurentoAudio.ws !== null) {
@@ -170,23 +154,6 @@
       this.kurentoAudio.ws.close();
     }
 
-<<<<<<< HEAD
-    this.kurentoVideo.dispose();
-    this.kurentoVideo = null;
-  }
-};
-
-KurentoManager.prototype.exitAudio = function () {
-  if (typeof this.kurentoAudio !== 'undefined' && this.kurentoAudio) {
-    if (this.kurentoAudio.logger !== null) {
-      this.kurentoAudio.logger.info('  [exitAudio] Exiting listen only audio');
-    }
-
-    if (this.kurentoAudio.ws !== null) {
-      this.kurentoAudio.ws.onclose = function () {};
-      this.kurentoAudio.ws.close();
-    }
-
     if (this.kurentoAudio.pingInterval) {
       clearInterval(this.kurentoAudio.pingInterval);
     }
@@ -196,17 +163,6 @@
   }
 };
 
-=======
-    if (this.kurentoAudio.pingInterval) {
-      clearInterval(this.kurentoAudio.pingInterval);
-    }
-
-    this.kurentoAudio.dispose();
-    this.kurentoAudio = null;
-  }
-};
-
->>>>>>> 952f777c
 
 KurentoManager.prototype.shareScreen = function (tag) {
   this.exitScreenShare();
@@ -499,8 +455,6 @@
     internalMeetingId: self.internalMeetingId,
     voiceBridge: self.voiceBridge,
     callerName: self.userId,
-<<<<<<< HEAD
-=======
     sdpOffer: offerSdp,
   };
 
@@ -526,85 +480,6 @@
   if (!this.webRtcPeer) {
     var options = {
       onicecandidate : this.onListenOnlyIceCandidate.bind(this),
-      mediaConstraints: {
-        audio: true,
-        video: false,
-      },
-    };
-
-    this.addIceServers(this.iceServers, options);
-
-    self.webRtcPeer = kurentoUtils.WebRtcPeer.WebRtcPeerRecvonly(options, function (error) {
-      if (error) {
-        return self.onFail(PEER_ERROR);
-      }
-
-      this.generateOffer(self.onOfferListenOnly.bind(self));
-    });
-  }
-};
-
-Kurento.prototype.onListenOnlyIceCandidate = function (candidate) {
-  const self = this;
-  this.logger.debug('[onListenOnlyIceCandidate]', { candidate });
-
-  const message = {
-    id: this.ON_ICE_CANDIDATE_MSG,
-    type: 'audio',
-    role: 'viewer',
-    voiceBridge: self.voiceBridge,
-    candidate,
-  };
-  this.sendMessage(message);
-};
-
-Kurento.prototype.onOfferListenOnly = function (error, offerSdp) {
-  const self = this;
-  if (error) {
-    this.logger.error('[onOfferListenOnly]', error);
-    return this.onFail(SDP_ERROR);
-  }
-
-  const message = {
-    id: 'start',
-    type: 'audio',
-    role: 'viewer',
-    voiceBridge: self.voiceBridge,
-    caleeName: self.caleeName,
->>>>>>> 952f777c
-    sdpOffer: offerSdp,
-    userId: self.userId,
-    userName: self.userName,
-    internalMeetingId: self.internalMeetingId,
-  };
-
-<<<<<<< HEAD
-  this.logger.info('onOfferViewer sending to screenshare server: ', { sdpOffer: message.sdpOffer });
-  this.sendMessage(message);
-};
-
-KurentoManager.prototype.joinAudio = function (tag) {
-  this.exitAudio();
-  const obj = Object.create(Kurento.prototype);
-  Kurento.apply(obj, arguments);
-  this.kurentoAudio = obj;
-  this.kurentoAudio.setAudio(tag);
-};
-
-Kurento.prototype.setAudio = function (tag) {
-  this.mediaCallback = this.listenOnly.bind(this);
-  this.create(tag);
-};
-
-Kurento.prototype.listenOnly = function () {
-  const self = this;
-  const remoteVideo = document.getElementById(this.renderTag);
-  remoteVideo.muted = true;
-  if (!this.webRtcPeer) {
-    const options = {
-      audioStream: this.inputStream,
-      remoteVideo,
-      onicecandidate: this.onListenOnlyIceCandidate.bind(this),
       mediaConstraints: {
         audio: true,
         video: false,
@@ -656,8 +531,6 @@
     internalMeetingId: self.internalMeetingId,
   };
 
-=======
->>>>>>> 952f777c
   this.logger.debug('[onOfferListenOnly]', { message });
   this.sendMessage(message);
 };
@@ -761,7 +634,6 @@
         },
         (response) => {
           resolve(response);
-<<<<<<< HEAD
         }
       );
     });
@@ -792,13 +664,6 @@
     return callback(null, screenConstraints);
   }
 
-=======
-        },
-      );
-    });
-  };
-
->>>>>>> 952f777c
   if (isChrome) {
     const extensionKey = kurentoManager.getChromeExtensionKey();
     getChromeScreenConstraints(extensionKey).then((constraints) => {
@@ -814,21 +679,7 @@
       // this statement sets gets 'sourceId" and sets "chromeMediaSourceId"
       screenConstraints.video.chromeMediaSource = { exact: [sendSource] };
       screenConstraints.video.chromeMediaSourceId = sourceId;
-<<<<<<< HEAD
       screenConstraints.optional = optionalConstraints;
-=======
-      screenConstraints.optional = [
-        { googCpuOveruseDetection: true },
-        { googCpuOveruseEncodeUsage: true },
-        { googCpuUnderuseThreshold: 55 },
-        { googCpuOveruseThreshold: 100 },
-        { googPayloadPadding: true },
-        { googScreencastMinBitrate: 600 },
-        { googHighStartBitrate: true },
-        { googHighBitrate: true },
-        { googVeryHighBitrate: true },
-      ];
->>>>>>> 952f777c
 
       console.log('getScreenConstraints for Chrome returns => ', screenConstraints);
       return callback(null, screenConstraints);
