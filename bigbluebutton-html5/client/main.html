--- conflicted
+++ resolved
@@ -87,12 +87,7 @@
 </head>
 <body style="background-color: #06172A">
   <div id="app" role="document"></div>
-<<<<<<< HEAD
   <span id="destination"></span>
-  <audio id="remote-media" autoPlay="autoplay">
-    <track kind="captions" /> {/* These captions are brought to you by eslint */}
-=======
   <audio id="remote-media" autoplay>
->>>>>>> 70eb028d
   </audio>
 </body>