<head>
  <meta name="viewport" content="width=device-width, initial-scale=1.0">
  <title>BBB - HTML5 Client</title>
  <style>
    html {
      box-sizing: border-box;
    }

    *, *:before, *:after {
      box-sizing: inherit;
    }

    body {
      position: absolute;
      height: 100%;
      font-family: 'Source Sans Pro', Arial, sans-serif;
      font-size: 1rem; /* 16px */
      background-color: #06172A;
    }

    a {
      color: inherit;
    }

    #app {
      height: 100%;
      width: 100vw;
      overflow: hidden;
    }

    .sr-only {
      position: absolute;
      width: 1px;
      height: 1px;
      padding: 0;
      margin: -1px;
      overflow: hidden;
      clip: rect(0,0,0,0);
      border: 0;
    }

    [hidden]:not([hidden="false"]) {
      display: none !important;
    }
  </style>
</head>
<body style="background-color: #06172A">
  <div id="app" role="document"></div>
  <script src="/client/lib/bowser.js"></script>
  <script src="/client/lib/sip.js"></script>
  <script src="/client/lib/bbb_webrtc_bridge_sip.js"></script>
  <script src="/client/lib/bbblogger.js"></script>
  <script src="/client/lib/jquery.json-2.4.min.js"></script>
  <script src="/client/lib/verto-min.js"></script>
  <script src="/client/lib/verto_extension.js"></script>
<<<<<<< HEAD

  <audio id="remote-media" autoPlay="autoplay">
      <track kind="captions" /> {/* These captions are brought to you by eslint */}
  </audio>
=======
  <script src="/client/lib/reconnecting-websocket.min.js"></script>
  <script src="/client/lib/kurento-utils.js"></script>
  <script src="/client/lib/kurento-extension.js"></script>
  <script src="/html5client/js/adapter.js"></script>
  <script src="/html5client/js/adjust-videos.js"></script>
>>>>>>> 68a4dce9
</body><|MERGE_RESOLUTION|>--- conflicted
+++ resolved
@@ -53,16 +53,14 @@
   <script src="/client/lib/jquery.json-2.4.min.js"></script>
   <script src="/client/lib/verto-min.js"></script>
   <script src="/client/lib/verto_extension.js"></script>
-<<<<<<< HEAD
-
-  <audio id="remote-media" autoPlay="autoplay">
-      <track kind="captions" /> {/* These captions are brought to you by eslint */}
-  </audio>
-=======
   <script src="/client/lib/reconnecting-websocket.min.js"></script>
   <script src="/client/lib/kurento-utils.js"></script>
   <script src="/client/lib/kurento-extension.js"></script>
   <script src="/html5client/js/adapter.js"></script>
   <script src="/html5client/js/adjust-videos.js"></script>
->>>>>>> 68a4dce9
+
+  <audio id="remote-media" autoPlay="autoplay">
+    <track kind="captions" /> {/* These captions are brought to you by eslint */}
+  </audio>
+
 </body>