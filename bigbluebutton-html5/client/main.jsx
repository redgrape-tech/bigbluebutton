/*
    BigBlueButton open source conferencing system - http://www.bigbluebutton.org/

    Copyright (c) 2020 BigBlueButton Inc. and by respective authors (see below).

    This program is free software; you can redistribute it and/or modify it under the
    terms of the GNU Lesser General Public License as published by the Free Software
    Foundation; either version 3.0 of the License, or (at your option) any later
    version.

    BigBlueButton is distributed in the hope that it will be useful, but WITHOUT ANY
    WARRANTY; without even the implied warranty of MERCHANTABILITY or FITNESS FOR A
    PARTICULAR PURPOSE. See the GNU Lesser General Public License for more details.

    You should have received a copy of the GNU Lesser General Public License along
    with BigBlueButton; if not, see <http://www.gnu.org/licenses/>.
*/
/* eslint no-unused-vars: 0 */

<<<<<<< HEAD
import './wdyr';
import '../imports/ui/services/collection-hooks/collection-hooks';

=======
>>>>>>> 8898b93b
import React from 'react';
import { Meteor } from 'meteor/meteor';
import { render } from 'react-dom';
import logger from '/imports/startup/client/logger';
import Base from '/imports/startup/client/base';
import JoinHandler from '/imports/ui/components/join-handler/component';
import AuthenticatedHandler from '/imports/ui/components/authenticated-handler/component';
import Subscriptions from '/imports/ui/components/subscriptions/component';
import IntlStartup from '/imports/startup/client/intl';
import ContextProviders from '/imports/ui/components/context-providers/component';
import ChatAdapter from '/imports/ui/components/components-data/chat-context/adapter';
import UsersAdapter from '/imports/ui/components/components-data/users-context/adapter';
import GroupChatAdapter from '/imports/ui/components/components-data/group-chat-context/adapter';

import '/imports/ui/local-collections/meetings-collection/meetings';
import '/imports/ui/local-collections/breakouts-collection/breakouts';
import '/imports/ui/local-collections/guest-users-collection/guest-users';
import '/imports/ui/local-collections/users-collection/users';

import('/imports/api/audio/client/bridge/bridge-whitelist').catch(() => {
  // bridge loading
});

Meteor.startup(() => {
  // Logs all uncaught exceptions to the client logger
  window.addEventListener('error', (e) => {
    let message = e.message || e.error.toString();

    // Chrome will add on "Uncaught" to the start of the message for some reason. This
    // will strip that so the errors can hopefully be grouped better.
    if (message) message = message.replace(/^Uncaught/, '').trim();

    let { stack } = e.error;

    // Checks if stack includes the message, if not add the two together.
    if (!stack.includes(message)) {
      stack = `${message}\n${stack}`;
    }
    logger.error({
      logCode: 'startup_error',
      extraInfo: {
        stackTrace: stack,
      },
    }, message);
  });

  // TODO make this a Promise
  render(
    <ContextProviders>
      <React.Fragment>
        <JoinHandler>
          <AuthenticatedHandler>
            <Subscriptions>
              <IntlStartup>
                <Base />
              </IntlStartup>
            </Subscriptions>
          </AuthenticatedHandler>
        </JoinHandler>
        <UsersAdapter />
        <ChatAdapter />
        <GroupChatAdapter />
      </React.Fragment>
    </ContextProviders>,
    document.getElementById('app'),
  );
});<|MERGE_RESOLUTION|>--- conflicted
+++ resolved
@@ -17,12 +17,8 @@
 */
 /* eslint no-unused-vars: 0 */
 
-<<<<<<< HEAD
-import './wdyr';
 import '../imports/ui/services/collection-hooks/collection-hooks';
 
-=======
->>>>>>> 8898b93b
 import React from 'react';
 import { Meteor } from 'meteor/meteor';
 import { render } from 'react-dom';
