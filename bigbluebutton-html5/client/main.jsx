--- conflicted
+++ resolved
@@ -23,22 +23,6 @@
   });
 
   // TODO make this a Promise
-<<<<<<< HEAD
-  joinRouteHandler((value, error) => {
-    if (error) {
-      logger.error(`User faced [${value}] on main.joinRouteHandler. Error was:`, JSON.stringify(error));
-    } else {
-      logger.info(`User successfully went through main.joinRouteHandler with [${value}].`);
-    }
-    authenticatedRouteHandler(() => {
-      // set defaults
-      Session.set('openPanel', '');
-      Session.set('idChatOpen', '');
-      Session.set('isMeetingEnded', false);
-      render(<Base />, document.getElementById('app'));
-    });
-  });
-=======
   render(
     <JoinHandler >
       <AuthenticatedHandler>
@@ -47,5 +31,4 @@
     </JoinHandler>,
     document.getElementById('app'),
   );
->>>>>>> 8a3d332d
 });