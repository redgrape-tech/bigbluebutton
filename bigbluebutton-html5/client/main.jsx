--- conflicted
+++ resolved
@@ -48,14 +48,6 @@
   loadLib('Screen-Capturing.js');
   loadLib('getScreenId.js');
 
-<<<<<<< HEAD
-  render((
-    <IntlProvider locale={locale} messages={messages}>
-      {renderRoutes()}
-    </IntlProvider>
-  ), document.getElementById('app'));
-});
-=======
   let browserLanguage = navigator.language;
   let request = new Request
     (`${window.location.origin}/html5client/locale?locale=${browserLanguage}`);
@@ -72,4 +64,3 @@
     });
 
 });
->>>>>>> c9a4097e
