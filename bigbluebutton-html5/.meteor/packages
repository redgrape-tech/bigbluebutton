# Meteor packages used by this project, one per line.
#
# 'meteor add' and 'meteor remove' will edit this file for you,
# but you can also edit it by hand.

<<<<<<< HEAD
4commerce:env-settings
standard-app-packages
mrt:redis@0.1.3
=======
standard-app-packages@1.0.9
>>>>>>> ff8dfb17
arunoda:npm@0.2.6
amplify
blaze@2.1.8
francocatena:status
mrt:external-file-loader@0.1.4
mizzao:timesync
clinical:nightwatch
cfs:power-queue
cfs:reactive-list
cfs:micro-queue
reactive-var@1.0.10
ecmascript@0.5.8
react-meteor-data
standard-minifier-css@1.2.0
standard-minifier-js@1.2.0
nathantreid:css-modules
shell-server<|MERGE_RESOLUTION|>--- conflicted
+++ resolved
@@ -3,13 +3,9 @@
 # 'meteor add' and 'meteor remove' will edit this file for you,
 # but you can also edit it by hand.
 
-<<<<<<< HEAD
 4commerce:env-settings
-standard-app-packages
 mrt:redis@0.1.3
-=======
 standard-app-packages@1.0.9
->>>>>>> ff8dfb17
 arunoda:npm@0.2.6
 amplify
 blaze@2.1.8
