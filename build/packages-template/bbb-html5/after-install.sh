#!/bin/bash -e


HOST=$(cat $SERVLET_DIR/WEB-INF/classes/bigbluebutton.properties | grep -v '#' | sed -n '/^bigbluebutton.web.serverURL/{s/.*\///;p}')

if [ ! -L /etc/nginx/sites-enabled/bigbluebutton ]; then
  mkdir -p /etc/nginx/sites-enabled
  ln -s /etc/nginx/sites-available/bigbluebutton /etc/nginx/sites-enabled/bigbluebutton
fi

cd /usr/share/meteor

# meteor code should be owned by root, config file by meteor user
meteor_owner=$(stat -c %U:%G /usr/share/meteor)
if [[ $meteor_owner != "root:root" ]] ; then
    chown -R root:root /usr/share/meteor
fi

TARGET=/usr/share/meteor/bundle/programs/server/assets/app/config/settings.yml

  WSURL=$(cat $SERVLET_DIR/WEB-INF/classes/bigbluebutton.properties | grep -v '#' | sed -n '/^bigbluebutton.web.serverURL/{s/.*=//;p}' | sed 's/https/wss/g' | sed s'/http/ws/g')

  yq w -i $TARGET public.kurento.wsUrl               "$WSURL/bbb-webrtc-sfu"

  yq w -i $TARGET public.pads.url                    "$PROTOCOL://$HOST/pad"

  sed -i "s/proxy_pass .*/proxy_pass http:\/\/$IP:5066;/g" /usr/share/bigbluebutton/nginx/sip.nginx
  sed -i "s/server_name  .*/server_name  $IP;/g" /etc/nginx/sites-available/bigbluebutton

  chmod 600 $TARGET
  chown meteor:meteor $TARGET

if [ ! -f /.dockerenv ]; then
  systemctl enable disable-transparent-huge-pages.service
  systemctl daemon-reload
fi

# set full BBB version in settings.yml so it can be displayed in the client
BBB_RELEASE_FILE=/etc/bigbluebutton/bigbluebutton-release
BBB_HTML5_SETTINGS_FILE=/usr/share/meteor/bundle/programs/server/assets/app/config/settings.yml
if [[ -f $BBB_RELEASE_FILE ]] ; then
  BBB_FULL_VERSION=$(cat $BBB_RELEASE_FILE | sed -n '/^BIGBLUEBUTTON_RELEASE/{s/.*=//;p}' )
  echo "setting BBB_FULL_VERSION=$BBB_FULL_VERSION in $BBB_HTML5_SETTINGS_FILE "
  if [[ -f $BBB_HTML5_SETTINGS_FILE ]] ; then
    yq w -i $BBB_HTML5_SETTINGS_FILE public.app.bbbServerVersion $BBB_FULL_VERSION
  fi
fi

# Remove old overrides 
if [ -f /etc/systemd/system/mongod.service.d/override-mongo.conf ] \
  || [ -f /etc/systemd/system/mongod.service.d/override.conf ] \
  || [ -f /usr/lib/systemd/system/mongod.service.d/mongod-service-override.conf ] ; then
  rm -f /etc/systemd/system/mongod.service.d/override-mongo.conf
  rm -f /etc/systemd/system/mongod.service.d/override.conf
  rm -f /usr/lib/systemd/system/mongod.service.d/mongod-service-override.conf 
  systemctl daemon-reload
fi

source /etc/lsb-release

# Setup specific version of node
<<<<<<< HEAD
if [ "$DISTRIB_CODENAME" == "bionic" ]; then
  node_version="14.18.3"
=======
if [ "$DISTRIB_CODENAME" == "focal" ]; then
  node_version="14.18.1"
>>>>>>> d4e8f6ef
  if [[ ! -d /usr/share/node-v${node_version}-linux-x64 ]]; then
    cd /usr/share
    tar xfz "node-v${node_version}-linux-x64.tar.gz"
  fi
  node_owner=$(stat -c %U:%G "/usr/share/node-v${node_version}-linux-x64")
  if [[ $node_owner != root:root ]] ; then
    chown -R root:root "/usr/share/node-v${node_version}-linux-x64"
  fi
fi


# Enable Listen Only support in FreeSWITCH
if [ -f /opt/freeswitch/etc/freeswitch/sip_profiles/external.xml ]; then
  sed -i 's/<!--<param name="enable-3pcc" value="true"\/>-->/<param name="enable-3pcc" value="proxy"\/>/g' /opt/freeswitch/etc/freeswitch/sip_profiles/external.xml
fi

chown root:root /usr/lib/systemd/system
chown root:root /usr/lib/systemd/system/bbb-html5.service
chown root:root /usr/lib/systemd/system/disable-transparent-huge-pages.service

# Ensure settings is readable
chmod go+r /usr/share/meteor/bundle/programs/server/assets/app/config/settings.yml

startService bbb-html5 || echo "bbb-html5 service could not be registered or started"
<|MERGE_RESOLUTION|>--- conflicted
+++ resolved
@@ -58,14 +58,9 @@
 
 source /etc/lsb-release
 
-# Setup specific version of node
-<<<<<<< HEAD
-if [ "$DISTRIB_CODENAME" == "bionic" ]; then
+# Set up specific version of node
+if [ "$DISTRIB_CODENAME" == "focal" ]; then
   node_version="14.18.3"
-=======
-if [ "$DISTRIB_CODENAME" == "focal" ]; then
-  node_version="14.18.1"
->>>>>>> d4e8f6ef
   if [[ ! -d /usr/share/node-v${node_version}-linux-x64 ]]; then
     cd /usr/share
     tar xfz "node-v${node_version}-linux-x64.tar.gz"
