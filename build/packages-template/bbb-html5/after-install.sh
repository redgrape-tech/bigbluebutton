#!/bin/bash -e


HOST=$(cat $SERVLET_DIR/WEB-INF/classes/bigbluebutton.properties | grep -v '#' | sed -n '/^bigbluebutton.web.serverURL/{s/.*\///;p}')

if [ ! -L /etc/nginx/sites-enabled/bigbluebutton ]; then
  mkdir -p /etc/nginx/sites-enabled
  ln -s /etc/nginx/sites-available/bigbluebutton /etc/nginx/sites-enabled/bigbluebutton
fi

# This config file was renamed, remove from old path if exists
if [ -f /etc/nginx/conf.d/html5-conn-limit.conf ]; then
  rm -r /etc/nginx/conf.d/html5-conn-limit.conf
fi

cd /usr/share/meteor

# meteor code should be owned by root, config file by meteor user
meteor_owner=$(stat -c %U:%G /usr/share/meteor)
if [[ $meteor_owner != "root:root" ]] ; then
    chown -R root:root /usr/share/meteor
fi

TARGET=/usr/share/meteor/bundle/programs/server/assets/app/config/settings.yml

  WSURL=$(cat $SERVLET_DIR/WEB-INF/classes/bigbluebutton.properties | grep -v '#' | sed -n '/^bigbluebutton.web.serverURL/{s/.*=//;p}' | sed 's/https/wss/g' | sed s'/http/ws/g')

  yq w -i $TARGET public.kurento.wsUrl               "$WSURL/bbb-webrtc-sfu"

  yq w -i $TARGET public.pads.url                    "$PROTOCOL://$HOST/pad"

  sed -i "s/proxy_pass .*/proxy_pass http:\/\/$IP:5066;/g" /usr/share/bigbluebutton/nginx/sip.nginx
  sed -i "s/server_name  .*/server_name  $IP;/g" /etc/nginx/sites-available/bigbluebutton

  chmod 600 $TARGET
  chown meteor:meteor $TARGET

if [ ! -f /.dockerenv ]; then
  systemctl enable disable-transparent-huge-pages.service
  systemctl daemon-reload
fi

# set full BBB version in settings.yml so it can be displayed in the client
BBB_RELEASE_FILE=/etc/bigbluebutton/bigbluebutton-release
BBB_HTML5_SETTINGS_FILE=/usr/share/meteor/bundle/programs/server/assets/app/config/settings.yml
if [ -f $BBB_RELEASE_FILE ] && [ -f $BBB_HTML5_SETTINGS_FILE ]; then
  BBB_FULL_VERSION=$(cat $BBB_RELEASE_FILE | sed -n '/^BIGBLUEBUTTON_RELEASE/{s/.*=//;p}' | tail -n 1)
  echo "setting public.app.bbbServerVersion: $BBB_FULL_VERSION in $BBB_HTML5_SETTINGS_FILE "
  yq w -i $BBB_HTML5_SETTINGS_FILE public.app.bbbServerVersion $BBB_FULL_VERSION
fi    


# Remove old overrides 
if [ -f /etc/systemd/system/mongod.service.d/override-mongo.conf ] \
  || [ -f /etc/systemd/system/mongod.service.d/override.conf ] \
  || [ -f /usr/lib/systemd/system/mongod.service.d/mongod-service-override.conf ] ; then
  rm -f /etc/systemd/system/mongod.service.d/override-mongo.conf
  rm -f /etc/systemd/system/mongod.service.d/override.conf
  rm -f /usr/lib/systemd/system/mongod.service.d/mongod-service-override.conf 
  systemctl daemon-reload
fi

<<<<<<< HEAD
source /etc/lsb-release

# Set up specific version of node
if [ "$DISTRIB_CODENAME" == "focal" ]; then
  node_version="14.21.2"
  if [[ ! -d /usr/share/node-v${node_version}-linux-x64 ]]; then
    cd /usr/share
    tar xfz "node-v${node_version}-linux-x64.tar.gz"
  fi
  node_owner=$(stat -c %U:%G "/usr/share/node-v${node_version}-linux-x64")
  if [[ $node_owner != root:root ]] ; then
    chown -R root:root "/usr/share/node-v${node_version}-linux-x64"
  fi
fi


=======
>>>>>>> 468cef46
# Enable Listen Only support in FreeSWITCH
if [ -f /opt/freeswitch/etc/freeswitch/sip_profiles/external.xml ]; then
  sed -i 's/<!--<param name="enable-3pcc" value="true"\/>-->/<param name="enable-3pcc" value="proxy"\/>/g' /opt/freeswitch/etc/freeswitch/sip_profiles/external.xml
fi

chown root:root /usr/lib/systemd/system
chown root:root /usr/lib/systemd/system/bbb-html5.service
chown root:root /usr/lib/systemd/system/disable-transparent-huge-pages.service

# Ensure settings is readable
chmod go+r /usr/share/meteor/bundle/programs/server/assets/app/config/settings.yml

startService bbb-html5 || echo "bbb-html5 service could not be registered or started"
<|MERGE_RESOLUTION|>--- conflicted
+++ resolved
@@ -60,25 +60,6 @@
   systemctl daemon-reload
 fi
 
-<<<<<<< HEAD
-source /etc/lsb-release
-
-# Set up specific version of node
-if [ "$DISTRIB_CODENAME" == "focal" ]; then
-  node_version="14.21.2"
-  if [[ ! -d /usr/share/node-v${node_version}-linux-x64 ]]; then
-    cd /usr/share
-    tar xfz "node-v${node_version}-linux-x64.tar.gz"
-  fi
-  node_owner=$(stat -c %U:%G "/usr/share/node-v${node_version}-linux-x64")
-  if [[ $node_owner != root:root ]] ; then
-    chown -R root:root "/usr/share/node-v${node_version}-linux-x64"
-  fi
-fi
-
-
-=======
->>>>>>> 468cef46
 # Enable Listen Only support in FreeSWITCH
 if [ -f /opt/freeswitch/etc/freeswitch/sip_profiles/external.xml ]; then
   sed -i 's/<!--<param name="enable-3pcc" value="true"\/>-->/<param name="enable-3pcc" value="proxy"\/>/g' /opt/freeswitch/etc/freeswitch/sip_profiles/external.xml
