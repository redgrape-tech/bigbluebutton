--- conflicted
+++ resolved
@@ -50,6 +50,8 @@
 
 cp bbb-webrtc-sfu.service staging/usr/lib/systemd/system
 cp bbb-webrtc-sfu.logrotate staging/etc/logrotate.d
+cp bbb-restart-kms staging/etc/cron.hourly
+cp kurento-media-server.service staging/usr/lib/systemd/system
 rm -rf staging/usr/local/bigbluebutton/bbb-webrtc-sfu/.git
 
 . ./opts-$DISTRO.sh
@@ -61,10 +63,6 @@
     --before-remove before-remove.sh                \
     --description "BigBlueButton WebRTC SFU"        \
     $DIRECTORIES                                    \
-<<<<<<< HEAD
-    $OPTS
-=======
     $OPTS                                           \
     -d 'yq (>= 3)' -d 'yq (<< 4)' \
-    -d 'nodejs (>= 18)' -d 'nodejs (<< 20)'
->>>>>>> fad5385f
+    -d 'nodejs (>= 18)' -d 'nodejs (<< 20)'