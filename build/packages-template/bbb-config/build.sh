#!/bin/bash -ex

TARGET=`basename $(pwd)`

# inject dependency to bigbluebutton.target
for unit in freeswitch nginx redis-server; do
  mkdir -p "staging/lib/systemd/system/${unit}.service.d"
  cp bigbluebutton.conf "staging/lib/systemd/system/${unit}.service.d/"
done


PACKAGE=$(echo $TARGET | cut -d'_' -f1)
VERSION=$(echo $TARGET | cut -d'_' -f2)
DISTRO=$(echo $TARGET | cut -d'_' -f3)

#
# Clear staging directory for build
rm -rf staging

#
# Create build directories for markign by fpm
DIRS="/etc/bigbluebutton \
      /lib/systemd/system \
      /var/bigbluebutton/blank \
      /usr/share/bigbluebutton/blank \
      /var/www/bigbluebutton-default/assets"
for dir in $DIRS; do
  mkdir -p staging$dir
  DIRECTORIES="$DIRECTORIES --directories $dir"
done

cp bigbluebutton-release staging/etc/bigbluebutton
cp slides/nopdfmark.ps staging/etc/bigbluebutton

# XXX remove /var/bigbluebutton
cp slides/blank* staging/var/bigbluebutton/blank
cp slides/blank* staging/usr/share/bigbluebutton/blank

cp -r assets/* staging/var/www/bigbluebutton-default/assets

mkdir -p staging/usr/bin
cp bin/bbb-conf bin/bbb-record staging/usr/bin
chmod +x staging/usr/bin/bbb-conf

mkdir -p staging/etc/bigbluebutton/bbb-conf
cp bin/apply-lib.sh staging/etc/bigbluebutton/bbb-conf

mkdir -p staging/etc/cron.daily
cp cron.daily/* staging/etc/cron.daily

mkdir -p staging/etc/cron.hourly
cp cron.hourly/bbb-resync-freeswitch staging/etc/cron.hourly

<<<<<<< HEAD
mkdir -p staging/usr/share/bigbluebutton/nginx

cp include_default.nginx staging/usr/share/bigbluebutton/

# Overrides 

mkdir -p staging/etc/systemd/system/bbb-apps-akka.service.d
cat > staging/etc/systemd/system/bbb-apps-akka.service.d/override.conf <<HERE
[Unit]
Wants=redis-server.service
After=redis-server.service
HERE

mkdir -p staging/etc/systemd/system/bbb-fsesl-akka.service.d
cat > staging/etc/systemd/system/bbb-fsesl-akka.service.d/override.conf <<HERE
[Unit]
Wants=redis-server.service
After=redis-server.service
HERE


mkdir -p staging/etc/systemd/system/bbb-transcode-akka.service.d
cat > staging/etc/systemd/system/bbb-transcode-akka.service.d/override.conf <<HERE
[Unit]
Wants=redis-server.service
After=redis-server.service
HERE

=======
cp bigbluebutton.target staging/lib/systemd/system/
>>>>>>> 4b8b216b

. ./opts-$DISTRO.sh

#
# Build package
fpm -s dir -C ./staging -n $PACKAGE \
    --version $VERSION --epoch $EPOCH \
    --after-install after-install.sh \
<<<<<<< HEAD
    --after-remove after-remove.sh \
=======
    --before-install before-install.sh \
>>>>>>> 4b8b216b
    --description "BigBlueButton configuration utilities" \
    $DIRECTORIES \
    $OPTS \
    -d 'yq (>= 3)' -d 'yq (<< 4)'<|MERGE_RESOLUTION|>--- conflicted
+++ resolved
@@ -51,38 +51,11 @@
 mkdir -p staging/etc/cron.hourly
 cp cron.hourly/bbb-resync-freeswitch staging/etc/cron.hourly
 
-<<<<<<< HEAD
 mkdir -p staging/usr/share/bigbluebutton/nginx
 
 cp include_default.nginx staging/usr/share/bigbluebutton/
 
-# Overrides 
-
-mkdir -p staging/etc/systemd/system/bbb-apps-akka.service.d
-cat > staging/etc/systemd/system/bbb-apps-akka.service.d/override.conf <<HERE
-[Unit]
-Wants=redis-server.service
-After=redis-server.service
-HERE
-
-mkdir -p staging/etc/systemd/system/bbb-fsesl-akka.service.d
-cat > staging/etc/systemd/system/bbb-fsesl-akka.service.d/override.conf <<HERE
-[Unit]
-Wants=redis-server.service
-After=redis-server.service
-HERE
-
-
-mkdir -p staging/etc/systemd/system/bbb-transcode-akka.service.d
-cat > staging/etc/systemd/system/bbb-transcode-akka.service.d/override.conf <<HERE
-[Unit]
-Wants=redis-server.service
-After=redis-server.service
-HERE
-
-=======
 cp bigbluebutton.target staging/lib/systemd/system/
->>>>>>> 4b8b216b
 
 . ./opts-$DISTRO.sh
 
@@ -91,11 +64,8 @@
 fpm -s dir -C ./staging -n $PACKAGE \
     --version $VERSION --epoch $EPOCH \
     --after-install after-install.sh \
-<<<<<<< HEAD
     --after-remove after-remove.sh \
-=======
     --before-install before-install.sh \
->>>>>>> 4b8b216b
     --description "BigBlueButton configuration utilities" \
     $DIRECTORIES \
     $OPTS \
