#!/bin/bash -e

set +x

BIGBLUEBUTTON_USER=bigbluebutton

if ! id freeswitch >/dev/null 2>&1; then
  echo "Error: FreeSWITCH not installed"
  exit 1
fi

if lsb_release -d | grep -q CentOS; then
  DISTRO=centos
  FREESWITCH=freeswitch
  FREESWITCH_GROUP=daemon
else
  DISTRO=ubuntu
  FREESWITCH=freeswitch
  FREESWITCH_GROUP=freeswitch
fi

#
# Set the permissions to /var/bigbluebutton tomcat (and possibly other services) can write
#
if [ -d /var/bigbluebutton ]; then
  echo -n "."
  chown -R $BIGBLUEBUTTON_USER:$BIGBLUEBUTTON_USER /var/bigbluebutton
  echo -n "."
  
  chmod o+rx /var/bigbluebutton
 
  #
  # Setup for recordings XXX
  #
  mkdir -p /var/bigbluebutton/recording
  mkdir -p /var/bigbluebutton/recording/raw
  mkdir -p /var/bigbluebutton/recording/process
  mkdir -p /var/bigbluebutton/recording/publish
  mkdir -p /var/bigbluebutton/recording/status
  mkdir -p /var/bigbluebutton/recording/status/recorded
  mkdir -p /var/bigbluebutton/recording/status/archived
  mkdir -p /var/bigbluebutton/recording/status/processed
  mkdir -p /var/bigbluebutton/recording/status/sanity
  echo -n "."
  chown -R $BIGBLUEBUTTON_USER:$BIGBLUEBUTTON_USER /var/bigbluebutton/recording
  
  mkdir -p /var/bigbluebutton/published
  echo -n "."
  chown -R $BIGBLUEBUTTON_USER:$BIGBLUEBUTTON_USER /var/bigbluebutton/published
  
  mkdir -p /var/bigbluebutton/deleted
  echo -n "."
  chown -R $BIGBLUEBUTTON_USER:$BIGBLUEBUTTON_USER /var/bigbluebutton/deleted
  
  mkdir -p /var/bigbluebutton/unpublished
  echo -n "."
  chown -R $BIGBLUEBUTTON_USER:$BIGBLUEBUTTON_USER /var/bigbluebutton/unpublished
  echo
else
  echo "Warning: BigBlueButton not installed"
fi

if [ -f /usr/share/bbb-apps-akka/conf/application.conf ]; then
  if [ "$(cat /usr/share/bbb-apps-akka/conf/application.conf | sed -n '/sharedSecret.*/{s/[^"]*"//;s/".*//;p}')" == "changeme" ]; then
    SECRET=$(cat $SERVLET_DIR/WEB-INF/classes/bigbluebutton.properties | grep -v '#' | tr -d '\r' | sed -n '/securitySalt/{s/.*=//;p}')
    sed -i "s/sharedSecret[ ]*=[ ]*\"[^\"]*\"/sharedSecret=\"$SECRET\"/g" \
       /usr/share/bbb-apps-akka/conf/application.conf

    HOST=$(cat $SERVLET_DIR/WEB-INF/classes/bigbluebutton.properties | grep -v '#' | sed -n '/^bigbluebutton.web.serverURL/{s/.*\///;p}')
    sed -i  "s/bbbWebAPI[ ]*=[ ]*\"[^\"]*\"/bbbWebAPI=\"http:\/\/$HOST\/bigbluebutton\/api\"/g" \
       /usr/share/bbb-apps-akka/conf/application.conf
    sed -i "s/bbbWebHost[ ]*=[ ]*\"[^\"]*\"/bbbWebHost=\"$HOST\"/g" \
       /usr/share/bbb-apps-akka/conf/application.conf
    sed -i "s/deskshareip[ ]*=[ ]*\"[^\"]*\"/deskshareip=\"$HOST\"/g" \
       /usr/share/bbb-apps-akka/conf/application.conf
    sed -i "s/defaultPresentationURL[ ]*=[ ]*\"[^\"]*\"/defaultPresentationURL=\"http:\/\/$HOST\/default.pdf\"/g" \
       /usr/share/bbb-apps-akka/conf/application.conf

  fi
fi

#
# Added to enable bbb-record-core to move files #8901
#
usermod bigbluebutton -a -G freeswitch
chmod 0775 /var/freeswitch/meetings

if ! id kurento >/dev/null 2>&1; then
    useradd --home-dir "/var/lib/kurento" --system kurento
fi
usermod bigbluebutton -a -G kurento
chown kurento:kurento /var/kurento
chmod 0775 /var/kurento

if [ -d /var/kurento/recordings ]; then
  chmod 0775 /var/kurento/recordings
fi

if [ -d /var/kurento/screenshare ]; then 
  chmod 0775 /var/kurento/screenshare
fi

# Verify mediasoup raw media directories ownership and perms
if [ -d /var/mediasoup ]; then
  chown bigbluebutton:bigbluebutton /var/mediasoup
  chmod 0700 /var/mediasoup
fi

if [ -d /var/mediasoup/recordings ]; then
  chmod 0700 /var/mediasoup/recordings
fi

if [ -d /var/mediasoup/screenshare ]; then
  chmod 0700 /var/mediasoup/screenshare
fi

sed -i 's/worker_connections 768/worker_connections 4000/g' /etc/nginx/nginx.conf

if grep -q "worker_rlimit_nofile" /etc/nginx/nginx.conf; then
  num=$(grep worker_rlimit_nofile /etc/nginx/nginx.conf | grep -o '[0-9]*')
  if [[ "$num" -lt 10000 ]]; then
    sed -i 's/worker_rlimit_nofile [0-9 ]*;/worker_rlimit_nofile 10000;/g' /etc/nginx/nginx.conf
  fi
else
  sed -i 's/events {/worker_rlimit_nofile 10000;\n\nevents {/g' /etc/nginx/nginx.conf
fi

<<<<<<< HEAD
# symlink default bbb nginx config from package if it does not exist
if [ ! -e /etc/bigbluebutton/nginx/include_default.nginx ] ; then
  ln -s /usr/share/bigbluebutton/include_default.nginx /etc/bigbluebutton/nginx/include_default.nginx
=======
# set full BBB version in settings.yml so it can be displayed in the client
BBB_RELEASE_FILE=/etc/bigbluebutton/bigbluebutton-release
BBB_HTML5_SETTINGS_FILE=/usr/share/meteor/bundle/programs/server/assets/app/config/settings.yml
if [[ -f $BBB_RELEASE_FILE ]] ; then
  BBB_FULL_VERSION=$(cat $BBB_RELEASE_FILE | sed -n '/^BIGBLUEBUTTON_RELEASE/{s/.*=//;p}' )
  echo "setting BBB_FULL_VERSION=$BBB_FULL_VERSION in $BBB_HTML5_SETTINGS_FILE "
  if [[ -f $BBB_HTML5_SETTINGS_FILE ]] ; then
    yq w -i $BBB_HTML5_SETTINGS_FILE public.app.bbbServerVersion $BBB_FULL_VERSION
  fi
>>>>>>> d684f335
fi

# Fix permissions for logging
chown bigbluebutton:bigbluebutton /var/log/bbb-fsesl-akka

# Load the overrides
systemctl daemon-reload<|MERGE_RESOLUTION|>--- conflicted
+++ resolved
@@ -125,11 +125,11 @@
   sed -i 's/events {/worker_rlimit_nofile 10000;\n\nevents {/g' /etc/nginx/nginx.conf
 fi
 
-<<<<<<< HEAD
 # symlink default bbb nginx config from package if it does not exist
 if [ ! -e /etc/bigbluebutton/nginx/include_default.nginx ] ; then
   ln -s /usr/share/bigbluebutton/include_default.nginx /etc/bigbluebutton/nginx/include_default.nginx
-=======
+fi
+
 # set full BBB version in settings.yml so it can be displayed in the client
 BBB_RELEASE_FILE=/etc/bigbluebutton/bigbluebutton-release
 BBB_HTML5_SETTINGS_FILE=/usr/share/meteor/bundle/programs/server/assets/app/config/settings.yml
@@ -139,7 +139,6 @@
   if [[ -f $BBB_HTML5_SETTINGS_FILE ]] ; then
     yq w -i $BBB_HTML5_SETTINGS_FILE public.app.bbbServerVersion $BBB_FULL_VERSION
   fi
->>>>>>> d684f335
 fi
 
 # Fix permissions for logging
