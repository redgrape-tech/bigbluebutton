--- conflicted
+++ resolved
@@ -12,11 +12,7 @@
                                  name: String, sequence: Integer, freeJoin: Boolean, dialNumber: String,
                                  voiceConfId: String, viewerPassword: String, moderatorPassword: String, duration: Int,
                                  sourcePresentationId: String, sourcePresentationSlide: Int,
-<<<<<<< HEAD
-                                 record: Boolean, capture: Boolean) extends ApiMsg
-=======
-                                 record: Boolean, captureNotes: Boolean) extends ApiMsg
->>>>>>> ba2aefb5
+                                 record: Boolean, captureNotes: Boolean, captureSlides: Boolean) extends ApiMsg
 
 case class AddUserSession(token: String, session: UserSession)
 case class RegisterUser(meetingId: String, intUserId: String, name: String, role: String,
