--- conflicted
+++ resolved
@@ -92,11 +92,8 @@
   def handleUserJoinedMeetingEvtMsg(msg: UserJoinedMeetingEvtMsg): Unit = {
     olgMsgGW.handle(new UserJoined(msg.header.meetingId, msg.body.intId,
       msg.body.extId, msg.body.name, msg.body.role, msg.body.avatar, msg.body.guest,
-<<<<<<< HEAD
-      msg.body.guestStatus))
-=======
-      msg.body.waitingForAcceptance, msg.body.clientType))
->>>>>>> 6c82c189
+      msg.body.guestStatus,
+      msg.body.clientType))
 
   }
 
