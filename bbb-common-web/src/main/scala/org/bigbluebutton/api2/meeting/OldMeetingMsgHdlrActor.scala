--- conflicted
+++ resolved
@@ -103,11 +103,8 @@
       msg.body.room.sourcePresentationSlide,
       msg.body.room.record,
       msg.body.room.privateChatEnabled,
-<<<<<<< HEAD
-      msg.body.room.capture,
-=======
-      msg.body.room.captureNotes
->>>>>>> ba2aefb5
+      msg.body.room.captureNotes,
+      msg.body.room.captureSlides,
     ))
     
   }
