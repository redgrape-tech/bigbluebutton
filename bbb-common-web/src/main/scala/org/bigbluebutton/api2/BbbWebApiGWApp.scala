--- conflicted
+++ resolved
@@ -1,192 +1,187 @@
-package org.bigbluebutton.api2
-
-import scala.collection.JavaConverters._
-import akka.actor.ActorSystem
-import akka.event.Logging
-import org.bigbluebutton.api.messaging.converters.messages._
-import org.bigbluebutton.api2.bus._
-import org.bigbluebutton.api2.endpoint.redis.{AppsRedisSubscriberActor, MessageSender, RedisPublisher}
-<<<<<<< HEAD
-import org.bigbluebutton.api2.meeting.{MeetingsManagerActor, OldMeetingMsgHdlrActor, RegisterUser}
-=======
-import org.bigbluebutton.api2.meeting.{OldMeetingMsgHdlrActor, RegisterUser}
-import org.bigbluebutton.common.messages.SendStunTurnInfoReplyMessage
->>>>>>> 196d77bc
-import org.bigbluebutton.common2.domain._
-import org.bigbluebutton.presentation.messages._
-
-import scala.concurrent.duration._
-
-class BbbWebApiGWApp(val oldMessageReceivedGW: OldMessageReceivedGW,
-                    val screenshareRtmpServer: String,
-                    val screenshareRtmpBroadcastApp: String,
-                    val screenshareConfSuffix: String) extends IBbbWebApiGWApp with SystemConfiguration{
-
-  implicit val system = ActorSystem("bbb-web-common")
-
-  implicit val timeout = akka.util.Timeout(3 seconds)
-
-  val log = Logging(system, getClass)
-
-  log.debug("*********** meetingManagerChannel = " + meetingManagerChannel)
-
-  private val jsonMsgToAkkaAppsBus = new JsonMsgToAkkaAppsBus
-  private val redisPublisher = new RedisPublisher(system)
-  private val msgSender: MessageSender = new MessageSender(redisPublisher)
-  private val messageSenderActorRef = system.actorOf(MessageSenderActor.props(msgSender), "messageSenderActor")
-
-  jsonMsgToAkkaAppsBus.subscribe(messageSenderActorRef, toAkkaAppsJsonChannel)
-
-  private val receivedJsonMsgBus = new JsonMsgFromAkkaAppsBus
-  private val oldMessageEventBus = new OldMessageEventBus
-  private val msgFromAkkaAppsEventBus = new MsgFromAkkaAppsEventBus
-  private val msgToAkkaAppsEventBus = new MsgToAkkaAppsEventBus
-
-  /**
-    * Not used for now as we will still user MeetingService for 2.0 (ralam july 4, 2017)
-    */
-  //private val meetingManagerActorRef = system.actorOf(
-  //  MeetingsManagerActor.props(msgToAkkaAppsEventBus), "meetingManagerActor")
-  //msgFromAkkaAppsEventBus.subscribe(meetingManagerActorRef, fromAkkaAppsChannel)
-
-  private val oldMeetingMsgHdlrActor = system.actorOf(
-    OldMeetingMsgHdlrActor.props(oldMessageReceivedGW), "oldMeetingMsgHdlrActor"
-  )
-  msgFromAkkaAppsEventBus.subscribe(oldMeetingMsgHdlrActor, fromAkkaAppsChannel)
-
-  private val msgToAkkaAppsToJsonActor = system.actorOf(
-    MsgToAkkaAppsToJsonActor.props(jsonMsgToAkkaAppsBus), "msgToAkkaAppsToJsonActor")
-
-  msgToAkkaAppsEventBus.subscribe(msgToAkkaAppsToJsonActor, toAkkaAppsChannel)
-
-  private val appsRedisSubscriberActor = system.actorOf(
-    AppsRedisSubscriberActor.props(receivedJsonMsgBus,oldMessageEventBus), "appsRedisSubscriberActor")
-
-  private val receivedJsonMsgHdlrActor = system.actorOf(
-    ReceivedJsonMsgHdlrActor.props(msgFromAkkaAppsEventBus), "receivedJsonMsgHdlrActor")
-
-  receivedJsonMsgBus.subscribe(receivedJsonMsgHdlrActor, fromAkkaAppsJsonChannel)
-
-  private val oldMessageJsonReceiverActor = system.actorOf(
-    OldMessageJsonReceiverActor.props(oldMessageReceivedGW), "oldMessageJsonReceiverActor")
-
-  oldMessageEventBus.subscribe(oldMessageJsonReceiverActor, fromAkkaAppsOldJsonChannel)
-
-  /*****
-    * External APIs for Gateway
-    */
-  def send(channel: String, json: String): Unit = {
-    log.debug("Sending msg. channel={} msg={}", channel, json)
-    jsonMsgToAkkaAppsBus.publish(JsonMsgToAkkaAppsBusMsg(toAkkaAppsJsonChannel, new JsonMsgToSendToAkkaApps(channel, json)))
-  }
-
-  def createMeeting(meetingId: String, extMeetingId: String, parentMeetingId: String, meetingName: String,
-                    recorded: java.lang.Boolean, voiceBridge: String, duration: java.lang.Integer,
-                    autoStartRecording: java.lang.Boolean,
-                    allowStartStopRecording: java.lang.Boolean, webcamsOnlyForModerator: java.lang.Boolean, moderatorPass: String,
-                    viewerPass: String, createTime: java.lang.Long, createDate: String, isBreakout: java.lang.Boolean,
-                    sequence: java.lang.Integer,
-                    metadata: java.util.Map[String, String], guestPolicy: String,
-                    welcomeMsgTemplate: String, welcomeMsg: String, modOnlyMessage: String,
-                   dialNumber: String, maxUsers: java.lang.Integer, maxInactivityTimeoutMinutes: java.lang.Integer,
-                    warnMinutesBeforeMax: java.lang.Integer,
-                    meetingExpireIfNoUserJoinedInMinutes: java.lang.Integer,
-                    meetingExpireWhenLastUserLeftInMinutes: java.lang.Integer): Unit = {
-
-    val meetingProp = MeetingProp(name = meetingName, extId = extMeetingId, intId = meetingId,
-      isBreakout = isBreakout.booleanValue())
-    val durationProps = DurationProps(duration = duration.intValue(),
-      createdTime = createTime.longValue(), createDate,
-      maxInactivityTimeoutMinutes = maxInactivityTimeoutMinutes.intValue(),
-      warnMinutesBeforeMax = warnMinutesBeforeMax.intValue(),
-      meetingExpireIfNoUserJoinedInMinutes = meetingExpireIfNoUserJoinedInMinutes.intValue(),
-      meetingExpireWhenLastUserLeftInMinutes = meetingExpireWhenLastUserLeftInMinutes.intValue())
-
-    val password = PasswordProp(moderatorPass = moderatorPass, viewerPass = viewerPass)
-    val recordProp = RecordProp(record = recorded.booleanValue(), autoStartRecording = autoStartRecording.booleanValue(),
-      allowStartStopRecording = allowStartStopRecording.booleanValue())
-    val breakoutProps = BreakoutProps(parentId = parentMeetingId, sequence = sequence.intValue(), breakoutRooms = Vector())
-    val welcomeProp = WelcomeProp(welcomeMsgTemplate = welcomeMsgTemplate, welcomeMsg = welcomeMsg,
-      modOnlyMessage = modOnlyMessage)
-    val voiceProp = VoiceProp(telVoice = voiceBridge, voiceConf = voiceBridge, dialNumber = dialNumber)
-    val usersProp = UsersProp(maxUsers = maxUsers.intValue(), webcamsOnlyForModerator = webcamsOnlyForModerator.booleanValue(),
-      guestPolicy = guestPolicy)
-    val metadataProp = MetadataProp(mapAsScalaMap(metadata).toMap)
-    val screenshareProps = ScreenshareProps(screenshareConf = voiceBridge + screenshareConfSuffix,
-      red5ScreenshareIp = screenshareRtmpServer,
-      red5ScreenshareApp = screenshareRtmpBroadcastApp)
-
-    val defaultProps = DefaultProps(meetingProp, breakoutProps, durationProps, password, recordProp, welcomeProp, voiceProp,
-      usersProp, metadataProp, screenshareProps)
-
-    //meetingManagerActorRef ! new CreateMeetingMsg(defaultProps)
-
-    val event = MsgBuilder.buildCreateMeetingRequestToAkkaApps(defaultProps)
-    msgToAkkaAppsEventBus.publish(MsgToAkkaApps(toAkkaAppsChannel, event))
-
-  }
-
-  def registerUser (meetingId: String, intUserId: String, name: String,
-                    role: String, extUserId: String, authToken: String, avatarURL: String,
-                    guest: java.lang.Boolean, authed: java.lang.Boolean,
-                    guestStatus: String): Unit = {
-
-//    meetingManagerActorRef ! new RegisterUser(meetingId = meetingId, intUserId = intUserId, name = name,
-//      role = role, extUserId = extUserId, authToken = authToken, avatarURL = avatarURL,
-//     guest = guest, authed = authed)
-
-    val regUser = new RegisterUser(meetingId = meetingId, intUserId = intUserId, name = name,
-          role = role, extUserId = extUserId, authToken = authToken, avatarURL = avatarURL,
-         guest = guest.booleanValue(), authed = authed.booleanValue(), guestStatus = guestStatus)
-
-    val event = MsgBuilder.buildRegisterUserRequestToAkkaApps(regUser)
-    msgToAkkaAppsEventBus.publish(MsgToAkkaApps(toAkkaAppsChannel, event))
-  }
-
-  def destroyMeeting (msg: DestroyMeetingMessage): Unit = {
-    val event = MsgBuilder.buildDestroyMeetingSysCmdMsg(msg)
-    msgToAkkaAppsEventBus.publish(MsgToAkkaApps(toAkkaAppsChannel, event))
-  }
-
-  def endMeeting(msg: EndMeetingMessage): Unit = {
-    val event = MsgBuilder.buildEndMeetingSysCmdMsg(msg)
-    msgToAkkaAppsEventBus.publish(MsgToAkkaApps(toAkkaAppsChannel, event))
-  }
-
-  def sendKeepAlive(system: String, timestamp: java.lang.Long): Unit = {
-    val event = MsgBuilder.buildCheckAlivePingSysMsg(system, timestamp.longValue())
-    msgToAkkaAppsEventBus.publish(MsgToAkkaApps(toAkkaAppsChannel, event))
-
-  }
-
-  def publishRecording(msg: PublishRecordingMessage): Unit = {
-
-  }
-
-  def unpublishRecording(msg: UnpublishRecordingMessage): Unit = {
-
-  }
-
-  def deleteRecording(msg: DeleteRecordingMessage): Unit = {
-
-  }
-
-  def sendDocConversionMsg(msg: IDocConversionMsg): Unit = {
-   if (msg.isInstanceOf[DocPageGeneratedProgress]) {
-      val event = MsgBuilder.buildPresentationPageGeneratedPubMsg(msg.asInstanceOf[DocPageGeneratedProgress])
-      msgToAkkaAppsEventBus.publish(MsgToAkkaApps(toAkkaAppsChannel, event))
-    } else if (msg.isInstanceOf[OfficeDocConversionProgress]) {
-      val event = MsgBuilder.buildPresentationConversionUpdateSysPubMsg(msg.asInstanceOf[OfficeDocConversionProgress])
-      msgToAkkaAppsEventBus.publish(MsgToAkkaApps(toAkkaAppsChannel, event))
-    } else if (msg.isInstanceOf[DocPageCompletedProgress]) {
-      val event = MsgBuilder.buildPresentationConversionCompletedSysPubMsg(msg.asInstanceOf[DocPageCompletedProgress])
-      msgToAkkaAppsEventBus.publish(MsgToAkkaApps(toAkkaAppsChannel, event))
-    } else if (msg.isInstanceOf[DocPageCountFailed]) {
-      val event = MsgBuilder.buildPresentationPageCountFailedSysPubMsg(msg.asInstanceOf[DocPageCountFailed])
-      msgToAkkaAppsEventBus.publish(MsgToAkkaApps(toAkkaAppsChannel, event))
-    } else if (msg.isInstanceOf[DocPageCountExceeded]) {
-      val event = MsgBuilder.buildPresentationPageCountExceededSysPubMsg(msg.asInstanceOf[DocPageCountExceeded])
-      msgToAkkaAppsEventBus.publish(MsgToAkkaApps(toAkkaAppsChannel, event))
-    }
-  }
-}
+package org.bigbluebutton.api2
+
+import scala.collection.JavaConverters._
+import akka.actor.ActorSystem
+import akka.event.Logging
+import org.bigbluebutton.api.messaging.converters.messages._
+import org.bigbluebutton.api2.bus._
+import org.bigbluebutton.api2.endpoint.redis.{AppsRedisSubscriberActor, MessageSender, RedisPublisher}
+import org.bigbluebutton.api2.meeting.{OldMeetingMsgHdlrActor, RegisterUser}
+import org.bigbluebutton.common2.domain._
+import org.bigbluebutton.presentation.messages._
+
+import scala.concurrent.duration._
+
+class BbbWebApiGWApp(val oldMessageReceivedGW: OldMessageReceivedGW,
+                    val screenshareRtmpServer: String,
+                    val screenshareRtmpBroadcastApp: String,
+                    val screenshareConfSuffix: String) extends IBbbWebApiGWApp with SystemConfiguration{
+
+  implicit val system = ActorSystem("bbb-web-common")
+
+  implicit val timeout = akka.util.Timeout(3 seconds)
+
+  val log = Logging(system, getClass)
+
+  log.debug("*********** meetingManagerChannel = " + meetingManagerChannel)
+
+  private val jsonMsgToAkkaAppsBus = new JsonMsgToAkkaAppsBus
+  private val redisPublisher = new RedisPublisher(system)
+  private val msgSender: MessageSender = new MessageSender(redisPublisher)
+  private val messageSenderActorRef = system.actorOf(MessageSenderActor.props(msgSender), "messageSenderActor")
+
+  jsonMsgToAkkaAppsBus.subscribe(messageSenderActorRef, toAkkaAppsJsonChannel)
+
+  private val receivedJsonMsgBus = new JsonMsgFromAkkaAppsBus
+  private val oldMessageEventBus = new OldMessageEventBus
+  private val msgFromAkkaAppsEventBus = new MsgFromAkkaAppsEventBus
+  private val msgToAkkaAppsEventBus = new MsgToAkkaAppsEventBus
+
+  /**
+    * Not used for now as we will still user MeetingService for 2.0 (ralam july 4, 2017)
+    */
+  //private val meetingManagerActorRef = system.actorOf(
+  //  MeetingsManagerActor.props(msgToAkkaAppsEventBus), "meetingManagerActor")
+  //msgFromAkkaAppsEventBus.subscribe(meetingManagerActorRef, fromAkkaAppsChannel)
+
+  private val oldMeetingMsgHdlrActor = system.actorOf(
+    OldMeetingMsgHdlrActor.props(oldMessageReceivedGW), "oldMeetingMsgHdlrActor"
+  )
+  msgFromAkkaAppsEventBus.subscribe(oldMeetingMsgHdlrActor, fromAkkaAppsChannel)
+
+  private val msgToAkkaAppsToJsonActor = system.actorOf(
+    MsgToAkkaAppsToJsonActor.props(jsonMsgToAkkaAppsBus), "msgToAkkaAppsToJsonActor")
+
+  msgToAkkaAppsEventBus.subscribe(msgToAkkaAppsToJsonActor, toAkkaAppsChannel)
+
+  private val appsRedisSubscriberActor = system.actorOf(
+    AppsRedisSubscriberActor.props(receivedJsonMsgBus,oldMessageEventBus), "appsRedisSubscriberActor")
+
+  private val receivedJsonMsgHdlrActor = system.actorOf(
+    ReceivedJsonMsgHdlrActor.props(msgFromAkkaAppsEventBus), "receivedJsonMsgHdlrActor")
+
+  receivedJsonMsgBus.subscribe(receivedJsonMsgHdlrActor, fromAkkaAppsJsonChannel)
+
+  private val oldMessageJsonReceiverActor = system.actorOf(
+    OldMessageJsonReceiverActor.props(oldMessageReceivedGW), "oldMessageJsonReceiverActor")
+
+  oldMessageEventBus.subscribe(oldMessageJsonReceiverActor, fromAkkaAppsOldJsonChannel)
+
+  /*****
+    * External APIs for Gateway
+    */
+  def send(channel: String, json: String): Unit = {
+    log.debug("Sending msg. channel={} msg={}", channel, json)
+    jsonMsgToAkkaAppsBus.publish(JsonMsgToAkkaAppsBusMsg(toAkkaAppsJsonChannel, new JsonMsgToSendToAkkaApps(channel, json)))
+  }
+
+  def createMeeting(meetingId: String, extMeetingId: String, parentMeetingId: String, meetingName: String,
+                    recorded: java.lang.Boolean, voiceBridge: String, duration: java.lang.Integer,
+                    autoStartRecording: java.lang.Boolean,
+                    allowStartStopRecording: java.lang.Boolean, webcamsOnlyForModerator: java.lang.Boolean, moderatorPass: String,
+                    viewerPass: String, createTime: java.lang.Long, createDate: String, isBreakout: java.lang.Boolean,
+                    sequence: java.lang.Integer,
+                    metadata: java.util.Map[String, String], guestPolicy: String,
+                    welcomeMsgTemplate: String, welcomeMsg: String, modOnlyMessage: String,
+                   dialNumber: String, maxUsers: java.lang.Integer, maxInactivityTimeoutMinutes: java.lang.Integer,
+                    warnMinutesBeforeMax: java.lang.Integer,
+                    meetingExpireIfNoUserJoinedInMinutes: java.lang.Integer,
+                    meetingExpireWhenLastUserLeftInMinutes: java.lang.Integer): Unit = {
+
+    val meetingProp = MeetingProp(name = meetingName, extId = extMeetingId, intId = meetingId,
+      isBreakout = isBreakout.booleanValue())
+    val durationProps = DurationProps(duration = duration.intValue(),
+      createdTime = createTime.longValue(), createDate,
+      maxInactivityTimeoutMinutes = maxInactivityTimeoutMinutes.intValue(),
+      warnMinutesBeforeMax = warnMinutesBeforeMax.intValue(),
+      meetingExpireIfNoUserJoinedInMinutes = meetingExpireIfNoUserJoinedInMinutes.intValue(),
+      meetingExpireWhenLastUserLeftInMinutes = meetingExpireWhenLastUserLeftInMinutes.intValue())
+
+    val password = PasswordProp(moderatorPass = moderatorPass, viewerPass = viewerPass)
+    val recordProp = RecordProp(record = recorded.booleanValue(), autoStartRecording = autoStartRecording.booleanValue(),
+      allowStartStopRecording = allowStartStopRecording.booleanValue())
+    val breakoutProps = BreakoutProps(parentId = parentMeetingId, sequence = sequence.intValue(), breakoutRooms = Vector())
+    val welcomeProp = WelcomeProp(welcomeMsgTemplate = welcomeMsgTemplate, welcomeMsg = welcomeMsg,
+      modOnlyMessage = modOnlyMessage)
+    val voiceProp = VoiceProp(telVoice = voiceBridge, voiceConf = voiceBridge, dialNumber = dialNumber)
+    val usersProp = UsersProp(maxUsers = maxUsers.intValue(), webcamsOnlyForModerator = webcamsOnlyForModerator.booleanValue(),
+      guestPolicy = guestPolicy)
+    val metadataProp = MetadataProp(mapAsScalaMap(metadata).toMap)
+    val screenshareProps = ScreenshareProps(screenshareConf = voiceBridge + screenshareConfSuffix,
+      red5ScreenshareIp = screenshareRtmpServer,
+      red5ScreenshareApp = screenshareRtmpBroadcastApp)
+
+    val defaultProps = DefaultProps(meetingProp, breakoutProps, durationProps, password, recordProp, welcomeProp, voiceProp,
+      usersProp, metadataProp, screenshareProps)
+
+    //meetingManagerActorRef ! new CreateMeetingMsg(defaultProps)
+
+    val event = MsgBuilder.buildCreateMeetingRequestToAkkaApps(defaultProps)
+    msgToAkkaAppsEventBus.publish(MsgToAkkaApps(toAkkaAppsChannel, event))
+
+  }
+
+  def registerUser (meetingId: String, intUserId: String, name: String,
+                    role: String, extUserId: String, authToken: String, avatarURL: String,
+                    guest: java.lang.Boolean, authed: java.lang.Boolean,
+                    guestStatus: String): Unit = {
+
+//    meetingManagerActorRef ! new RegisterUser(meetingId = meetingId, intUserId = intUserId, name = name,
+//      role = role, extUserId = extUserId, authToken = authToken, avatarURL = avatarURL,
+//     guest = guest, authed = authed)
+
+    val regUser = new RegisterUser(meetingId = meetingId, intUserId = intUserId, name = name,
+          role = role, extUserId = extUserId, authToken = authToken, avatarURL = avatarURL,
+         guest = guest.booleanValue(), authed = authed.booleanValue(), guestStatus = guestStatus)
+
+    val event = MsgBuilder.buildRegisterUserRequestToAkkaApps(regUser)
+    msgToAkkaAppsEventBus.publish(MsgToAkkaApps(toAkkaAppsChannel, event))
+  }
+
+  def destroyMeeting (msg: DestroyMeetingMessage): Unit = {
+    val event = MsgBuilder.buildDestroyMeetingSysCmdMsg(msg)
+    msgToAkkaAppsEventBus.publish(MsgToAkkaApps(toAkkaAppsChannel, event))
+  }
+
+  def endMeeting(msg: EndMeetingMessage): Unit = {
+    val event = MsgBuilder.buildEndMeetingSysCmdMsg(msg)
+    msgToAkkaAppsEventBus.publish(MsgToAkkaApps(toAkkaAppsChannel, event))
+  }
+
+  def sendKeepAlive(system: String, timestamp: java.lang.Long): Unit = {
+    val event = MsgBuilder.buildCheckAlivePingSysMsg(system, timestamp.longValue())
+    msgToAkkaAppsEventBus.publish(MsgToAkkaApps(toAkkaAppsChannel, event))
+
+  }
+
+  def publishRecording(msg: PublishRecordingMessage): Unit = {
+
+  }
+
+  def unpublishRecording(msg: UnpublishRecordingMessage): Unit = {
+
+  }
+
+  def deleteRecording(msg: DeleteRecordingMessage): Unit = {
+
+  }
+
+  def sendDocConversionMsg(msg: IDocConversionMsg): Unit = {
+   if (msg.isInstanceOf[DocPageGeneratedProgress]) {
+      val event = MsgBuilder.buildPresentationPageGeneratedPubMsg(msg.asInstanceOf[DocPageGeneratedProgress])
+      msgToAkkaAppsEventBus.publish(MsgToAkkaApps(toAkkaAppsChannel, event))
+    } else if (msg.isInstanceOf[OfficeDocConversionProgress]) {
+      val event = MsgBuilder.buildPresentationConversionUpdateSysPubMsg(msg.asInstanceOf[OfficeDocConversionProgress])
+      msgToAkkaAppsEventBus.publish(MsgToAkkaApps(toAkkaAppsChannel, event))
+    } else if (msg.isInstanceOf[DocPageCompletedProgress]) {
+      val event = MsgBuilder.buildPresentationConversionCompletedSysPubMsg(msg.asInstanceOf[DocPageCompletedProgress])
+      msgToAkkaAppsEventBus.publish(MsgToAkkaApps(toAkkaAppsChannel, event))
+    } else if (msg.isInstanceOf[DocPageCountFailed]) {
+      val event = MsgBuilder.buildPresentationPageCountFailedSysPubMsg(msg.asInstanceOf[DocPageCountFailed])
+      msgToAkkaAppsEventBus.publish(MsgToAkkaApps(toAkkaAppsChannel, event))
+    } else if (msg.isInstanceOf[DocPageCountExceeded]) {
+      val event = MsgBuilder.buildPresentationPageCountExceededSysPubMsg(msg.asInstanceOf[DocPageCountExceeded])
+      msgToAkkaAppsEventBus.publish(MsgToAkkaApps(toAkkaAppsChannel, event))
+    }
+  }
+}