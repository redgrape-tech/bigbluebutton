package org.bigbluebutton.api2

import scala.collection.JavaConverters._
import akka.actor.ActorSystem
import akka.event.Logging
import java.util
import org.bigbluebutton.api.domain.{ BreakoutRoomsParams, Group, LockSettingsParams }
import org.bigbluebutton.api.messaging.converters.messages._
import org.bigbluebutton.api2.bus._
import org.bigbluebutton.api2.endpoint.redis.WebRedisSubscriberActor
import org.bigbluebutton.common2.redis.MessageSender
import org.bigbluebutton.api2.meeting.{ OldMeetingMsgHdlrActor, RegisterUser }
import org.bigbluebutton.common2.domain._
import org.bigbluebutton.common2.util.JsonUtil
import org.bigbluebutton.presentation.messages._

import scala.concurrent.duration._
import org.bigbluebutton.common2.redis._
import org.bigbluebutton.common2.bus._

class BbbWebApiGWApp(
    val oldMessageReceivedGW: OldMessageReceivedGW,
    redisHost:                String,
    redisPort:                Int,
    redisPassword:            String,
    redisExpireKey:           Int
) extends IBbbWebApiGWApp with SystemConfiguration {

  implicit val system = ActorSystem("bbb-web-common")

  implicit val timeout = akka.util.Timeout(3 seconds)

  val log = Logging(system, getClass)

  private val jsonMsgToAkkaAppsBus = new JsonMsgToAkkaAppsBus

  val redisPass = if (redisPassword != "") Some(redisPassword) else None
  val redisConfig = RedisConfig(redisHost, redisPort, redisPass, redisExpireKey)

  var redisStorage = new RedisStorageService()
  redisStorage.setHost(redisConfig.host)
  redisStorage.setPort(redisConfig.port)
  val redisPassStr = redisConfig.password match {
    case Some(pass) => pass
    case None       => ""
  }
  redisStorage.setPassword(redisPassStr)
  redisStorage.setExpireKey(redisConfig.expireKey)
  redisStorage.setClientName("BbbWebRedisStore")
  redisStorage.start()

  private val redisPublisher = new RedisPublisher(system, "BbbWebPub", redisConfig)

  private val msgSender: MessageSender = new MessageSender(redisPublisher)
  private val messageSenderActorRef = system.actorOf(MessageSenderActor.props(msgSender), "messageSenderActor")

  jsonMsgToAkkaAppsBus.subscribe(messageSenderActorRef, toAkkaAppsJsonChannel)

  private val receivedJsonMsgBus = new JsonMsgFromAkkaAppsBus
  private val oldMessageEventBus = new OldMessageEventBus
  private val msgFromAkkaAppsEventBus = new MsgFromAkkaAppsEventBus
  private val msgToAkkaAppsEventBus = new MsgToAkkaAppsEventBus

  /**
   * Not used for now as we will still user MeetingService for 2.0 (ralam july 4, 2017)
   */
  //private val meetingManagerActorRef = system.actorOf(
  //  MeetingsManagerActor.props(msgToAkkaAppsEventBus), "meetingManagerActor")
  //msgFromAkkaAppsEventBus.subscribe(meetingManagerActorRef, fromAkkaAppsChannel)

  private val oldMeetingMsgHdlrActor = system.actorOf(
    OldMeetingMsgHdlrActor.props(oldMessageReceivedGW), "oldMeetingMsgHdlrActor"
  )
  msgFromAkkaAppsEventBus.subscribe(oldMeetingMsgHdlrActor, fromAkkaAppsChannel)

  private val msgToAkkaAppsToJsonActor = system.actorOf(
    MsgToAkkaAppsToJsonActor.props(jsonMsgToAkkaAppsBus), "msgToAkkaAppsToJsonActor"
  )

  msgToAkkaAppsEventBus.subscribe(msgToAkkaAppsToJsonActor, toAkkaAppsChannel)

  // Not used but needed by internal class (ralam april 4, 2019)
  val incomingJsonMessageBus = new IncomingJsonMessageBus

  val channelsToSubscribe = Seq(fromAkkaAppsRedisChannel)
  private val appsRedisSubscriberActor = system.actorOf(
    WebRedisSubscriberActor.props(
      system,
      receivedJsonMsgBus,
      oldMessageEventBus,
      incomingJsonMessageBus,
      redisConfig,
      channelsToSubscribe,
      Nil,
      fromAkkaAppsJsonChannel,
      fromAkkaAppsOldJsonChannel
    ),
    "appsRedisSubscriberActor"
  )

  private val receivedJsonMsgHdlrActor = system.actorOf(
    ReceivedJsonMsgHdlrActor.props(msgFromAkkaAppsEventBus), "receivedJsonMsgHdlrActor"
  )

  receivedJsonMsgBus.subscribe(receivedJsonMsgHdlrActor, fromAkkaAppsJsonChannel)

  private val oldMessageJsonReceiverActor = system.actorOf(
    OldMessageJsonReceiverActor.props(oldMessageReceivedGW), "oldMessageJsonReceiverActor"
  )

  oldMessageEventBus.subscribe(oldMessageJsonReceiverActor, fromAkkaAppsOldJsonChannel)

/*****
    * External APIs for Gateway
    */
  def send(channel: String, json: String): Unit = {
    log.debug("Sending msg. channel={} msg={}", channel, json)
    jsonMsgToAkkaAppsBus.publish(JsonMsgToAkkaAppsBusMsg(toAkkaAppsJsonChannel, new JsonMsgToSendToAkkaApps(channel, json)))
  }

  def createMeeting(meetingId: String, extMeetingId: String, parentMeetingId: String, meetingName: String,
                    recorded: java.lang.Boolean, voiceBridge: String, duration: java.lang.Integer,
                    autoStartRecording:      java.lang.Boolean,
                    allowStartStopRecording: java.lang.Boolean, webcamsOnlyForModerator: java.lang.Boolean,
                    meetingCameraCap: java.lang.Integer,
                    userCameraCap: java.lang.Integer,
                    moderatorPass: String, viewerPass: String, learningDashboardAccessToken: String,
                    createTime: java.lang.Long, createDate: String, isBreakout: java.lang.Boolean,
                    sequence: java.lang.Integer,
                    freeJoin: java.lang.Boolean,
                    metadata: java.util.Map[String, String], guestPolicy: String, authenticatedGuest: java.lang.Boolean, meetingLayout: String,
                    welcomeMsgTemplate: String, welcomeMsg: String, modOnlyMessage: String,
                    dialNumber: String, maxUsers: java.lang.Integer,
                    meetingExpireIfNoUserJoinedInMinutes:   java.lang.Integer,
                    meetingExpireWhenLastUserLeftInMinutes: java.lang.Integer,
                    userInactivityInspectTimerInMinutes:    java.lang.Integer,
                    userInactivityThresholdInMinutes:       java.lang.Integer,
                    userActivitySignResponseDelayInMinutes: java.lang.Integer,
                    endWhenNoModerator:                     java.lang.Boolean,
                    endWhenNoModeratorDelayInMinutes:       java.lang.Integer,
                    muteOnStart:                            java.lang.Boolean,
                    allowModsToUnmuteUsers:                 java.lang.Boolean,
                    allowModsToEjectCameras:                java.lang.Boolean,
                    keepEvents:                             java.lang.Boolean,
                    breakoutParams:                         BreakoutRoomsParams,
                    lockSettingsParams:                     LockSettingsParams,
                    html5InstanceId:                        java.lang.Integer,
                    groups:                                 java.util.ArrayList[Group],
                    virtualBackgroundsDisabled:             java.lang.Boolean,
                    disabledFeatures:                       java.util.ArrayList[String]): Unit = {

    val disabledFeaturesAsVector: Vector[String] = disabledFeatures.asScala.toVector

    val meetingProp = MeetingProp(
      name = meetingName,
      extId = extMeetingId,
      intId = meetingId,
      isBreakout = isBreakout.booleanValue(),
      disabledFeaturesAsVector
    )

<<<<<<< HEAD
    val meetingProp = MeetingProp(name = meetingName, extId = extMeetingId, intId = meetingId,
      meetingCameraCap = meetingCameraCap.intValue(),
      isBreakout = isBreakout.booleanValue(), learningDashboardEnabled = learningDashboardEnabled.booleanValue())
=======
>>>>>>> 22e94b3b
    val durationProps = DurationProps(
      duration = duration.intValue(),
      createdTime = createTime.longValue(), createDate,
      meetingExpireIfNoUserJoinedInMinutes = meetingExpireIfNoUserJoinedInMinutes.intValue(),
      meetingExpireWhenLastUserLeftInMinutes = meetingExpireWhenLastUserLeftInMinutes.intValue(),
      userInactivityInspectTimerInMinutes = userInactivityInspectTimerInMinutes.intValue(),
      userInactivityThresholdInMinutes = userInactivityThresholdInMinutes.intValue(),
      userActivitySignResponseDelayInMinutes = userActivitySignResponseDelayInMinutes.intValue(),
      endWhenNoModerator = endWhenNoModerator.booleanValue(),
      endWhenNoModeratorDelayInMinutes.intValue()
    )

    val password = PasswordProp(moderatorPass = moderatorPass, viewerPass = viewerPass, learningDashboardAccessToken = learningDashboardAccessToken)
    val recordProp = RecordProp(record = recorded.booleanValue(), autoStartRecording = autoStartRecording.booleanValue(),
      allowStartStopRecording = allowStartStopRecording.booleanValue(), keepEvents = keepEvents.booleanValue())

    val breakoutProps = BreakoutProps(
      parentId = parentMeetingId,
      sequence = sequence.intValue(),
      freeJoin = freeJoin.booleanValue(),
      breakoutRooms = Vector(),
      enabled = breakoutParams.enabled.booleanValue(),
      record = breakoutParams.record.booleanValue(),
      privateChatEnabled = breakoutParams.privateChatEnabled.booleanValue()
    )

    val welcomeProp = WelcomeProp(welcomeMsgTemplate = welcomeMsgTemplate, welcomeMsg = welcomeMsg,
      modOnlyMessage = modOnlyMessage)
    val voiceProp = VoiceProp(telVoice = voiceBridge, voiceConf = voiceBridge, dialNumber = dialNumber, muteOnStart = muteOnStart.booleanValue())
    val usersProp = UsersProp(maxUsers = maxUsers.intValue(), webcamsOnlyForModerator = webcamsOnlyForModerator.booleanValue(),
      userCameraCap = userCameraCap.intValue(),
      guestPolicy = guestPolicy, meetingLayout = meetingLayout, allowModsToUnmuteUsers = allowModsToUnmuteUsers.booleanValue(),
      allowModsToEjectCameras = allowModsToEjectCameras.booleanValue(),
      authenticatedGuest = authenticatedGuest.booleanValue(), virtualBackgroundsDisabled = virtualBackgroundsDisabled.booleanValue())
    val metadataProp = MetadataProp(mapAsScalaMap(metadata).toMap)

    val lockSettingsProps = LockSettingsProps(
      disableCam = lockSettingsParams.disableCam.booleanValue(),
      disableMic = lockSettingsParams.disableMic.booleanValue(),
      disablePrivateChat = lockSettingsParams.disablePrivateChat.booleanValue(),
      disablePublicChat = lockSettingsParams.disablePublicChat.booleanValue(),
      disableNotes = lockSettingsParams.disableNotes.booleanValue(),
      hideUserList = lockSettingsParams.hideUserList.booleanValue(),
      lockedLayout = lockSettingsParams.lockedLayout.booleanValue(),
      lockOnJoin = lockSettingsParams.lockOnJoin.booleanValue(),
      lockOnJoinConfigurable = lockSettingsParams.lockOnJoinConfigurable.booleanValue()
    )

    val systemProps = SystemProps(
      html5InstanceId
    )

    val groupsAsVector: Vector[GroupProps] = groups.asScala.toVector.map(g => GroupProps(g.getGroupId(), g.getName(), g.getUsersExtId().asScala.toVector))

    val defaultProps = DefaultProps(
      meetingProp,
      breakoutProps,
      durationProps,
      password,
      recordProp,
      welcomeProp,
      voiceProp,
      usersProp,
      metadataProp,
      lockSettingsProps,
      systemProps,
      groupsAsVector
    )

    //meetingManagerActorRef ! new CreateMeetingMsg(defaultProps)

    val event = MsgBuilder.buildCreateMeetingRequestToAkkaApps(defaultProps)
    msgToAkkaAppsEventBus.publish(MsgToAkkaApps(toAkkaAppsChannel, event))

  }

  def registerUser(meetingId: String, intUserId: String, name: String,
                   role: String, extUserId: String, authToken: String, avatarURL: String,
                   guest: java.lang.Boolean, authed: java.lang.Boolean,
                   guestStatus: String, excludeFromDashboard: java.lang.Boolean): Unit = {

    //    meetingManagerActorRef ! new RegisterUser(meetingId = meetingId, intUserId = intUserId, name = name,
    //      role = role, extUserId = extUserId, authToken = authToken, avatarURL = avatarURL,
    //     guest = guest, authed = authed)

    val regUser = new RegisterUser(meetingId = meetingId, intUserId = intUserId, name = name,
      role = role, extUserId = extUserId, authToken = authToken, avatarURL = avatarURL,
      guest = guest.booleanValue(), authed = authed.booleanValue(), guestStatus = guestStatus,
      excludeFromDashboard = excludeFromDashboard)

    val event = MsgBuilder.buildRegisterUserRequestToAkkaApps(regUser)
    msgToAkkaAppsEventBus.publish(MsgToAkkaApps(toAkkaAppsChannel, event))
  }

  def ejectDuplicateUser(meetingId: String, intUserId: String, name: String, extUserId: String): Unit = {
    val event = MsgBuilder.buildEjectDuplicateUserRequestToAkkaApps(meetingId, intUserId, name, extUserId)
    msgToAkkaAppsEventBus.publish(MsgToAkkaApps(toAkkaAppsChannel, event))
  }

  def guestWaitingLeft(meetingId: String, intUserId: String): Unit = {
    val event = MsgBuilder.buildGuestWaitingLeftMsg(meetingId, intUserId)
    msgToAkkaAppsEventBus.publish(MsgToAkkaApps(toAkkaAppsChannel, event))
  }

  def destroyMeeting(msg: DestroyMeetingMessage): Unit = {
    val event = MsgBuilder.buildDestroyMeetingSysCmdMsg(msg)
    msgToAkkaAppsEventBus.publish(MsgToAkkaApps(toAkkaAppsChannel, event))
  }

  def endMeeting(msg: EndMeetingMessage): Unit = {
    val event = MsgBuilder.buildEndMeetingSysCmdMsg(msg)
    msgToAkkaAppsEventBus.publish(MsgToAkkaApps(toAkkaAppsChannel, event))
  }

  def sendKeepAlive(system: String, bbbWebTimestamp: java.lang.Long, akkaAppsTimestamp: java.lang.Long): Unit = {
    val event = MsgBuilder.buildCheckAlivePingSysMsg(system, bbbWebTimestamp.longValue(), akkaAppsTimestamp.longValue())
    msgToAkkaAppsEventBus.publish(MsgToAkkaApps(toAkkaAppsChannel, event))
  }

  def publishedRecording(msg: PublishedRecordingMessage): Unit = {
    val event = MsgBuilder.buildPublishedRecordingSysMsg(msg)
    // Probably violating something here, but a new event bus looks just too much for this
    msgSender.send(fromBbbWebRedisChannel, JsonUtil.toJson(event))
  }

  def unpublishedRecording(msg: UnpublishedRecordingMessage): Unit = {
    val event = MsgBuilder.buildUnpublishedRecordingSysMsg(msg)
    // Probably violating something here, but a new event bus looks just too much for this
    msgSender.send(fromBbbWebRedisChannel, JsonUtil.toJson(event))
  }

  def deletedRecording(msg: DeletedRecordingMessage): Unit = {
    val event = MsgBuilder.buildDeletedRecordingSysMsg(msg)
    // Probably violating something here, but a new event bus looks just too much for this
    msgSender.send(fromBbbWebRedisChannel, JsonUtil.toJson(event))
  }

  def sendDocConversionMsg(msg: IDocConversionMsg): Unit = {
    if (msg.isInstanceOf[DocPageGeneratedProgress]) {
      val event = MsgBuilder.buildPresentationPageGeneratedPubMsg(msg.asInstanceOf[DocPageGeneratedProgress])
      msgToAkkaAppsEventBus.publish(MsgToAkkaApps(toAkkaAppsChannel, event))

      // Send new event with page urls
      val newEvent = MsgBuilder.buildPresentationPageConvertedSysMsg(msg.asInstanceOf[DocPageGeneratedProgress])
      msgToAkkaAppsEventBus.publish(MsgToAkkaApps(toAkkaAppsChannel, newEvent))
    } else if (msg.isInstanceOf[OfficeDocConversionProgress]) {
      val event = MsgBuilder.buildPresentationConversionUpdateSysPubMsg(msg.asInstanceOf[OfficeDocConversionProgress])
      msgToAkkaAppsEventBus.publish(MsgToAkkaApps(toAkkaAppsChannel, event))
    } else if (msg.isInstanceOf[DocPageCompletedProgress]) {
      val event = MsgBuilder.buildPresentationConversionCompletedSysPubMsg(msg.asInstanceOf[DocPageCompletedProgress])
      msgToAkkaAppsEventBus.publish(MsgToAkkaApps(toAkkaAppsChannel, event))

      // Send new event with page urls
      val newEvent = MsgBuilder.buildPresentationConversionEndedSysMsg(msg.asInstanceOf[DocPageCompletedProgress])
      msgToAkkaAppsEventBus.publish(MsgToAkkaApps(toAkkaAppsChannel, newEvent))

    } else if (msg.isInstanceOf[DocPageCountFailed]) {
      val event = MsgBuilder.buildPresentationPageCountFailedSysPubMsg(msg.asInstanceOf[DocPageCountFailed])
      msgToAkkaAppsEventBus.publish(MsgToAkkaApps(toAkkaAppsChannel, event))
    } else if (msg.isInstanceOf[DocPageCountExceeded]) {
      val event = MsgBuilder.buildPresentationPageCountExceededSysPubMsg(msg.asInstanceOf[DocPageCountExceeded])
      msgToAkkaAppsEventBus.publish(MsgToAkkaApps(toAkkaAppsChannel, event))
    } else if (msg.isInstanceOf[PdfConversionInvalid]) {
      val event = MsgBuilder.buildPdfConversionInvalidErrorSysPubMsg(msg.asInstanceOf[PdfConversionInvalid])
      msgToAkkaAppsEventBus.publish(MsgToAkkaApps(toAkkaAppsChannel, event))
    } else if (msg.isInstanceOf[DocConversionRequestReceived]) {
      val event = MsgBuilder.buildPresentationConversionRequestReceivedSysMsg(msg.asInstanceOf[DocConversionRequestReceived])
      msgToAkkaAppsEventBus.publish(MsgToAkkaApps(toAkkaAppsChannel, event))
    } else if (msg.isInstanceOf[DocPageConversionStarted]) {
      val event = MsgBuilder.buildPresentationPageConversionStartedSysMsg(msg.asInstanceOf[DocPageConversionStarted])
      msgToAkkaAppsEventBus.publish(MsgToAkkaApps(toAkkaAppsChannel, event))
    } else if (msg.isInstanceOf[UploadFileTooLargeMessage]) {
      val event = MsgBuilder.buildPresentationUploadedFileTooLargeErrorSysMsg(msg.asInstanceOf[UploadFileTooLargeMessage])
      msgToAkkaAppsEventBus.publish(MsgToAkkaApps(toAkkaAppsChannel, event))
    }
  }

/*** Caption API ***/
  def generateSingleUseCaptionToken(recordId: String, caption: String, expirySeconds: Long): String = {
    redisStorage.generateSingleUseCaptionToken(recordId, caption, expirySeconds)
  }

  def validateSingleUseCaptionToken(token: String, meetingId: String, caption: String): Boolean = {
    redisStorage.validateSingleUseCaptionToken(token, meetingId, caption)
  }
}
<|MERGE_RESOLUTION|>--- conflicted
+++ resolved
@@ -1,353 +1,348 @@
-package org.bigbluebutton.api2
-
-import scala.collection.JavaConverters._
-import akka.actor.ActorSystem
-import akka.event.Logging
-import java.util
-import org.bigbluebutton.api.domain.{ BreakoutRoomsParams, Group, LockSettingsParams }
-import org.bigbluebutton.api.messaging.converters.messages._
-import org.bigbluebutton.api2.bus._
-import org.bigbluebutton.api2.endpoint.redis.WebRedisSubscriberActor
-import org.bigbluebutton.common2.redis.MessageSender
-import org.bigbluebutton.api2.meeting.{ OldMeetingMsgHdlrActor, RegisterUser }
-import org.bigbluebutton.common2.domain._
-import org.bigbluebutton.common2.util.JsonUtil
-import org.bigbluebutton.presentation.messages._
-
-import scala.concurrent.duration._
-import org.bigbluebutton.common2.redis._
-import org.bigbluebutton.common2.bus._
-
-class BbbWebApiGWApp(
-    val oldMessageReceivedGW: OldMessageReceivedGW,
-    redisHost:                String,
-    redisPort:                Int,
-    redisPassword:            String,
-    redisExpireKey:           Int
-) extends IBbbWebApiGWApp with SystemConfiguration {
-
-  implicit val system = ActorSystem("bbb-web-common")
-
-  implicit val timeout = akka.util.Timeout(3 seconds)
-
-  val log = Logging(system, getClass)
-
-  private val jsonMsgToAkkaAppsBus = new JsonMsgToAkkaAppsBus
-
-  val redisPass = if (redisPassword != "") Some(redisPassword) else None
-  val redisConfig = RedisConfig(redisHost, redisPort, redisPass, redisExpireKey)
-
-  var redisStorage = new RedisStorageService()
-  redisStorage.setHost(redisConfig.host)
-  redisStorage.setPort(redisConfig.port)
-  val redisPassStr = redisConfig.password match {
-    case Some(pass) => pass
-    case None       => ""
-  }
-  redisStorage.setPassword(redisPassStr)
-  redisStorage.setExpireKey(redisConfig.expireKey)
-  redisStorage.setClientName("BbbWebRedisStore")
-  redisStorage.start()
-
-  private val redisPublisher = new RedisPublisher(system, "BbbWebPub", redisConfig)
-
-  private val msgSender: MessageSender = new MessageSender(redisPublisher)
-  private val messageSenderActorRef = system.actorOf(MessageSenderActor.props(msgSender), "messageSenderActor")
-
-  jsonMsgToAkkaAppsBus.subscribe(messageSenderActorRef, toAkkaAppsJsonChannel)
-
-  private val receivedJsonMsgBus = new JsonMsgFromAkkaAppsBus
-  private val oldMessageEventBus = new OldMessageEventBus
-  private val msgFromAkkaAppsEventBus = new MsgFromAkkaAppsEventBus
-  private val msgToAkkaAppsEventBus = new MsgToAkkaAppsEventBus
-
-  /**
-   * Not used for now as we will still user MeetingService for 2.0 (ralam july 4, 2017)
-   */
-  //private val meetingManagerActorRef = system.actorOf(
-  //  MeetingsManagerActor.props(msgToAkkaAppsEventBus), "meetingManagerActor")
-  //msgFromAkkaAppsEventBus.subscribe(meetingManagerActorRef, fromAkkaAppsChannel)
-
-  private val oldMeetingMsgHdlrActor = system.actorOf(
-    OldMeetingMsgHdlrActor.props(oldMessageReceivedGW), "oldMeetingMsgHdlrActor"
-  )
-  msgFromAkkaAppsEventBus.subscribe(oldMeetingMsgHdlrActor, fromAkkaAppsChannel)
-
-  private val msgToAkkaAppsToJsonActor = system.actorOf(
-    MsgToAkkaAppsToJsonActor.props(jsonMsgToAkkaAppsBus), "msgToAkkaAppsToJsonActor"
-  )
-
-  msgToAkkaAppsEventBus.subscribe(msgToAkkaAppsToJsonActor, toAkkaAppsChannel)
-
-  // Not used but needed by internal class (ralam april 4, 2019)
-  val incomingJsonMessageBus = new IncomingJsonMessageBus
-
-  val channelsToSubscribe = Seq(fromAkkaAppsRedisChannel)
-  private val appsRedisSubscriberActor = system.actorOf(
-    WebRedisSubscriberActor.props(
-      system,
-      receivedJsonMsgBus,
-      oldMessageEventBus,
-      incomingJsonMessageBus,
-      redisConfig,
-      channelsToSubscribe,
-      Nil,
-      fromAkkaAppsJsonChannel,
-      fromAkkaAppsOldJsonChannel
-    ),
-    "appsRedisSubscriberActor"
-  )
-
-  private val receivedJsonMsgHdlrActor = system.actorOf(
-    ReceivedJsonMsgHdlrActor.props(msgFromAkkaAppsEventBus), "receivedJsonMsgHdlrActor"
-  )
-
-  receivedJsonMsgBus.subscribe(receivedJsonMsgHdlrActor, fromAkkaAppsJsonChannel)
-
-  private val oldMessageJsonReceiverActor = system.actorOf(
-    OldMessageJsonReceiverActor.props(oldMessageReceivedGW), "oldMessageJsonReceiverActor"
-  )
-
-  oldMessageEventBus.subscribe(oldMessageJsonReceiverActor, fromAkkaAppsOldJsonChannel)
-
-/*****
-    * External APIs for Gateway
-    */
-  def send(channel: String, json: String): Unit = {
-    log.debug("Sending msg. channel={} msg={}", channel, json)
-    jsonMsgToAkkaAppsBus.publish(JsonMsgToAkkaAppsBusMsg(toAkkaAppsJsonChannel, new JsonMsgToSendToAkkaApps(channel, json)))
-  }
-
-  def createMeeting(meetingId: String, extMeetingId: String, parentMeetingId: String, meetingName: String,
-                    recorded: java.lang.Boolean, voiceBridge: String, duration: java.lang.Integer,
-                    autoStartRecording:      java.lang.Boolean,
-                    allowStartStopRecording: java.lang.Boolean, webcamsOnlyForModerator: java.lang.Boolean,
-                    meetingCameraCap: java.lang.Integer,
-                    userCameraCap: java.lang.Integer,
-                    moderatorPass: String, viewerPass: String, learningDashboardAccessToken: String,
-                    createTime: java.lang.Long, createDate: String, isBreakout: java.lang.Boolean,
-                    sequence: java.lang.Integer,
-                    freeJoin: java.lang.Boolean,
-                    metadata: java.util.Map[String, String], guestPolicy: String, authenticatedGuest: java.lang.Boolean, meetingLayout: String,
-                    welcomeMsgTemplate: String, welcomeMsg: String, modOnlyMessage: String,
-                    dialNumber: String, maxUsers: java.lang.Integer,
-                    meetingExpireIfNoUserJoinedInMinutes:   java.lang.Integer,
-                    meetingExpireWhenLastUserLeftInMinutes: java.lang.Integer,
-                    userInactivityInspectTimerInMinutes:    java.lang.Integer,
-                    userInactivityThresholdInMinutes:       java.lang.Integer,
-                    userActivitySignResponseDelayInMinutes: java.lang.Integer,
-                    endWhenNoModerator:                     java.lang.Boolean,
-                    endWhenNoModeratorDelayInMinutes:       java.lang.Integer,
-                    muteOnStart:                            java.lang.Boolean,
-                    allowModsToUnmuteUsers:                 java.lang.Boolean,
-                    allowModsToEjectCameras:                java.lang.Boolean,
-                    keepEvents:                             java.lang.Boolean,
-                    breakoutParams:                         BreakoutRoomsParams,
-                    lockSettingsParams:                     LockSettingsParams,
-                    html5InstanceId:                        java.lang.Integer,
-                    groups:                                 java.util.ArrayList[Group],
-                    virtualBackgroundsDisabled:             java.lang.Boolean,
-                    disabledFeatures:                       java.util.ArrayList[String]): Unit = {
-
-    val disabledFeaturesAsVector: Vector[String] = disabledFeatures.asScala.toVector
-
-    val meetingProp = MeetingProp(
-      name = meetingName,
-      extId = extMeetingId,
-      intId = meetingId,
-      isBreakout = isBreakout.booleanValue(),
-      disabledFeaturesAsVector
-    )
-
-<<<<<<< HEAD
-    val meetingProp = MeetingProp(name = meetingName, extId = extMeetingId, intId = meetingId,
-      meetingCameraCap = meetingCameraCap.intValue(),
-      isBreakout = isBreakout.booleanValue(), learningDashboardEnabled = learningDashboardEnabled.booleanValue())
-=======
->>>>>>> 22e94b3b
-    val durationProps = DurationProps(
-      duration = duration.intValue(),
-      createdTime = createTime.longValue(), createDate,
-      meetingExpireIfNoUserJoinedInMinutes = meetingExpireIfNoUserJoinedInMinutes.intValue(),
-      meetingExpireWhenLastUserLeftInMinutes = meetingExpireWhenLastUserLeftInMinutes.intValue(),
-      userInactivityInspectTimerInMinutes = userInactivityInspectTimerInMinutes.intValue(),
-      userInactivityThresholdInMinutes = userInactivityThresholdInMinutes.intValue(),
-      userActivitySignResponseDelayInMinutes = userActivitySignResponseDelayInMinutes.intValue(),
-      endWhenNoModerator = endWhenNoModerator.booleanValue(),
-      endWhenNoModeratorDelayInMinutes.intValue()
-    )
-
-    val password = PasswordProp(moderatorPass = moderatorPass, viewerPass = viewerPass, learningDashboardAccessToken = learningDashboardAccessToken)
-    val recordProp = RecordProp(record = recorded.booleanValue(), autoStartRecording = autoStartRecording.booleanValue(),
-      allowStartStopRecording = allowStartStopRecording.booleanValue(), keepEvents = keepEvents.booleanValue())
-
-    val breakoutProps = BreakoutProps(
-      parentId = parentMeetingId,
-      sequence = sequence.intValue(),
-      freeJoin = freeJoin.booleanValue(),
-      breakoutRooms = Vector(),
-      enabled = breakoutParams.enabled.booleanValue(),
-      record = breakoutParams.record.booleanValue(),
-      privateChatEnabled = breakoutParams.privateChatEnabled.booleanValue()
-    )
-
-    val welcomeProp = WelcomeProp(welcomeMsgTemplate = welcomeMsgTemplate, welcomeMsg = welcomeMsg,
-      modOnlyMessage = modOnlyMessage)
-    val voiceProp = VoiceProp(telVoice = voiceBridge, voiceConf = voiceBridge, dialNumber = dialNumber, muteOnStart = muteOnStart.booleanValue())
-    val usersProp = UsersProp(maxUsers = maxUsers.intValue(), webcamsOnlyForModerator = webcamsOnlyForModerator.booleanValue(),
-      userCameraCap = userCameraCap.intValue(),
-      guestPolicy = guestPolicy, meetingLayout = meetingLayout, allowModsToUnmuteUsers = allowModsToUnmuteUsers.booleanValue(),
-      allowModsToEjectCameras = allowModsToEjectCameras.booleanValue(),
-      authenticatedGuest = authenticatedGuest.booleanValue(), virtualBackgroundsDisabled = virtualBackgroundsDisabled.booleanValue())
-    val metadataProp = MetadataProp(mapAsScalaMap(metadata).toMap)
-
-    val lockSettingsProps = LockSettingsProps(
-      disableCam = lockSettingsParams.disableCam.booleanValue(),
-      disableMic = lockSettingsParams.disableMic.booleanValue(),
-      disablePrivateChat = lockSettingsParams.disablePrivateChat.booleanValue(),
-      disablePublicChat = lockSettingsParams.disablePublicChat.booleanValue(),
-      disableNotes = lockSettingsParams.disableNotes.booleanValue(),
-      hideUserList = lockSettingsParams.hideUserList.booleanValue(),
-      lockedLayout = lockSettingsParams.lockedLayout.booleanValue(),
-      lockOnJoin = lockSettingsParams.lockOnJoin.booleanValue(),
-      lockOnJoinConfigurable = lockSettingsParams.lockOnJoinConfigurable.booleanValue()
-    )
-
-    val systemProps = SystemProps(
-      html5InstanceId
-    )
-
-    val groupsAsVector: Vector[GroupProps] = groups.asScala.toVector.map(g => GroupProps(g.getGroupId(), g.getName(), g.getUsersExtId().asScala.toVector))
-
-    val defaultProps = DefaultProps(
-      meetingProp,
-      breakoutProps,
-      durationProps,
-      password,
-      recordProp,
-      welcomeProp,
-      voiceProp,
-      usersProp,
-      metadataProp,
-      lockSettingsProps,
-      systemProps,
-      groupsAsVector
-    )
-
-    //meetingManagerActorRef ! new CreateMeetingMsg(defaultProps)
-
-    val event = MsgBuilder.buildCreateMeetingRequestToAkkaApps(defaultProps)
-    msgToAkkaAppsEventBus.publish(MsgToAkkaApps(toAkkaAppsChannel, event))
-
-  }
-
-  def registerUser(meetingId: String, intUserId: String, name: String,
-                   role: String, extUserId: String, authToken: String, avatarURL: String,
-                   guest: java.lang.Boolean, authed: java.lang.Boolean,
-                   guestStatus: String, excludeFromDashboard: java.lang.Boolean): Unit = {
-
-    //    meetingManagerActorRef ! new RegisterUser(meetingId = meetingId, intUserId = intUserId, name = name,
-    //      role = role, extUserId = extUserId, authToken = authToken, avatarURL = avatarURL,
-    //     guest = guest, authed = authed)
-
-    val regUser = new RegisterUser(meetingId = meetingId, intUserId = intUserId, name = name,
-      role = role, extUserId = extUserId, authToken = authToken, avatarURL = avatarURL,
-      guest = guest.booleanValue(), authed = authed.booleanValue(), guestStatus = guestStatus,
-      excludeFromDashboard = excludeFromDashboard)
-
-    val event = MsgBuilder.buildRegisterUserRequestToAkkaApps(regUser)
-    msgToAkkaAppsEventBus.publish(MsgToAkkaApps(toAkkaAppsChannel, event))
-  }
-
-  def ejectDuplicateUser(meetingId: String, intUserId: String, name: String, extUserId: String): Unit = {
-    val event = MsgBuilder.buildEjectDuplicateUserRequestToAkkaApps(meetingId, intUserId, name, extUserId)
-    msgToAkkaAppsEventBus.publish(MsgToAkkaApps(toAkkaAppsChannel, event))
-  }
-
-  def guestWaitingLeft(meetingId: String, intUserId: String): Unit = {
-    val event = MsgBuilder.buildGuestWaitingLeftMsg(meetingId, intUserId)
-    msgToAkkaAppsEventBus.publish(MsgToAkkaApps(toAkkaAppsChannel, event))
-  }
-
-  def destroyMeeting(msg: DestroyMeetingMessage): Unit = {
-    val event = MsgBuilder.buildDestroyMeetingSysCmdMsg(msg)
-    msgToAkkaAppsEventBus.publish(MsgToAkkaApps(toAkkaAppsChannel, event))
-  }
-
-  def endMeeting(msg: EndMeetingMessage): Unit = {
-    val event = MsgBuilder.buildEndMeetingSysCmdMsg(msg)
-    msgToAkkaAppsEventBus.publish(MsgToAkkaApps(toAkkaAppsChannel, event))
-  }
-
-  def sendKeepAlive(system: String, bbbWebTimestamp: java.lang.Long, akkaAppsTimestamp: java.lang.Long): Unit = {
-    val event = MsgBuilder.buildCheckAlivePingSysMsg(system, bbbWebTimestamp.longValue(), akkaAppsTimestamp.longValue())
-    msgToAkkaAppsEventBus.publish(MsgToAkkaApps(toAkkaAppsChannel, event))
-  }
-
-  def publishedRecording(msg: PublishedRecordingMessage): Unit = {
-    val event = MsgBuilder.buildPublishedRecordingSysMsg(msg)
-    // Probably violating something here, but a new event bus looks just too much for this
-    msgSender.send(fromBbbWebRedisChannel, JsonUtil.toJson(event))
-  }
-
-  def unpublishedRecording(msg: UnpublishedRecordingMessage): Unit = {
-    val event = MsgBuilder.buildUnpublishedRecordingSysMsg(msg)
-    // Probably violating something here, but a new event bus looks just too much for this
-    msgSender.send(fromBbbWebRedisChannel, JsonUtil.toJson(event))
-  }
-
-  def deletedRecording(msg: DeletedRecordingMessage): Unit = {
-    val event = MsgBuilder.buildDeletedRecordingSysMsg(msg)
-    // Probably violating something here, but a new event bus looks just too much for this
-    msgSender.send(fromBbbWebRedisChannel, JsonUtil.toJson(event))
-  }
-
-  def sendDocConversionMsg(msg: IDocConversionMsg): Unit = {
-    if (msg.isInstanceOf[DocPageGeneratedProgress]) {
-      val event = MsgBuilder.buildPresentationPageGeneratedPubMsg(msg.asInstanceOf[DocPageGeneratedProgress])
-      msgToAkkaAppsEventBus.publish(MsgToAkkaApps(toAkkaAppsChannel, event))
-
-      // Send new event with page urls
-      val newEvent = MsgBuilder.buildPresentationPageConvertedSysMsg(msg.asInstanceOf[DocPageGeneratedProgress])
-      msgToAkkaAppsEventBus.publish(MsgToAkkaApps(toAkkaAppsChannel, newEvent))
-    } else if (msg.isInstanceOf[OfficeDocConversionProgress]) {
-      val event = MsgBuilder.buildPresentationConversionUpdateSysPubMsg(msg.asInstanceOf[OfficeDocConversionProgress])
-      msgToAkkaAppsEventBus.publish(MsgToAkkaApps(toAkkaAppsChannel, event))
-    } else if (msg.isInstanceOf[DocPageCompletedProgress]) {
-      val event = MsgBuilder.buildPresentationConversionCompletedSysPubMsg(msg.asInstanceOf[DocPageCompletedProgress])
-      msgToAkkaAppsEventBus.publish(MsgToAkkaApps(toAkkaAppsChannel, event))
-
-      // Send new event with page urls
-      val newEvent = MsgBuilder.buildPresentationConversionEndedSysMsg(msg.asInstanceOf[DocPageCompletedProgress])
-      msgToAkkaAppsEventBus.publish(MsgToAkkaApps(toAkkaAppsChannel, newEvent))
-
-    } else if (msg.isInstanceOf[DocPageCountFailed]) {
-      val event = MsgBuilder.buildPresentationPageCountFailedSysPubMsg(msg.asInstanceOf[DocPageCountFailed])
-      msgToAkkaAppsEventBus.publish(MsgToAkkaApps(toAkkaAppsChannel, event))
-    } else if (msg.isInstanceOf[DocPageCountExceeded]) {
-      val event = MsgBuilder.buildPresentationPageCountExceededSysPubMsg(msg.asInstanceOf[DocPageCountExceeded])
-      msgToAkkaAppsEventBus.publish(MsgToAkkaApps(toAkkaAppsChannel, event))
-    } else if (msg.isInstanceOf[PdfConversionInvalid]) {
-      val event = MsgBuilder.buildPdfConversionInvalidErrorSysPubMsg(msg.asInstanceOf[PdfConversionInvalid])
-      msgToAkkaAppsEventBus.publish(MsgToAkkaApps(toAkkaAppsChannel, event))
-    } else if (msg.isInstanceOf[DocConversionRequestReceived]) {
-      val event = MsgBuilder.buildPresentationConversionRequestReceivedSysMsg(msg.asInstanceOf[DocConversionRequestReceived])
-      msgToAkkaAppsEventBus.publish(MsgToAkkaApps(toAkkaAppsChannel, event))
-    } else if (msg.isInstanceOf[DocPageConversionStarted]) {
-      val event = MsgBuilder.buildPresentationPageConversionStartedSysMsg(msg.asInstanceOf[DocPageConversionStarted])
-      msgToAkkaAppsEventBus.publish(MsgToAkkaApps(toAkkaAppsChannel, event))
-    } else if (msg.isInstanceOf[UploadFileTooLargeMessage]) {
-      val event = MsgBuilder.buildPresentationUploadedFileTooLargeErrorSysMsg(msg.asInstanceOf[UploadFileTooLargeMessage])
-      msgToAkkaAppsEventBus.publish(MsgToAkkaApps(toAkkaAppsChannel, event))
-    }
-  }
-
-/*** Caption API ***/
-  def generateSingleUseCaptionToken(recordId: String, caption: String, expirySeconds: Long): String = {
-    redisStorage.generateSingleUseCaptionToken(recordId, caption, expirySeconds)
-  }
-
-  def validateSingleUseCaptionToken(token: String, meetingId: String, caption: String): Boolean = {
-    redisStorage.validateSingleUseCaptionToken(token, meetingId, caption)
-  }
-}
+package org.bigbluebutton.api2
+
+import scala.collection.JavaConverters._
+import akka.actor.ActorSystem
+import akka.event.Logging
+import java.util
+import org.bigbluebutton.api.domain.{ BreakoutRoomsParams, Group, LockSettingsParams }
+import org.bigbluebutton.api.messaging.converters.messages._
+import org.bigbluebutton.api2.bus._
+import org.bigbluebutton.api2.endpoint.redis.WebRedisSubscriberActor
+import org.bigbluebutton.common2.redis.MessageSender
+import org.bigbluebutton.api2.meeting.{ OldMeetingMsgHdlrActor, RegisterUser }
+import org.bigbluebutton.common2.domain._
+import org.bigbluebutton.common2.util.JsonUtil
+import org.bigbluebutton.presentation.messages._
+
+import scala.concurrent.duration._
+import org.bigbluebutton.common2.redis._
+import org.bigbluebutton.common2.bus._
+
+class BbbWebApiGWApp(
+    val oldMessageReceivedGW: OldMessageReceivedGW,
+    redisHost:                String,
+    redisPort:                Int,
+    redisPassword:            String,
+    redisExpireKey:           Int
+) extends IBbbWebApiGWApp with SystemConfiguration {
+
+  implicit val system = ActorSystem("bbb-web-common")
+
+  implicit val timeout = akka.util.Timeout(3 seconds)
+
+  val log = Logging(system, getClass)
+
+  private val jsonMsgToAkkaAppsBus = new JsonMsgToAkkaAppsBus
+
+  val redisPass = if (redisPassword != "") Some(redisPassword) else None
+  val redisConfig = RedisConfig(redisHost, redisPort, redisPass, redisExpireKey)
+
+  var redisStorage = new RedisStorageService()
+  redisStorage.setHost(redisConfig.host)
+  redisStorage.setPort(redisConfig.port)
+  val redisPassStr = redisConfig.password match {
+    case Some(pass) => pass
+    case None       => ""
+  }
+  redisStorage.setPassword(redisPassStr)
+  redisStorage.setExpireKey(redisConfig.expireKey)
+  redisStorage.setClientName("BbbWebRedisStore")
+  redisStorage.start()
+
+  private val redisPublisher = new RedisPublisher(system, "BbbWebPub", redisConfig)
+
+  private val msgSender: MessageSender = new MessageSender(redisPublisher)
+  private val messageSenderActorRef = system.actorOf(MessageSenderActor.props(msgSender), "messageSenderActor")
+
+  jsonMsgToAkkaAppsBus.subscribe(messageSenderActorRef, toAkkaAppsJsonChannel)
+
+  private val receivedJsonMsgBus = new JsonMsgFromAkkaAppsBus
+  private val oldMessageEventBus = new OldMessageEventBus
+  private val msgFromAkkaAppsEventBus = new MsgFromAkkaAppsEventBus
+  private val msgToAkkaAppsEventBus = new MsgToAkkaAppsEventBus
+
+  /**
+   * Not used for now as we will still user MeetingService for 2.0 (ralam july 4, 2017)
+   */
+  //private val meetingManagerActorRef = system.actorOf(
+  //  MeetingsManagerActor.props(msgToAkkaAppsEventBus), "meetingManagerActor")
+  //msgFromAkkaAppsEventBus.subscribe(meetingManagerActorRef, fromAkkaAppsChannel)
+
+  private val oldMeetingMsgHdlrActor = system.actorOf(
+    OldMeetingMsgHdlrActor.props(oldMessageReceivedGW), "oldMeetingMsgHdlrActor"
+  )
+  msgFromAkkaAppsEventBus.subscribe(oldMeetingMsgHdlrActor, fromAkkaAppsChannel)
+
+  private val msgToAkkaAppsToJsonActor = system.actorOf(
+    MsgToAkkaAppsToJsonActor.props(jsonMsgToAkkaAppsBus), "msgToAkkaAppsToJsonActor"
+  )
+
+  msgToAkkaAppsEventBus.subscribe(msgToAkkaAppsToJsonActor, toAkkaAppsChannel)
+
+  // Not used but needed by internal class (ralam april 4, 2019)
+  val incomingJsonMessageBus = new IncomingJsonMessageBus
+
+  val channelsToSubscribe = Seq(fromAkkaAppsRedisChannel)
+  private val appsRedisSubscriberActor = system.actorOf(
+    WebRedisSubscriberActor.props(
+      system,
+      receivedJsonMsgBus,
+      oldMessageEventBus,
+      incomingJsonMessageBus,
+      redisConfig,
+      channelsToSubscribe,
+      Nil,
+      fromAkkaAppsJsonChannel,
+      fromAkkaAppsOldJsonChannel
+    ),
+    "appsRedisSubscriberActor"
+  )
+
+  private val receivedJsonMsgHdlrActor = system.actorOf(
+    ReceivedJsonMsgHdlrActor.props(msgFromAkkaAppsEventBus), "receivedJsonMsgHdlrActor"
+  )
+
+  receivedJsonMsgBus.subscribe(receivedJsonMsgHdlrActor, fromAkkaAppsJsonChannel)
+
+  private val oldMessageJsonReceiverActor = system.actorOf(
+    OldMessageJsonReceiverActor.props(oldMessageReceivedGW), "oldMessageJsonReceiverActor"
+  )
+
+  oldMessageEventBus.subscribe(oldMessageJsonReceiverActor, fromAkkaAppsOldJsonChannel)
+
+/*****
+    * External APIs for Gateway
+    */
+  def send(channel: String, json: String): Unit = {
+    log.debug("Sending msg. channel={} msg={}", channel, json)
+    jsonMsgToAkkaAppsBus.publish(JsonMsgToAkkaAppsBusMsg(toAkkaAppsJsonChannel, new JsonMsgToSendToAkkaApps(channel, json)))
+  }
+
+  def createMeeting(meetingId: String, extMeetingId: String, parentMeetingId: String, meetingName: String,
+                    recorded: java.lang.Boolean, voiceBridge: String, duration: java.lang.Integer,
+                    autoStartRecording:      java.lang.Boolean,
+                    allowStartStopRecording: java.lang.Boolean, webcamsOnlyForModerator: java.lang.Boolean,
+                    meetingCameraCap: java.lang.Integer,
+                    userCameraCap: java.lang.Integer,
+                    moderatorPass: String, viewerPass: String, learningDashboardAccessToken: String,
+                    createTime: java.lang.Long, createDate: String, isBreakout: java.lang.Boolean,
+                    sequence: java.lang.Integer,
+                    freeJoin: java.lang.Boolean,
+                    metadata: java.util.Map[String, String], guestPolicy: String, authenticatedGuest: java.lang.Boolean, meetingLayout: String,
+                    welcomeMsgTemplate: String, welcomeMsg: String, modOnlyMessage: String,
+                    dialNumber: String, maxUsers: java.lang.Integer,
+                    meetingExpireIfNoUserJoinedInMinutes:   java.lang.Integer,
+                    meetingExpireWhenLastUserLeftInMinutes: java.lang.Integer,
+                    userInactivityInspectTimerInMinutes:    java.lang.Integer,
+                    userInactivityThresholdInMinutes:       java.lang.Integer,
+                    userActivitySignResponseDelayInMinutes: java.lang.Integer,
+                    endWhenNoModerator:                     java.lang.Boolean,
+                    endWhenNoModeratorDelayInMinutes:       java.lang.Integer,
+                    muteOnStart:                            java.lang.Boolean,
+                    allowModsToUnmuteUsers:                 java.lang.Boolean,
+                    allowModsToEjectCameras:                java.lang.Boolean,
+                    keepEvents:                             java.lang.Boolean,
+                    breakoutParams:                         BreakoutRoomsParams,
+                    lockSettingsParams:                     LockSettingsParams,
+                    html5InstanceId:                        java.lang.Integer,
+                    groups:                                 java.util.ArrayList[Group],
+                    virtualBackgroundsDisabled:             java.lang.Boolean,
+                    disabledFeatures:                       java.util.ArrayList[String]): Unit = {
+
+    val disabledFeaturesAsVector: Vector[String] = disabledFeatures.asScala.toVector
+
+    val meetingProp = MeetingProp(
+      name = meetingName,
+      extId = extMeetingId,
+      intId = meetingId,
+      meetingCameraCap = meetingCameraCap.intValue(),
+      isBreakout = isBreakout.booleanValue(),
+      disabledFeaturesAsVector
+    )
+
+    val durationProps = DurationProps(
+      duration = duration.intValue(),
+      createdTime = createTime.longValue(), createDate,
+      meetingExpireIfNoUserJoinedInMinutes = meetingExpireIfNoUserJoinedInMinutes.intValue(),
+      meetingExpireWhenLastUserLeftInMinutes = meetingExpireWhenLastUserLeftInMinutes.intValue(),
+      userInactivityInspectTimerInMinutes = userInactivityInspectTimerInMinutes.intValue(),
+      userInactivityThresholdInMinutes = userInactivityThresholdInMinutes.intValue(),
+      userActivitySignResponseDelayInMinutes = userActivitySignResponseDelayInMinutes.intValue(),
+      endWhenNoModerator = endWhenNoModerator.booleanValue(),
+      endWhenNoModeratorDelayInMinutes.intValue()
+    )
+
+    val password = PasswordProp(moderatorPass = moderatorPass, viewerPass = viewerPass, learningDashboardAccessToken = learningDashboardAccessToken)
+    val recordProp = RecordProp(record = recorded.booleanValue(), autoStartRecording = autoStartRecording.booleanValue(),
+      allowStartStopRecording = allowStartStopRecording.booleanValue(), keepEvents = keepEvents.booleanValue())
+
+    val breakoutProps = BreakoutProps(
+      parentId = parentMeetingId,
+      sequence = sequence.intValue(),
+      freeJoin = freeJoin.booleanValue(),
+      breakoutRooms = Vector(),
+      enabled = breakoutParams.enabled.booleanValue(),
+      record = breakoutParams.record.booleanValue(),
+      privateChatEnabled = breakoutParams.privateChatEnabled.booleanValue()
+    )
+
+    val welcomeProp = WelcomeProp(welcomeMsgTemplate = welcomeMsgTemplate, welcomeMsg = welcomeMsg,
+      modOnlyMessage = modOnlyMessage)
+    val voiceProp = VoiceProp(telVoice = voiceBridge, voiceConf = voiceBridge, dialNumber = dialNumber, muteOnStart = muteOnStart.booleanValue())
+    val usersProp = UsersProp(maxUsers = maxUsers.intValue(), webcamsOnlyForModerator = webcamsOnlyForModerator.booleanValue(),
+      userCameraCap = userCameraCap.intValue(),
+      guestPolicy = guestPolicy, meetingLayout = meetingLayout, allowModsToUnmuteUsers = allowModsToUnmuteUsers.booleanValue(),
+      allowModsToEjectCameras = allowModsToEjectCameras.booleanValue(),
+      authenticatedGuest = authenticatedGuest.booleanValue(), virtualBackgroundsDisabled = virtualBackgroundsDisabled.booleanValue())
+    val metadataProp = MetadataProp(mapAsScalaMap(metadata).toMap)
+
+    val lockSettingsProps = LockSettingsProps(
+      disableCam = lockSettingsParams.disableCam.booleanValue(),
+      disableMic = lockSettingsParams.disableMic.booleanValue(),
+      disablePrivateChat = lockSettingsParams.disablePrivateChat.booleanValue(),
+      disablePublicChat = lockSettingsParams.disablePublicChat.booleanValue(),
+      disableNotes = lockSettingsParams.disableNotes.booleanValue(),
+      hideUserList = lockSettingsParams.hideUserList.booleanValue(),
+      lockedLayout = lockSettingsParams.lockedLayout.booleanValue(),
+      lockOnJoin = lockSettingsParams.lockOnJoin.booleanValue(),
+      lockOnJoinConfigurable = lockSettingsParams.lockOnJoinConfigurable.booleanValue()
+    )
+
+    val systemProps = SystemProps(
+      html5InstanceId
+    )
+
+    val groupsAsVector: Vector[GroupProps] = groups.asScala.toVector.map(g => GroupProps(g.getGroupId(), g.getName(), g.getUsersExtId().asScala.toVector))
+
+    val defaultProps = DefaultProps(
+      meetingProp,
+      breakoutProps,
+      durationProps,
+      password,
+      recordProp,
+      welcomeProp,
+      voiceProp,
+      usersProp,
+      metadataProp,
+      lockSettingsProps,
+      systemProps,
+      groupsAsVector
+    )
+
+    //meetingManagerActorRef ! new CreateMeetingMsg(defaultProps)
+
+    val event = MsgBuilder.buildCreateMeetingRequestToAkkaApps(defaultProps)
+    msgToAkkaAppsEventBus.publish(MsgToAkkaApps(toAkkaAppsChannel, event))
+
+  }
+
+  def registerUser(meetingId: String, intUserId: String, name: String,
+                   role: String, extUserId: String, authToken: String, avatarURL: String,
+                   guest: java.lang.Boolean, authed: java.lang.Boolean,
+                   guestStatus: String, excludeFromDashboard: java.lang.Boolean): Unit = {
+
+    //    meetingManagerActorRef ! new RegisterUser(meetingId = meetingId, intUserId = intUserId, name = name,
+    //      role = role, extUserId = extUserId, authToken = authToken, avatarURL = avatarURL,
+    //     guest = guest, authed = authed)
+
+    val regUser = new RegisterUser(meetingId = meetingId, intUserId = intUserId, name = name,
+      role = role, extUserId = extUserId, authToken = authToken, avatarURL = avatarURL,
+      guest = guest.booleanValue(), authed = authed.booleanValue(), guestStatus = guestStatus,
+      excludeFromDashboard = excludeFromDashboard)
+
+    val event = MsgBuilder.buildRegisterUserRequestToAkkaApps(regUser)
+    msgToAkkaAppsEventBus.publish(MsgToAkkaApps(toAkkaAppsChannel, event))
+  }
+
+  def ejectDuplicateUser(meetingId: String, intUserId: String, name: String, extUserId: String): Unit = {
+    val event = MsgBuilder.buildEjectDuplicateUserRequestToAkkaApps(meetingId, intUserId, name, extUserId)
+    msgToAkkaAppsEventBus.publish(MsgToAkkaApps(toAkkaAppsChannel, event))
+  }
+
+  def guestWaitingLeft(meetingId: String, intUserId: String): Unit = {
+    val event = MsgBuilder.buildGuestWaitingLeftMsg(meetingId, intUserId)
+    msgToAkkaAppsEventBus.publish(MsgToAkkaApps(toAkkaAppsChannel, event))
+  }
+
+  def destroyMeeting(msg: DestroyMeetingMessage): Unit = {
+    val event = MsgBuilder.buildDestroyMeetingSysCmdMsg(msg)
+    msgToAkkaAppsEventBus.publish(MsgToAkkaApps(toAkkaAppsChannel, event))
+  }
+
+  def endMeeting(msg: EndMeetingMessage): Unit = {
+    val event = MsgBuilder.buildEndMeetingSysCmdMsg(msg)
+    msgToAkkaAppsEventBus.publish(MsgToAkkaApps(toAkkaAppsChannel, event))
+  }
+
+  def sendKeepAlive(system: String, bbbWebTimestamp: java.lang.Long, akkaAppsTimestamp: java.lang.Long): Unit = {
+    val event = MsgBuilder.buildCheckAlivePingSysMsg(system, bbbWebTimestamp.longValue(), akkaAppsTimestamp.longValue())
+    msgToAkkaAppsEventBus.publish(MsgToAkkaApps(toAkkaAppsChannel, event))
+  }
+
+  def publishedRecording(msg: PublishedRecordingMessage): Unit = {
+    val event = MsgBuilder.buildPublishedRecordingSysMsg(msg)
+    // Probably violating something here, but a new event bus looks just too much for this
+    msgSender.send(fromBbbWebRedisChannel, JsonUtil.toJson(event))
+  }
+
+  def unpublishedRecording(msg: UnpublishedRecordingMessage): Unit = {
+    val event = MsgBuilder.buildUnpublishedRecordingSysMsg(msg)
+    // Probably violating something here, but a new event bus looks just too much for this
+    msgSender.send(fromBbbWebRedisChannel, JsonUtil.toJson(event))
+  }
+
+  def deletedRecording(msg: DeletedRecordingMessage): Unit = {
+    val event = MsgBuilder.buildDeletedRecordingSysMsg(msg)
+    // Probably violating something here, but a new event bus looks just too much for this
+    msgSender.send(fromBbbWebRedisChannel, JsonUtil.toJson(event))
+  }
+
+  def sendDocConversionMsg(msg: IDocConversionMsg): Unit = {
+    if (msg.isInstanceOf[DocPageGeneratedProgress]) {
+      val event = MsgBuilder.buildPresentationPageGeneratedPubMsg(msg.asInstanceOf[DocPageGeneratedProgress])
+      msgToAkkaAppsEventBus.publish(MsgToAkkaApps(toAkkaAppsChannel, event))
+
+      // Send new event with page urls
+      val newEvent = MsgBuilder.buildPresentationPageConvertedSysMsg(msg.asInstanceOf[DocPageGeneratedProgress])
+      msgToAkkaAppsEventBus.publish(MsgToAkkaApps(toAkkaAppsChannel, newEvent))
+    } else if (msg.isInstanceOf[OfficeDocConversionProgress]) {
+      val event = MsgBuilder.buildPresentationConversionUpdateSysPubMsg(msg.asInstanceOf[OfficeDocConversionProgress])
+      msgToAkkaAppsEventBus.publish(MsgToAkkaApps(toAkkaAppsChannel, event))
+    } else if (msg.isInstanceOf[DocPageCompletedProgress]) {
+      val event = MsgBuilder.buildPresentationConversionCompletedSysPubMsg(msg.asInstanceOf[DocPageCompletedProgress])
+      msgToAkkaAppsEventBus.publish(MsgToAkkaApps(toAkkaAppsChannel, event))
+
+      // Send new event with page urls
+      val newEvent = MsgBuilder.buildPresentationConversionEndedSysMsg(msg.asInstanceOf[DocPageCompletedProgress])
+      msgToAkkaAppsEventBus.publish(MsgToAkkaApps(toAkkaAppsChannel, newEvent))
+
+    } else if (msg.isInstanceOf[DocPageCountFailed]) {
+      val event = MsgBuilder.buildPresentationPageCountFailedSysPubMsg(msg.asInstanceOf[DocPageCountFailed])
+      msgToAkkaAppsEventBus.publish(MsgToAkkaApps(toAkkaAppsChannel, event))
+    } else if (msg.isInstanceOf[DocPageCountExceeded]) {
+      val event = MsgBuilder.buildPresentationPageCountExceededSysPubMsg(msg.asInstanceOf[DocPageCountExceeded])
+      msgToAkkaAppsEventBus.publish(MsgToAkkaApps(toAkkaAppsChannel, event))
+    } else if (msg.isInstanceOf[PdfConversionInvalid]) {
+      val event = MsgBuilder.buildPdfConversionInvalidErrorSysPubMsg(msg.asInstanceOf[PdfConversionInvalid])
+      msgToAkkaAppsEventBus.publish(MsgToAkkaApps(toAkkaAppsChannel, event))
+    } else if (msg.isInstanceOf[DocConversionRequestReceived]) {
+      val event = MsgBuilder.buildPresentationConversionRequestReceivedSysMsg(msg.asInstanceOf[DocConversionRequestReceived])
+      msgToAkkaAppsEventBus.publish(MsgToAkkaApps(toAkkaAppsChannel, event))
+    } else if (msg.isInstanceOf[DocPageConversionStarted]) {
+      val event = MsgBuilder.buildPresentationPageConversionStartedSysMsg(msg.asInstanceOf[DocPageConversionStarted])
+      msgToAkkaAppsEventBus.publish(MsgToAkkaApps(toAkkaAppsChannel, event))
+    } else if (msg.isInstanceOf[UploadFileTooLargeMessage]) {
+      val event = MsgBuilder.buildPresentationUploadedFileTooLargeErrorSysMsg(msg.asInstanceOf[UploadFileTooLargeMessage])
+      msgToAkkaAppsEventBus.publish(MsgToAkkaApps(toAkkaAppsChannel, event))
+    }
+  }
+
+/*** Caption API ***/
+  def generateSingleUseCaptionToken(recordId: String, caption: String, expirySeconds: Long): String = {
+    redisStorage.generateSingleUseCaptionToken(recordId, caption, expirySeconds)
+  }
+
+  def validateSingleUseCaptionToken(token: String, meetingId: String, caption: String): Boolean = {
+    redisStorage.validateSingleUseCaptionToken(token, meetingId, caption)
+  }
+}