package org.bigbluebutton.api2;

import java.util.Map;

import org.bigbluebutton.api.domain.BreakoutRoomsParams;
import org.bigbluebutton.api.domain.LockSettingsParams;
import org.bigbluebutton.api.messaging.converters.messages.DestroyMeetingMessage;
import org.bigbluebutton.api.messaging.converters.messages.EndMeetingMessage;
import org.bigbluebutton.api.messaging.converters.messages.PublishedRecordingMessage;
import org.bigbluebutton.api.messaging.converters.messages.UnpublishedRecordingMessage;
import org.bigbluebutton.api.messaging.converters.messages.DeletedRecordingMessage;
import org.bigbluebutton.presentation.messages.IDocConversionMsg;

public interface IBbbWebApiGWApp {
  void send(String channel, String message);
  void createMeeting(String meetingID, String externalMeetingID,
                     String parentMeetingID, String meetingName, Boolean recorded,
                     String voiceBridge, Integer duration, Boolean autoStartRecording,
                     Boolean allowStartStopRecording, Boolean webcamsOnlyForModerator,
                     String moderatorPass, String viewerPass, Long createTime,
                     String createDate, Boolean isBreakout, Integer sequence, Boolean freejoin, Map<String, String> metadata,
                     String guestPolicy, String welcomeMsgTemplate, String welcomeMsg, String modOnlyMessage,
                     String dialNumber, Integer maxUsers,
                     Integer maxInactivityTimeoutMinutes, Integer warnMinutesBeforeMax,
                     Integer meetingExpireIfNoUserJoinedInMinutes,
                     Integer meetingExpireWhenLastUserLeftInMinutes,
                     Integer userInactivityInspectTimerInMinutes,
                     Integer userInactivityThresholdInMinutes,
                     Integer userActivitySignResponseDelayInMinutes,
                     Boolean muteOnStart,
<<<<<<< HEAD
                     Boolean keepEvents,
                     BreakoutRoomsParams breakoutParams,
                     LockSettingsParams lockSettingsParams);
=======
                     Boolean allowModsToUnmuteUsers,
                     Boolean keepEvents);
>>>>>>> 7da2164f

  void registerUser(String meetingID, String internalUserId, String fullname, String role,
                    String externUserID, String authToken, String avatarURL,
                    Boolean guest, Boolean authed, String guestStatus);
  void ejectDuplicateUser(String meetingID, String internalUserId, String fullname,
                    String externUserID);

  void destroyMeeting(DestroyMeetingMessage msg);
  void endMeeting(EndMeetingMessage msg);
  void sendKeepAlive(String system, Long timestamp);
  void publishedRecording(PublishedRecordingMessage msg);
  void unpublishedRecording(UnpublishedRecordingMessage msg);
  void deletedRecording(DeletedRecordingMessage msg);
  void sendDocConversionMsg(IDocConversionMsg msg);
}
<|MERGE_RESOLUTION|>--- conflicted
+++ resolved
@@ -1,53 +1,49 @@
-package org.bigbluebutton.api2;
-
-import java.util.Map;
-
-import org.bigbluebutton.api.domain.BreakoutRoomsParams;
-import org.bigbluebutton.api.domain.LockSettingsParams;
-import org.bigbluebutton.api.messaging.converters.messages.DestroyMeetingMessage;
-import org.bigbluebutton.api.messaging.converters.messages.EndMeetingMessage;
-import org.bigbluebutton.api.messaging.converters.messages.PublishedRecordingMessage;
-import org.bigbluebutton.api.messaging.converters.messages.UnpublishedRecordingMessage;
-import org.bigbluebutton.api.messaging.converters.messages.DeletedRecordingMessage;
-import org.bigbluebutton.presentation.messages.IDocConversionMsg;
-
-public interface IBbbWebApiGWApp {
-  void send(String channel, String message);
-  void createMeeting(String meetingID, String externalMeetingID,
-                     String parentMeetingID, String meetingName, Boolean recorded,
-                     String voiceBridge, Integer duration, Boolean autoStartRecording,
-                     Boolean allowStartStopRecording, Boolean webcamsOnlyForModerator,
-                     String moderatorPass, String viewerPass, Long createTime,
-                     String createDate, Boolean isBreakout, Integer sequence, Boolean freejoin, Map<String, String> metadata,
-                     String guestPolicy, String welcomeMsgTemplate, String welcomeMsg, String modOnlyMessage,
-                     String dialNumber, Integer maxUsers,
-                     Integer maxInactivityTimeoutMinutes, Integer warnMinutesBeforeMax,
-                     Integer meetingExpireIfNoUserJoinedInMinutes,
-                     Integer meetingExpireWhenLastUserLeftInMinutes,
-                     Integer userInactivityInspectTimerInMinutes,
-                     Integer userInactivityThresholdInMinutes,
-                     Integer userActivitySignResponseDelayInMinutes,
-                     Boolean muteOnStart,
-<<<<<<< HEAD
-                     Boolean keepEvents,
-                     BreakoutRoomsParams breakoutParams,
-                     LockSettingsParams lockSettingsParams);
-=======
-                     Boolean allowModsToUnmuteUsers,
-                     Boolean keepEvents);
->>>>>>> 7da2164f
-
-  void registerUser(String meetingID, String internalUserId, String fullname, String role,
-                    String externUserID, String authToken, String avatarURL,
-                    Boolean guest, Boolean authed, String guestStatus);
-  void ejectDuplicateUser(String meetingID, String internalUserId, String fullname,
-                    String externUserID);
-
-  void destroyMeeting(DestroyMeetingMessage msg);
-  void endMeeting(EndMeetingMessage msg);
-  void sendKeepAlive(String system, Long timestamp);
-  void publishedRecording(PublishedRecordingMessage msg);
-  void unpublishedRecording(UnpublishedRecordingMessage msg);
-  void deletedRecording(DeletedRecordingMessage msg);
-  void sendDocConversionMsg(IDocConversionMsg msg);
-}
+package org.bigbluebutton.api2;
+
+import java.util.Map;
+
+import org.bigbluebutton.api.domain.BreakoutRoomsParams;
+import org.bigbluebutton.api.domain.LockSettingsParams;
+import org.bigbluebutton.api.messaging.converters.messages.DestroyMeetingMessage;
+import org.bigbluebutton.api.messaging.converters.messages.EndMeetingMessage;
+import org.bigbluebutton.api.messaging.converters.messages.PublishedRecordingMessage;
+import org.bigbluebutton.api.messaging.converters.messages.UnpublishedRecordingMessage;
+import org.bigbluebutton.api.messaging.converters.messages.DeletedRecordingMessage;
+import org.bigbluebutton.presentation.messages.IDocConversionMsg;
+
+public interface IBbbWebApiGWApp {
+  void send(String channel, String message);
+  void createMeeting(String meetingID, String externalMeetingID,
+                     String parentMeetingID, String meetingName, Boolean recorded,
+                     String voiceBridge, Integer duration, Boolean autoStartRecording,
+                     Boolean allowStartStopRecording, Boolean webcamsOnlyForModerator,
+                     String moderatorPass, String viewerPass, Long createTime,
+                     String createDate, Boolean isBreakout, Integer sequence, Boolean freejoin, Map<String, String> metadata,
+                     String guestPolicy, String welcomeMsgTemplate, String welcomeMsg, String modOnlyMessage,
+                     String dialNumber, Integer maxUsers,
+                     Integer maxInactivityTimeoutMinutes, Integer warnMinutesBeforeMax,
+                     Integer meetingExpireIfNoUserJoinedInMinutes,
+                     Integer meetingExpireWhenLastUserLeftInMinutes,
+                     Integer userInactivityInspectTimerInMinutes,
+                     Integer userInactivityThresholdInMinutes,
+                     Integer userActivitySignResponseDelayInMinutes,
+                     Boolean muteOnStart,
+                     Boolean allowModsToUnmuteUsers,
+                     Boolean keepEvents,
+                     BreakoutRoomsParams breakoutParams,
+                     LockSettingsParams lockSettingsParams);
+
+  void registerUser(String meetingID, String internalUserId, String fullname, String role,
+                    String externUserID, String authToken, String avatarURL,
+                    Boolean guest, Boolean authed, String guestStatus);
+  void ejectDuplicateUser(String meetingID, String internalUserId, String fullname,
+                    String externUserID);
+
+  void destroyMeeting(DestroyMeetingMessage msg);
+  void endMeeting(EndMeetingMessage msg);
+  void sendKeepAlive(String system, Long timestamp);
+  void publishedRecording(PublishedRecordingMessage msg);
+  void unpublishedRecording(UnpublishedRecordingMessage msg);
+  void deletedRecording(DeletedRecordingMessage msg);
+  void sendDocConversionMsg(IDocConversionMsg msg);
+}