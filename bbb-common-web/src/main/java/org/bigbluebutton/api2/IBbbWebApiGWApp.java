package org.bigbluebutton.api2;

import java.util.ArrayList;
import java.util.List;
import java.util.Map;

import org.bigbluebutton.api.domain.BreakoutRoomsParams;
import org.bigbluebutton.api.domain.LockSettingsParams;
import org.bigbluebutton.api.domain.Group;
import org.bigbluebutton.api.messaging.converters.messages.DestroyMeetingMessage;
import org.bigbluebutton.api.messaging.converters.messages.EndMeetingMessage;
import org.bigbluebutton.api.messaging.converters.messages.PublishedRecordingMessage;
import org.bigbluebutton.api.messaging.converters.messages.UnpublishedRecordingMessage;
import org.bigbluebutton.api.messaging.converters.messages.DeletedRecordingMessage;
import org.bigbluebutton.presentation.messages.IDocConversionMsg;

public interface IBbbWebApiGWApp {
  void send(String channel, String message);
  void createMeeting(String meetingID, String externalMeetingID,
                     String parentMeetingID, String meetingName, Boolean recorded,
                     String voiceBridge, Integer duration, Boolean autoStartRecording,
                     Boolean allowStartStopRecording, Boolean webcamsOnlyForModerator,
<<<<<<< HEAD
                     String moderatorPass, String viewerPass, Boolean learningDashboardEnabled, String learningDashboardAccessToken,
                     Long createTime,
=======
                     Integer userCameraCap,
                     String moderatorPass, String viewerPass, Boolean learningDashboardEnabled, String learningDashboardAccessToken, Long createTime,
>>>>>>> d85f8572
                     String createDate, Boolean isBreakout, Integer sequence, Boolean freejoin, Map<String, String> metadata,
                     String guestPolicy, Boolean authenticatedGuest, String meetingLayout, String welcomeMsgTemplate, String welcomeMsg, String modOnlyMessage,
                     String dialNumber, Integer maxUsers,
                     Integer meetingExpireIfNoUserJoinedInMinutes,
                     Integer meetingExpireWhenLastUserLeftInMinutes,
                     Integer userInactivityInspectTimerInMinutes,
                     Integer userInactivityThresholdInMinutes,
                     Integer userActivitySignResponseDelayInMinutes,
                     Boolean endWhenNoModerator,
                     Integer endWhenNoModeratorDelayInMinutes,
                     Boolean muteOnStart,
                     Boolean allowModsToUnmuteUsers,
                     Boolean allowModsToEjectCameras,
                     Boolean keepEvents,
                     BreakoutRoomsParams breakoutParams,
                     LockSettingsParams lockSettingsParams,
                     Integer html5InstanceId,
                     ArrayList<Group> groups,
                     Boolean virtualBackgroundsDisabled,
                     ArrayList<String> disabledFeatures);

  void registerUser(String meetingID, String internalUserId, String fullname, String role,
                    String externUserID, String authToken, String avatarURL,
                    Boolean guest, Boolean authed, String guestStatus, Boolean excludeFromDashboard);
  void ejectDuplicateUser(String meetingID, String internalUserId, String fullname,
                    String externUserID);
  void guestWaitingLeft(String meetingID, String internalUserId);

  void destroyMeeting(DestroyMeetingMessage msg);
  void endMeeting(EndMeetingMessage msg);
  void sendKeepAlive(String system, Long bbbWebTimestamp, Long akkaAppsTimestamp);
  void publishedRecording(PublishedRecordingMessage msg);
  void unpublishedRecording(UnpublishedRecordingMessage msg);
  void deletedRecording(DeletedRecordingMessage msg);
  void sendDocConversionMsg(IDocConversionMsg msg);
}
<|MERGE_RESOLUTION|>--- conflicted
+++ resolved
@@ -1,65 +1,60 @@
-package org.bigbluebutton.api2;
-
-import java.util.ArrayList;
-import java.util.List;
-import java.util.Map;
-
-import org.bigbluebutton.api.domain.BreakoutRoomsParams;
-import org.bigbluebutton.api.domain.LockSettingsParams;
-import org.bigbluebutton.api.domain.Group;
-import org.bigbluebutton.api.messaging.converters.messages.DestroyMeetingMessage;
-import org.bigbluebutton.api.messaging.converters.messages.EndMeetingMessage;
-import org.bigbluebutton.api.messaging.converters.messages.PublishedRecordingMessage;
-import org.bigbluebutton.api.messaging.converters.messages.UnpublishedRecordingMessage;
-import org.bigbluebutton.api.messaging.converters.messages.DeletedRecordingMessage;
-import org.bigbluebutton.presentation.messages.IDocConversionMsg;
-
-public interface IBbbWebApiGWApp {
-  void send(String channel, String message);
-  void createMeeting(String meetingID, String externalMeetingID,
-                     String parentMeetingID, String meetingName, Boolean recorded,
-                     String voiceBridge, Integer duration, Boolean autoStartRecording,
-                     Boolean allowStartStopRecording, Boolean webcamsOnlyForModerator,
-<<<<<<< HEAD
-                     String moderatorPass, String viewerPass, Boolean learningDashboardEnabled, String learningDashboardAccessToken,
-                     Long createTime,
-=======
-                     Integer userCameraCap,
-                     String moderatorPass, String viewerPass, Boolean learningDashboardEnabled, String learningDashboardAccessToken, Long createTime,
->>>>>>> d85f8572
-                     String createDate, Boolean isBreakout, Integer sequence, Boolean freejoin, Map<String, String> metadata,
-                     String guestPolicy, Boolean authenticatedGuest, String meetingLayout, String welcomeMsgTemplate, String welcomeMsg, String modOnlyMessage,
-                     String dialNumber, Integer maxUsers,
-                     Integer meetingExpireIfNoUserJoinedInMinutes,
-                     Integer meetingExpireWhenLastUserLeftInMinutes,
-                     Integer userInactivityInspectTimerInMinutes,
-                     Integer userInactivityThresholdInMinutes,
-                     Integer userActivitySignResponseDelayInMinutes,
-                     Boolean endWhenNoModerator,
-                     Integer endWhenNoModeratorDelayInMinutes,
-                     Boolean muteOnStart,
-                     Boolean allowModsToUnmuteUsers,
-                     Boolean allowModsToEjectCameras,
-                     Boolean keepEvents,
-                     BreakoutRoomsParams breakoutParams,
-                     LockSettingsParams lockSettingsParams,
-                     Integer html5InstanceId,
-                     ArrayList<Group> groups,
-                     Boolean virtualBackgroundsDisabled,
-                     ArrayList<String> disabledFeatures);
-
-  void registerUser(String meetingID, String internalUserId, String fullname, String role,
-                    String externUserID, String authToken, String avatarURL,
-                    Boolean guest, Boolean authed, String guestStatus, Boolean excludeFromDashboard);
-  void ejectDuplicateUser(String meetingID, String internalUserId, String fullname,
-                    String externUserID);
-  void guestWaitingLeft(String meetingID, String internalUserId);
-
-  void destroyMeeting(DestroyMeetingMessage msg);
-  void endMeeting(EndMeetingMessage msg);
-  void sendKeepAlive(String system, Long bbbWebTimestamp, Long akkaAppsTimestamp);
-  void publishedRecording(PublishedRecordingMessage msg);
-  void unpublishedRecording(UnpublishedRecordingMessage msg);
-  void deletedRecording(DeletedRecordingMessage msg);
-  void sendDocConversionMsg(IDocConversionMsg msg);
-}
+package org.bigbluebutton.api2;
+
+import java.util.ArrayList;
+import java.util.List;
+import java.util.Map;
+
+import org.bigbluebutton.api.domain.BreakoutRoomsParams;
+import org.bigbluebutton.api.domain.LockSettingsParams;
+import org.bigbluebutton.api.domain.Group;
+import org.bigbluebutton.api.messaging.converters.messages.DestroyMeetingMessage;
+import org.bigbluebutton.api.messaging.converters.messages.EndMeetingMessage;
+import org.bigbluebutton.api.messaging.converters.messages.PublishedRecordingMessage;
+import org.bigbluebutton.api.messaging.converters.messages.UnpublishedRecordingMessage;
+import org.bigbluebutton.api.messaging.converters.messages.DeletedRecordingMessage;
+import org.bigbluebutton.presentation.messages.IDocConversionMsg;
+
+public interface IBbbWebApiGWApp {
+  void send(String channel, String message);
+  void createMeeting(String meetingID, String externalMeetingID,
+                     String parentMeetingID, String meetingName, Boolean recorded,
+                     String voiceBridge, Integer duration, Boolean autoStartRecording,
+                     Boolean allowStartStopRecording, Boolean webcamsOnlyForModerator,
+                     Integer userCameraCap,
+                     String moderatorPass, String viewerPass, Boolean learningDashboardEnabled, String learningDashboardAccessToken, Long createTime,
+                     String createDate, Boolean isBreakout, Integer sequence, Boolean freejoin, Map<String, String> metadata,
+                     String guestPolicy, Boolean authenticatedGuest, String meetingLayout, String welcomeMsgTemplate, String welcomeMsg, String modOnlyMessage,
+                     String dialNumber, Integer maxUsers,
+                     Integer meetingExpireIfNoUserJoinedInMinutes,
+                     Integer meetingExpireWhenLastUserLeftInMinutes,
+                     Integer userInactivityInspectTimerInMinutes,
+                     Integer userInactivityThresholdInMinutes,
+                     Integer userActivitySignResponseDelayInMinutes,
+                     Boolean endWhenNoModerator,
+                     Integer endWhenNoModeratorDelayInMinutes,
+                     Boolean muteOnStart,
+                     Boolean allowModsToUnmuteUsers,
+                     Boolean allowModsToEjectCameras,
+                     Boolean keepEvents,
+                     BreakoutRoomsParams breakoutParams,
+                     LockSettingsParams lockSettingsParams,
+                     Integer html5InstanceId,
+                     ArrayList<Group> groups,
+                     Boolean virtualBackgroundsDisabled,
+                     ArrayList<String> disabledFeatures);
+
+  void registerUser(String meetingID, String internalUserId, String fullname, String role,
+                    String externUserID, String authToken, String avatarURL,
+                    Boolean guest, Boolean authed, String guestStatus, Boolean excludeFromDashboard);
+  void ejectDuplicateUser(String meetingID, String internalUserId, String fullname,
+                    String externUserID);
+  void guestWaitingLeft(String meetingID, String internalUserId);
+
+  void destroyMeeting(DestroyMeetingMessage msg);
+  void endMeeting(EndMeetingMessage msg);
+  void sendKeepAlive(String system, Long bbbWebTimestamp, Long akkaAppsTimestamp);
+  void publishedRecording(PublishedRecordingMessage msg);
+  void unpublishedRecording(UnpublishedRecordingMessage msg);
+  void deletedRecording(DeletedRecordingMessage msg);
+  void sendDocConversionMsg(IDocConversionMsg msg);
+}