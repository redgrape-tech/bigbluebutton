--- conflicted
+++ resolved
@@ -1,241 +1,240 @@
-/**
-* BigBlueButton open source conferencing system - http://www.bigbluebutton.org/
-* 
-* Copyright (c) 2012 BigBlueButton Inc. and by respective authors (see below).
-*
-* This program is free software; you can redistribute it and/or modify it under the
-* terms of the GNU Lesser General Public License as published by the Free Software
-* Foundation; either version 3.0 of the License, or (at your option) any later
-* version.
-* 
-* BigBlueButton is distributed in the hope that it will be useful, but WITHOUT ANY
-* WARRANTY; without even the implied warranty of MERCHANTABILITY or FITNESS FOR A
-* PARTICULAR PURPOSE. See the GNU Lesser General Public License for more details.
-*
-* You should have received a copy of the GNU Lesser General Public License along
-* with BigBlueButton; if not, see <http://www.gnu.org/licenses/>.
-*
-*/
-
-package org.bigbluebutton.presentation;
-
-import java.io.File;
-import java.util.ArrayList;
-import org.apache.commons.io.FilenameUtils;
-
-public final class UploadedPresentation {
-  private final String podId;
-  private final String meetingId;
-  private final String id;
-  private final String temporaryPresentationId;
-  private final String name;
-  private final boolean uploadFailed;
-  private final ArrayList<String> uploadFailReason;
-  private File uploadedFile;
-  private String fileType = "unknown";
-  private int numberOfPages = 0;
-  private String conversionStatus;
-  private String filenameConverted;
-  private final String baseUrl;
-  private boolean isDownloadable = false;
-  private boolean isRemovable = true;
-  private boolean current = false;
-  private String authzToken;
-  private boolean conversionStarted = false;
-
-  private boolean isInitialPresentation;
-
-  public UploadedPresentation(String podId,
-                              String meetingId,
-                              String id,
-                              String temporaryPresentationId,
-                              String name,
-                              String baseUrl,
-                              Boolean current,
-                              String authzToken,
-                              Boolean uploadFailed,
-                              ArrayList<String> uploadFailReason,
-                              Boolean isInitialPresentation) {
-    this.podId = podId;
-    this.meetingId = meetingId;
-    this.id = id;
-    this.temporaryPresentationId = temporaryPresentationId;
-    this.name = name;
-    this.baseUrl = baseUrl;
-    this.isDownloadable = false;
-    this.current = current;
-    this.authzToken = authzToken;
-    this.uploadFailed = uploadFailed;
-    this.uploadFailReason = uploadFailReason;
-    this.isInitialPresentation = isInitialPresentation;
-  }
-
-  public UploadedPresentation(String podId,
-                              String meetingId,
-                              String id,
-                              String temporaryPresentationId,
-                              String name,
-                              String baseUrl,
-                              Boolean current,
-                              String authzToken,
-                              Boolean uploadFailed,
-                              ArrayList<String> uploadFailReason) {
-    this(podId, meetingId, id, temporaryPresentationId, name, baseUrl,
-            current, authzToken, uploadFailed, uploadFailReason, false);
-  }
-
-  public UploadedPresentation(String podId,
-                              String meetingId,
-                              String id,
-                              String name,
-                              String baseUrl,
-                              Boolean current,
-                              String authzToken,
-                              Boolean uploadFailed,
-                              ArrayList<String> uploadFailReason) {
-    this(podId, meetingId, id, "", name, baseUrl,
-            current, authzToken, uploadFailed, uploadFailReason, false);
-  }
-
-  public UploadedPresentation(String podId,
-                              String meetingId,
-                              String id,
-                              String name,
-                              String baseUrl,
-                              Boolean current,
-                              String authzToken,
-                              Boolean uploadFailed,
-                              ArrayList<String> uploadFailReason,
-                              Boolean isInitialPresentation) {
-    this(podId, meetingId, id, "", name, baseUrl,
-            current, authzToken, uploadFailed, uploadFailReason, isInitialPresentation);
-  }
-
-  public File getUploadedFile() {
-    return uploadedFile;
-  }
-
-  public void setUploadedFile(File uploadedFile) {
-    this.uploadedFile = uploadedFile;
-  }
-
-  public String getMeetingId() {
-    return meetingId;
-  }
-
-  public String getPodId() {
-    return podId;
-  }
-
-  public String getId() {
-    return id;
-  }
-
-  public String getTemporaryPresentationId() {
-    return temporaryPresentationId;
-  }
-
-  public String getName() {
-    return name;
-  }
-
-  public String getBaseUrl() {
-    return baseUrl;
-  }
-
-  public String getFileType() {
-    return fileType;
-  }
-
-  public void setFileType(String fileType) {
-    this.fileType = fileType;
-  }
-
-  public int getNumberOfPages() {
-    return numberOfPages;
-  }
-
-  public void setNumberOfPages(int numberOfPages) {
-    this.numberOfPages = numberOfPages;
-  }
-
-  public String getConversionStatus() {
-    return conversionStatus;
-  }
-
-  public void setConversionStatus(String conversionStatus) {
-    this.conversionStatus = conversionStatus;
-  }
-
-  public boolean isDownloadable() {
-    return isDownloadable;
-  }
-
-  public void setDownloadable() {
-    this.isDownloadable = true;
-  }
-
-  public boolean isRemovable() {
-    return isRemovable;
-  }
-
-  public void setRemovable(boolean removable) {
-    isRemovable = removable;
-  }
-
-  public boolean isCurrent() {
-    return current;
-  }
-
-  public void setCurrent(Boolean value) {
-    this.current = value;
-  }
-
-  public String getAuthzToken() {
-    return authzToken;
-  }
-
-  public void startConversion() {
-    conversionStarted = true;
-  }
-
-  public boolean isConversionStarted() {
-    return conversionStarted;
-  }
-
-  public boolean isUploadFailed() {
-    return uploadFailed;
-  }
-
-  public ArrayList<String> getUploadFailReason() {
-    return uploadFailReason;
-  }
-
-<<<<<<< HEAD
-  public String getFilenameConverted() {
-    if (filenameConverted != null) {
-      return filenameConverted;
-    } else {
-      return "";
-    }
-  }
-
-  public void generateFilenameConverted(String newExtension) {
-    String nameWithoutExtension = FilenameUtils.removeExtension(name);
-    this.filenameConverted = nameWithoutExtension.concat("." + newExtension);
-  }
-
-  public void deleteOriginalFile() {
-    String pathToFileWithoutExtension = FilenameUtils.removeExtension(uploadedFile.getPath());
-    String newExtension = FilenameUtils.getExtension(uploadedFile.getPath());
-    String originalExtension = FilenameUtils.getExtension(name);
-    if (!originalExtension.equals("pdf") && newExtension.equals("pdf")) {
-      File originalFile = new File(pathToFileWithoutExtension + "." + originalExtension);
-      originalFile.delete();
-    }
-=======
-  public boolean getIsInitialPresentation() {
-    return isInitialPresentation;
->>>>>>> c441b582
-  }
-}
+/**
+* BigBlueButton open source conferencing system - http://www.bigbluebutton.org/
+* 
+* Copyright (c) 2012 BigBlueButton Inc. and by respective authors (see below).
+*
+* This program is free software; you can redistribute it and/or modify it under the
+* terms of the GNU Lesser General Public License as published by the Free Software
+* Foundation; either version 3.0 of the License, or (at your option) any later
+* version.
+* 
+* BigBlueButton is distributed in the hope that it will be useful, but WITHOUT ANY
+* WARRANTY; without even the implied warranty of MERCHANTABILITY or FITNESS FOR A
+* PARTICULAR PURPOSE. See the GNU Lesser General Public License for more details.
+*
+* You should have received a copy of the GNU Lesser General Public License along
+* with BigBlueButton; if not, see <http://www.gnu.org/licenses/>.
+*
+*/
+
+package org.bigbluebutton.presentation;
+
+import java.io.File;
+import java.util.ArrayList;
+import org.apache.commons.io.FilenameUtils;
+
+public final class UploadedPresentation {
+  private final String podId;
+  private final String meetingId;
+  private final String id;
+  private final String temporaryPresentationId;
+  private final String name;
+  private final boolean uploadFailed;
+  private final ArrayList<String> uploadFailReason;
+  private File uploadedFile;
+  private String fileType = "unknown";
+  private int numberOfPages = 0;
+  private String conversionStatus;
+  private String filenameConverted;
+  private final String baseUrl;
+  private boolean isDownloadable = false;
+  private boolean isRemovable = true;
+  private boolean current = false;
+  private String authzToken;
+  private boolean conversionStarted = false;
+
+  private boolean isInitialPresentation;
+
+  public UploadedPresentation(String podId,
+                              String meetingId,
+                              String id,
+                              String temporaryPresentationId,
+                              String name,
+                              String baseUrl,
+                              Boolean current,
+                              String authzToken,
+                              Boolean uploadFailed,
+                              ArrayList<String> uploadFailReason,
+                              Boolean isInitialPresentation) {
+    this.podId = podId;
+    this.meetingId = meetingId;
+    this.id = id;
+    this.temporaryPresentationId = temporaryPresentationId;
+    this.name = name;
+    this.baseUrl = baseUrl;
+    this.isDownloadable = false;
+    this.current = current;
+    this.authzToken = authzToken;
+    this.uploadFailed = uploadFailed;
+    this.uploadFailReason = uploadFailReason;
+    this.isInitialPresentation = isInitialPresentation;
+  }
+
+  public UploadedPresentation(String podId,
+                              String meetingId,
+                              String id,
+                              String temporaryPresentationId,
+                              String name,
+                              String baseUrl,
+                              Boolean current,
+                              String authzToken,
+                              Boolean uploadFailed,
+                              ArrayList<String> uploadFailReason) {
+    this(podId, meetingId, id, temporaryPresentationId, name, baseUrl,
+            current, authzToken, uploadFailed, uploadFailReason, false);
+  }
+
+  public UploadedPresentation(String podId,
+                              String meetingId,
+                              String id,
+                              String name,
+                              String baseUrl,
+                              Boolean current,
+                              String authzToken,
+                              Boolean uploadFailed,
+                              ArrayList<String> uploadFailReason) {
+    this(podId, meetingId, id, "", name, baseUrl,
+            current, authzToken, uploadFailed, uploadFailReason, false);
+  }
+
+  public UploadedPresentation(String podId,
+                              String meetingId,
+                              String id,
+                              String name,
+                              String baseUrl,
+                              Boolean current,
+                              String authzToken,
+                              Boolean uploadFailed,
+                              ArrayList<String> uploadFailReason,
+                              Boolean isInitialPresentation) {
+    this(podId, meetingId, id, "", name, baseUrl,
+            current, authzToken, uploadFailed, uploadFailReason, isInitialPresentation);
+  }
+
+  public File getUploadedFile() {
+    return uploadedFile;
+  }
+
+  public void setUploadedFile(File uploadedFile) {
+    this.uploadedFile = uploadedFile;
+  }
+
+  public String getMeetingId() {
+    return meetingId;
+  }
+
+  public String getPodId() {
+    return podId;
+  }
+
+  public String getId() {
+    return id;
+  }
+
+  public String getTemporaryPresentationId() {
+    return temporaryPresentationId;
+  }
+
+  public String getName() {
+    return name;
+  }
+
+  public String getBaseUrl() {
+    return baseUrl;
+  }
+
+  public String getFileType() {
+    return fileType;
+  }
+
+  public void setFileType(String fileType) {
+    this.fileType = fileType;
+  }
+
+  public int getNumberOfPages() {
+    return numberOfPages;
+  }
+
+  public void setNumberOfPages(int numberOfPages) {
+    this.numberOfPages = numberOfPages;
+  }
+
+  public String getConversionStatus() {
+    return conversionStatus;
+  }
+
+  public void setConversionStatus(String conversionStatus) {
+    this.conversionStatus = conversionStatus;
+  }
+
+  public boolean isDownloadable() {
+    return isDownloadable;
+  }
+
+  public void setDownloadable() {
+    this.isDownloadable = true;
+  }
+
+  public boolean isRemovable() {
+    return isRemovable;
+  }
+
+  public void setRemovable(boolean removable) {
+    isRemovable = removable;
+  }
+
+  public boolean isCurrent() {
+    return current;
+  }
+
+  public void setCurrent(Boolean value) {
+    this.current = value;
+  }
+
+  public String getAuthzToken() {
+    return authzToken;
+  }
+
+  public void startConversion() {
+    conversionStarted = true;
+  }
+
+  public boolean isConversionStarted() {
+    return conversionStarted;
+  }
+
+  public boolean isUploadFailed() {
+    return uploadFailed;
+  }
+
+  public ArrayList<String> getUploadFailReason() {
+    return uploadFailReason;
+  }
+
+  public boolean getIsInitialPresentation() {
+    return isInitialPresentation;
+  }
+
+  public String getFilenameConverted() {
+    if (filenameConverted != null) {
+      return filenameConverted;
+    } else {
+      return "";
+    }
+  }
+
+  public void generateFilenameConverted(String newExtension) {
+    String nameWithoutExtension = FilenameUtils.removeExtension(name);
+    this.filenameConverted = nameWithoutExtension.concat("." + newExtension);
+  }
+
+  public void deleteOriginalFile() {
+    String pathToFileWithoutExtension = FilenameUtils.removeExtension(uploadedFile.getPath());
+    String newExtension = FilenameUtils.getExtension(uploadedFile.getPath());
+    String originalExtension = FilenameUtils.getExtension(name);
+    if (!originalExtension.equals("pdf") && newExtension.equals("pdf")) {
+      File originalFile = new File(pathToFileWithoutExtension + "." + originalExtension);
+      originalFile.delete();
+    }
+  }
+}