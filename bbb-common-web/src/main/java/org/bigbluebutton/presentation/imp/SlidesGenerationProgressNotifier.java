--- conflicted
+++ resolved
@@ -115,11 +115,7 @@
       pres.getId(), pres.getTemporaryPresentationId(), pres.getId(),
       pres.getName(), "notUsedYet", "notUsedYet",
       pres.isDownloadable(), pres.isRemovable(), ConversionMessageConstants.CONVERSION_COMPLETED_KEY,
-<<<<<<< HEAD
-      pres.getNumberOfPages(), generateBasePresUrl(pres), pres.isCurrent(), pres.getFilenameConverted());
-=======
-      pres.getNumberOfPages(), generateBasePresUrl(pres), pres.isCurrent(), pres.getIsInitialPresentation());
->>>>>>> c441b582
+      pres.getNumberOfPages(), generateBasePresUrl(pres), pres.isCurrent(), pres.getIsInitialPresentation(), pres.getFilenameConverted());
     messagingService.sendDocConversionMsg(progress);
   }
 
