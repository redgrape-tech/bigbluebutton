/**
* BigBlueButton open source conferencing system - http://www.bigbluebutton.org/
* 
* Copyright (c) 2012 BigBlueButton Inc. and by respective authors (see below).
*
* This program is free software; you can redistribute it and/or modify it under the
* terms of the GNU Lesser General Public License as published by the Free Software
* Foundation; either version 3.0 of the License, or (at your option) any later
* version.
* 
* BigBlueButton is distributed in the hope that it will be useful, but WITHOUT ANY
* WARRANTY; without even the implied warranty of MERCHANTABILITY or FITNESS FOR A
* PARTICULAR PURPOSE. See the GNU Lesser General Public License for more details.
*
* You should have received a copy of the GNU Lesser General Public License along
* with BigBlueButton; if not, see <http://www.gnu.org/licenses/>.
*
*/

package org.bigbluebutton.presentation.imp;

import java.io.BufferedWriter;
import java.io.File;
import java.io.FileWriter;
import java.io.IOException;
import java.io.Writer;
import java.util.HashMap;
import java.util.Map;

import org.bigbluebutton.presentation.SupportedFileTypes;
import org.bigbluebutton.presentation.TextFileCreator;
import org.bigbluebutton.presentation.UploadedPresentation;
import org.slf4j.Logger;
import org.slf4j.LoggerFactory;

import com.google.gson.Gson;

public class TextFileCreatorImp implements TextFileCreator {
  private static Logger log = LoggerFactory.getLogger(TextFileCreatorImp.class);

  @Override
  public boolean createTextFiles(UploadedPresentation pres) {
    boolean success = false;
    File textfilesDir = determineTextfilesDirectory(pres.getUploadedFile());
    if (!textfilesDir.exists())
      textfilesDir.mkdir();

    cleanDirectory(textfilesDir);

    try {
      success = generateTextFiles(textfilesDir, pres);
    } catch (InterruptedException e) {
      log.error("Interrupted Exception while generating thumbnails {}", pres.getName(), e);
      success = false;
    }

    // TODO: in case that it doesn't generated the textfile, we should create a
    // textfile with some message
    // createUnavailableTextFile

    return success;
  }

  private boolean generateTextFiles(File textfilesDir,
      UploadedPresentation pres) throws InterruptedException {
    boolean success = true;
    String source = pres.getUploadedFile().getAbsolutePath();
    String dest;
    String COMMAND = "";

    if (SupportedFileTypes.isImageFile(pres.getFileType())) {
      dest = textfilesDir.getAbsolutePath() + File.separatorChar + "slide-1.txt";
      String text = "No text could be retrieved for the slide";

      File file = new File(dest);
      Writer writer = null;
      try {
        writer = new BufferedWriter(new FileWriter(file));
        writer.write(text);
      } catch (IOException e) {
<<<<<<< HEAD
          log.error("Error: {}", e);
=======
        log.error("Error: ", e);
>>>>>>> 952f777c
        success = false;
      } finally {
        try {
          writer.close();
        } catch (IOException e) {
<<<<<<< HEAD
          log.error("Error: {}", e);
=======
          log.error("Error: ", e);
>>>>>>> 952f777c
          success = false;
        }
      }

    } else {
      dest = textfilesDir.getAbsolutePath() + File.separatorChar + "slide-";
      // sudo apt-get install xpdf-utils
      for (int i = 1; i <= pres.getNumberOfPages(); i++) {
        COMMAND = "pdftotext -raw -nopgbrk -enc UTF-8 -f " + i + " -l " + i
            + " " + source + " " + dest + i + ".txt";
        boolean done = new ExternalProcessExecutor().exec(COMMAND, 60000);
        if (!done) {
          success = false;

          Map<String, Object> logData = new HashMap<String, Object>();
          logData.put("meetingId", pres.getMeetingId());
          logData.put("presId", pres.getId());
          logData.put("filename", pres.getName());
          logData.put("message", "Failed to create text files.");

          Gson gson = new Gson();
          String logStr = gson.toJson(logData);
          log.warn("-- analytics -- {}", logStr);

          break;
        }
      }

    }

    return success;
  }

  private File determineTextfilesDirectory(File presentationFile) {
    return new File(
        presentationFile.getParent() + File.separatorChar + "textfiles");
  }

  private void cleanDirectory(File directory) {
    File[] files = directory.listFiles();
    for (File file : files) {
      file.delete();
    }
  }

}
<|MERGE_RESOLUTION|>--- conflicted
+++ resolved
@@ -1,141 +1,133 @@
-/**
-* BigBlueButton open source conferencing system - http://www.bigbluebutton.org/
-* 
-* Copyright (c) 2012 BigBlueButton Inc. and by respective authors (see below).
-*
-* This program is free software; you can redistribute it and/or modify it under the
-* terms of the GNU Lesser General Public License as published by the Free Software
-* Foundation; either version 3.0 of the License, or (at your option) any later
-* version.
-* 
-* BigBlueButton is distributed in the hope that it will be useful, but WITHOUT ANY
-* WARRANTY; without even the implied warranty of MERCHANTABILITY or FITNESS FOR A
-* PARTICULAR PURPOSE. See the GNU Lesser General Public License for more details.
-*
-* You should have received a copy of the GNU Lesser General Public License along
-* with BigBlueButton; if not, see <http://www.gnu.org/licenses/>.
-*
-*/
-
-package org.bigbluebutton.presentation.imp;
-
-import java.io.BufferedWriter;
-import java.io.File;
-import java.io.FileWriter;
-import java.io.IOException;
-import java.io.Writer;
-import java.util.HashMap;
-import java.util.Map;
-
-import org.bigbluebutton.presentation.SupportedFileTypes;
-import org.bigbluebutton.presentation.TextFileCreator;
-import org.bigbluebutton.presentation.UploadedPresentation;
-import org.slf4j.Logger;
-import org.slf4j.LoggerFactory;
-
-import com.google.gson.Gson;
-
-public class TextFileCreatorImp implements TextFileCreator {
-  private static Logger log = LoggerFactory.getLogger(TextFileCreatorImp.class);
-
-  @Override
-  public boolean createTextFiles(UploadedPresentation pres) {
-    boolean success = false;
-    File textfilesDir = determineTextfilesDirectory(pres.getUploadedFile());
-    if (!textfilesDir.exists())
-      textfilesDir.mkdir();
-
-    cleanDirectory(textfilesDir);
-
-    try {
-      success = generateTextFiles(textfilesDir, pres);
-    } catch (InterruptedException e) {
-      log.error("Interrupted Exception while generating thumbnails {}", pres.getName(), e);
-      success = false;
-    }
-
-    // TODO: in case that it doesn't generated the textfile, we should create a
-    // textfile with some message
-    // createUnavailableTextFile
-
-    return success;
-  }
-
-  private boolean generateTextFiles(File textfilesDir,
-      UploadedPresentation pres) throws InterruptedException {
-    boolean success = true;
-    String source = pres.getUploadedFile().getAbsolutePath();
-    String dest;
-    String COMMAND = "";
-
-    if (SupportedFileTypes.isImageFile(pres.getFileType())) {
-      dest = textfilesDir.getAbsolutePath() + File.separatorChar + "slide-1.txt";
-      String text = "No text could be retrieved for the slide";
-
-      File file = new File(dest);
-      Writer writer = null;
-      try {
-        writer = new BufferedWriter(new FileWriter(file));
-        writer.write(text);
-      } catch (IOException e) {
-<<<<<<< HEAD
-          log.error("Error: {}", e);
-=======
-        log.error("Error: ", e);
->>>>>>> 952f777c
-        success = false;
-      } finally {
-        try {
-          writer.close();
-        } catch (IOException e) {
-<<<<<<< HEAD
-          log.error("Error: {}", e);
-=======
-          log.error("Error: ", e);
->>>>>>> 952f777c
-          success = false;
-        }
-      }
-
-    } else {
-      dest = textfilesDir.getAbsolutePath() + File.separatorChar + "slide-";
-      // sudo apt-get install xpdf-utils
-      for (int i = 1; i <= pres.getNumberOfPages(); i++) {
-        COMMAND = "pdftotext -raw -nopgbrk -enc UTF-8 -f " + i + " -l " + i
-            + " " + source + " " + dest + i + ".txt";
-        boolean done = new ExternalProcessExecutor().exec(COMMAND, 60000);
-        if (!done) {
-          success = false;
-
-          Map<String, Object> logData = new HashMap<String, Object>();
-          logData.put("meetingId", pres.getMeetingId());
-          logData.put("presId", pres.getId());
-          logData.put("filename", pres.getName());
-          logData.put("message", "Failed to create text files.");
-
-          Gson gson = new Gson();
-          String logStr = gson.toJson(logData);
-          log.warn("-- analytics -- {}", logStr);
-
-          break;
-        }
-      }
-
-    }
-
-    return success;
-  }
-
-  private File determineTextfilesDirectory(File presentationFile) {
-    return new File(
-        presentationFile.getParent() + File.separatorChar + "textfiles");
-  }
-
-  private void cleanDirectory(File directory) {
-    File[] files = directory.listFiles();
-    for (File file : files) {
-      file.delete();
-    }
-  }
-
-}
+/**
+* BigBlueButton open source conferencing system - http://www.bigbluebutton.org/
+* 
+* Copyright (c) 2012 BigBlueButton Inc. and by respective authors (see below).
+*
+* This program is free software; you can redistribute it and/or modify it under the
+* terms of the GNU Lesser General Public License as published by the Free Software
+* Foundation; either version 3.0 of the License, or (at your option) any later
+* version.
+* 
+* BigBlueButton is distributed in the hope that it will be useful, but WITHOUT ANY
+* WARRANTY; without even the implied warranty of MERCHANTABILITY or FITNESS FOR A
+* PARTICULAR PURPOSE. See the GNU Lesser General Public License for more details.
+*
+* You should have received a copy of the GNU Lesser General Public License along
+* with BigBlueButton; if not, see <http://www.gnu.org/licenses/>.
+*
+*/
+
+package org.bigbluebutton.presentation.imp;
+
+import java.io.BufferedWriter;
+import java.io.File;
+import java.io.FileWriter;
+import java.io.IOException;
+import java.io.Writer;
+import java.util.HashMap;
+import java.util.Map;
+
+import org.bigbluebutton.presentation.SupportedFileTypes;
+import org.bigbluebutton.presentation.TextFileCreator;
+import org.bigbluebutton.presentation.UploadedPresentation;
+import org.slf4j.Logger;
+import org.slf4j.LoggerFactory;
+
+import com.google.gson.Gson;
+
+public class TextFileCreatorImp implements TextFileCreator {
+  private static Logger log = LoggerFactory.getLogger(TextFileCreatorImp.class);
+
+  @Override
+  public boolean createTextFiles(UploadedPresentation pres) {
+    boolean success = false;
+    File textfilesDir = determineTextfilesDirectory(pres.getUploadedFile());
+    if (!textfilesDir.exists())
+      textfilesDir.mkdir();
+
+    cleanDirectory(textfilesDir);
+
+    try {
+      success = generateTextFiles(textfilesDir, pres);
+    } catch (InterruptedException e) {
+      log.error("Interrupted Exception while generating thumbnails {}", pres.getName(), e);
+      success = false;
+    }
+
+    // TODO: in case that it doesn't generated the textfile, we should create a
+    // textfile with some message
+    // createUnavailableTextFile
+
+    return success;
+  }
+
+  private boolean generateTextFiles(File textfilesDir,
+      UploadedPresentation pres) throws InterruptedException {
+    boolean success = true;
+    String source = pres.getUploadedFile().getAbsolutePath();
+    String dest;
+    String COMMAND = "";
+
+    if (SupportedFileTypes.isImageFile(pres.getFileType())) {
+      dest = textfilesDir.getAbsolutePath() + File.separatorChar + "slide-1.txt";
+      String text = "No text could be retrieved for the slide";
+
+      File file = new File(dest);
+      Writer writer = null;
+      try {
+        writer = new BufferedWriter(new FileWriter(file));
+        writer.write(text);
+      } catch (IOException e) {
+        log.error("Error: ", e);
+        success = false;
+      } finally {
+        try {
+          writer.close();
+        } catch (IOException e) {
+          log.error("Error: ", e);
+          success = false;
+        }
+      }
+
+    } else {
+      dest = textfilesDir.getAbsolutePath() + File.separatorChar + "slide-";
+      // sudo apt-get install xpdf-utils
+      for (int i = 1; i <= pres.getNumberOfPages(); i++) {
+        COMMAND = "pdftotext -raw -nopgbrk -enc UTF-8 -f " + i + " -l " + i
+            + " " + source + " " + dest + i + ".txt";
+        boolean done = new ExternalProcessExecutor().exec(COMMAND, 60000);
+        if (!done) {
+          success = false;
+
+          Map<String, Object> logData = new HashMap<String, Object>();
+          logData.put("meetingId", pres.getMeetingId());
+          logData.put("presId", pres.getId());
+          logData.put("filename", pres.getName());
+          logData.put("message", "Failed to create text files.");
+
+          Gson gson = new Gson();
+          String logStr = gson.toJson(logData);
+          log.warn("-- analytics -- {}", logStr);
+
+          break;
+        }
+      }
+
+    }
+
+    return success;
+  }
+
+  private File determineTextfilesDirectory(File presentationFile) {
+    return new File(
+        presentationFile.getParent() + File.separatorChar + "textfiles");
+  }
+
+  private void cleanDirectory(File directory) {
+    File[] files = directory.listFiles();
+    for (File file : files) {
+      file.delete();
+    }
+  }
+
+}