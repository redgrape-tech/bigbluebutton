--- conflicted
+++ resolved
@@ -1,125 +1,121 @@
-package org.bigbluebutton.presentation.imp;
-
-import java.io.FileInputStream;
-import java.io.IOException;
-import java.util.ArrayList;
-import java.util.HashMap;
-import java.util.Map;
-
-import org.apache.commons.collections4.CollectionUtils;
-import org.apache.commons.collections4.Predicate;
-import org.apache.commons.io.FilenameUtils;
-import org.apache.poi.util.LittleEndian;
-import org.apache.poi.xslf.usermodel.XMLSlideShow;
-import org.apache.poi.xslf.usermodel.XSLFPictureData;
-import org.bigbluebutton.presentation.FileTypeConstants;
-import org.bigbluebutton.presentation.UploadedPresentation;
-import org.slf4j.Logger;
-import org.slf4j.LoggerFactory;
-
-import com.google.gson.Gson;
-
-public class OfficeDocumentValidator {
-  private static Logger log = LoggerFactory.getLogger(OfficeDocumentValidator.class);
-
-  public boolean isValid(UploadedPresentation pres) {
-    boolean valid = true;
-    if (FilenameUtils.isExtension(pres.getUploadedFile().getName(),
-        FileTypeConstants.PPTX)) {
-      XMLSlideShow xmlSlideShow;
-      try {
-        xmlSlideShow = new XMLSlideShow(
-            new FileInputStream(pres.getUploadedFile()));
-        valid &= !embedsEmf(xmlSlideShow, pres);
-        valid &= !containsTinyTileBackground(xmlSlideShow, pres);
-        // Close the resource once we finished reading it
-        xmlSlideShow.close();
-      } catch (IOException e) {
-        Map<String, Object> logData = new HashMap<>();
-        logData.put("meetingId", pres.getMeetingId());
-        logData.put("presId", pres.getId());
-        logData.put("filename", pres.getName());
-        logData.put("message", "Cannot open PPTX file " + pres.getName());
-        Gson gson = new Gson();
-        String logStr = gson.toJson(logData);
-<<<<<<< HEAD
-        log.error("-- analytics -- {}", logStr);
-=======
-        log.error("-- analytics -- {}", logStr, e);
->>>>>>> 952f777c
-
-        valid = false;
-      }
-    }
-    return valid;
-  }
-
-  /**
-   * Checks if the slide-show file embeds any EMF document
-   * 
-   * @param xmlSlideShow
-   * @return
-   */
-  private boolean embedsEmf(XMLSlideShow xmlSlideShow, UploadedPresentation pres) {
-    EmfPredicate emfPredicate = new EmfPredicate();
-    ArrayList<XSLFPictureData> embeddedEmfFiles = (ArrayList<XSLFPictureData>) CollectionUtils
-        .select(xmlSlideShow.getPictureData(), emfPredicate);
-    if (!embeddedEmfFiles.isEmpty()) {
-
-      Map<String, Object> logData = new HashMap<>();
-      logData.put("meetingId", pres.getMeetingId());
-      logData.put("presId", pres.getId());
-      logData.put("filename", pres.getName());
-      logData.put("message", "Found " + embeddedEmfFiles.size() + " EMF files in presentation.");
-      Gson gson = new Gson();
-      String logStr = gson.toJson(logData);
-      log.warn("-- analytics -- {}", logStr);
-
-      return true;
-    }
-    return false;
-  }
-
-  /**
-   * Checks if the slide-show contains a small background tile image
-   * 
-   * @param xmlSlideShow
-   * @return
-   */
-  private boolean containsTinyTileBackground(XMLSlideShow xmlSlideShow, UploadedPresentation pres) {
-    TinyTileBackgroundPredicate tinyTileCondition = new TinyTileBackgroundPredicate();
-    ArrayList<XSLFPictureData> tileImage = (ArrayList<XSLFPictureData>) CollectionUtils
-        .select(xmlSlideShow.getPictureData(), tinyTileCondition);
-    if (!tileImage.isEmpty()) {
-
-      Map<String, Object> logData = new HashMap<>();
-      logData.put("meetingId", pres.getMeetingId());
-      logData.put("presId", pres.getId());
-      logData.put("filename", pres.getName());
-      logData.put("message", "Found small background tile image.");
-      Gson gson = new Gson();
-      String logStr = gson.toJson(logData);
-      log.warn("-- analytics -- {}", logStr);
-
-      return true;
-    }
-    return false;
-  }
-
-  private final class EmfPredicate implements Predicate<XSLFPictureData> {
-    @Override
-    public boolean evaluate(XSLFPictureData img) {
-      return "image/x-emf".equals(img.getContentType());
-    }
-  }
-
-  private final class TinyTileBackgroundPredicate
-      implements Predicate<XSLFPictureData> {
-    @Override
-    public boolean evaluate(XSLFPictureData img) {
-      return img.getContentType() != null
-          && "image/jpeg".equals(img.getContentType())
-          && LittleEndian.getLong(img.getChecksum()) == 4114937224L;
-    }
-  }
-}
+package org.bigbluebutton.presentation.imp;
+
+import java.io.FileInputStream;
+import java.io.IOException;
+import java.util.ArrayList;
+import java.util.HashMap;
+import java.util.Map;
+
+import org.apache.commons.collections4.CollectionUtils;
+import org.apache.commons.collections4.Predicate;
+import org.apache.commons.io.FilenameUtils;
+import org.apache.poi.util.LittleEndian;
+import org.apache.poi.xslf.usermodel.XMLSlideShow;
+import org.apache.poi.xslf.usermodel.XSLFPictureData;
+import org.bigbluebutton.presentation.FileTypeConstants;
+import org.bigbluebutton.presentation.UploadedPresentation;
+import org.slf4j.Logger;
+import org.slf4j.LoggerFactory;
+
+import com.google.gson.Gson;
+
+public class OfficeDocumentValidator {
+  private static Logger log = LoggerFactory.getLogger(OfficeDocumentValidator.class);
+
+  public boolean isValid(UploadedPresentation pres) {
+    boolean valid = true;
+    if (FilenameUtils.isExtension(pres.getUploadedFile().getName(),
+        FileTypeConstants.PPTX)) {
+      XMLSlideShow xmlSlideShow;
+      try {
+        xmlSlideShow = new XMLSlideShow(
+            new FileInputStream(pres.getUploadedFile()));
+        valid &= !embedsEmf(xmlSlideShow, pres);
+        valid &= !containsTinyTileBackground(xmlSlideShow, pres);
+        // Close the resource once we finished reading it
+        xmlSlideShow.close();
+      } catch (IOException e) {
+        Map<String, Object> logData = new HashMap<>();
+        logData.put("meetingId", pres.getMeetingId());
+        logData.put("presId", pres.getId());
+        logData.put("filename", pres.getName());
+        logData.put("message", "Cannot open PPTX file " + pres.getName());
+        Gson gson = new Gson();
+        String logStr = gson.toJson(logData);
+        log.error("-- analytics -- {}", logStr, e);
+
+        valid = false;
+      }
+    }
+    return valid;
+  }
+
+  /**
+   * Checks if the slide-show file embeds any EMF document
+   * 
+   * @param xmlSlideShow
+   * @return
+   */
+  private boolean embedsEmf(XMLSlideShow xmlSlideShow, UploadedPresentation pres) {
+    EmfPredicate emfPredicate = new EmfPredicate();
+    ArrayList<XSLFPictureData> embeddedEmfFiles = (ArrayList<XSLFPictureData>) CollectionUtils
+        .select(xmlSlideShow.getPictureData(), emfPredicate);
+    if (!embeddedEmfFiles.isEmpty()) {
+
+      Map<String, Object> logData = new HashMap<>();
+      logData.put("meetingId", pres.getMeetingId());
+      logData.put("presId", pres.getId());
+      logData.put("filename", pres.getName());
+      logData.put("message", "Found " + embeddedEmfFiles.size() + " EMF files in presentation.");
+      Gson gson = new Gson();
+      String logStr = gson.toJson(logData);
+      log.warn("-- analytics -- {}", logStr);
+
+      return true;
+    }
+    return false;
+  }
+
+  /**
+   * Checks if the slide-show contains a small background tile image
+   * 
+   * @param xmlSlideShow
+   * @return
+   */
+  private boolean containsTinyTileBackground(XMLSlideShow xmlSlideShow, UploadedPresentation pres) {
+    TinyTileBackgroundPredicate tinyTileCondition = new TinyTileBackgroundPredicate();
+    ArrayList<XSLFPictureData> tileImage = (ArrayList<XSLFPictureData>) CollectionUtils
+        .select(xmlSlideShow.getPictureData(), tinyTileCondition);
+    if (!tileImage.isEmpty()) {
+
+      Map<String, Object> logData = new HashMap<>();
+      logData.put("meetingId", pres.getMeetingId());
+      logData.put("presId", pres.getId());
+      logData.put("filename", pres.getName());
+      logData.put("message", "Found small background tile image.");
+      Gson gson = new Gson();
+      String logStr = gson.toJson(logData);
+      log.warn("-- analytics -- {}", logStr);
+
+      return true;
+    }
+    return false;
+  }
+
+  private final class EmfPredicate implements Predicate<XSLFPictureData> {
+    @Override
+    public boolean evaluate(XSLFPictureData img) {
+      return "image/x-emf".equals(img.getContentType());
+    }
+  }
+
+  private final class TinyTileBackgroundPredicate
+      implements Predicate<XSLFPictureData> {
+    @Override
+    public boolean evaluate(XSLFPictureData img) {
+      return img.getContentType() != null
+          && "image/jpeg".equals(img.getContentType())
+          && LittleEndian.getLong(img.getChecksum()) == 4114937224L;
+    }
+  }
+}