--- conflicted
+++ resolved
@@ -1,375 +1,357 @@
-/**
- * BigBlueButton open source conferencing system - http://www.bigbluebutton.org/
- * 
- * Copyright (c) 2015 BigBlueButton Inc. and by respective authors (see below).
- *
- * This program is free software; you can redistribute it and/or modify it under the
- * terms of the GNU Lesser General Public License as published by the Free Software
- * Foundation; either version 3.0 of the License, or (at your option) any later
- * version.
- * 
- * BigBlueButton is distributed in the hope that it will be useful, but WITHOUT ANY
- * WARRANTY; without even the implied warranty of MERCHANTABILITY or FITNESS FOR A
- * PARTICULAR PURPOSE. See the GNU Lesser General Public License for more details.
- *
- * You should have received a copy of the GNU Lesser General Public License along
- * with BigBlueButton; if not, see <http://www.gnu.org/licenses/>.
- *
- */
-
-package org.bigbluebutton.presentation.imp;
-
-import java.util.ArrayList;
-import java.util.HashMap;
-import java.util.List;
-import java.util.Map;
-import java.util.concurrent.Callable;
-import java.util.concurrent.CompletionService;
-import java.util.concurrent.ExecutionException;
-import java.util.concurrent.ExecutorCompletionService;
-import java.util.concurrent.ExecutorService;
-import java.util.concurrent.Executors;
-import java.util.concurrent.Future;
-import java.util.concurrent.TimeUnit;
-import java.util.concurrent.TimeoutException;
-
-import org.bigbluebutton.presentation.*;
-import org.bigbluebutton.presentation.ConversionUpdateMessage.MessageBuilder;
-import org.bigbluebutton.presentation.messages.DocPageCountExceeded;
-import org.bigbluebutton.presentation.messages.DocPageCountFailed;
-import org.slf4j.Logger;
-import org.slf4j.LoggerFactory;
-
-import com.google.gson.Gson;
-
-public class PdfToSwfSlidesGenerationService {
-  private static Logger log = LoggerFactory.getLogger(PdfToSwfSlidesGenerationService.class);
-
-  private SwfSlidesGenerationProgressNotifier notifier;
-  private PageCounterService counterService;
-  private PageConverter pdfToSwfConverter;
-  private ExecutorService executor;
-  private ThumbnailCreator thumbnailCreator;
-	private PngCreator pngCreator;
-
-  private TextFileCreator textFileCreator;
-  private SvgImageCreator svgImageCreator;
-  private long MAX_CONVERSION_TIME = 5 * 60 * 1000L;
-  private String BLANK_SLIDE;
-  private int MAX_SWF_FILE_SIZE;
-  private boolean svgImagesRequired;
-  private boolean generatePngs;
-
-  private static final long CONVERSION_TIMEOUT = 20000000000L; // 20s
-
-  public PdfToSwfSlidesGenerationService(int numConversionThreads) {
-    executor = Executors.newFixedThreadPool(numConversionThreads);
-  }
-
-  public void generateSlides(UploadedPresentation pres) {
-    determineNumberOfPages(pres);
-    if (pres.getNumberOfPages() > 0) {
-      convertPdfToSwf(pres);
-      createTextFiles(pres);
-      createThumbnails(pres);
-
-      // only create SVG images if the configuration requires it
-      if (svgImagesRequired) {
-        createSvgImages(pres);
-      }
-
-			// only create PNG images if the configuration requires it
-			if (generatePngs) {
-				createPngImages(pres);
-			}
-
-      notifier.sendConversionCompletedMessage(pres);
-    }
-  }
-
-  private boolean determineNumberOfPages(UploadedPresentation pres) {
-    try {
-      counterService.determineNumberOfPages(pres);
-      return true;
-    } catch (CountingPageException e) {
-      sendFailedToCountPageMessage(e, pres);
-    }
-    return false;
-  }
-
-  private void sendFailedToCountPageMessage(CountingPageException e, UploadedPresentation pres) {
-    MessageBuilder builder = new ConversionUpdateMessage.MessageBuilder(pres);
-
-    if (e.getExceptionType() == CountingPageException.ExceptionType.PAGE_COUNT_EXCEPTION) {
-      builder.messageKey(ConversionMessageConstants.PAGE_COUNT_FAILED_KEY);
-
-      Map<String, Object> logData = new HashMap<>();
-      logData.put("podId", pres.getPodId());
-      logData.put("meetingId", pres.getMeetingId());
-      logData.put("presId", pres.getId());
-      logData.put("filename", pres.getName());
-      logData.put("message", "Failed to determine number of pages.");
-      Gson gson = new Gson();
-      String logStr = gson.toJson(logData);
-<<<<<<< HEAD
-      log.warn("-- analytics -- {}", logStr);
-=======
-      log.error("-- analytics -- {}", logStr, e);
->>>>>>> 952f777c
-
-      DocPageCountFailed progress = new DocPageCountFailed(pres.getPodId(), pres.getMeetingId(),
-        pres.getId(), pres.getId(),
-        pres.getName(), "notUsedYet", "notUsedYet",
-        pres.isDownloadable(), ConversionMessageConstants.PAGE_COUNT_FAILED_KEY);
-
-      notifier.sendDocConversionProgress(progress);
-
-    } else if (e.getExceptionType() == CountingPageException.ExceptionType.PAGE_EXCEEDED_EXCEPTION) {
-      builder.numberOfPages(e.getPageCount());
-      builder.maxNumberPages(e.getMaxNumberOfPages());
-      builder.messageKey(ConversionMessageConstants.PAGE_COUNT_EXCEEDED_KEY);
-
-      Map<String, Object> logData = new HashMap<String, Object>();
-      logData.put("podId", pres.getPodId());
-      logData.put("meetingId", pres.getMeetingId());
-      logData.put("presId", pres.getId());
-      logData.put("filename", pres.getName());
-      logData.put("pageCount", e.getPageCount());
-      logData.put("maxNumPages", e.getMaxNumberOfPages());
-      logData.put("message", "Number of pages exceeeded.");
-      Gson gson = new Gson();
-      String logStr = gson.toJson(logData);
-      log.warn("-- analytics -- {}", logStr);
-
-      DocPageCountExceeded  progress = new DocPageCountExceeded(pres.getPodId(), pres.getMeetingId(),
-        pres.getId(), pres.getId(),
-        pres.getName(), "notUsedYet", "notUsedYet",
-        pres.isDownloadable(), ConversionMessageConstants.PAGE_COUNT_EXCEEDED_KEY,
-        e.getPageCount(), e.getMaxNumberOfPages());
-
-      notifier.sendDocConversionProgress(progress);
-    }
-
-  }
-
-  private void createThumbnails(UploadedPresentation pres) {
-    notifier.sendCreatingThumbnailsUpdateMessage(pres);
-    thumbnailCreator.createThumbnails(pres);
-  }
-
-  private void createTextFiles(UploadedPresentation pres) {
-    notifier.sendCreatingTextFilesUpdateMessage(pres);
-    textFileCreator.createTextFiles(pres);
-  }
-
-  private void createSvgImages(UploadedPresentation pres) {
-    notifier.sendCreatingSvgImagesUpdateMessage(pres);
-    svgImageCreator.createSvgImages(pres);
-  }
-
-	private void createPngImages(UploadedPresentation pres) {
-		pngCreator.createPng(pres);
-	}
-
-  private void convertPdfToSwf(UploadedPresentation pres) {
-    int numPages = pres.getNumberOfPages();
-    List<PdfToSwfSlide> slides = setupSlides(pres, numPages);
-
-    CompletionService<PdfToSwfSlide> completionService = new ExecutorCompletionService<PdfToSwfSlide>(
-        executor);
-
-    generateSlides(pres, slides, completionService);
-  }
-
-  private void generateSlides(UploadedPresentation pres,
-      List<PdfToSwfSlide> slides,
-      CompletionService<PdfToSwfSlide> completionService) {
-    int slidesCompleted = 0;
-
-    long presConvStart = System.currentTimeMillis();
-
-    for (final PdfToSwfSlide slide : slides) {
-      long pageConvStart = System.currentTimeMillis();
-
-      Callable<PdfToSwfSlide> c = new Callable<PdfToSwfSlide>() {
-        public PdfToSwfSlide call() {
-          return slide.createSlide();
-        }
-      };
-
-      Future<PdfToSwfSlide> f = executor.submit(c);
-      long endNanos = System.nanoTime() + CONVERSION_TIMEOUT;
-      try {
-        // Only wait for the remaining time budget
-        long timeLeft = endNanos - System.nanoTime();
-        PdfToSwfSlide s = f.get(timeLeft, TimeUnit.NANOSECONDS);
-        slidesCompleted++;
-        notifier.sendConversionUpdateMessage(slidesCompleted, pres);
-      } catch (ExecutionException e) {
-        Map<String, Object> logData = new HashMap<>();
-        logData.put("podId", pres.getPodId());
-        logData.put("meetingId", pres.getMeetingId());
-        logData.put("presId", pres.getId());
-        logData.put("filename", pres.getName());
-        logData.put("page", slide.getPageNumber());
-        logData.put("message", "ExecutionException while converting page.");
-        Gson gson = new Gson();
-        String logStr = gson.toJson(logData);
-<<<<<<< HEAD
-        log.warn("-- analytics -- {}", logStr);
-
-        log.error(e.getMessage());
-=======
-        log.error("-- analytics -- {}", logStr, e);
->>>>>>> 952f777c
-      } catch (InterruptedException e) {
-        Map<String, Object> logData = new HashMap<>();
-        logData.put("podId", pres.getPodId());
-        logData.put("meetingId", pres.getMeetingId());
-        logData.put("presId", pres.getId());
-        logData.put("filename", pres.getName());
-        logData.put("page", slide.getPageNumber());
-        logData.put("message", "InterruptedException while converting page");
-        Gson gson = new Gson();
-        String logStr = gson.toJson(logData);
-<<<<<<< HEAD
-        log.warn("-- analytics -- {}", logStr);
-=======
-        log.error("-- analytics -- {}", logStr, e);
->>>>>>> 952f777c
-
-        Thread.currentThread().interrupt();
-      } catch (TimeoutException e) {
-        Map<String, Object> logData = new HashMap<>();
-        logData.put("podId", pres.getPodId());
-        logData.put("meetingId", pres.getMeetingId());
-        logData.put("presId", pres.getId());
-        logData.put("filename", pres.getName());
-        logData.put("page", slide.getPageNumber());
-        logData.put("message", "TimeoutException while converting page");
-        Gson gson = new Gson();
-        String logStr = gson.toJson(logData);
-<<<<<<< HEAD
-        log.warn("-- analytics -- {}", logStr);
-=======
-        log.error("-- analytics -- {}", logStr, e);
->>>>>>> 952f777c
-
-        f.cancel(true);
-      }
-
-      long pageConvEnd = System.currentTimeMillis();
-      Map<String, Object> logData = new HashMap<>();
-      logData.put("podId", pres.getPodId());
-      logData.put("meetingId", pres.getMeetingId());
-      logData.put("presId", pres.getId());
-      logData.put("filename", pres.getName());
-      logData.put("page", slide.getPageNumber());
-      logData.put("conversionTime(sec)", (pageConvEnd - pageConvStart) / 1000);
-      logData.put("message", "Page conversion duration(sec)");
-      Gson gson = new Gson();
-      String logStr = gson.toJson(logData);
-      log.info("-- analytics -- {}", logStr);
-
-    }
-
-    for (final PdfToSwfSlide slide : slides) {
-      if (!slide.isDone()) {
-
-        slide.generateBlankSlide();
-
-        Map<String, Object> logData = new HashMap<>();
-        logData.put("podId", pres.getPodId());
-        logData.put("meetingId", pres.getMeetingId());
-        logData.put("presId", pres.getId());
-        logData.put("filename", pres.getName());
-        logData.put("page", slide.getPageNumber());
-        logData.put("message", "Creating blank slide");
-        Gson gson = new Gson();
-        String logStr = gson.toJson(logData);
-        log.warn("-- analytics -- {}", logStr);
-
-        notifier.sendConversionUpdateMessage(slidesCompleted++, pres);
-      }
-    }
-
-    long presConvEnd = System.currentTimeMillis();
-    Map<String, Object> logData = new HashMap<>();
-    logData.put("podId", pres.getPodId());
-    logData.put("meetingId", pres.getMeetingId());
-    logData.put("presId", pres.getId());
-    logData.put("filename", pres.getName());
-    logData.put("conversionTime(sec)", (presConvEnd - presConvStart) / 1000);
-    logData.put("message", "Presentation conversion duration (sec)");
-    Gson gson = new Gson();
-    String logStr = gson.toJson(logData);
-    log.info("-- analytics -- {}", logStr);
-
-  }
-
-  private List<PdfToSwfSlide> setupSlides(UploadedPresentation pres,
-      int numPages) {
-    List<PdfToSwfSlide> slides = new ArrayList<>(numPages);
-
-    for (int page = 1; page <= numPages; page++) {
-      PdfToSwfSlide slide = new PdfToSwfSlide(pres, page);
-      slide.setBlankSlide(BLANK_SLIDE);
-      slide.setMaxSwfFileSize(MAX_SWF_FILE_SIZE);
-      slide.setPageConverter(pdfToSwfConverter);
-
-      slides.add(slide);
-    }
-
-    return slides;
-  }
-
-  public void setCounterService(PageCounterService counterService) {
-    this.counterService = counterService;
-  }
-
-  public void setPageConverter(PageConverter converter) {
-    this.pdfToSwfConverter = converter;
-  }
-
-  public void setBlankSlide(String blankSlide) {
-    this.BLANK_SLIDE = blankSlide;
-  }
-
-  public void setMaxSwfFileSize(int size) {
-    this.MAX_SWF_FILE_SIZE = size;
-  }
-
-  public void setGeneratePngs(boolean generatePngs) {
-    this.generatePngs = generatePngs;
-  }
-
-	public void setSvgImagesRequired(boolean svg) {
-		this.svgImagesRequired = svg;
-	}
-
-  public void setThumbnailCreator(ThumbnailCreator thumbnailCreator) {
-    this.thumbnailCreator = thumbnailCreator;
-  }
-
-  public void setPngCreator(PngCreator pngCreator) {
-    this.pngCreator = pngCreator;
-  }
-
-  public void setTextFileCreator(TextFileCreator textFileCreator) {
-    this.textFileCreator = textFileCreator;
-  }
-
-  public void setSvgImageCreator(SvgImageCreator svgImageCreator) {
-    this.svgImageCreator = svgImageCreator;
-  }
-
-  public void setMaxConversionTime(int minutes) {
-    MAX_CONVERSION_TIME = minutes * 60 * 1000L;
-  }
-
-  public void setSwfSlidesGenerationProgressNotifier(
-      SwfSlidesGenerationProgressNotifier notifier) {
-    this.notifier = notifier;
-  }
-
-}
+/**
+ * BigBlueButton open source conferencing system - http://www.bigbluebutton.org/
+ * 
+ * Copyright (c) 2015 BigBlueButton Inc. and by respective authors (see below).
+ *
+ * This program is free software; you can redistribute it and/or modify it under the
+ * terms of the GNU Lesser General Public License as published by the Free Software
+ * Foundation; either version 3.0 of the License, or (at your option) any later
+ * version.
+ * 
+ * BigBlueButton is distributed in the hope that it will be useful, but WITHOUT ANY
+ * WARRANTY; without even the implied warranty of MERCHANTABILITY or FITNESS FOR A
+ * PARTICULAR PURPOSE. See the GNU Lesser General Public License for more details.
+ *
+ * You should have received a copy of the GNU Lesser General Public License along
+ * with BigBlueButton; if not, see <http://www.gnu.org/licenses/>.
+ *
+ */
+
+package org.bigbluebutton.presentation.imp;
+
+import java.util.ArrayList;
+import java.util.HashMap;
+import java.util.List;
+import java.util.Map;
+import java.util.concurrent.Callable;
+import java.util.concurrent.CompletionService;
+import java.util.concurrent.ExecutionException;
+import java.util.concurrent.ExecutorCompletionService;
+import java.util.concurrent.ExecutorService;
+import java.util.concurrent.Executors;
+import java.util.concurrent.Future;
+import java.util.concurrent.TimeUnit;
+import java.util.concurrent.TimeoutException;
+
+import org.bigbluebutton.presentation.*;
+import org.bigbluebutton.presentation.ConversionUpdateMessage.MessageBuilder;
+import org.bigbluebutton.presentation.messages.DocPageCountExceeded;
+import org.bigbluebutton.presentation.messages.DocPageCountFailed;
+import org.slf4j.Logger;
+import org.slf4j.LoggerFactory;
+
+import com.google.gson.Gson;
+
+public class PdfToSwfSlidesGenerationService {
+  private static Logger log = LoggerFactory.getLogger(PdfToSwfSlidesGenerationService.class);
+
+  private SwfSlidesGenerationProgressNotifier notifier;
+  private PageCounterService counterService;
+  private PageConverter pdfToSwfConverter;
+  private ExecutorService executor;
+  private ThumbnailCreator thumbnailCreator;
+	private PngCreator pngCreator;
+
+  private TextFileCreator textFileCreator;
+  private SvgImageCreator svgImageCreator;
+  private long MAX_CONVERSION_TIME = 5 * 60 * 1000L;
+  private String BLANK_SLIDE;
+  private int MAX_SWF_FILE_SIZE;
+  private boolean svgImagesRequired;
+  private boolean generatePngs;
+
+  private static final long CONVERSION_TIMEOUT = 20000000000L; // 20s
+
+  public PdfToSwfSlidesGenerationService(int numConversionThreads) {
+    executor = Executors.newFixedThreadPool(numConversionThreads);
+  }
+
+  public void generateSlides(UploadedPresentation pres) {
+    determineNumberOfPages(pres);
+    if (pres.getNumberOfPages() > 0) {
+      convertPdfToSwf(pres);
+      createTextFiles(pres);
+      createThumbnails(pres);
+
+      // only create SVG images if the configuration requires it
+      if (svgImagesRequired) {
+        createSvgImages(pres);
+      }
+
+			// only create PNG images if the configuration requires it
+			if (generatePngs) {
+				createPngImages(pres);
+			}
+
+      notifier.sendConversionCompletedMessage(pres);
+    }
+  }
+
+  private boolean determineNumberOfPages(UploadedPresentation pres) {
+    try {
+      counterService.determineNumberOfPages(pres);
+      return true;
+    } catch (CountingPageException e) {
+      sendFailedToCountPageMessage(e, pres);
+    }
+    return false;
+  }
+
+  private void sendFailedToCountPageMessage(CountingPageException e, UploadedPresentation pres) {
+    MessageBuilder builder = new ConversionUpdateMessage.MessageBuilder(pres);
+
+    if (e.getExceptionType() == CountingPageException.ExceptionType.PAGE_COUNT_EXCEPTION) {
+      builder.messageKey(ConversionMessageConstants.PAGE_COUNT_FAILED_KEY);
+
+      Map<String, Object> logData = new HashMap<>();
+      logData.put("podId", pres.getPodId());
+      logData.put("meetingId", pres.getMeetingId());
+      logData.put("presId", pres.getId());
+      logData.put("filename", pres.getName());
+      logData.put("message", "Failed to determine number of pages.");
+      Gson gson = new Gson();
+      String logStr = gson.toJson(logData);
+      log.error("-- analytics -- {}", logStr, e);
+
+      DocPageCountFailed progress = new DocPageCountFailed(pres.getPodId(), pres.getMeetingId(),
+        pres.getId(), pres.getId(),
+        pres.getName(), "notUsedYet", "notUsedYet",
+        pres.isDownloadable(), ConversionMessageConstants.PAGE_COUNT_FAILED_KEY);
+
+      notifier.sendDocConversionProgress(progress);
+
+    } else if (e.getExceptionType() == CountingPageException.ExceptionType.PAGE_EXCEEDED_EXCEPTION) {
+      builder.numberOfPages(e.getPageCount());
+      builder.maxNumberPages(e.getMaxNumberOfPages());
+      builder.messageKey(ConversionMessageConstants.PAGE_COUNT_EXCEEDED_KEY);
+
+      Map<String, Object> logData = new HashMap<String, Object>();
+      logData.put("podId", pres.getPodId());
+      logData.put("meetingId", pres.getMeetingId());
+      logData.put("presId", pres.getId());
+      logData.put("filename", pres.getName());
+      logData.put("pageCount", e.getPageCount());
+      logData.put("maxNumPages", e.getMaxNumberOfPages());
+      logData.put("message", "Number of pages exceeeded.");
+      Gson gson = new Gson();
+      String logStr = gson.toJson(logData);
+      log.warn("-- analytics -- {}", logStr);
+
+      DocPageCountExceeded  progress = new DocPageCountExceeded(pres.getPodId(), pres.getMeetingId(),
+        pres.getId(), pres.getId(),
+        pres.getName(), "notUsedYet", "notUsedYet",
+        pres.isDownloadable(), ConversionMessageConstants.PAGE_COUNT_EXCEEDED_KEY,
+        e.getPageCount(), e.getMaxNumberOfPages());
+
+      notifier.sendDocConversionProgress(progress);
+    }
+
+  }
+
+  private void createThumbnails(UploadedPresentation pres) {
+    notifier.sendCreatingThumbnailsUpdateMessage(pres);
+    thumbnailCreator.createThumbnails(pres);
+  }
+
+  private void createTextFiles(UploadedPresentation pres) {
+    notifier.sendCreatingTextFilesUpdateMessage(pres);
+    textFileCreator.createTextFiles(pres);
+  }
+
+  private void createSvgImages(UploadedPresentation pres) {
+    notifier.sendCreatingSvgImagesUpdateMessage(pres);
+    svgImageCreator.createSvgImages(pres);
+  }
+
+	private void createPngImages(UploadedPresentation pres) {
+		pngCreator.createPng(pres);
+	}
+
+  private void convertPdfToSwf(UploadedPresentation pres) {
+    int numPages = pres.getNumberOfPages();
+    List<PdfToSwfSlide> slides = setupSlides(pres, numPages);
+
+    CompletionService<PdfToSwfSlide> completionService = new ExecutorCompletionService<PdfToSwfSlide>(
+        executor);
+
+    generateSlides(pres, slides, completionService);
+  }
+
+  private void generateSlides(UploadedPresentation pres,
+      List<PdfToSwfSlide> slides,
+      CompletionService<PdfToSwfSlide> completionService) {
+    int slidesCompleted = 0;
+
+    long presConvStart = System.currentTimeMillis();
+
+    for (final PdfToSwfSlide slide : slides) {
+      long pageConvStart = System.currentTimeMillis();
+
+      Callable<PdfToSwfSlide> c = new Callable<PdfToSwfSlide>() {
+        public PdfToSwfSlide call() {
+          return slide.createSlide();
+        }
+      };
+
+      Future<PdfToSwfSlide> f = executor.submit(c);
+      long endNanos = System.nanoTime() + CONVERSION_TIMEOUT;
+      try {
+        // Only wait for the remaining time budget
+        long timeLeft = endNanos - System.nanoTime();
+        PdfToSwfSlide s = f.get(timeLeft, TimeUnit.NANOSECONDS);
+        slidesCompleted++;
+        notifier.sendConversionUpdateMessage(slidesCompleted, pres);
+      } catch (ExecutionException e) {
+        Map<String, Object> logData = new HashMap<>();
+        logData.put("podId", pres.getPodId());
+        logData.put("meetingId", pres.getMeetingId());
+        logData.put("presId", pres.getId());
+        logData.put("filename", pres.getName());
+        logData.put("page", slide.getPageNumber());
+        logData.put("message", "ExecutionException while converting page.");
+        Gson gson = new Gson();
+        String logStr = gson.toJson(logData);
+        log.error("-- analytics -- {}", logStr, e);
+      } catch (InterruptedException e) {
+        Map<String, Object> logData = new HashMap<>();
+        logData.put("podId", pres.getPodId());
+        logData.put("meetingId", pres.getMeetingId());
+        logData.put("presId", pres.getId());
+        logData.put("filename", pres.getName());
+        logData.put("page", slide.getPageNumber());
+        logData.put("message", "InterruptedException while converting page");
+        Gson gson = new Gson();
+        String logStr = gson.toJson(logData);
+        log.error("-- analytics -- {}", logStr, e);
+
+        Thread.currentThread().interrupt();
+      } catch (TimeoutException e) {
+        Map<String, Object> logData = new HashMap<>();
+        logData.put("podId", pres.getPodId());
+        logData.put("meetingId", pres.getMeetingId());
+        logData.put("presId", pres.getId());
+        logData.put("filename", pres.getName());
+        logData.put("page", slide.getPageNumber());
+        logData.put("message", "TimeoutException while converting page");
+        Gson gson = new Gson();
+        String logStr = gson.toJson(logData);
+        log.error("-- analytics -- {}", logStr, e);
+
+        f.cancel(true);
+      }
+
+      long pageConvEnd = System.currentTimeMillis();
+      Map<String, Object> logData = new HashMap<>();
+      logData.put("podId", pres.getPodId());
+      logData.put("meetingId", pres.getMeetingId());
+      logData.put("presId", pres.getId());
+      logData.put("filename", pres.getName());
+      logData.put("page", slide.getPageNumber());
+      logData.put("conversionTime(sec)", (pageConvEnd - pageConvStart) / 1000);
+      logData.put("message", "Page conversion duration(sec)");
+      Gson gson = new Gson();
+      String logStr = gson.toJson(logData);
+      log.info("-- analytics -- {}", logStr);
+
+    }
+
+    for (final PdfToSwfSlide slide : slides) {
+      if (!slide.isDone()) {
+
+        slide.generateBlankSlide();
+
+        Map<String, Object> logData = new HashMap<>();
+        logData.put("podId", pres.getPodId());
+        logData.put("meetingId", pres.getMeetingId());
+        logData.put("presId", pres.getId());
+        logData.put("filename", pres.getName());
+        logData.put("page", slide.getPageNumber());
+        logData.put("message", "Creating blank slide");
+        Gson gson = new Gson();
+        String logStr = gson.toJson(logData);
+        log.warn("-- analytics -- {}", logStr);
+
+        notifier.sendConversionUpdateMessage(slidesCompleted++, pres);
+      }
+    }
+
+    long presConvEnd = System.currentTimeMillis();
+    Map<String, Object> logData = new HashMap<>();
+    logData.put("podId", pres.getPodId());
+    logData.put("meetingId", pres.getMeetingId());
+    logData.put("presId", pres.getId());
+    logData.put("filename", pres.getName());
+    logData.put("conversionTime(sec)", (presConvEnd - presConvStart) / 1000);
+    logData.put("message", "Presentation conversion duration (sec)");
+    Gson gson = new Gson();
+    String logStr = gson.toJson(logData);
+    log.info("-- analytics -- {}", logStr);
+
+  }
+
+  private List<PdfToSwfSlide> setupSlides(UploadedPresentation pres,
+      int numPages) {
+    List<PdfToSwfSlide> slides = new ArrayList<>(numPages);
+
+    for (int page = 1; page <= numPages; page++) {
+      PdfToSwfSlide slide = new PdfToSwfSlide(pres, page);
+      slide.setBlankSlide(BLANK_SLIDE);
+      slide.setMaxSwfFileSize(MAX_SWF_FILE_SIZE);
+      slide.setPageConverter(pdfToSwfConverter);
+
+      slides.add(slide);
+    }
+
+    return slides;
+  }
+
+  public void setCounterService(PageCounterService counterService) {
+    this.counterService = counterService;
+  }
+
+  public void setPageConverter(PageConverter converter) {
+    this.pdfToSwfConverter = converter;
+  }
+
+  public void setBlankSlide(String blankSlide) {
+    this.BLANK_SLIDE = blankSlide;
+  }
+
+  public void setMaxSwfFileSize(int size) {
+    this.MAX_SWF_FILE_SIZE = size;
+  }
+
+  public void setGeneratePngs(boolean generatePngs) {
+    this.generatePngs = generatePngs;
+  }
+
+	public void setSvgImagesRequired(boolean svg) {
+		this.svgImagesRequired = svg;
+	}
+
+  public void setThumbnailCreator(ThumbnailCreator thumbnailCreator) {
+    this.thumbnailCreator = thumbnailCreator;
+  }
+
+  public void setPngCreator(PngCreator pngCreator) {
+    this.pngCreator = pngCreator;
+  }
+
+  public void setTextFileCreator(TextFileCreator textFileCreator) {
+    this.textFileCreator = textFileCreator;
+  }
+
+  public void setSvgImageCreator(SvgImageCreator svgImageCreator) {
+    this.svgImageCreator = svgImageCreator;
+  }
+
+  public void setMaxConversionTime(int minutes) {
+    MAX_CONVERSION_TIME = minutes * 60 * 1000L;
+  }
+
+  public void setSwfSlidesGenerationProgressNotifier(
+      SwfSlidesGenerationProgressNotifier notifier) {
+    this.notifier = notifier;
+  }
+
+}