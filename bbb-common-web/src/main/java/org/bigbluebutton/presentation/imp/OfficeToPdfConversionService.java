/**
 * BigBlueButton open source conferencing system - http://www.bigbluebutton.org/
 * 
 * Copyright (c) 2012 BigBlueButton Inc. and by respective authors (see below).
 *
 * This program is free software; you can redistribute it and/or modify it under the
 * terms of the GNU Lesser General Public License as published by the Free Software
 * Foundation; either version 3.0 of the License, or (at your option) any later
 * version.
 * 
 * BigBlueButton is distributed in the hope that it will be useful, but WITHOUT ANY
 * WARRANTY; without even the implied warranty of MERCHANTABILITY or FITNESS FOR A
 * PARTICULAR PURPOSE. See the GNU Lesser General Public License for more details.
 *
 * You should have received a copy of the GNU Lesser General Public License along
 * with BigBlueButton; if not, see <http://www.gnu.org/licenses/>.
 *
 */
package org.bigbluebutton.presentation.imp;
import java.io.File;
import java.lang.reflect.Method;
import java.util.ArrayList;
import java.util.HashMap;
import java.util.Map;
import org.bigbluebutton.presentation.ConversionMessageConstants;
import org.bigbluebutton.presentation.SupportedFileTypes;
import org.bigbluebutton.presentation.UploadedPresentation;
import org.jodconverter.core.office.OfficeException;
import org.jodconverter.core.office.OfficeUtils;
import org.jodconverter.local.LocalConverter;
import org.jodconverter.local.office.ExternalOfficeManager;
import org.slf4j.Logger;
import org.slf4j.LoggerFactory;
import com.sun.star.document.UpdateDocMode;
import com.google.gson.Gson;
public class OfficeToPdfConversionService {
  private static Logger log = LoggerFactory.getLogger(OfficeToPdfConversionService.class);
  private OfficeDocumentValidator2 officeDocumentValidator;
  private final ArrayList<ExternalOfficeManager> officeManagers;
  private ExternalOfficeManager currentManager = null;
  private boolean skipOfficePrecheck = false;
<<<<<<< HEAD
  private int sofficeBasePort = 0;
  private int sofficeManagers = 0;
  private String sofficeWorkingDirBase = null;

  public OfficeToPdfConversionService() throws OfficeException {
    officeManagers = new ArrayList<>();
=======
  public OfficeToPdfConversionService() throws OfficeException {
    final Map<String, Object> loadProperties = new HashMap<>();
    loadProperties.put("Hidden", true);
    loadProperties.put("ReadOnly", true);
    loadProperties.put("UpdateDocMode", UpdateDocMode.NO_UPDATE);
    officeManager = LocalOfficeManager
      .builder()
      .portNumbers(8100, 8101, 8102, 8103, 8104)
      .build();
    documentConverter = LocalConverter
      .builder()
      .officeManager(officeManager)
      .loadProperties(loadProperties)
      .filterChain(new OfficeDocumentConversionFilter())
      .build();
>>>>>>> 70eb028d
  }
  /*
   * Convert the Office document to PDF. If successful, update
   * UploadPresentation.uploadedFile with the new PDF out and
   * UploadPresentation.lastStepSuccessful to TRUE.
   */
  public UploadedPresentation convertOfficeToPdf(UploadedPresentation pres) {
    initialize(pres);
    if (SupportedFileTypes.isOfficeFile(pres.getFileType())) {
      // Check if we need to precheck office document
      if (!skipOfficePrecheck && officeDocumentValidator.isValid(pres)) {
        Map<String, Object> logData = new HashMap<>();
        logData.put("meetingId", pres.getMeetingId());
        logData.put("presId", pres.getId());
        logData.put("filename", pres.getName());
        logData.put("logCode", "problems_office_to_pdf_validation");
        logData.put("message", "Problems detected prior to converting the file to PDF.");
        Gson gson = new Gson();
        String logStr = gson.toJson(logData);
        log.warn(" --analytics-- data={}", logStr);
        pres.setConversionStatus(ConversionMessageConstants.OFFICE_DOC_CONVERSION_INVALID_KEY);
        return pres;
      }
      File pdfOutput = setupOutputPdfFile(pres);
      if (convertOfficeDocToPdf(pres, pdfOutput)) {
        Map<String, Object> logData = new HashMap<>();
        logData.put("meetingId", pres.getMeetingId());
        logData.put("presId", pres.getId());
        logData.put("filename", pres.getName());
        logData.put("logCode", "office_to_pdf_success");
        logData.put("message", "Successfully converted office file to pdf.");
        Gson gson = new Gson();
        String logStr = gson.toJson(logData);
        log.info(" --analytics-- data={}", logStr);
        makePdfTheUploadedFileAndSetStepAsSuccess(pres, pdfOutput);
      } else {
        Map<String, Object> logData = new HashMap<>();
        logData.put("meetingId", pres.getMeetingId());
        logData.put("presId", pres.getId());
        logData.put("filename", pres.getName());
        logData.put("logCode", "office_to_pdf_failed");
        logData.put("message", "Failed to convert " + pres.getUploadedFile().getAbsolutePath() + " to Pdf.");
        Gson gson = new Gson();
        String logStr = gson.toJson(logData);
        log.warn(" --analytics-- data={}", logStr);
        pres.setConversionStatus(ConversionMessageConstants.OFFICE_DOC_CONVERSION_FAILED_KEY);
        return pres;
      }
    }
    return pres;
  }
  public void initialize(UploadedPresentation pres) {
    pres.setConversionStatus(ConversionMessageConstants.OFFICE_DOC_CONVERSION_FAILED_KEY);
  }
  private File setupOutputPdfFile(UploadedPresentation pres) {
    File presentationFile = pres.getUploadedFile();
    String filenameWithoutExt = presentationFile.getAbsolutePath().substring(0,
        presentationFile.getAbsolutePath().lastIndexOf('.'));
    return new File(filenameWithoutExt + ".pdf");
  }
  private boolean convertOfficeDocToPdf(UploadedPresentation pres,
      File pdfOutput) {
    boolean success = false;
    int attempts = 0;

    while(!success) {
      LocalConverter documentConverter = LocalConverter
              .builder()
              .officeManager(currentManager)
              .filterChain(new OfficeDocumentConversionFilter())
              .build();

      success = Office2PdfPageConverter.convert(pres.getUploadedFile(), pdfOutput, 0, pres, documentConverter);

      if(!success) {
        // In case of failure, try with other open Office Manager

        if(++attempts != officeManagers.size()) {
          // Go to next Office Manager ( if the last retry with the first one )
          int currentManagerIndex = officeManagers.indexOf(currentManager);

          boolean isLastManager = ( currentManagerIndex == officeManagers.size()-1 );
          if(isLastManager) {
            currentManager = officeManagers.get(0);
          } else {
            currentManager = officeManagers.get(currentManagerIndex+1);
          }
        } else {
          // We tried to use all our office managers and it's still failing
          break;
        }
      }
    }

    return success;
  }
  private void makePdfTheUploadedFileAndSetStepAsSuccess(UploadedPresentation pres, File pdf) {
    pres.setUploadedFile(pdf);
    pres.setConversionStatus(ConversionMessageConstants.OFFICE_DOC_CONVERSION_SUCCESS_KEY);
  }
  public void setOfficeDocumentValidator(OfficeDocumentValidator2 v) {
    officeDocumentValidator = v;
  }
  public void setSkipOfficePrecheck(boolean skipOfficePrecheck) {
    this.skipOfficePrecheck = skipOfficePrecheck;
  }
<<<<<<< HEAD

  public void setSofficeBasePort(int sofficeBasePort) {
    this.sofficeBasePort = sofficeBasePort;
  }

  public void setSofficeManagers(int sofficeServiceManagers) {
    this.sofficeManagers = sofficeServiceManagers;
  }

  public void setSofficeWorkingDirBase(String sofficeWorkingDirBase) {
    this.sofficeWorkingDirBase = sofficeWorkingDirBase;
  }

=======
>>>>>>> 70eb028d
  public void start() {
    log.info("Starting LibreOffice pool with " + sofficeManagers + " managers, starting from port " + sofficeBasePort);

    for(int managerIndex = 0; managerIndex < sofficeManagers; managerIndex ++) {
      Integer instanceNumber = managerIndex + 1; // starts at 1

      try {
        final File workingDir = new File(sofficeWorkingDirBase + String.format("%02d", instanceNumber));

        if(!workingDir.exists()) {
          workingDir.mkdir();
        }

        ExternalOfficeManager officeManager = ExternalOfficeManager
                .builder()
                .connectTimeout(2000L)
                .retryInterval(500L)
                .portNumber(sofficeBasePort + managerIndex)
                .connectOnStart(false) // If it's true and soffice is not available, exception is thrown here ( we don't want exception here - we want the manager alive trying to reconnect )
                .workingDir(workingDir)
                .build();

        // Workaround for jodconverter not calling makeTempDir when connectOnStart=false (issue 211)
        Method method = officeManager.getClass().getSuperclass().getDeclaredMethod("makeTempDir");
        method.setAccessible(true);
        method.invoke(officeManager);
        // End of workaround for jodconverter not calling makeTempDir

        officeManager.start();
        officeManagers.add(officeManager);
      } catch (Exception e) {
        log.error("Could not start Office Manager " + instanceNumber + ". Details: " + e.getMessage());
      }
    }

    if (officeManagers.size() == 0) {
      log.error("No office managers could be started");
      return;
    }

    currentManager = officeManagers.get(0);
  }
  public void stop() {
    try {
      officeManagers.forEach(officeManager -> officeManager.stop() );
    } catch (Exception e) {
      log.error("Could not stop Office Manager", e);
    }
  }
}
<|MERGE_RESOLUTION|>--- conflicted
+++ resolved
@@ -39,30 +39,11 @@
   private final ArrayList<ExternalOfficeManager> officeManagers;
   private ExternalOfficeManager currentManager = null;
   private boolean skipOfficePrecheck = false;
-<<<<<<< HEAD
   private int sofficeBasePort = 0;
   private int sofficeManagers = 0;
   private String sofficeWorkingDirBase = null;
-
   public OfficeToPdfConversionService() throws OfficeException {
     officeManagers = new ArrayList<>();
-=======
-  public OfficeToPdfConversionService() throws OfficeException {
-    final Map<String, Object> loadProperties = new HashMap<>();
-    loadProperties.put("Hidden", true);
-    loadProperties.put("ReadOnly", true);
-    loadProperties.put("UpdateDocMode", UpdateDocMode.NO_UPDATE);
-    officeManager = LocalOfficeManager
-      .builder()
-      .portNumbers(8100, 8101, 8102, 8103, 8104)
-      .build();
-    documentConverter = LocalConverter
-      .builder()
-      .officeManager(officeManager)
-      .loadProperties(loadProperties)
-      .filterChain(new OfficeDocumentConversionFilter())
-      .build();
->>>>>>> 70eb028d
   }
   /*
    * Convert the Office document to PDF. If successful, update
@@ -127,11 +108,15 @@
       File pdfOutput) {
     boolean success = false;
     int attempts = 0;
-
     while(!success) {
+      final Map<String, Object> loadProperties = new HashMap<>();
+      loadProperties.put("Hidden", true);
+      loadProperties.put("ReadOnly", true);
+      loadProperties.put("UpdateDocMode", UpdateDocMode.NO_UPDATE);
       LocalConverter documentConverter = LocalConverter
               .builder()
               .officeManager(currentManager)
+	      .loadProperties(loadProperties)
               .filterChain(new OfficeDocumentConversionFilter())
               .build();
 
@@ -159,17 +144,19 @@
 
     return success;
   }
+
   private void makePdfTheUploadedFileAndSetStepAsSuccess(UploadedPresentation pres, File pdf) {
     pres.setUploadedFile(pdf);
     pres.setConversionStatus(ConversionMessageConstants.OFFICE_DOC_CONVERSION_SUCCESS_KEY);
   }
+
   public void setOfficeDocumentValidator(OfficeDocumentValidator2 v) {
     officeDocumentValidator = v;
   }
+
   public void setSkipOfficePrecheck(boolean skipOfficePrecheck) {
     this.skipOfficePrecheck = skipOfficePrecheck;
   }
-<<<<<<< HEAD
 
   public void setSofficeBasePort(int sofficeBasePort) {
     this.sofficeBasePort = sofficeBasePort;
@@ -183,8 +170,6 @@
     this.sofficeWorkingDirBase = sofficeWorkingDirBase;
   }
 
-=======
->>>>>>> 70eb028d
   public void start() {
     log.info("Starting LibreOffice pool with " + sofficeManagers + " managers, starting from port " + sofficeBasePort);
 
@@ -227,6 +212,7 @@
 
     currentManager = officeManagers.get(0);
   }
+
   public void stop() {
     try {
       officeManagers.forEach(officeManager -> officeManager.stop() );
