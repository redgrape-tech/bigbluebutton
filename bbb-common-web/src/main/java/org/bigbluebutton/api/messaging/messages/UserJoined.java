--- conflicted
+++ resolved
@@ -1,37 +1,34 @@
-package org.bigbluebutton.api.messaging.messages;
-
-public class UserJoined implements IMessage {
-  public final String meetingId;
-  public final String userId;
-  public final String externalUserId;
-  public final String name;
-  public final String role;
-  public final String avatarURL;
-  public final Boolean guest;
-<<<<<<< HEAD
-  public final String guestStatus;
-  
-  public UserJoined(String meetingId, String userId, String externalUserId, String name, String role,
-                    String avatarURL, Boolean guest, String guestStatus) {
-=======
-  public final Boolean waitingForAcceptance;
-  public final String clientType;
-
-  public UserJoined(String meetingId, String userId, String externalUserId, String name, String role, String avatarURL,
-                    Boolean guest, Boolean waitingForAcceptance, String clientType) {
->>>>>>> 6c82c189
-  	this.meetingId = meetingId;
-  	this.userId = userId;
-  	this.externalUserId = externalUserId;
-  	this.name = name;
-  	this.role = role;
-  	this.avatarURL = avatarURL;
-  	this.guest = guest;
-<<<<<<< HEAD
-  	this.guestStatus = guestStatus;
-=======
-  	this.waitingForAcceptance = waitingForAcceptance;
-  	this.clientType = clientType;
->>>>>>> 6c82c189
-  }
-}
+package org.bigbluebutton.api.messaging.messages;
+
+public class UserJoined implements IMessage {
+  public final String meetingId;
+  public final String userId;
+  public final String externalUserId;
+  public final String name;
+  public final String role;
+  public final String avatarURL;
+  public final Boolean guest;
+  public final String guestStatus;
+	public final String clientType;
+  
+
+  public UserJoined(String meetingId,
+										String userId,
+										String externalUserId,
+										String name,
+										String role,
+										String avatarURL,
+										Boolean guest,
+										String guestStatus,
+										String clientType) {
+  	this.meetingId = meetingId;
+  	this.userId = userId;
+  	this.externalUserId = externalUserId;
+  	this.name = name;
+  	this.role = role;
+  	this.avatarURL = avatarURL;
+  	this.guest = guest;
+  	this.guestStatus = guestStatus;
+  	this.clientType = clientType;
+  }
+}