package org.bigbluebutton.api.messaging.messages;

public class CreateBreakoutRoom implements IMessage {

    public final String meetingId;
    public final String parentMeetingId; // The main meeting internal id
    public final String name; // The name of the breakout room
    public final Integer sequence; // The sequence number of the breakout room
    public final String shortName; // Name used in breakout rooms list
    public final Boolean isDefaultName; // Inform if using default name or changed by moderator
    public final Boolean freeJoin; // Allow users to freely join the conference
                                   // in the client
    public final String dialNumber;
    public final String voiceConfId; // The voice conference id
    public final String viewerPassword;
    public final String moderatorPassword;
    public final Integer durationInMinutes; // The duration of the breakout room
    public final String sourcePresentationId;
    public final Integer sourcePresentationSlide;
    public final Boolean record;
    public final Boolean privateChatEnabled;
<<<<<<< HEAD
    public final Boolean capture; // Upload annotated breakout slides to main room after breakout room end
=======
    public final Boolean captureNotes; // Upload shared notes to main room after breakout room end
>>>>>>> ba2aefb5

    public CreateBreakoutRoom(String meetingId,
															String parentMeetingId,
															String name,
															Integer sequence,
															String shortName,
															Boolean isDefaultName,
															Boolean freeJoin,
															String dialNumber,
															String voiceConfId,
															String viewerPassword,
															String moderatorPassword,
															Integer duration,
															String sourcePresentationId,
															Integer sourcePresentationSlide,
															Boolean record,
															Boolean privateChatEnabled,
<<<<<<< HEAD
                                                            Boolean capture) {
=======
                                                            Boolean captureNotes) {
>>>>>>> ba2aefb5
        this.meetingId = meetingId;
        this.parentMeetingId = parentMeetingId;
        this.name = name;
        this.sequence = sequence;
        this.shortName = shortName;
        this.isDefaultName = isDefaultName;
        this.freeJoin = freeJoin;
        this.dialNumber = dialNumber;
        this.voiceConfId = voiceConfId;
        this.viewerPassword = viewerPassword;
        this.moderatorPassword = moderatorPassword;
        this.durationInMinutes = duration;
        this.sourcePresentationId = sourcePresentationId;
        this.sourcePresentationSlide = sourcePresentationSlide;
        this.record = record;
        this.privateChatEnabled = privateChatEnabled;
<<<<<<< HEAD
        this.capture = capture;
=======
        this.captureNotes = captureNotes;
>>>>>>> ba2aefb5
    }
}
<|MERGE_RESOLUTION|>--- conflicted
+++ resolved
@@ -1,71 +1,62 @@
-package org.bigbluebutton.api.messaging.messages;
-
-public class CreateBreakoutRoom implements IMessage {
-
-    public final String meetingId;
-    public final String parentMeetingId; // The main meeting internal id
-    public final String name; // The name of the breakout room
-    public final Integer sequence; // The sequence number of the breakout room
-    public final String shortName; // Name used in breakout rooms list
-    public final Boolean isDefaultName; // Inform if using default name or changed by moderator
-    public final Boolean freeJoin; // Allow users to freely join the conference
-                                   // in the client
-    public final String dialNumber;
-    public final String voiceConfId; // The voice conference id
-    public final String viewerPassword;
-    public final String moderatorPassword;
-    public final Integer durationInMinutes; // The duration of the breakout room
-    public final String sourcePresentationId;
-    public final Integer sourcePresentationSlide;
-    public final Boolean record;
-    public final Boolean privateChatEnabled;
-<<<<<<< HEAD
-    public final Boolean capture; // Upload annotated breakout slides to main room after breakout room end
-=======
-    public final Boolean captureNotes; // Upload shared notes to main room after breakout room end
->>>>>>> ba2aefb5
-
-    public CreateBreakoutRoom(String meetingId,
-															String parentMeetingId,
-															String name,
-															Integer sequence,
-															String shortName,
-															Boolean isDefaultName,
-															Boolean freeJoin,
-															String dialNumber,
-															String voiceConfId,
-															String viewerPassword,
-															String moderatorPassword,
-															Integer duration,
-															String sourcePresentationId,
-															Integer sourcePresentationSlide,
-															Boolean record,
-															Boolean privateChatEnabled,
-<<<<<<< HEAD
-                                                            Boolean capture) {
-=======
-                                                            Boolean captureNotes) {
->>>>>>> ba2aefb5
-        this.meetingId = meetingId;
-        this.parentMeetingId = parentMeetingId;
-        this.name = name;
-        this.sequence = sequence;
-        this.shortName = shortName;
-        this.isDefaultName = isDefaultName;
-        this.freeJoin = freeJoin;
-        this.dialNumber = dialNumber;
-        this.voiceConfId = voiceConfId;
-        this.viewerPassword = viewerPassword;
-        this.moderatorPassword = moderatorPassword;
-        this.durationInMinutes = duration;
-        this.sourcePresentationId = sourcePresentationId;
-        this.sourcePresentationSlide = sourcePresentationSlide;
-        this.record = record;
-        this.privateChatEnabled = privateChatEnabled;
-<<<<<<< HEAD
-        this.capture = capture;
-=======
-        this.captureNotes = captureNotes;
->>>>>>> ba2aefb5
-    }
-}
+package org.bigbluebutton.api.messaging.messages;
+
+public class CreateBreakoutRoom implements IMessage {
+
+    public final String meetingId;
+    public final String parentMeetingId; // The main meeting internal id
+    public final String name; // The name of the breakout room
+    public final Integer sequence; // The sequence number of the breakout room
+    public final String shortName; // Name used in breakout rooms list
+    public final Boolean isDefaultName; // Inform if using default name or changed by moderator
+    public final Boolean freeJoin; // Allow users to freely join the conference
+                                   // in the client
+    public final String dialNumber;
+    public final String voiceConfId; // The voice conference id
+    public final String viewerPassword;
+    public final String moderatorPassword;
+    public final Integer durationInMinutes; // The duration of the breakout room
+    public final String sourcePresentationId;
+    public final Integer sourcePresentationSlide;
+    public final Boolean record;
+    public final Boolean privateChatEnabled;
+    public final Boolean captureNotes; // Upload shared notes to main room after breakout room end
+    public final Boolean captureSlides; // Upload annotated breakout slides to main room after breakout room end
+
+    public CreateBreakoutRoom(String meetingId,
+															String parentMeetingId,
+															String name,
+															Integer sequence,
+															String shortName,
+															Boolean isDefaultName,
+															Boolean freeJoin,
+															String dialNumber,
+															String voiceConfId,
+															String viewerPassword,
+															String moderatorPassword,
+															Integer duration,
+															String sourcePresentationId,
+															Integer sourcePresentationSlide,
+															Boolean record,
+															Boolean privateChatEnabled,
+                                                            Boolean captureNotes,
+                                                            Boolean captureSlides) {
+        this.meetingId = meetingId;
+        this.parentMeetingId = parentMeetingId;
+        this.name = name;
+        this.sequence = sequence;
+        this.shortName = shortName;
+        this.isDefaultName = isDefaultName;
+        this.freeJoin = freeJoin;
+        this.dialNumber = dialNumber;
+        this.voiceConfId = voiceConfId;
+        this.viewerPassword = viewerPassword;
+        this.moderatorPassword = moderatorPassword;
+        this.durationInMinutes = duration;
+        this.sourcePresentationId = sourcePresentationId;
+        this.sourcePresentationSlide = sourcePresentationSlide;
+        this.record = record;
+        this.privateChatEnabled = privateChatEnabled;
+        this.captureNotes = captureNotes;
+        this.captureSlides = captureSlides;
+    }
+}