--- conflicted
+++ resolved
@@ -1,1428 +1,1418 @@
-/**
-* BigBlueButton open source conferencing system - http://www.bigbluebutton.org/
-*
-* Copyright (c) 2012 BigBlueButton Inc. and by respective authors (see below).
-*
-* This program is free software; you can redistribute it and/or modify it under the
-* terms of the GNU Lesser General Public License as published by the Free Software
-* Foundation; either version 3.0 of the License, or (at your option) any later
-* version.
-*
-* BigBlueButton is distributed in the hope that it will be useful, but WITHOUT ANY
-* WARRANTY; without even the implied warranty of MERCHANTABILITY or FITNESS FOR A
-* PARTICULAR PURPOSE. See the GNU Lesser General Public License for more details.
-*
-* You should have received a copy of the GNU Lesser General Public License along
-* with BigBlueButton; if not, see <http://www.gnu.org/licenses/>.
-*
-*/
-
-package org.bigbluebutton.api;
-
-import java.io.IOException;
-import java.io.UnsupportedEncodingException;
-import java.net.URLDecoder;
-import java.net.URLEncoder;
-import java.nio.charset.StandardCharsets;
-import java.text.DecimalFormat;
-import java.text.DecimalFormatSymbols;
-import java.util.*;
-import java.util.regex.Matcher;
-import java.util.regex.Pattern;
-import com.google.gson.Gson;
-import com.google.gson.JsonArray;
-import com.google.gson.JsonElement;
-import com.google.gson.JsonObject;
-
-import org.apache.commons.codec.digest.DigestUtils;
-import org.apache.commons.lang3.RandomStringUtils;
-import org.apache.commons.lang3.StringUtils;
-import org.apache.http.HttpEntity;
-import org.apache.http.HttpResponse;
-import org.apache.http.client.ClientProtocolException;
-import org.apache.http.client.ResponseHandler;
-import org.apache.http.client.methods.HttpGet;
-import org.apache.http.util.EntityUtils;
-import org.bigbluebutton.api.domain.BreakoutRoomsParams;
-import org.bigbluebutton.api.domain.LockSettingsParams;
-import org.bigbluebutton.api.domain.Meeting;
-import org.bigbluebutton.api.domain.Group;
-import org.bigbluebutton.api.util.ParamsUtil;
-import org.slf4j.Logger;
-import org.slf4j.LoggerFactory;
-
-public class ParamsProcessorUtil {
-    private static Logger log = LoggerFactory.getLogger(ParamsProcessorUtil.class);
-
-    private static final String URLDECODER_SEPARATOR=",";
-    private static final String FILTERDECODER_SEPARATOR_ELEMENTS=":";
-    private static final String FILTERDECODER_SEPARATOR_OPERATORS="\\|";
-
-    private static final String SERVER_URL = "%%SERVERURL%%";
-    private static final String DIAL_NUM = "%%DIALNUM%%";
-    private static final String CONF_NUM = "%%CONFNUM%%";
-    private static final String CONF_NAME = "%%CONFNAME%%";
-
-    private String apiVersion;
-    private boolean serviceEnabled = false;
-    private String securitySalt;
-    private int defaultMaxUsers = 20;
-    private String defaultWelcomeMessage;
-    private String defaultWelcomeMessageFooter;
-    private String defaultDialAccessNumber;
-    private String testVoiceBridge;
-    private String testConferenceMock;
-    private String defaultLogoutUrl;
-    private String defaultServerUrl;
-    private int defaultNumDigitsForTelVoice;
-    private String defaultHTML5ClientUrl;
-    private String defaultGuestWaitURL;
-    private Boolean allowRequestsWithoutSession = false;
-    private Boolean useDefaultAvatar = false;
-    private String defaultAvatarURL;
-    private String defaultGuestPolicy;
-    private Boolean authenticatedGuest;
-    private String defaultMeetingLayout;
-    private int defaultMeetingDuration;
-    private boolean disableRecordingDefault;
-    private boolean autoStartRecording;
-    private boolean allowStartStopRecording;
-    private boolean learningDashboardEnabled = true;
-    private int learningDashboardCleanupDelayInMinutes;
-    private boolean webcamsOnlyForModerator;
-    private Integer defaultMeetingCameraCap = 0;
-    private Integer defaultUserCameraCap = 0;
-    private Integer defaultMaxPinnedCameras = 3;
-    private boolean defaultMuteOnStart = false;
-    private boolean defaultAllowModsToUnmuteUsers = false;
-    private boolean defaultAllowModsToEjectCameras = false;
-    private String defaultDisabledFeatures;
-    private boolean defaultNotifyRecordingIsOn = false;
-    private boolean defaultKeepEvents = false;
-    private Boolean useDefaultLogo;
-    private String defaultLogoURL;
-    private String defaultUploadExternalDescription = "";
-    private String defaultUploadExternalUrl = "";
-
-		private boolean defaultBreakoutRoomsEnabled = true;
-		private boolean defaultBreakoutRoomsRecord;
-<<<<<<< HEAD
-        private boolean defaultBreakoutRoomsCapture = false;
-=======
-        private boolean defaultBreakoutRoomsCaptureNotes = false;
->>>>>>> ba2aefb5
-		private boolean defaultbreakoutRoomsPrivateChatEnabled;
-
-		private boolean defaultLockSettingsDisableCam;
-		private boolean defaultLockSettingsDisableMic;
-		private boolean defaultLockSettingsDisablePrivateChat;
-		private boolean defaultLockSettingsDisablePublicChat;
-		private boolean defaultLockSettingsDisableNotes;
-		private boolean defaultLockSettingsHideUserList;
-		private boolean defaultLockSettingsLockedLayout;
-		private boolean defaultLockSettingsLockOnJoin;
-		private boolean defaultLockSettingsLockOnJoinConfigurable;
-		private boolean defaultLockSettingsHideViewersCursor;
-
-    private Long maxPresentationFileUpload = 30000000L; // 30MB
-
-    private Integer clientLogoutTimerInMinutes = 0;
-    private Integer defaultMeetingExpireIfNoUserJoinedInMinutes = 5;
-    private Integer defaultMeetingExpireWhenLastUserLeftInMinutes = 1;
-  	private Integer userInactivityInspectTimerInMinutes = 120;
-  	private Integer userInactivityThresholdInMinutes = 30;
-    private Integer userActivitySignResponseDelayInMinutes = 5;
-    private Boolean defaultAllowDuplicateExtUserid = true;
-  	private Boolean defaultEndWhenNoModerator = false;
-  	private Integer defaultEndWhenNoModeratorDelayInMinutes = 1;
-  	private Integer defaultHtml5InstanceId = 1;
-
-    private String bbbVersion = "";
-    private Boolean allowRevealOfBBBVersion = false;
-
-  	private String formatConfNum(String s) {
-  		if (s.length() > 5) {
-  			/* Reverse conference number.
-  			* Put a whitespace every third char.
-  			* Reverse it again to display it correctly.
-  			* Trim leading whitespaces.
-  			* */
-  			String confNumReversed = new StringBuilder(s).reverse().toString();
-  			String confNumSplit = confNumReversed.replaceAll("(.{3})", "$1 ");
-  			String confNumL = new StringBuilder(confNumSplit).reverse().toString().trim();
-  			return confNumL;
-  		}
-
-  		return s;
-  	}
-
-    private String substituteKeywords(String message, String dialNumber, String telVoice, String meetingName) {
-        String welcomeMessage = message;
-
-        ArrayList<String> keywordList = new ArrayList<>();
-        keywordList.add(DIAL_NUM);
-        keywordList.add(CONF_NUM);
-        keywordList.add(CONF_NAME);
-        keywordList.add(SERVER_URL);
-
-        for (String keyword : keywordList) {
-            if (keyword.equals(DIAL_NUM)) {
-                welcomeMessage = welcomeMessage.replaceAll(
-                        Pattern.quote(DIAL_NUM),
-                        Matcher.quoteReplacement(dialNumber));
-            } else if (keyword.equals(CONF_NUM)) {
-                welcomeMessage = welcomeMessage.replaceAll(
-                        Pattern.quote(CONF_NUM),
-                        Matcher.quoteReplacement(formatConfNum(telVoice)));
-            } else if (keyword.equals(CONF_NAME)) {
-                welcomeMessage = welcomeMessage.replaceAll(
-                        Pattern.quote(CONF_NAME),
-                        Matcher.quoteReplacement(ParamsUtil.escapeHTMLTags(meetingName)));
-            } else if (keyword.equals(SERVER_URL)) {
-                welcomeMessage = welcomeMessage.replaceAll(
-                        Pattern.quote(SERVER_URL),
-                        Matcher.quoteReplacement(defaultServerUrl));
-            }
-        }
-        return  welcomeMessage;
-    }
-
-    public void processRequiredCreateParams(Map<String, String> params, ApiErrors errors) {
-        // Do we have a checksum? If not, complain.
-        if (StringUtils.isEmpty(params.get(ApiParams.CHECKSUM))) {
-            errors.missingParamError(ApiParams.CHECKSUM);
-        }
-
-        // Do we have a meeting id? If not, complain.
-        if (!StringUtils.isEmpty(params.get(ApiParams.MEETING_ID))) {
-            String meetingId = StringUtils.strip(params.get(ApiParams.MEETING_ID));
-            if (StringUtils.isEmpty(meetingId)) {
-                errors.missingParamError(ApiParams.MEETING_ID);
-            } else {
-                if (!ParamsUtil.isValidMeetingId(meetingId)) {
-                    errors.addError(new String[] { "invalidFormat", "Meeting id contains invalid characters." });
-                }
-            }
-        } else {
-            errors.missingParamError(ApiParams.MEETING_ID);
-        }
-    }
-
-	public Map<String, Object> processUpdateCreateParams(Map<String, String> params) {
-		Map<String, Object> newParams = new HashMap<>();
-
-        String[] createParams = { ApiParams.NAME, ApiParams.ATTENDEE_PW, ApiParams.MODERATOR_PW, ApiParams.VOICE_BRIDGE,
-                ApiParams.WEB_VOICE, ApiParams.DIAL_NUMBER, ApiParams.LOGOUT_URL, ApiParams.RECORD,
-                ApiParams.MAX_PARTICIPANTS, ApiParams.DURATION, ApiParams.WELCOME };
-
-        for (String paramName : createParams) {
-            String parameter = params.get(paramName);
-            if (!StringUtils.isEmpty(parameter)) {
-                newParams.put(paramName, parameter);
-            }
-        }
-
-	    // Collect metadata for this meeting that the third-party application wants to store if meeting is recorded.
-	    Map<String, String> meetingInfo = new HashMap<>();
-	    for (Map.Entry<String, String> entry : params.entrySet()) {
-	    	if (entry.getKey().contains(ApiParams.META)){
-	    		String[] meta = entry.getKey().split("_");
-			    if(meta.length == 2){
-			    	meetingInfo.put(meta[1], entry.getValue());
-			    }
-			}
-	    }
-
-        if (!meetingInfo.isEmpty()) {
-            newParams.put("metadata", meetingInfo);
-        }
-
-	    return newParams;
-	}
-
-	private static final Pattern META_VAR_PATTERN = Pattern.compile("meta_[a-zA-Z][a-zA-Z0-9-]*$");
-	public static Boolean isMetaValid(String param) {
-		Matcher metaMatcher = META_VAR_PATTERN.matcher(param);
-    if (metaMatcher.matches()) {
-    	return true;
-    }
-		return false;
-	}
-
-	public static String removeMetaString(String param) {
-		return StringUtils.removeStart(param, "meta_");
-	}
-
-    public static Map<String, String> processMetaParam(Map<String, String> params) {
-        Map<String, String> metas = new HashMap<>();
-        for (Map.Entry<String, String> entry : params.entrySet()) {
-            if (isMetaValid(entry.getKey())) {
-                // Need to lowercase to maintain backward compatibility with
-                // 0.81
-                String metaName = removeMetaString(entry.getKey()).toLowerCase();
-                metas.put(metaName, entry.getValue());
-            }
-        }
-
-        return metas;
-    }
-
-		private BreakoutRoomsParams processBreakoutRoomsParams(Map<String, String> params) {
-			Boolean breakoutRoomsRecord = defaultBreakoutRoomsRecord;
-			String breakoutRoomsRecordParam = params.get(ApiParams.BREAKOUT_ROOMS_RECORD);
-			if (!StringUtils.isEmpty(breakoutRoomsRecordParam)) {
-				breakoutRoomsRecord = Boolean.parseBoolean(breakoutRoomsRecordParam);
-			}
-
-			Boolean breakoutRoomsPrivateChatEnabled =  defaultbreakoutRoomsPrivateChatEnabled;
-			String breakoutRoomsPrivateChatEnabledParam = params.get(ApiParams.BREAKOUT_ROOMS_PRIVATE_CHAT_ENABLED);
-			if (!StringUtils.isEmpty(breakoutRoomsPrivateChatEnabledParam)) {
-				breakoutRoomsPrivateChatEnabled = Boolean.parseBoolean(breakoutRoomsPrivateChatEnabledParam);
-			}
-
-<<<<<<< HEAD
-            Boolean breakoutRoomsCapture = defaultBreakoutRoomsCapture;
-            String breakoutRoomsCaptureParam = params.get(ApiParams.BREAKOUT_ROOMS_CAPTURE);
-            if (!StringUtils.isEmpty(breakoutRoomsCaptureParam)) {
-				breakoutRoomsCapture = Boolean.parseBoolean(breakoutRoomsCaptureParam);
-			}
-
-			return new BreakoutRoomsParams(breakoutRoomsRecord, breakoutRoomsPrivateChatEnabled, breakoutRoomsCapture);
-=======
-            Boolean breakoutRoomsCaptureNotes = defaultBreakoutRoomsCaptureNotes;
-            String breakoutRoomsCaptureNotesParam = params.get(ApiParams.BREAKOUT_ROOMS_CAPTURE_NOTES);
-            if (!StringUtils.isEmpty(breakoutRoomsCaptureNotesParam)) {
-				breakoutRoomsCaptureNotes = Boolean.parseBoolean(breakoutRoomsCaptureNotesParam);
-			}
-
-			return new BreakoutRoomsParams(breakoutRoomsRecord, breakoutRoomsPrivateChatEnabled, breakoutRoomsCaptureNotes);
->>>>>>> ba2aefb5
-		}
-
-		private LockSettingsParams processLockSettingsParams(Map<String, String> params) {
-			Boolean lockSettingsDisableCam = defaultLockSettingsDisableCam;
-			String lockSettingsDisableCamParam = params.get(ApiParams.LOCK_SETTINGS_DISABLE_CAM);
-			if (!StringUtils.isEmpty(lockSettingsDisableCamParam)) {
-				lockSettingsDisableCam = Boolean.parseBoolean(lockSettingsDisableCamParam);
-			}
-
-			Boolean lockSettingsDisableMic = defaultLockSettingsDisableMic;
-			String lockSettingsDisableMicParam = params.get(ApiParams.LOCK_SETTINGS_DISABLE_MIC);
-			if (!StringUtils.isEmpty(lockSettingsDisableMicParam)) {
-				lockSettingsDisableMic = Boolean.parseBoolean(lockSettingsDisableMicParam);
-			}
-
-			Boolean lockSettingsDisablePrivateChat = defaultLockSettingsDisablePrivateChat;
-			String lockSettingsDisablePrivateChatParam = params.get(ApiParams.LOCK_SETTINGS_DISABLE_PRIVATE_CHAT);
-			if (!StringUtils.isEmpty(lockSettingsDisablePrivateChatParam)) {
-				lockSettingsDisablePrivateChat = Boolean.parseBoolean(lockSettingsDisablePrivateChatParam);
-			}
-
-			Boolean lockSettingsDisablePublicChat = defaultLockSettingsDisablePublicChat;
-			String lockSettingsDisablePublicChatParam = params.get(ApiParams.LOCK_SETTINGS_DISABLE_PUBLIC_CHAT);
-			if (!StringUtils.isEmpty(lockSettingsDisablePublicChatParam)) {
-				lockSettingsDisablePublicChat = Boolean.parseBoolean(lockSettingsDisablePublicChatParam);
-			}
-
-			Boolean lockSettingsDisableNotes = defaultLockSettingsDisableNotes;
-			String lockSettingsDisableNotesParam = params.get(ApiParams.LOCK_SETTINGS_DISABLE_NOTES);
-			if (!StringUtils.isEmpty(lockSettingsDisableNotesParam)) {
-				lockSettingsDisableNotes = Boolean.parseBoolean(lockSettingsDisableNotesParam);
-			} else {
-				// To be removed after deprecation period
-				lockSettingsDisableNotesParam = params.get(ApiParams.DEPRECATED_LOCK_SETTINGS_DISABLE_NOTES);
-				if (!StringUtils.isEmpty(lockSettingsDisableNotesParam)) {
-					log.warn("[DEPRECATION] use lockSettingsDisableNotes instead of lockSettingsDisableNote");
-					lockSettingsDisableNotes = Boolean.parseBoolean(lockSettingsDisableNotesParam);
-				}
-			}
-
-			Boolean lockSettingsHideUserList = defaultLockSettingsHideUserList;
-			String lockSettingsHideUserListParam = params.get(ApiParams.LOCK_SETTINGS_HIDE_USER_LIST);
-			if (!StringUtils.isEmpty(lockSettingsHideUserListParam)) {
-				lockSettingsHideUserList = Boolean.parseBoolean(lockSettingsHideUserListParam);
-			}
-
-			Boolean lockSettingsLockedLayout = defaultLockSettingsLockedLayout;
-			String lockSettingsLockedLayoutParam = params.get(ApiParams.LOCK_SETTINGS_LOCKED_LAYOUT);
-			if (!StringUtils.isEmpty(lockSettingsLockedLayoutParam)) {
-				lockSettingsLockedLayout = Boolean.parseBoolean(lockSettingsLockedLayoutParam);
-			}
-
-			Boolean lockSettingsLockOnJoin = defaultLockSettingsLockOnJoin;
-			String lockSettingsLockOnJoinParam = params.get(ApiParams.LOCK_SETTINGS_LOCK_ON_JOIN);
-			if (!StringUtils.isEmpty(lockSettingsLockOnJoinParam)) {
-				lockSettingsLockOnJoin = Boolean.parseBoolean(lockSettingsLockOnJoinParam);
-			}
-
-			Boolean lockSettingsLockOnJoinConfigurable = defaultLockSettingsLockOnJoinConfigurable;
-			String lockSettingsLockOnJoinConfigurableParam = params.get(ApiParams.LOCK_SETTINGS_LOCK_ON_JOIN_CONFIGURABLE);
-			if (!StringUtils.isEmpty(lockSettingsLockOnJoinConfigurableParam)) {
-				lockSettingsLockOnJoinConfigurable = Boolean.parseBoolean(lockSettingsLockOnJoinConfigurableParam);
-			}
-
-			Boolean lockSettingsHideViewersCursor = defaultLockSettingsHideViewersCursor;
-			String lockSettingsHideViewersCursorParam = params.get(ApiParams.LOCK_SETTINGS_HIDE_VIEWERS_CURSOR);
-			if (!StringUtils.isEmpty(lockSettingsHideViewersCursorParam)) {
-                lockSettingsHideViewersCursor = Boolean.parseBoolean(lockSettingsHideViewersCursorParam);
-			}
-
-			return new LockSettingsParams(lockSettingsDisableCam,
-							lockSettingsDisableMic,
-							lockSettingsDisablePrivateChat,
-							lockSettingsDisablePublicChat,
-							lockSettingsDisableNotes,
-							lockSettingsHideUserList,
-							lockSettingsLockedLayout,
-							lockSettingsLockOnJoin,
-							lockSettingsLockOnJoinConfigurable,
-                            lockSettingsHideViewersCursor);
-		}
-
-    private ArrayList<Group> processGroupsParams(Map<String, String> params) {
-        ArrayList<Group> groups = new ArrayList<Group>();
-
-        String groupsParam = params.get(ApiParams.GROUPS);
-        if (!StringUtils.isEmpty(groupsParam)) {
-            JsonElement groupParamsJson = new Gson().fromJson(groupsParam, JsonElement.class);
-
-            if(groupParamsJson != null && groupParamsJson.isJsonArray()) {
-                JsonArray groupsJson = groupParamsJson.getAsJsonArray();
-                for (JsonElement groupJson : groupsJson) {
-                    if(groupJson.isJsonObject()) {
-                        JsonObject groupJsonObj = groupJson.getAsJsonObject();
-                        if(groupJsonObj.has("id")) {
-                            String groupId = groupJsonObj.get("id").getAsString();
-                            String groupName = "";
-                            if(groupJsonObj.has("name")) {
-                                groupName = groupJsonObj.get("name").getAsString();
-                            }
-
-                            Vector<String> groupUsers = new Vector<>();
-                            if(groupJsonObj.has("roster") && groupJsonObj.get("roster").isJsonArray()) {
-                                for (JsonElement userExtId : groupJsonObj.get("roster").getAsJsonArray()) {
-                                    groupUsers.add(userExtId.getAsString());
-                                }
-                            }
-                            groups.add(new Group(groupId,groupName,groupUsers));
-                        }
-                    }
-                }
-            }
-        }
-
-        return groups;
-    }
-
-    public Meeting processCreateParams(Map<String, String> params) {
-
-        String meetingName = params.get(ApiParams.NAME);
-        if (meetingName == null) {
-            meetingName = "";
-        }
-
-        meetingName = ParamsUtil.stripControlChars(meetingName);
-
-        String externalMeetingId = params.get(ApiParams.MEETING_ID);
-
-        String viewerPass = processPassword(params.get(ApiParams.ATTENDEE_PW));
-        String modPass = processPassword(params.get(ApiParams.MODERATOR_PW));
-
-        // Get the digits for voice conference for users joining through the
-        // phone.
-        // If none is provided, generate one.
-        String telVoice = processTelVoice(params.get(ApiParams.VOICE_BRIDGE));
-
-        // Get the voice conference digits/chars for users joing through VOIP on
-        // the client.
-        // If none is provided, make it the same as the telVoice. If one has
-        // been provided,
-        // we expect that the users will be joined in the same voice conference.
-        String webVoice = params.get(ApiParams.WEB_VOICE);
-        if (StringUtils.isEmpty(webVoice)) {
-            webVoice = telVoice;
-        }
-
-        // Get all the other relevant parameters and generate defaults if none
-        // has been provided.
-        String dialNumber = processDialNumber(params.get(ApiParams.DIAL_NUMBER));
-        String logoutUrl = processLogoutUrl(params.get(ApiParams.LOGOUT_URL));
-        boolean record = processRecordMeeting(params.get(ApiParams.RECORD));
-        int maxUsers = processMaxUser(params.get(ApiParams.MAX_PARTICIPANTS));
-        int meetingDuration = processMeetingDuration(params.get(ApiParams.DURATION));
-        int logoutTimer = processLogoutTimer(params.get(ApiParams.LOGOUT_TIMER));
-
-        // Banner parameters
-        String bannerText = params.get(ApiParams.BANNER_TEXT);
-        String bannerColor = params.get(ApiParams.BANNER_COLOR);
-
-        // set is breakout room property
-        boolean isBreakout = false;
-        if (!StringUtils.isEmpty(params.get(ApiParams.IS_BREAKOUT))) {
-            isBreakout = Boolean.valueOf(params.get(ApiParams.IS_BREAKOUT));
-        }
-
-        String welcomeMessageTemplate = processWelcomeMessage(
-                params.get(ApiParams.WELCOME), isBreakout);
-        String welcomeMessage = substituteKeywords(welcomeMessageTemplate,
-                dialNumber, telVoice, meetingName);
-
-        String internalMeetingId = convertToInternalMeetingId(externalMeetingId);
-
-        // Check if this is a test meeting. NOTE: This should not belong here.
-        // Extract this out.
-        if (isTestMeeting(telVoice)) {
-            internalMeetingId = getIntMeetingIdForTestMeeting(telVoice);
-        }
-
-        boolean autoStartRec = autoStartRecording;
-        if (!StringUtils.isEmpty(params.get(ApiParams.AUTO_START_RECORDING))) {
-            try {
-                autoStartRec = Boolean.parseBoolean(params
-                        .get(ApiParams.AUTO_START_RECORDING));
-            } catch (Exception ex) {
-                log.warn("Invalid param [autoStartRecording] for meeting=[{}]",
-                        internalMeetingId);
-            }
-        }
-
-        boolean allowStartStoptRec = allowStartStopRecording;
-        if (!StringUtils.isEmpty(params.get(ApiParams.ALLOW_START_STOP_RECORDING))) {
-            try {
-                allowStartStoptRec = Boolean.parseBoolean(params
-                        .get(ApiParams.ALLOW_START_STOP_RECORDING));
-            } catch (Exception ex) {
-                log.warn(
-                        "Invalid param [allowStartStopRecording] for meeting=[{}]",
-                        internalMeetingId);
-            }
-        }
-
-        // Check Disabled Features
-        ArrayList<String> listOfDisabledFeatures=new ArrayList(Arrays.asList(defaultDisabledFeatures.split(",")));
-        if (!StringUtils.isEmpty(params.get(ApiParams.DISABLED_FEATURES))) {
-            String disabledFeaturesParam = params.get(ApiParams.DISABLED_FEATURES);
-            listOfDisabledFeatures.addAll(Arrays.asList(disabledFeaturesParam.split(",")));
-        }
-        listOfDisabledFeatures.removeAll(Arrays.asList("", null));
-        listOfDisabledFeatures.replaceAll(String::trim);
-        listOfDisabledFeatures = new ArrayList<>(new HashSet<>(listOfDisabledFeatures));
-
-        // Check if VirtualBackgrounds is disabled
-        if (!StringUtils.isEmpty(params.get(ApiParams.VIRTUAL_BACKGROUNDS_DISABLED))) {
-            boolean virtualBackgroundsDisabled = Boolean.valueOf(params.get(ApiParams.VIRTUAL_BACKGROUNDS_DISABLED));
-            if(virtualBackgroundsDisabled == true && !listOfDisabledFeatures.contains("virtualBackgrounds")) {
-                log.warn("[DEPRECATION] use disabledFeatures=virtualBackgrounds instead of virtualBackgroundsDisabled=true");
-                listOfDisabledFeatures.add("virtualBackgrounds");
-            }
-        }
-
-        boolean learningDashboardEn = learningDashboardEnabled;
-        if (!StringUtils.isEmpty(params.get(ApiParams.LEARNING_DASHBOARD_ENABLED))) {
-            try {
-                learningDashboardEn = Boolean.parseBoolean(params.get(ApiParams.LEARNING_DASHBOARD_ENABLED));
-            } catch (Exception ex) {
-                log.warn("Invalid param [learningDashboardEnabled] for meeting=[{}]",internalMeetingId);
-            }
-        }
-        if(learningDashboardEn == false && !listOfDisabledFeatures.contains("learningDashboard")) {
-            log.warn("[DEPRECATION] use disabledFeatures=learningDashboard instead of learningDashboardEnabled=false");
-            listOfDisabledFeatures.add("learningDashboard");
-        }
-
-        int learningDashboardCleanupMins = 0;
-
-        // Learning Dashboard not allowed for Breakout Rooms
-        if(!isBreakout) {
-            learningDashboardCleanupMins = learningDashboardCleanupDelayInMinutes;
-            if (!StringUtils.isEmpty(params.get(ApiParams.LEARNING_DASHBOARD_CLEANUP_DELAY_IN_MINUTES))) {
-                try {
-                    learningDashboardCleanupMins = Integer.parseInt(params
-                            .get(ApiParams.LEARNING_DASHBOARD_CLEANUP_DELAY_IN_MINUTES));
-                } catch (Exception ex) {
-                    log.warn(
-                            "Invalid param [learningDashboardCleanupDelayInMinutes] for meeting=[{}]",
-                            internalMeetingId);
-                }
-            }
-        }
-
-        //Generate token to access Activity Report
-        String learningDashboardAccessToken = "";
-        if(listOfDisabledFeatures.contains("learningDashboard") == false) {
-            learningDashboardAccessToken = RandomStringUtils.randomAlphanumeric(12).toLowerCase();
-        }
-
-        Boolean notifyRecordingIsOn = defaultNotifyRecordingIsOn;
-        if (!StringUtils.isEmpty(params.get(ApiParams.NOTIFY_RECORDING_IS_ON))) {
-            notifyRecordingIsOn = Boolean.parseBoolean(params.get(ApiParams.NOTIFY_RECORDING_IS_ON));
-        }
-
-        boolean webcamsOnlyForMod = webcamsOnlyForModerator;
-        if (!StringUtils.isEmpty(params.get(ApiParams.WEBCAMS_ONLY_FOR_MODERATOR))) {
-            try {
-                webcamsOnlyForMod = Boolean.parseBoolean(params
-                        .get(ApiParams.WEBCAMS_ONLY_FOR_MODERATOR));
-            } catch (Exception ex) {
-                log.warn(
-                        "Invalid param [webcamsOnlyForModerator] for meeting=[{}]",
-                        internalMeetingId);
-            }
-        }
-
-        Integer meetingCameraCap = defaultMeetingCameraCap;
-        if (!StringUtils.isEmpty(params.get(ApiParams.MEETING_CAMERA_CAP))) {
-            try {
-                Integer meetingCameraCapParam = Integer.parseInt(params.get(ApiParams.MEETING_CAMERA_CAP));
-                if (meetingCameraCapParam >= 0) meetingCameraCap = meetingCameraCapParam;
-            } catch (NumberFormatException e) {
-                log.warn("Invalid param [meetingCameraCap] for meeting=[{}]", internalMeetingId);
-            }
-        }
-
-        Integer userCameraCap = defaultUserCameraCap;
-        if (!StringUtils.isEmpty(params.get(ApiParams.USER_CAMERA_CAP))) {
-            try {
-                Integer userCameraCapParam = Integer.parseInt(params.get(ApiParams.USER_CAMERA_CAP));
-                if (userCameraCapParam >= 0) userCameraCap = userCameraCapParam;
-            } catch (NumberFormatException e) {
-                log.warn("Invalid param [userCameraCap] for meeting=[{}]", internalMeetingId);
-            }
-        }
-
-        Integer maxPinnedCameras = defaultMaxPinnedCameras;
-        if (!StringUtils.isEmpty(params.get(ApiParams.MAX_PINNED_CAMERAS))) {
-          try {
-            Integer maxPinnedCamerasParam = Integer.parseInt(params.get(ApiParams.MAX_PINNED_CAMERAS));
-            if (maxPinnedCamerasParam > 0) maxPinnedCameras = maxPinnedCamerasParam;
-          } catch (NumberFormatException e) {
-            log.warn("Invalid param [maxPinnedCameras] for meeting =[{}]", internalMeetingId);
-          }
-        }
-
-        Integer meetingExpireIfNoUserJoinedInMinutes = defaultMeetingExpireIfNoUserJoinedInMinutes;
-        if (!StringUtils.isEmpty(params.get(ApiParams.MEETING_EXPIRE_IF_NO_USER_JOINED_IN_MINUTES))) {
-            try {
-                meetingExpireIfNoUserJoinedInMinutes = Integer.parseInt(params.get(ApiParams.MEETING_EXPIRE_IF_NO_USER_JOINED_IN_MINUTES));
-            } catch (NumberFormatException e) {
-                log.warn("Invalid param [meetingExpireIfNoUserJoinedInMinutes] for meeting=[{}]", internalMeetingId);
-            }
-        }
-
-        Integer meetingExpireWhenLastUserLeftInMinutes = defaultMeetingExpireWhenLastUserLeftInMinutes;
-        if (!StringUtils.isEmpty(params.get(ApiParams.MEETING_EXPIRE_WHEN_LAST_USER_LEFT_IN_MINUTES))) {
-            try {
-                meetingExpireWhenLastUserLeftInMinutes = Integer.parseInt(params.get(ApiParams.MEETING_EXPIRE_WHEN_LAST_USER_LEFT_IN_MINUTES));
-            } catch (NumberFormatException e) {
-                log.warn("Invalid param [meetingExpireWhenLastUserLeftInMinutes] for meeting=[{}]", internalMeetingId);
-            }
-        }
-
-        boolean endWhenNoModerator = defaultEndWhenNoModerator;
-        if (!StringUtils.isEmpty(params.get(ApiParams.END_WHEN_NO_MODERATOR))) {
-          try {
-	          endWhenNoModerator = Boolean.parseBoolean(params.get(ApiParams.END_WHEN_NO_MODERATOR));
-          } catch (Exception ex) {
-            log.warn("Invalid param [endWhenNoModerator] for meeting=[{}]", internalMeetingId);
-          }
-        }
-
-        int endWhenNoModeratorDelayInMinutes = defaultEndWhenNoModeratorDelayInMinutes;
-        if (!StringUtils.isEmpty(params.get(ApiParams.END_WHEN_NO_MODERATOR_DELAY_IN_MINUTES))) {
-          try {
-              endWhenNoModeratorDelayInMinutes = Integer.parseInt(params.get(ApiParams.END_WHEN_NO_MODERATOR_DELAY_IN_MINUTES));
-          } catch (Exception ex) {
-            log.warn("Invalid param [endWhenNoModeratorDelayInMinutes] for meeting=[{}]", internalMeetingId);
-          }
-        }
-
-        String guestPolicy = defaultGuestPolicy;
-        if (!StringUtils.isEmpty(params.get(ApiParams.GUEST_POLICY))) {
-        	guestPolicy = params.get(ApiParams.GUEST_POLICY);
-		    }
-
-        String uploadExternalDescription = defaultUploadExternalDescription;
-        if (!StringUtils.isEmpty(params.get(ApiParams.UPLOAD_EXTERNAL_DESCRIPTION))) {
-            uploadExternalDescription = params.get(ApiParams.UPLOAD_EXTERNAL_DESCRIPTION);
-        }
-
-        String uploadExternalUrl = defaultUploadExternalUrl;
-        if (!StringUtils.isEmpty(params.get(ApiParams.UPLOAD_EXTERNAL_URL))) {
-            uploadExternalUrl = params.get(ApiParams.UPLOAD_EXTERNAL_URL);
-        }
-
-        String meetingLayout = defaultMeetingLayout;
-
-        ArrayList<Group> groups = processGroupsParams(params);
-
-        if (!StringUtils.isEmpty(params.get(ApiParams.MEETING_LAYOUT))) {
-            meetingLayout = params.get(ApiParams.MEETING_LAYOUT);
-        }
-
-        Boolean breakoutRoomsEnabled = defaultBreakoutRoomsEnabled;
-        String breakoutRoomsEnabledParam = params.get(ApiParams.BREAKOUT_ROOMS_ENABLED);
-        if (!StringUtils.isEmpty(breakoutRoomsEnabledParam)) {
-            breakoutRoomsEnabled = Boolean.parseBoolean(breakoutRoomsEnabledParam);
-        }
-        if(breakoutRoomsEnabled == false && !listOfDisabledFeatures.contains("breakoutRooms")) {
-            log.warn("[DEPRECATION] use disabledFeatures=breakoutRooms instead of breakoutRoomsEnabled=false");
-            listOfDisabledFeatures.add("breakoutRooms");
-        }
-
-        BreakoutRoomsParams breakoutParams = processBreakoutRoomsParams(params);
-        LockSettingsParams lockSettingsParams = processLockSettingsParams(params);
-
-        // Collect metadata for this meeting that the third-party app wants to
-        // store if meeting is recorded.
-        Map<String, String> meetingInfo = processMetaParam(params);
-
-        // Create a unique internal id by appending the current time. This way,
-        // the 3rd-party
-        // app can reuse the external meeting id.
-        long createTime = System.currentTimeMillis();
-        internalMeetingId = internalMeetingId + "-" + Long.toString(createTime);
-
-        // If this create meeting request is for a breakout room, we just used
-        // we need to generate a unique internal and external id and keep
-        // tracks of the parent meeting id
-        String parentMeetingId = "";
-        if (isBreakout) {
-            internalMeetingId = params.get(ApiParams.MEETING_ID);
-            parentMeetingId = params.get(ApiParams.PARENT_MEETING_ID);
-            // We rebuild the the external meeting using the has of the parent
-            // meeting, the shared timestamp and the sequence number
-            String timeStamp = StringUtils.substringAfter(internalMeetingId, "-");
-            String externalHash = DigestUtils
-                    .sha1Hex((parentMeetingId + "-" + timeStamp + "-" + params.get(ApiParams.SEQUENCE)));
-            externalMeetingId = externalHash + "-" + timeStamp;
-        }
-
-        String avatarURL = useDefaultAvatar ? defaultAvatarURL : "";
-
-        int html5InstanceId = processHtml5InstanceId(params.get(ApiParams.HTML5_INSTANCE_ID));
-
-        // Create the meeting with all passed in parameters.
-        Meeting meeting = new Meeting.Builder(externalMeetingId,
-                internalMeetingId, createTime).withName(meetingName)
-                .withMaxUsers(maxUsers).withModeratorPass(modPass)
-                .withViewerPass(viewerPass).withRecording(record)
-                .withDuration(meetingDuration).withLogoutUrl(logoutUrl)
-                .withLogoutTimer(logoutTimer)
-                .withBannerText(bannerText).withBannerColor(bannerColor)
-                .withTelVoice(telVoice).withWebVoice(webVoice)
-                .withDialNumber(dialNumber)
-                .withDefaultAvatarURL(avatarURL)
-                .withAutoStartRecording(autoStartRec)
-                .withAllowStartStopRecording(allowStartStoptRec)
-                .withWebcamsOnlyForModerator(webcamsOnlyForMod)
-                .withMeetingCameraCap(meetingCameraCap)
-                .withUserCameraCap(userCameraCap)
-                .withMaxPinnedCameras(maxPinnedCameras)
-                .withMetadata(meetingInfo)
-                .withWelcomeMessageTemplate(welcomeMessageTemplate)
-                .withWelcomeMessage(welcomeMessage).isBreakout(isBreakout)
-                .withGuestPolicy(guestPolicy)
-                .withAuthenticatedGuest(authenticatedGuest)
-                .withAllowRequestsWithoutSession(allowRequestsWithoutSession)
-                .withMeetingLayout(meetingLayout)
-				.withBreakoutRoomsParams(breakoutParams)
-				.withLockSettingsParams(lockSettingsParams)
-				.withAllowDuplicateExtUserid(defaultAllowDuplicateExtUserid)
-                .withHTML5InstanceId(html5InstanceId)
-                .withLearningDashboardCleanupDelayInMinutes(learningDashboardCleanupMins)
-                .withLearningDashboardAccessToken(learningDashboardAccessToken)
-                .withGroups(groups)
-                .withDisabledFeatures(listOfDisabledFeatures)
-                .withNotifyRecordingIsOn(notifyRecordingIsOn)
-                .withUploadExternalDescription(uploadExternalDescription)
-                .withUploadExternalUrl(uploadExternalUrl)
-                .build();
-
-        if (!StringUtils.isEmpty(params.get(ApiParams.MODERATOR_ONLY_MESSAGE))) {
-            String moderatorOnlyMessageTemplate = params.get(ApiParams.MODERATOR_ONLY_MESSAGE);
-            String moderatorOnlyMessage = substituteKeywords(moderatorOnlyMessageTemplate,
-                    dialNumber, telVoice, meetingName);
-            meeting.setModeratorOnlyMessage(moderatorOnlyMessage);
-        }
-
-        if (!StringUtils.isEmpty(params.get(ApiParams.MEETING_ENDED_CALLBACK_URL))) {
-        	String meetingEndedCallbackURL = params.get(ApiParams.MEETING_ENDED_CALLBACK_URL);
-        	meeting.setMeetingEndedCallbackURL(meetingEndedCallbackURL);
-        }
-
-        meeting.setMeetingExpireIfNoUserJoinedInMinutes(meetingExpireIfNoUserJoinedInMinutes);
-		meeting.setMeetingExpireWhenLastUserLeftInMinutes(meetingExpireWhenLastUserLeftInMinutes);
-		meeting.setUserInactivityInspectTimerInMinutes(userInactivityInspectTimerInMinutes);
-		meeting.setUserActivitySignResponseDelayInMinutes(userActivitySignResponseDelayInMinutes);
-		meeting.setUserInactivityThresholdInMinutes(userInactivityThresholdInMinutes);
-//		meeting.setHtml5InstanceId(html5InstanceId);
-        meeting.setEndWhenNoModerator(endWhenNoModerator);
-        meeting.setEndWhenNoModeratorDelayInMinutes(endWhenNoModeratorDelayInMinutes);
-
-        // Add extra parameters for breakout room
-        if (isBreakout) {
-            meeting.setSequence(Integer.parseInt(params.get(ApiParams.SEQUENCE)));
-            meeting.setFreeJoin(Boolean.parseBoolean(params.get(ApiParams.FREE_JOIN)));
-<<<<<<< HEAD
-            meeting.setCapture(Boolean.parseBoolean(params.get(ApiParams.BREAKOUT_ROOMS_CAPTURE)));
-=======
-            meeting.setCaptureNotes(Boolean.parseBoolean(params.get(ApiParams.BREAKOUT_ROOMS_CAPTURE_NOTES)));
->>>>>>> ba2aefb5
-            meeting.setParentMeetingId(parentMeetingId);
-        }
-
-		if (!StringUtils.isEmpty(params.get(ApiParams.LOGO))) {
-			meeting.setCustomLogoURL(params.get(ApiParams.LOGO));
-		} else if (this.getUseDefaultLogo()) {
-			meeting.setCustomLogoURL(this.getDefaultLogoURL());
-		}
-
-		if (!StringUtils.isEmpty(params.get(ApiParams.COPYRIGHT))) {
-			meeting.setCustomCopyright(params.get(ApiParams.COPYRIGHT));
-		}
-		Boolean muteOnStart = defaultMuteOnStart;
-		if (!StringUtils.isEmpty(params.get(ApiParams.MUTE_ON_START))) {
-        	muteOnStart = Boolean.parseBoolean(params.get(ApiParams.MUTE_ON_START));
-        }
-
-		// when a moderator joins in a breakout room only with the audio, and the muteOnStart is set to true,
-		// the moderator is unable to unmute himself, because they don't have an icon to do so
-		if (isBreakout) {
-			muteOnStart = false;
-		}
-
-		meeting.setMuteOnStart(muteOnStart);
-
-    Boolean meetingKeepEvents = defaultKeepEvents;
-    if (!StringUtils.isEmpty(params.get(ApiParams.MEETING_KEEP_EVENTS))) {
-      meetingKeepEvents = Boolean.parseBoolean(params.get(ApiParams.MEETING_KEEP_EVENTS));
-    }
-    meeting.setMeetingKeepEvents(meetingKeepEvents);
-
-        Boolean allowModsToUnmuteUsers = defaultAllowModsToUnmuteUsers;
-        if (!StringUtils.isEmpty(params.get(ApiParams.ALLOW_MODS_TO_UNMUTE_USERS))) {
-            allowModsToUnmuteUsers = Boolean.parseBoolean(params.get(ApiParams.ALLOW_MODS_TO_UNMUTE_USERS));
-        }
-        meeting.setAllowModsToUnmuteUsers(allowModsToUnmuteUsers);
-
-        if (!StringUtils.isEmpty(params.get(ApiParams.ALLOW_REQUESTS_WITHOUT_SESSION))) {
-            meeting.setAllowRequestsWithoutSession(Boolean.parseBoolean(params.get(ApiParams.ALLOW_REQUESTS_WITHOUT_SESSION)));
-        }
-
-    Boolean allowModsToEjectCameras = defaultAllowModsToEjectCameras;
-    if (!StringUtils.isEmpty(params.get(ApiParams.ALLOW_MODS_TO_EJECT_CAMERAS))) {
-      allowModsToEjectCameras = Boolean.parseBoolean(params.get(ApiParams.ALLOW_MODS_TO_EJECT_CAMERAS));
-    }
-    meeting.setAllowModsToEjectCameras(allowModsToEjectCameras);
-
-        return meeting;
-    }
-
-	public String getApiVersion() {
-		return apiVersion;
-	}
-
-	public boolean isServiceEnabled() {
-		return serviceEnabled;
-	}
-
-	public String getDefaultHTML5ClientUrl() {
-		return defaultHTML5ClientUrl;
-	}
-
-	public String getDefaultGuestWaitURL() {
-		return defaultGuestWaitURL;
-        }
-
-	public Boolean getUseDefaultLogo() {
-		return useDefaultLogo;
-	}
-
-	public String getDefaultLogoURL() {
-		return defaultLogoURL;
-	}
-
-	public Boolean getAllowRequestsWithoutSession() {
-		return allowRequestsWithoutSession;
-	}
-
-	public String getDefaultLogoutUrl() {
-		 if ((StringUtils.isEmpty(defaultLogoutUrl)) || "default".equalsIgnoreCase(defaultLogoutUrl)) {
-     		return defaultServerUrl;
-     	} else {
-     		return defaultLogoutUrl;
-     	}
-	}
-
-  public String getBbbVersion() {
-    return bbbVersion;
-  }
-
-  public Boolean getAllowRevealOfBBBVersion() {
-    return allowRevealOfBBBVersion;
-  }
-
-    public String processWelcomeMessage(String message, Boolean isBreakout) {
-        String welcomeMessage = message;
-        if (StringUtils.isEmpty(message)) {
-            welcomeMessage = defaultWelcomeMessage;
-        }
-        if (!StringUtils.isEmpty(defaultWelcomeMessageFooter) && !isBreakout)
-            welcomeMessage += "<br><br>" + defaultWelcomeMessageFooter;
-        return welcomeMessage;
-    }
-
-	public String convertToInternalMeetingId(String extMeetingId) {
-		return DigestUtils.sha1Hex(extMeetingId);
-	}
-
-    public String processPassword(String pass) {
-        return StringUtils.isEmpty(pass) ? RandomStringUtils.randomAlphanumeric(8) : pass;
-    }
-
-    public boolean hasChecksumAndQueryString(String checksum, String queryString) {
-		return (! StringUtils.isEmpty(checksum) && StringUtils.isEmpty(queryString));
-	}
-
-	public String processTelVoice(String telNum) {
-		return StringUtils.isEmpty(telNum) ? RandomStringUtils.randomNumeric(defaultNumDigitsForTelVoice) : telNum;
-	}
-
-	public String processDialNumber(String dial) {
-		return StringUtils.isEmpty(dial) ? defaultDialAccessNumber : dial;
-	}
-
-	public String processLogoutUrl(String logoutUrl) {
-		if (StringUtils.isEmpty(logoutUrl)) {
-	        if ((StringUtils.isEmpty(defaultLogoutUrl)) || "default".equalsIgnoreCase(defaultLogoutUrl)) {
-        		return defaultServerUrl;
-        	} else {
-        		return defaultLogoutUrl;
-        	}
-		}
-
-		return logoutUrl;
-	}
-
-	public boolean processRecordMeeting(String record) {
-		// The administrator has turned off recording for all meetings.
-		if (disableRecordingDefault) {
-			log.info("Recording is turned OFF by default.");
-			return false;
-		}
-
-		boolean rec = false;
-		if(! StringUtils.isEmpty(record)){
-			try {
-				rec = Boolean.parseBoolean(record);
-			} catch(Exception ex){
-				rec = false;
-			}
-		}
-
-		return rec;
-	}
-
-	public int processHtml5InstanceId(String instanceId) {
-		int html5InstanceId = 1;
-		try {
-            html5InstanceId = Integer.parseInt(instanceId);
-		} catch(Exception ex) {
-            html5InstanceId = defaultHtml5InstanceId;
-		}
-
-		return html5InstanceId;
-	}
-
-	public int processMaxUser(String maxUsers) {
-		int mUsers = -1;
-
-		try {
-			mUsers = Integer.parseInt(maxUsers);
-		} catch(Exception ex) {
-			mUsers = defaultMaxUsers;
-		}
-
-		return mUsers;
-	}
-
-  public int processMeetingDuration(String duration) {
-    int mDuration = -1;
-
-    try {
-      mDuration = Integer.parseInt(duration);
-    } catch(Exception ex) {
-      mDuration = defaultMeetingDuration;
-    }
-
-    return mDuration;
-  }
-
-	public int processLogoutTimer(String logoutTimer) {
-		int mDuration = clientLogoutTimerInMinutes;
-
-		try {
-			mDuration = Integer.parseInt(logoutTimer);
-		} catch(Exception ex) {
-			mDuration = clientLogoutTimerInMinutes;
-		}
-
-		return mDuration;
-	}
-
-    public boolean isTestMeeting(String telVoice) {
-        return ((!StringUtils.isEmpty(telVoice)) && (!StringUtils.isEmpty(testVoiceBridge))
-                && (telVoice.equals(testVoiceBridge)));
-    }
-
-    public String getIntMeetingIdForTestMeeting(String telVoice) {
-        if ((testVoiceBridge != null) && (testVoiceBridge.equals(telVoice))
-                && StringUtils.isEmpty(testConferenceMock)) {
-            return testConferenceMock;
-        }
-
-        return "";
-    }
-
-	// Can be removed. Checksum validation is performed by the ChecksumValidator
-	public boolean isChecksumSame(String apiCall, String checksum, String queryString) {
-		if (StringUtils.isEmpty(securitySalt)) {
-			log.warn("Security is disabled in this service. Make sure this is intentional.");
-			return true;
-		}
-
-		if( queryString == null ) {
-		    queryString = "";
-		} else {
-		    // handle either checksum as first or middle / end parameter
-		    // TODO: this is hackish - should be done better
-		    queryString = queryString.replace("&checksum=" + checksum, "");
-		    queryString = queryString.replace("checksum=" + checksum + "&", "");
-		    queryString = queryString.replace("checksum=" + checksum, "");
-		}
-
-		log.info("CHECKSUM={} length={}", checksum, checksum.length());
-
-		String data = apiCall + queryString + securitySalt;
-		String cs = DigestUtils.sha1Hex(data);
-		if (checksum.length() == 64) {
-			cs = DigestUtils.sha256Hex(data);
-			log.info("SHA256 {}", cs);
-		}
-		if (cs == null || !cs.equals(checksum)) {
-			log.info("query string after checksum removed: [{}]", queryString);
-			log.info("checksumError: query string checksum failed. our: [{}], client: [{}]", cs, checksum);
-			return false;
-		}
-
-		return true;
-	}
-
-	public boolean isPostChecksumSame(String apiCall, Map<String, String[]> params) {
-		if (StringUtils.isEmpty(securitySalt)) {
-			log.warn("Security is disabled in this service. Make sure this is intentional.");
-			return true;
-		}
-
-		StringBuilder csbuf = new StringBuilder();
-		csbuf.append(apiCall);
-
-		SortedSet<String> keys = new TreeSet<>(params.keySet());
-
-		boolean first = true;
-		String checksum = null;
-		for (String key: keys) {
-			if (ApiParams.CHECKSUM.equals(key)) {
-				// Don't include the "checksum" parameter in the checksum
-				checksum = params.get(key)[0];
-				continue;
-			}
-
-			for (String value: params.get(key)) {
-				if (first) {
-					first = false;
-				} else {
-					csbuf.append("&");
-				}
-				csbuf.append(key);
-				csbuf.append("=");
-				String encResult;
-
-				encResult = value;
-
-/*****
- * Seems like Grails 2.3.6 decodes the string. So we need to re-encode it.
- * We'll remove this later. richard (aug 5, 2014)
-*/				try {
-					// we need to re-encode the values because Grails unencoded it
-					// when it received the 'POST'ed data. Might not need to do in a GET request.
-					encResult = URLEncoder.encode(value, StandardCharsets.UTF_8.name());
-				} catch (UnsupportedEncodingException e) {
-					encResult = value;
-				}
-
-				csbuf.append(encResult);
-			}
-		}
-		csbuf.append(securitySalt);
-
-		String baseString = csbuf.toString();
-		String cs = DigestUtils.sha1Hex(baseString);
-
-		if (cs == null || !cs.equals(checksum)) {
-			log.info("POST basestring = {}", baseString);
-			log.info("checksumError: failed checksum. our checksum: [{}], client: [{}]", cs, checksum);
-			return false;
-		}
-
-		return true;
-	}
-
-	/*************************************************
-	 * Setters
-	 ************************************************/
-
-	public void setApiVersion(String apiVersion) {
-		this.apiVersion = apiVersion;
-	}
-
-	public void setServiceEnabled(boolean e) {
-		serviceEnabled = e;
-	}
-
-	public void setSecuritySalt(String securitySalt) {
-		this.securitySalt = securitySalt;
-	}
-
-	public void setDefaultMaxUsers(int defaultMaxUsers) {
-		this.defaultMaxUsers = defaultMaxUsers;
-	}
-
-	public void setDefaultWelcomeMessage(String defaultWelcomeMessage) {
-		this.defaultWelcomeMessage = defaultWelcomeMessage;
-	}
-
-	public void setDefaultWelcomeMessageFooter(String defaultWelcomeMessageFooter) {
-	    this.defaultWelcomeMessageFooter = defaultWelcomeMessageFooter;
-	}
-
-	public void setDefaultDialAccessNumber(String defaultDialAccessNumber) {
-		this.defaultDialAccessNumber = defaultDialAccessNumber;
-	}
-
-	public void setTestVoiceBridge(String testVoiceBridge) {
-		this.testVoiceBridge = testVoiceBridge;
-	}
-
-	public void setTestConferenceMock(String testConferenceMock) {
-		this.testConferenceMock = testConferenceMock;
-	}
-
-	public void setDefaultLogoutUrl(String defaultLogoutUrl) {
-		this.defaultLogoutUrl = defaultLogoutUrl;
-	}
-
-	public void setDefaultServerUrl(String defaultServerUrl) {
-		this.defaultServerUrl = defaultServerUrl;
-	}
-
-	public void setDefaultNumDigitsForTelVoice(int defaultNumDigitsForTelVoice) {
-		this.defaultNumDigitsForTelVoice = defaultNumDigitsForTelVoice;
-	}
-
-	public void setDefaultHTML5ClientUrl(String defaultHTML5ClientUrl) {
-		this.defaultHTML5ClientUrl = defaultHTML5ClientUrl;
-	}
-
-	public void setDefaultGuestWaitURL(String url) {
-		this.defaultGuestWaitURL = url;
-        }
-
-	public void setUseDefaultLogo(Boolean value) {
-		this.useDefaultLogo = value;
-	}
-
-	public void setDefaultLogoURL(String url) {
-		this.defaultLogoURL = url;
-	}
-
-	public void setAllowRequestsWithoutSession(Boolean allowRequestsWithoutSession) {
-		this.allowRequestsWithoutSession = allowRequestsWithoutSession;
-	}
-
-	public void setDefaultMeetingDuration(int defaultMeetingDuration) {
-		this.defaultMeetingDuration = defaultMeetingDuration;
-	}
-
-	public void setDisableRecordingDefault(boolean disabled) {
-		this.disableRecordingDefault = disabled;
-	}
-
-	public void setAutoStartRecording(boolean start) {
-		this.autoStartRecording = start;
-	}
-
-    public void setAllowStartStopRecording(boolean allowStartStopRecording) {
-        this.allowStartStopRecording = allowStartStopRecording;
-    }
-
-    public void setLearningDashboardEnabled(boolean learningDashboardEnabled) {
-        this.learningDashboardEnabled = learningDashboardEnabled;
-    }
-
-    public void setLearningDashboardCleanupDelayInMinutes(int learningDashboardCleanupDelayInMinutes) {
-        this.learningDashboardCleanupDelayInMinutes = learningDashboardCleanupDelayInMinutes;
-    }
-
-    public void setWebcamsOnlyForModerator(boolean webcamsOnlyForModerator) {
-        this.webcamsOnlyForModerator = webcamsOnlyForModerator;
-    }
-
-    public void setDefaultMeetingCameraCap(Integer meetingCameraCap) {
-        this.defaultMeetingCameraCap = meetingCameraCap;
-    }
-
-    public void setDefaultUserCameraCap(Integer userCameraCap) {
-        this.defaultUserCameraCap = userCameraCap;
-    }
-
-    public void setDefaultMaxPinnedCameras(Integer maxPinnedCameras) {
-        this.defaultMaxPinnedCameras = maxPinnedCameras;
-    }
-
-	public void setUseDefaultAvatar(Boolean value) {
-		this.useDefaultAvatar = value;
-	}
-
-	public void setdefaultAvatarURL(String url) {
-		this.defaultAvatarURL = url;
-	}
-
-	public void setDefaultGuestPolicy(String guestPolicy) {
-		this.defaultGuestPolicy =  guestPolicy;
-	}
-
-	public void setAuthenticatedGuest(Boolean value) {
-		this.authenticatedGuest = value;
-	}
-
-  public void setDefaultMeetingLayout(String meetingLayout) {
-		this.defaultMeetingLayout =  meetingLayout;
-	}
-
-	public void setClientLogoutTimerInMinutes(Integer value) {
-		clientLogoutTimerInMinutes = value;
-	}
-
-	public void setMeetingExpireWhenLastUserLeftInMinutes(Integer value) {
-        defaultMeetingExpireWhenLastUserLeftInMinutes = value;
-	}
-
-	public void setMeetingExpireIfNoUserJoinedInMinutes(Integer value) {
-        defaultMeetingExpireIfNoUserJoinedInMinutes = value;
-	}
-
-	public Integer getUserInactivityInspectTimerInMinutes() {
-        return userInactivityInspectTimerInMinutes;
-    }
-
-    public void setUserInactivityInspectTimerInMinutes(Integer userInactivityInspectTimerInMinutes) {
-        this.userInactivityInspectTimerInMinutes = userInactivityInspectTimerInMinutes;
-    }
-
-    public Integer getUserInactivityThresholdInMinutes() {
-        return userInactivityThresholdInMinutes;
-    }
-
-    public void setUserInactivityThresholdInMinutes(Integer userInactivityThresholdInMinutes) {
-        this.userInactivityThresholdInMinutes = userInactivityThresholdInMinutes;
-    }
-
-    public Integer getUserActivitySignResponseDelayInMinutes() {
-        return userActivitySignResponseDelayInMinutes;
-    }
-
-    public void setUserActivitySignResponseDelayInMinutes(Integer userActivitySignResponseDelayInMinutes) {
-        this.userActivitySignResponseDelayInMinutes = userActivitySignResponseDelayInMinutes;
-    }
-
-	public void setMaxPresentationFileUpload(Long maxFileSize) {
-		maxPresentationFileUpload = maxFileSize;
-	}
-
-	public Long getMaxPresentationFileUpload() {
-		return maxPresentationFileUpload;
-	}
-
-	public void setMuteOnStart(Boolean mute) {
-		defaultMuteOnStart = mute;
-	}
-
-	public Boolean getMuteOnStart() {
-		return defaultMuteOnStart;
-	}
-
-	public void setDefaultKeepEvents(Boolean mke) {
-		defaultKeepEvents = mke;
-	}
-
-	public void setAllowModsToUnmuteUsers(Boolean value) {
-		defaultAllowModsToUnmuteUsers = value;
-	}
-
-	public Boolean getAllowModsToUnmuteUsers() {
-		return defaultAllowModsToUnmuteUsers;
-	}
-
-  public void setAllowModsToEjectCameras(Boolean value) {
-    defaultAllowModsToEjectCameras = value;
-  }
-
-  public Boolean getAllowModsToEjectCameras() {
-    return defaultAllowModsToEjectCameras;
-  }
-
-	public List<String> decodeIds(String encodeid) {
-		ArrayList<String> ids=new ArrayList<>();
-		try {
-			ids.addAll(Arrays.asList(URLDecoder.decode(encodeid, StandardCharsets.UTF_8.name()).split(URLDECODER_SEPARATOR)));
-		} catch (UnsupportedEncodingException e) {
-			log.error("Couldn't decode the IDs");
-		}
-
-		return ids;
-	}
-
-    public List<String> convertToInternalMeetingId(List<String> extMeetingIds) {
-        ArrayList<String> internalMeetingIds = new ArrayList<>();
-        for (String extid : extMeetingIds) {
-            internalMeetingIds.add(convertToInternalMeetingId(extid));
-        }
-        return internalMeetingIds;
-    }
-
-    public Map<String, String> getUserCustomData(Map<String, String> params) {
-        Map<String, String> resp = new HashMap<>();
-
-        for (String key : params.keySet()) {
-            if (key.contains("userdata") && key.indexOf("userdata") == 0) {
-                String[] userdata = key.split("-");
-                if (userdata.length == 2) {
-                    log.debug("Got user custom data {} = {}", key, params.get(key));
-                    resp.put(userdata[1], params.get(key));
-                }
-            }
-        }
-
-        return resp;
-    }
-
-	public Map<String, Map<String, Object>> decodeFilters(String encodedFilters) {
-        Map<String, Map<String, Object>> filters = new LinkedHashMap<>();
-
-        try {
-            String[] sFilters = encodedFilters.split(URLDECODER_SEPARATOR);
-            for( String sFilter: sFilters) {
-                String[] filterElements = sFilter.split(FILTERDECODER_SEPARATOR_ELEMENTS, 3);
-                Map<String, Object> filter = new LinkedHashMap<>();
-                filter.put("op", filterElements[1]);
-                String[] fValues = filterElements[2].split(FILTERDECODER_SEPARATOR_OPERATORS);
-                filter.put("values", fValues );
-                filters.put(filterElements[0], filter);
-            }
-        } catch (Exception e) {
-            log.error("Couldn't decode the filters");
-        }
-
-        return filters;
-    }
-
-	public void setBreakoutRoomsEnabled(Boolean breakoutRoomsEnabled) {
-		this.defaultBreakoutRoomsEnabled = breakoutRoomsEnabled;
-	}
-
-	public void setBreakoutRoomsRecord(Boolean breakoutRoomsRecord) {
-		this.defaultBreakoutRoomsRecord = breakoutRoomsRecord;
-	}
-
-	public void setBreakoutRoomsPrivateChatEnabled(Boolean breakoutRoomsPrivateChatEnabled) {
-		this.defaultbreakoutRoomsPrivateChatEnabled = breakoutRoomsPrivateChatEnabled;
-	}
-
-	public void setLockSettingsDisableCam(Boolean lockSettingsDisableCam) {
-		this.defaultLockSettingsDisableCam = lockSettingsDisableCam;
-	}
-
-	public void setLockSettingsDisableMic(Boolean lockSettingsDisableMic) {
-		this.defaultLockSettingsDisableMic = lockSettingsDisableMic;
-	}
-
-	public void setLockSettingsDisablePrivateChat(Boolean lockSettingsDisablePrivateChat) {
-		this.defaultLockSettingsDisablePrivateChat = lockSettingsDisablePrivateChat;
-	}
-
-	public void setLockSettingsDisablePublicChat(Boolean lockSettingsDisablePublicChat) {
-		this.defaultLockSettingsDisablePublicChat = lockSettingsDisablePublicChat;
-	}
-
-	public void setLockSettingsDisableNotes(Boolean lockSettingsDisableNotes) {
-		this.defaultLockSettingsDisableNotes = lockSettingsDisableNotes;
-	}
-
-	public void setLockSettingsHideUserList(Boolean lockSettingsHideUserList) {
-		this.defaultLockSettingsHideUserList = lockSettingsHideUserList;
-	}
-
-	public void setLockSettingsLockedLayout(Boolean lockSettingsLockedLayout) {
-		this.defaultLockSettingsLockedLayout = lockSettingsLockedLayout;
-	}
-
-	public void setLockSettingsLockOnJoin(Boolean lockSettingsLockOnJoin) {
-		this.defaultLockSettingsLockOnJoin = lockSettingsLockOnJoin;
-	}
-
-	public void setLockSettingsLockOnJoinConfigurable(Boolean lockSettingsLockOnJoinConfigurable) {
-		this.defaultLockSettingsLockOnJoinConfigurable = lockSettingsLockOnJoinConfigurable;
-	}
-
-	public void setLockSettingsHideViewersCursor(Boolean lockSettingsHideViewersCursor) {
-		this.defaultLockSettingsHideViewersCursor = lockSettingsHideViewersCursor;
-	}
-
-	public void setAllowDuplicateExtUserid(Boolean allow) {
-		this.defaultAllowDuplicateExtUserid = allow;
-	}
-
-	public void setEndWhenNoModerator(Boolean val) {
-		this.defaultEndWhenNoModerator = val;
-	}
-
-  public void setEndWhenNoModeratorDelayInMinutes(Integer value) {
-      this.defaultEndWhenNoModeratorDelayInMinutes = value;
-  }
-
-  public void setDisabledFeatures(String disabledFeatures) {
-        this.defaultDisabledFeatures = disabledFeatures;
-    }
-
-  public void setNotifyRecordingIsOn(Boolean notifyRecordingIsOn) {
-      this.defaultNotifyRecordingIsOn = notifyRecordingIsOn;
-  }
-
-  public void setUploadExternalDescription(String uploadExternalDescription) {
-    this.defaultUploadExternalDescription = uploadExternalDescription;
-  }
-
-  public void setUploadExternalUrl(String uploadExternalUrl) {
-    this.defaultUploadExternalUrl = uploadExternalUrl;
-  }
-
-  public void setBbbVersion(String version) {
-      this.bbbVersion = this.allowRevealOfBBBVersion ? version : "";
-  }
-
-  public void setAllowRevealOfBBBVersion(Boolean allowVersion) {
-    this.allowRevealOfBBBVersion = allowVersion;
-  }
-
-}
+/**
+* BigBlueButton open source conferencing system - http://www.bigbluebutton.org/
+*
+* Copyright (c) 2012 BigBlueButton Inc. and by respective authors (see below).
+*
+* This program is free software; you can redistribute it and/or modify it under the
+* terms of the GNU Lesser General Public License as published by the Free Software
+* Foundation; either version 3.0 of the License, or (at your option) any later
+* version.
+*
+* BigBlueButton is distributed in the hope that it will be useful, but WITHOUT ANY
+* WARRANTY; without even the implied warranty of MERCHANTABILITY or FITNESS FOR A
+* PARTICULAR PURPOSE. See the GNU Lesser General Public License for more details.
+*
+* You should have received a copy of the GNU Lesser General Public License along
+* with BigBlueButton; if not, see <http://www.gnu.org/licenses/>.
+*
+*/
+
+package org.bigbluebutton.api;
+
+import java.io.IOException;
+import java.io.UnsupportedEncodingException;
+import java.net.URLDecoder;
+import java.net.URLEncoder;
+import java.nio.charset.StandardCharsets;
+import java.text.DecimalFormat;
+import java.text.DecimalFormatSymbols;
+import java.util.*;
+import java.util.regex.Matcher;
+import java.util.regex.Pattern;
+import com.google.gson.Gson;
+import com.google.gson.JsonArray;
+import com.google.gson.JsonElement;
+import com.google.gson.JsonObject;
+
+import org.apache.commons.codec.digest.DigestUtils;
+import org.apache.commons.lang3.RandomStringUtils;
+import org.apache.commons.lang3.StringUtils;
+import org.apache.http.HttpEntity;
+import org.apache.http.HttpResponse;
+import org.apache.http.client.ClientProtocolException;
+import org.apache.http.client.ResponseHandler;
+import org.apache.http.client.methods.HttpGet;
+import org.apache.http.util.EntityUtils;
+import org.bigbluebutton.api.domain.BreakoutRoomsParams;
+import org.bigbluebutton.api.domain.LockSettingsParams;
+import org.bigbluebutton.api.domain.Meeting;
+import org.bigbluebutton.api.domain.Group;
+import org.bigbluebutton.api.util.ParamsUtil;
+import org.slf4j.Logger;
+import org.slf4j.LoggerFactory;
+
+public class ParamsProcessorUtil {
+    private static Logger log = LoggerFactory.getLogger(ParamsProcessorUtil.class);
+
+    private static final String URLDECODER_SEPARATOR=",";
+    private static final String FILTERDECODER_SEPARATOR_ELEMENTS=":";
+    private static final String FILTERDECODER_SEPARATOR_OPERATORS="\\|";
+
+    private static final String SERVER_URL = "%%SERVERURL%%";
+    private static final String DIAL_NUM = "%%DIALNUM%%";
+    private static final String CONF_NUM = "%%CONFNUM%%";
+    private static final String CONF_NAME = "%%CONFNAME%%";
+
+    private String apiVersion;
+    private boolean serviceEnabled = false;
+    private String securitySalt;
+    private int defaultMaxUsers = 20;
+    private String defaultWelcomeMessage;
+    private String defaultWelcomeMessageFooter;
+    private String defaultDialAccessNumber;
+    private String testVoiceBridge;
+    private String testConferenceMock;
+    private String defaultLogoutUrl;
+    private String defaultServerUrl;
+    private int defaultNumDigitsForTelVoice;
+    private String defaultHTML5ClientUrl;
+    private String defaultGuestWaitURL;
+    private Boolean allowRequestsWithoutSession = false;
+    private Boolean useDefaultAvatar = false;
+    private String defaultAvatarURL;
+    private String defaultGuestPolicy;
+    private Boolean authenticatedGuest;
+    private String defaultMeetingLayout;
+    private int defaultMeetingDuration;
+    private boolean disableRecordingDefault;
+    private boolean autoStartRecording;
+    private boolean allowStartStopRecording;
+    private boolean learningDashboardEnabled = true;
+    private int learningDashboardCleanupDelayInMinutes;
+    private boolean webcamsOnlyForModerator;
+    private Integer defaultMeetingCameraCap = 0;
+    private Integer defaultUserCameraCap = 0;
+    private Integer defaultMaxPinnedCameras = 3;
+    private boolean defaultMuteOnStart = false;
+    private boolean defaultAllowModsToUnmuteUsers = false;
+    private boolean defaultAllowModsToEjectCameras = false;
+    private String defaultDisabledFeatures;
+    private boolean defaultNotifyRecordingIsOn = false;
+    private boolean defaultKeepEvents = false;
+    private Boolean useDefaultLogo;
+    private String defaultLogoURL;
+    private String defaultUploadExternalDescription = "";
+    private String defaultUploadExternalUrl = "";
+
+		private boolean defaultBreakoutRoomsEnabled = true;
+		private boolean defaultBreakoutRoomsRecord;
+        private boolean defaultBreakoutRoomsCaptureSlides = false;
+        private boolean defaultBreakoutRoomsCaptureNotes = false;
+		private boolean defaultbreakoutRoomsPrivateChatEnabled;
+
+		private boolean defaultLockSettingsDisableCam;
+		private boolean defaultLockSettingsDisableMic;
+		private boolean defaultLockSettingsDisablePrivateChat;
+		private boolean defaultLockSettingsDisablePublicChat;
+		private boolean defaultLockSettingsDisableNotes;
+		private boolean defaultLockSettingsHideUserList;
+		private boolean defaultLockSettingsLockedLayout;
+		private boolean defaultLockSettingsLockOnJoin;
+		private boolean defaultLockSettingsLockOnJoinConfigurable;
+		private boolean defaultLockSettingsHideViewersCursor;
+
+    private Long maxPresentationFileUpload = 30000000L; // 30MB
+
+    private Integer clientLogoutTimerInMinutes = 0;
+    private Integer defaultMeetingExpireIfNoUserJoinedInMinutes = 5;
+    private Integer defaultMeetingExpireWhenLastUserLeftInMinutes = 1;
+  	private Integer userInactivityInspectTimerInMinutes = 120;
+  	private Integer userInactivityThresholdInMinutes = 30;
+    private Integer userActivitySignResponseDelayInMinutes = 5;
+    private Boolean defaultAllowDuplicateExtUserid = true;
+  	private Boolean defaultEndWhenNoModerator = false;
+  	private Integer defaultEndWhenNoModeratorDelayInMinutes = 1;
+  	private Integer defaultHtml5InstanceId = 1;
+
+    private String bbbVersion = "";
+    private Boolean allowRevealOfBBBVersion = false;
+
+  	private String formatConfNum(String s) {
+  		if (s.length() > 5) {
+  			/* Reverse conference number.
+  			* Put a whitespace every third char.
+  			* Reverse it again to display it correctly.
+  			* Trim leading whitespaces.
+  			* */
+  			String confNumReversed = new StringBuilder(s).reverse().toString();
+  			String confNumSplit = confNumReversed.replaceAll("(.{3})", "$1 ");
+  			String confNumL = new StringBuilder(confNumSplit).reverse().toString().trim();
+  			return confNumL;
+  		}
+
+  		return s;
+  	}
+
+    private String substituteKeywords(String message, String dialNumber, String telVoice, String meetingName) {
+        String welcomeMessage = message;
+
+        ArrayList<String> keywordList = new ArrayList<>();
+        keywordList.add(DIAL_NUM);
+        keywordList.add(CONF_NUM);
+        keywordList.add(CONF_NAME);
+        keywordList.add(SERVER_URL);
+
+        for (String keyword : keywordList) {
+            if (keyword.equals(DIAL_NUM)) {
+                welcomeMessage = welcomeMessage.replaceAll(
+                        Pattern.quote(DIAL_NUM),
+                        Matcher.quoteReplacement(dialNumber));
+            } else if (keyword.equals(CONF_NUM)) {
+                welcomeMessage = welcomeMessage.replaceAll(
+                        Pattern.quote(CONF_NUM),
+                        Matcher.quoteReplacement(formatConfNum(telVoice)));
+            } else if (keyword.equals(CONF_NAME)) {
+                welcomeMessage = welcomeMessage.replaceAll(
+                        Pattern.quote(CONF_NAME),
+                        Matcher.quoteReplacement(ParamsUtil.escapeHTMLTags(meetingName)));
+            } else if (keyword.equals(SERVER_URL)) {
+                welcomeMessage = welcomeMessage.replaceAll(
+                        Pattern.quote(SERVER_URL),
+                        Matcher.quoteReplacement(defaultServerUrl));
+            }
+        }
+        return  welcomeMessage;
+    }
+
+    public void processRequiredCreateParams(Map<String, String> params, ApiErrors errors) {
+        // Do we have a checksum? If not, complain.
+        if (StringUtils.isEmpty(params.get(ApiParams.CHECKSUM))) {
+            errors.missingParamError(ApiParams.CHECKSUM);
+        }
+
+        // Do we have a meeting id? If not, complain.
+        if (!StringUtils.isEmpty(params.get(ApiParams.MEETING_ID))) {
+            String meetingId = StringUtils.strip(params.get(ApiParams.MEETING_ID));
+            if (StringUtils.isEmpty(meetingId)) {
+                errors.missingParamError(ApiParams.MEETING_ID);
+            } else {
+                if (!ParamsUtil.isValidMeetingId(meetingId)) {
+                    errors.addError(new String[] { "invalidFormat", "Meeting id contains invalid characters." });
+                }
+            }
+        } else {
+            errors.missingParamError(ApiParams.MEETING_ID);
+        }
+    }
+
+	public Map<String, Object> processUpdateCreateParams(Map<String, String> params) {
+		Map<String, Object> newParams = new HashMap<>();
+
+        String[] createParams = { ApiParams.NAME, ApiParams.ATTENDEE_PW, ApiParams.MODERATOR_PW, ApiParams.VOICE_BRIDGE,
+                ApiParams.WEB_VOICE, ApiParams.DIAL_NUMBER, ApiParams.LOGOUT_URL, ApiParams.RECORD,
+                ApiParams.MAX_PARTICIPANTS, ApiParams.DURATION, ApiParams.WELCOME };
+
+        for (String paramName : createParams) {
+            String parameter = params.get(paramName);
+            if (!StringUtils.isEmpty(parameter)) {
+                newParams.put(paramName, parameter);
+            }
+        }
+
+	    // Collect metadata for this meeting that the third-party application wants to store if meeting is recorded.
+	    Map<String, String> meetingInfo = new HashMap<>();
+	    for (Map.Entry<String, String> entry : params.entrySet()) {
+	    	if (entry.getKey().contains(ApiParams.META)){
+	    		String[] meta = entry.getKey().split("_");
+			    if(meta.length == 2){
+			    	meetingInfo.put(meta[1], entry.getValue());
+			    }
+			}
+	    }
+
+        if (!meetingInfo.isEmpty()) {
+            newParams.put("metadata", meetingInfo);
+        }
+
+	    return newParams;
+	}
+
+	private static final Pattern META_VAR_PATTERN = Pattern.compile("meta_[a-zA-Z][a-zA-Z0-9-]*$");
+	public static Boolean isMetaValid(String param) {
+		Matcher metaMatcher = META_VAR_PATTERN.matcher(param);
+    if (metaMatcher.matches()) {
+    	return true;
+    }
+		return false;
+	}
+
+	public static String removeMetaString(String param) {
+		return StringUtils.removeStart(param, "meta_");
+	}
+
+    public static Map<String, String> processMetaParam(Map<String, String> params) {
+        Map<String, String> metas = new HashMap<>();
+        for (Map.Entry<String, String> entry : params.entrySet()) {
+            if (isMetaValid(entry.getKey())) {
+                // Need to lowercase to maintain backward compatibility with
+                // 0.81
+                String metaName = removeMetaString(entry.getKey()).toLowerCase();
+                metas.put(metaName, entry.getValue());
+            }
+        }
+
+        return metas;
+    }
+
+		private BreakoutRoomsParams processBreakoutRoomsParams(Map<String, String> params) {
+			Boolean breakoutRoomsRecord = defaultBreakoutRoomsRecord;
+			String breakoutRoomsRecordParam = params.get(ApiParams.BREAKOUT_ROOMS_RECORD);
+			if (!StringUtils.isEmpty(breakoutRoomsRecordParam)) {
+				breakoutRoomsRecord = Boolean.parseBoolean(breakoutRoomsRecordParam);
+			}
+
+			Boolean breakoutRoomsPrivateChatEnabled =  defaultbreakoutRoomsPrivateChatEnabled;
+			String breakoutRoomsPrivateChatEnabledParam = params.get(ApiParams.BREAKOUT_ROOMS_PRIVATE_CHAT_ENABLED);
+			if (!StringUtils.isEmpty(breakoutRoomsPrivateChatEnabledParam)) {
+				breakoutRoomsPrivateChatEnabled = Boolean.parseBoolean(breakoutRoomsPrivateChatEnabledParam);
+			}
+
+            Boolean breakoutRoomsCaptureSlides = defaultBreakoutRoomsCaptureSlides;
+            String breakoutRoomsCaptureParam = params.get(ApiParams.BREAKOUT_ROOMS_CAPTURE_SLIDES);
+            if (!StringUtils.isEmpty(breakoutRoomsCaptureParam)) {
+				breakoutRoomsCaptureSlides = Boolean.parseBoolean(breakoutRoomsCaptureParam);
+			}
+
+            Boolean breakoutRoomsCaptureNotes = defaultBreakoutRoomsCaptureNotes;
+            String breakoutRoomsCaptureNotesParam = params.get(ApiParams.BREAKOUT_ROOMS_CAPTURE_NOTES);
+            if (!StringUtils.isEmpty(breakoutRoomsCaptureNotesParam)) {
+				breakoutRoomsCaptureNotes = Boolean.parseBoolean(breakoutRoomsCaptureNotesParam);
+			}
+
+			return new BreakoutRoomsParams(breakoutRoomsRecord, breakoutRoomsPrivateChatEnabled, breakoutRoomsCaptureNotes, breakoutRoomsCaptureSlides);
+		}
+
+		private LockSettingsParams processLockSettingsParams(Map<String, String> params) {
+			Boolean lockSettingsDisableCam = defaultLockSettingsDisableCam;
+			String lockSettingsDisableCamParam = params.get(ApiParams.LOCK_SETTINGS_DISABLE_CAM);
+			if (!StringUtils.isEmpty(lockSettingsDisableCamParam)) {
+				lockSettingsDisableCam = Boolean.parseBoolean(lockSettingsDisableCamParam);
+			}
+
+			Boolean lockSettingsDisableMic = defaultLockSettingsDisableMic;
+			String lockSettingsDisableMicParam = params.get(ApiParams.LOCK_SETTINGS_DISABLE_MIC);
+			if (!StringUtils.isEmpty(lockSettingsDisableMicParam)) {
+				lockSettingsDisableMic = Boolean.parseBoolean(lockSettingsDisableMicParam);
+			}
+
+			Boolean lockSettingsDisablePrivateChat = defaultLockSettingsDisablePrivateChat;
+			String lockSettingsDisablePrivateChatParam = params.get(ApiParams.LOCK_SETTINGS_DISABLE_PRIVATE_CHAT);
+			if (!StringUtils.isEmpty(lockSettingsDisablePrivateChatParam)) {
+				lockSettingsDisablePrivateChat = Boolean.parseBoolean(lockSettingsDisablePrivateChatParam);
+			}
+
+			Boolean lockSettingsDisablePublicChat = defaultLockSettingsDisablePublicChat;
+			String lockSettingsDisablePublicChatParam = params.get(ApiParams.LOCK_SETTINGS_DISABLE_PUBLIC_CHAT);
+			if (!StringUtils.isEmpty(lockSettingsDisablePublicChatParam)) {
+				lockSettingsDisablePublicChat = Boolean.parseBoolean(lockSettingsDisablePublicChatParam);
+			}
+
+			Boolean lockSettingsDisableNotes = defaultLockSettingsDisableNotes;
+			String lockSettingsDisableNotesParam = params.get(ApiParams.LOCK_SETTINGS_DISABLE_NOTES);
+			if (!StringUtils.isEmpty(lockSettingsDisableNotesParam)) {
+				lockSettingsDisableNotes = Boolean.parseBoolean(lockSettingsDisableNotesParam);
+			} else {
+				// To be removed after deprecation period
+				lockSettingsDisableNotesParam = params.get(ApiParams.DEPRECATED_LOCK_SETTINGS_DISABLE_NOTES);
+				if (!StringUtils.isEmpty(lockSettingsDisableNotesParam)) {
+					log.warn("[DEPRECATION] use lockSettingsDisableNotes instead of lockSettingsDisableNote");
+					lockSettingsDisableNotes = Boolean.parseBoolean(lockSettingsDisableNotesParam);
+				}
+			}
+
+			Boolean lockSettingsHideUserList = defaultLockSettingsHideUserList;
+			String lockSettingsHideUserListParam = params.get(ApiParams.LOCK_SETTINGS_HIDE_USER_LIST);
+			if (!StringUtils.isEmpty(lockSettingsHideUserListParam)) {
+				lockSettingsHideUserList = Boolean.parseBoolean(lockSettingsHideUserListParam);
+			}
+
+			Boolean lockSettingsLockedLayout = defaultLockSettingsLockedLayout;
+			String lockSettingsLockedLayoutParam = params.get(ApiParams.LOCK_SETTINGS_LOCKED_LAYOUT);
+			if (!StringUtils.isEmpty(lockSettingsLockedLayoutParam)) {
+				lockSettingsLockedLayout = Boolean.parseBoolean(lockSettingsLockedLayoutParam);
+			}
+
+			Boolean lockSettingsLockOnJoin = defaultLockSettingsLockOnJoin;
+			String lockSettingsLockOnJoinParam = params.get(ApiParams.LOCK_SETTINGS_LOCK_ON_JOIN);
+			if (!StringUtils.isEmpty(lockSettingsLockOnJoinParam)) {
+				lockSettingsLockOnJoin = Boolean.parseBoolean(lockSettingsLockOnJoinParam);
+			}
+
+			Boolean lockSettingsLockOnJoinConfigurable = defaultLockSettingsLockOnJoinConfigurable;
+			String lockSettingsLockOnJoinConfigurableParam = params.get(ApiParams.LOCK_SETTINGS_LOCK_ON_JOIN_CONFIGURABLE);
+			if (!StringUtils.isEmpty(lockSettingsLockOnJoinConfigurableParam)) {
+				lockSettingsLockOnJoinConfigurable = Boolean.parseBoolean(lockSettingsLockOnJoinConfigurableParam);
+			}
+
+			Boolean lockSettingsHideViewersCursor = defaultLockSettingsHideViewersCursor;
+			String lockSettingsHideViewersCursorParam = params.get(ApiParams.LOCK_SETTINGS_HIDE_VIEWERS_CURSOR);
+			if (!StringUtils.isEmpty(lockSettingsHideViewersCursorParam)) {
+                lockSettingsHideViewersCursor = Boolean.parseBoolean(lockSettingsHideViewersCursorParam);
+			}
+
+			return new LockSettingsParams(lockSettingsDisableCam,
+							lockSettingsDisableMic,
+							lockSettingsDisablePrivateChat,
+							lockSettingsDisablePublicChat,
+							lockSettingsDisableNotes,
+							lockSettingsHideUserList,
+							lockSettingsLockedLayout,
+							lockSettingsLockOnJoin,
+							lockSettingsLockOnJoinConfigurable,
+                            lockSettingsHideViewersCursor);
+		}
+
+    private ArrayList<Group> processGroupsParams(Map<String, String> params) {
+        ArrayList<Group> groups = new ArrayList<Group>();
+
+        String groupsParam = params.get(ApiParams.GROUPS);
+        if (!StringUtils.isEmpty(groupsParam)) {
+            JsonElement groupParamsJson = new Gson().fromJson(groupsParam, JsonElement.class);
+
+            if(groupParamsJson != null && groupParamsJson.isJsonArray()) {
+                JsonArray groupsJson = groupParamsJson.getAsJsonArray();
+                for (JsonElement groupJson : groupsJson) {
+                    if(groupJson.isJsonObject()) {
+                        JsonObject groupJsonObj = groupJson.getAsJsonObject();
+                        if(groupJsonObj.has("id")) {
+                            String groupId = groupJsonObj.get("id").getAsString();
+                            String groupName = "";
+                            if(groupJsonObj.has("name")) {
+                                groupName = groupJsonObj.get("name").getAsString();
+                            }
+
+                            Vector<String> groupUsers = new Vector<>();
+                            if(groupJsonObj.has("roster") && groupJsonObj.get("roster").isJsonArray()) {
+                                for (JsonElement userExtId : groupJsonObj.get("roster").getAsJsonArray()) {
+                                    groupUsers.add(userExtId.getAsString());
+                                }
+                            }
+                            groups.add(new Group(groupId,groupName,groupUsers));
+                        }
+                    }
+                }
+            }
+        }
+
+        return groups;
+    }
+
+    public Meeting processCreateParams(Map<String, String> params) {
+
+        String meetingName = params.get(ApiParams.NAME);
+        if (meetingName == null) {
+            meetingName = "";
+        }
+
+        meetingName = ParamsUtil.stripControlChars(meetingName);
+
+        String externalMeetingId = params.get(ApiParams.MEETING_ID);
+
+        String viewerPass = processPassword(params.get(ApiParams.ATTENDEE_PW));
+        String modPass = processPassword(params.get(ApiParams.MODERATOR_PW));
+
+        // Get the digits for voice conference for users joining through the
+        // phone.
+        // If none is provided, generate one.
+        String telVoice = processTelVoice(params.get(ApiParams.VOICE_BRIDGE));
+
+        // Get the voice conference digits/chars for users joing through VOIP on
+        // the client.
+        // If none is provided, make it the same as the telVoice. If one has
+        // been provided,
+        // we expect that the users will be joined in the same voice conference.
+        String webVoice = params.get(ApiParams.WEB_VOICE);
+        if (StringUtils.isEmpty(webVoice)) {
+            webVoice = telVoice;
+        }
+
+        // Get all the other relevant parameters and generate defaults if none
+        // has been provided.
+        String dialNumber = processDialNumber(params.get(ApiParams.DIAL_NUMBER));
+        String logoutUrl = processLogoutUrl(params.get(ApiParams.LOGOUT_URL));
+        boolean record = processRecordMeeting(params.get(ApiParams.RECORD));
+        int maxUsers = processMaxUser(params.get(ApiParams.MAX_PARTICIPANTS));
+        int meetingDuration = processMeetingDuration(params.get(ApiParams.DURATION));
+        int logoutTimer = processLogoutTimer(params.get(ApiParams.LOGOUT_TIMER));
+
+        // Banner parameters
+        String bannerText = params.get(ApiParams.BANNER_TEXT);
+        String bannerColor = params.get(ApiParams.BANNER_COLOR);
+
+        // set is breakout room property
+        boolean isBreakout = false;
+        if (!StringUtils.isEmpty(params.get(ApiParams.IS_BREAKOUT))) {
+            isBreakout = Boolean.valueOf(params.get(ApiParams.IS_BREAKOUT));
+        }
+
+        String welcomeMessageTemplate = processWelcomeMessage(
+                params.get(ApiParams.WELCOME), isBreakout);
+        String welcomeMessage = substituteKeywords(welcomeMessageTemplate,
+                dialNumber, telVoice, meetingName);
+
+        String internalMeetingId = convertToInternalMeetingId(externalMeetingId);
+
+        // Check if this is a test meeting. NOTE: This should not belong here.
+        // Extract this out.
+        if (isTestMeeting(telVoice)) {
+            internalMeetingId = getIntMeetingIdForTestMeeting(telVoice);
+        }
+
+        boolean autoStartRec = autoStartRecording;
+        if (!StringUtils.isEmpty(params.get(ApiParams.AUTO_START_RECORDING))) {
+            try {
+                autoStartRec = Boolean.parseBoolean(params
+                        .get(ApiParams.AUTO_START_RECORDING));
+            } catch (Exception ex) {
+                log.warn("Invalid param [autoStartRecording] for meeting=[{}]",
+                        internalMeetingId);
+            }
+        }
+
+        boolean allowStartStoptRec = allowStartStopRecording;
+        if (!StringUtils.isEmpty(params.get(ApiParams.ALLOW_START_STOP_RECORDING))) {
+            try {
+                allowStartStoptRec = Boolean.parseBoolean(params
+                        .get(ApiParams.ALLOW_START_STOP_RECORDING));
+            } catch (Exception ex) {
+                log.warn(
+                        "Invalid param [allowStartStopRecording] for meeting=[{}]",
+                        internalMeetingId);
+            }
+        }
+
+        // Check Disabled Features
+        ArrayList<String> listOfDisabledFeatures=new ArrayList(Arrays.asList(defaultDisabledFeatures.split(",")));
+        if (!StringUtils.isEmpty(params.get(ApiParams.DISABLED_FEATURES))) {
+            String disabledFeaturesParam = params.get(ApiParams.DISABLED_FEATURES);
+            listOfDisabledFeatures.addAll(Arrays.asList(disabledFeaturesParam.split(",")));
+        }
+        listOfDisabledFeatures.removeAll(Arrays.asList("", null));
+        listOfDisabledFeatures.replaceAll(String::trim);
+        listOfDisabledFeatures = new ArrayList<>(new HashSet<>(listOfDisabledFeatures));
+
+        // Check if VirtualBackgrounds is disabled
+        if (!StringUtils.isEmpty(params.get(ApiParams.VIRTUAL_BACKGROUNDS_DISABLED))) {
+            boolean virtualBackgroundsDisabled = Boolean.valueOf(params.get(ApiParams.VIRTUAL_BACKGROUNDS_DISABLED));
+            if(virtualBackgroundsDisabled == true && !listOfDisabledFeatures.contains("virtualBackgrounds")) {
+                log.warn("[DEPRECATION] use disabledFeatures=virtualBackgrounds instead of virtualBackgroundsDisabled=true");
+                listOfDisabledFeatures.add("virtualBackgrounds");
+            }
+        }
+
+        boolean learningDashboardEn = learningDashboardEnabled;
+        if (!StringUtils.isEmpty(params.get(ApiParams.LEARNING_DASHBOARD_ENABLED))) {
+            try {
+                learningDashboardEn = Boolean.parseBoolean(params.get(ApiParams.LEARNING_DASHBOARD_ENABLED));
+            } catch (Exception ex) {
+                log.warn("Invalid param [learningDashboardEnabled] for meeting=[{}]",internalMeetingId);
+            }
+        }
+        if(learningDashboardEn == false && !listOfDisabledFeatures.contains("learningDashboard")) {
+            log.warn("[DEPRECATION] use disabledFeatures=learningDashboard instead of learningDashboardEnabled=false");
+            listOfDisabledFeatures.add("learningDashboard");
+        }
+
+        int learningDashboardCleanupMins = 0;
+
+        // Learning Dashboard not allowed for Breakout Rooms
+        if(!isBreakout) {
+            learningDashboardCleanupMins = learningDashboardCleanupDelayInMinutes;
+            if (!StringUtils.isEmpty(params.get(ApiParams.LEARNING_DASHBOARD_CLEANUP_DELAY_IN_MINUTES))) {
+                try {
+                    learningDashboardCleanupMins = Integer.parseInt(params
+                            .get(ApiParams.LEARNING_DASHBOARD_CLEANUP_DELAY_IN_MINUTES));
+                } catch (Exception ex) {
+                    log.warn(
+                            "Invalid param [learningDashboardCleanupDelayInMinutes] for meeting=[{}]",
+                            internalMeetingId);
+                }
+            }
+        }
+
+        //Generate token to access Activity Report
+        String learningDashboardAccessToken = "";
+        if(listOfDisabledFeatures.contains("learningDashboard") == false) {
+            learningDashboardAccessToken = RandomStringUtils.randomAlphanumeric(12).toLowerCase();
+        }
+
+        Boolean notifyRecordingIsOn = defaultNotifyRecordingIsOn;
+        if (!StringUtils.isEmpty(params.get(ApiParams.NOTIFY_RECORDING_IS_ON))) {
+            notifyRecordingIsOn = Boolean.parseBoolean(params.get(ApiParams.NOTIFY_RECORDING_IS_ON));
+        }
+
+        boolean webcamsOnlyForMod = webcamsOnlyForModerator;
+        if (!StringUtils.isEmpty(params.get(ApiParams.WEBCAMS_ONLY_FOR_MODERATOR))) {
+            try {
+                webcamsOnlyForMod = Boolean.parseBoolean(params
+                        .get(ApiParams.WEBCAMS_ONLY_FOR_MODERATOR));
+            } catch (Exception ex) {
+                log.warn(
+                        "Invalid param [webcamsOnlyForModerator] for meeting=[{}]",
+                        internalMeetingId);
+            }
+        }
+
+        Integer meetingCameraCap = defaultMeetingCameraCap;
+        if (!StringUtils.isEmpty(params.get(ApiParams.MEETING_CAMERA_CAP))) {
+            try {
+                Integer meetingCameraCapParam = Integer.parseInt(params.get(ApiParams.MEETING_CAMERA_CAP));
+                if (meetingCameraCapParam >= 0) meetingCameraCap = meetingCameraCapParam;
+            } catch (NumberFormatException e) {
+                log.warn("Invalid param [meetingCameraCap] for meeting=[{}]", internalMeetingId);
+            }
+        }
+
+        Integer userCameraCap = defaultUserCameraCap;
+        if (!StringUtils.isEmpty(params.get(ApiParams.USER_CAMERA_CAP))) {
+            try {
+                Integer userCameraCapParam = Integer.parseInt(params.get(ApiParams.USER_CAMERA_CAP));
+                if (userCameraCapParam >= 0) userCameraCap = userCameraCapParam;
+            } catch (NumberFormatException e) {
+                log.warn("Invalid param [userCameraCap] for meeting=[{}]", internalMeetingId);
+            }
+        }
+
+        Integer maxPinnedCameras = defaultMaxPinnedCameras;
+        if (!StringUtils.isEmpty(params.get(ApiParams.MAX_PINNED_CAMERAS))) {
+          try {
+            Integer maxPinnedCamerasParam = Integer.parseInt(params.get(ApiParams.MAX_PINNED_CAMERAS));
+            if (maxPinnedCamerasParam > 0) maxPinnedCameras = maxPinnedCamerasParam;
+          } catch (NumberFormatException e) {
+            log.warn("Invalid param [maxPinnedCameras] for meeting =[{}]", internalMeetingId);
+          }
+        }
+
+        Integer meetingExpireIfNoUserJoinedInMinutes = defaultMeetingExpireIfNoUserJoinedInMinutes;
+        if (!StringUtils.isEmpty(params.get(ApiParams.MEETING_EXPIRE_IF_NO_USER_JOINED_IN_MINUTES))) {
+            try {
+                meetingExpireIfNoUserJoinedInMinutes = Integer.parseInt(params.get(ApiParams.MEETING_EXPIRE_IF_NO_USER_JOINED_IN_MINUTES));
+            } catch (NumberFormatException e) {
+                log.warn("Invalid param [meetingExpireIfNoUserJoinedInMinutes] for meeting=[{}]", internalMeetingId);
+            }
+        }
+
+        Integer meetingExpireWhenLastUserLeftInMinutes = defaultMeetingExpireWhenLastUserLeftInMinutes;
+        if (!StringUtils.isEmpty(params.get(ApiParams.MEETING_EXPIRE_WHEN_LAST_USER_LEFT_IN_MINUTES))) {
+            try {
+                meetingExpireWhenLastUserLeftInMinutes = Integer.parseInt(params.get(ApiParams.MEETING_EXPIRE_WHEN_LAST_USER_LEFT_IN_MINUTES));
+            } catch (NumberFormatException e) {
+                log.warn("Invalid param [meetingExpireWhenLastUserLeftInMinutes] for meeting=[{}]", internalMeetingId);
+            }
+        }
+
+        boolean endWhenNoModerator = defaultEndWhenNoModerator;
+        if (!StringUtils.isEmpty(params.get(ApiParams.END_WHEN_NO_MODERATOR))) {
+          try {
+	          endWhenNoModerator = Boolean.parseBoolean(params.get(ApiParams.END_WHEN_NO_MODERATOR));
+          } catch (Exception ex) {
+            log.warn("Invalid param [endWhenNoModerator] for meeting=[{}]", internalMeetingId);
+          }
+        }
+
+        int endWhenNoModeratorDelayInMinutes = defaultEndWhenNoModeratorDelayInMinutes;
+        if (!StringUtils.isEmpty(params.get(ApiParams.END_WHEN_NO_MODERATOR_DELAY_IN_MINUTES))) {
+          try {
+              endWhenNoModeratorDelayInMinutes = Integer.parseInt(params.get(ApiParams.END_WHEN_NO_MODERATOR_DELAY_IN_MINUTES));
+          } catch (Exception ex) {
+            log.warn("Invalid param [endWhenNoModeratorDelayInMinutes] for meeting=[{}]", internalMeetingId);
+          }
+        }
+
+        String guestPolicy = defaultGuestPolicy;
+        if (!StringUtils.isEmpty(params.get(ApiParams.GUEST_POLICY))) {
+        	guestPolicy = params.get(ApiParams.GUEST_POLICY);
+		    }
+
+        String uploadExternalDescription = defaultUploadExternalDescription;
+        if (!StringUtils.isEmpty(params.get(ApiParams.UPLOAD_EXTERNAL_DESCRIPTION))) {
+            uploadExternalDescription = params.get(ApiParams.UPLOAD_EXTERNAL_DESCRIPTION);
+        }
+
+        String uploadExternalUrl = defaultUploadExternalUrl;
+        if (!StringUtils.isEmpty(params.get(ApiParams.UPLOAD_EXTERNAL_URL))) {
+            uploadExternalUrl = params.get(ApiParams.UPLOAD_EXTERNAL_URL);
+        }
+
+        String meetingLayout = defaultMeetingLayout;
+
+        ArrayList<Group> groups = processGroupsParams(params);
+
+        if (!StringUtils.isEmpty(params.get(ApiParams.MEETING_LAYOUT))) {
+            meetingLayout = params.get(ApiParams.MEETING_LAYOUT);
+        }
+
+        Boolean breakoutRoomsEnabled = defaultBreakoutRoomsEnabled;
+        String breakoutRoomsEnabledParam = params.get(ApiParams.BREAKOUT_ROOMS_ENABLED);
+        if (!StringUtils.isEmpty(breakoutRoomsEnabledParam)) {
+            breakoutRoomsEnabled = Boolean.parseBoolean(breakoutRoomsEnabledParam);
+        }
+        if(breakoutRoomsEnabled == false && !listOfDisabledFeatures.contains("breakoutRooms")) {
+            log.warn("[DEPRECATION] use disabledFeatures=breakoutRooms instead of breakoutRoomsEnabled=false");
+            listOfDisabledFeatures.add("breakoutRooms");
+        }
+
+        BreakoutRoomsParams breakoutParams = processBreakoutRoomsParams(params);
+        LockSettingsParams lockSettingsParams = processLockSettingsParams(params);
+
+        // Collect metadata for this meeting that the third-party app wants to
+        // store if meeting is recorded.
+        Map<String, String> meetingInfo = processMetaParam(params);
+
+        // Create a unique internal id by appending the current time. This way,
+        // the 3rd-party
+        // app can reuse the external meeting id.
+        long createTime = System.currentTimeMillis();
+        internalMeetingId = internalMeetingId + "-" + Long.toString(createTime);
+
+        // If this create meeting request is for a breakout room, we just used
+        // we need to generate a unique internal and external id and keep
+        // tracks of the parent meeting id
+        String parentMeetingId = "";
+        if (isBreakout) {
+            internalMeetingId = params.get(ApiParams.MEETING_ID);
+            parentMeetingId = params.get(ApiParams.PARENT_MEETING_ID);
+            // We rebuild the the external meeting using the has of the parent
+            // meeting, the shared timestamp and the sequence number
+            String timeStamp = StringUtils.substringAfter(internalMeetingId, "-");
+            String externalHash = DigestUtils
+                    .sha1Hex((parentMeetingId + "-" + timeStamp + "-" + params.get(ApiParams.SEQUENCE)));
+            externalMeetingId = externalHash + "-" + timeStamp;
+        }
+
+        String avatarURL = useDefaultAvatar ? defaultAvatarURL : "";
+
+        int html5InstanceId = processHtml5InstanceId(params.get(ApiParams.HTML5_INSTANCE_ID));
+
+        // Create the meeting with all passed in parameters.
+        Meeting meeting = new Meeting.Builder(externalMeetingId,
+                internalMeetingId, createTime).withName(meetingName)
+                .withMaxUsers(maxUsers).withModeratorPass(modPass)
+                .withViewerPass(viewerPass).withRecording(record)
+                .withDuration(meetingDuration).withLogoutUrl(logoutUrl)
+                .withLogoutTimer(logoutTimer)
+                .withBannerText(bannerText).withBannerColor(bannerColor)
+                .withTelVoice(telVoice).withWebVoice(webVoice)
+                .withDialNumber(dialNumber)
+                .withDefaultAvatarURL(avatarURL)
+                .withAutoStartRecording(autoStartRec)
+                .withAllowStartStopRecording(allowStartStoptRec)
+                .withWebcamsOnlyForModerator(webcamsOnlyForMod)
+                .withMeetingCameraCap(meetingCameraCap)
+                .withUserCameraCap(userCameraCap)
+                .withMaxPinnedCameras(maxPinnedCameras)
+                .withMetadata(meetingInfo)
+                .withWelcomeMessageTemplate(welcomeMessageTemplate)
+                .withWelcomeMessage(welcomeMessage).isBreakout(isBreakout)
+                .withGuestPolicy(guestPolicy)
+                .withAuthenticatedGuest(authenticatedGuest)
+                .withAllowRequestsWithoutSession(allowRequestsWithoutSession)
+                .withMeetingLayout(meetingLayout)
+				.withBreakoutRoomsParams(breakoutParams)
+				.withLockSettingsParams(lockSettingsParams)
+				.withAllowDuplicateExtUserid(defaultAllowDuplicateExtUserid)
+                .withHTML5InstanceId(html5InstanceId)
+                .withLearningDashboardCleanupDelayInMinutes(learningDashboardCleanupMins)
+                .withLearningDashboardAccessToken(learningDashboardAccessToken)
+                .withGroups(groups)
+                .withDisabledFeatures(listOfDisabledFeatures)
+                .withNotifyRecordingIsOn(notifyRecordingIsOn)
+                .withUploadExternalDescription(uploadExternalDescription)
+                .withUploadExternalUrl(uploadExternalUrl)
+                .build();
+
+        if (!StringUtils.isEmpty(params.get(ApiParams.MODERATOR_ONLY_MESSAGE))) {
+            String moderatorOnlyMessageTemplate = params.get(ApiParams.MODERATOR_ONLY_MESSAGE);
+            String moderatorOnlyMessage = substituteKeywords(moderatorOnlyMessageTemplate,
+                    dialNumber, telVoice, meetingName);
+            meeting.setModeratorOnlyMessage(moderatorOnlyMessage);
+        }
+
+        if (!StringUtils.isEmpty(params.get(ApiParams.MEETING_ENDED_CALLBACK_URL))) {
+        	String meetingEndedCallbackURL = params.get(ApiParams.MEETING_ENDED_CALLBACK_URL);
+        	meeting.setMeetingEndedCallbackURL(meetingEndedCallbackURL);
+        }
+
+        meeting.setMeetingExpireIfNoUserJoinedInMinutes(meetingExpireIfNoUserJoinedInMinutes);
+		meeting.setMeetingExpireWhenLastUserLeftInMinutes(meetingExpireWhenLastUserLeftInMinutes);
+		meeting.setUserInactivityInspectTimerInMinutes(userInactivityInspectTimerInMinutes);
+		meeting.setUserActivitySignResponseDelayInMinutes(userActivitySignResponseDelayInMinutes);
+		meeting.setUserInactivityThresholdInMinutes(userInactivityThresholdInMinutes);
+//		meeting.setHtml5InstanceId(html5InstanceId);
+        meeting.setEndWhenNoModerator(endWhenNoModerator);
+        meeting.setEndWhenNoModeratorDelayInMinutes(endWhenNoModeratorDelayInMinutes);
+
+        // Add extra parameters for breakout room
+        if (isBreakout) {
+            meeting.setSequence(Integer.parseInt(params.get(ApiParams.SEQUENCE)));
+            meeting.setFreeJoin(Boolean.parseBoolean(params.get(ApiParams.FREE_JOIN)));
+            meeting.setCaptureSlides(Boolean.parseBoolean(params.get(ApiParams.BREAKOUT_ROOMS_CAPTURE_SLIDES)));
+            meeting.setCaptureNotes(Boolean.parseBoolean(params.get(ApiParams.BREAKOUT_ROOMS_CAPTURE_NOTES)));
+            meeting.setParentMeetingId(parentMeetingId);
+        }
+
+		if (!StringUtils.isEmpty(params.get(ApiParams.LOGO))) {
+			meeting.setCustomLogoURL(params.get(ApiParams.LOGO));
+		} else if (this.getUseDefaultLogo()) {
+			meeting.setCustomLogoURL(this.getDefaultLogoURL());
+		}
+
+		if (!StringUtils.isEmpty(params.get(ApiParams.COPYRIGHT))) {
+			meeting.setCustomCopyright(params.get(ApiParams.COPYRIGHT));
+		}
+		Boolean muteOnStart = defaultMuteOnStart;
+		if (!StringUtils.isEmpty(params.get(ApiParams.MUTE_ON_START))) {
+        	muteOnStart = Boolean.parseBoolean(params.get(ApiParams.MUTE_ON_START));
+        }
+
+		// when a moderator joins in a breakout room only with the audio, and the muteOnStart is set to true,
+		// the moderator is unable to unmute himself, because they don't have an icon to do so
+		if (isBreakout) {
+			muteOnStart = false;
+		}
+
+		meeting.setMuteOnStart(muteOnStart);
+
+    Boolean meetingKeepEvents = defaultKeepEvents;
+    if (!StringUtils.isEmpty(params.get(ApiParams.MEETING_KEEP_EVENTS))) {
+      meetingKeepEvents = Boolean.parseBoolean(params.get(ApiParams.MEETING_KEEP_EVENTS));
+    }
+    meeting.setMeetingKeepEvents(meetingKeepEvents);
+
+        Boolean allowModsToUnmuteUsers = defaultAllowModsToUnmuteUsers;
+        if (!StringUtils.isEmpty(params.get(ApiParams.ALLOW_MODS_TO_UNMUTE_USERS))) {
+            allowModsToUnmuteUsers = Boolean.parseBoolean(params.get(ApiParams.ALLOW_MODS_TO_UNMUTE_USERS));
+        }
+        meeting.setAllowModsToUnmuteUsers(allowModsToUnmuteUsers);
+
+        if (!StringUtils.isEmpty(params.get(ApiParams.ALLOW_REQUESTS_WITHOUT_SESSION))) {
+            meeting.setAllowRequestsWithoutSession(Boolean.parseBoolean(params.get(ApiParams.ALLOW_REQUESTS_WITHOUT_SESSION)));
+        }
+
+    Boolean allowModsToEjectCameras = defaultAllowModsToEjectCameras;
+    if (!StringUtils.isEmpty(params.get(ApiParams.ALLOW_MODS_TO_EJECT_CAMERAS))) {
+      allowModsToEjectCameras = Boolean.parseBoolean(params.get(ApiParams.ALLOW_MODS_TO_EJECT_CAMERAS));
+    }
+    meeting.setAllowModsToEjectCameras(allowModsToEjectCameras);
+
+        return meeting;
+    }
+
+	public String getApiVersion() {
+		return apiVersion;
+	}
+
+	public boolean isServiceEnabled() {
+		return serviceEnabled;
+	}
+
+	public String getDefaultHTML5ClientUrl() {
+		return defaultHTML5ClientUrl;
+	}
+
+	public String getDefaultGuestWaitURL() {
+		return defaultGuestWaitURL;
+        }
+
+	public Boolean getUseDefaultLogo() {
+		return useDefaultLogo;
+	}
+
+	public String getDefaultLogoURL() {
+		return defaultLogoURL;
+	}
+
+	public Boolean getAllowRequestsWithoutSession() {
+		return allowRequestsWithoutSession;
+	}
+
+	public String getDefaultLogoutUrl() {
+		 if ((StringUtils.isEmpty(defaultLogoutUrl)) || "default".equalsIgnoreCase(defaultLogoutUrl)) {
+     		return defaultServerUrl;
+     	} else {
+     		return defaultLogoutUrl;
+     	}
+	}
+
+  public String getBbbVersion() {
+    return bbbVersion;
+  }
+
+  public Boolean getAllowRevealOfBBBVersion() {
+    return allowRevealOfBBBVersion;
+  }
+
+    public String processWelcomeMessage(String message, Boolean isBreakout) {
+        String welcomeMessage = message;
+        if (StringUtils.isEmpty(message)) {
+            welcomeMessage = defaultWelcomeMessage;
+        }
+        if (!StringUtils.isEmpty(defaultWelcomeMessageFooter) && !isBreakout)
+            welcomeMessage += "<br><br>" + defaultWelcomeMessageFooter;
+        return welcomeMessage;
+    }
+
+	public String convertToInternalMeetingId(String extMeetingId) {
+		return DigestUtils.sha1Hex(extMeetingId);
+	}
+
+    public String processPassword(String pass) {
+        return StringUtils.isEmpty(pass) ? RandomStringUtils.randomAlphanumeric(8) : pass;
+    }
+
+    public boolean hasChecksumAndQueryString(String checksum, String queryString) {
+		return (! StringUtils.isEmpty(checksum) && StringUtils.isEmpty(queryString));
+	}
+
+	public String processTelVoice(String telNum) {
+		return StringUtils.isEmpty(telNum) ? RandomStringUtils.randomNumeric(defaultNumDigitsForTelVoice) : telNum;
+	}
+
+	public String processDialNumber(String dial) {
+		return StringUtils.isEmpty(dial) ? defaultDialAccessNumber : dial;
+	}
+
+	public String processLogoutUrl(String logoutUrl) {
+		if (StringUtils.isEmpty(logoutUrl)) {
+	        if ((StringUtils.isEmpty(defaultLogoutUrl)) || "default".equalsIgnoreCase(defaultLogoutUrl)) {
+        		return defaultServerUrl;
+        	} else {
+        		return defaultLogoutUrl;
+        	}
+		}
+
+		return logoutUrl;
+	}
+
+	public boolean processRecordMeeting(String record) {
+		// The administrator has turned off recording for all meetings.
+		if (disableRecordingDefault) {
+			log.info("Recording is turned OFF by default.");
+			return false;
+		}
+
+		boolean rec = false;
+		if(! StringUtils.isEmpty(record)){
+			try {
+				rec = Boolean.parseBoolean(record);
+			} catch(Exception ex){
+				rec = false;
+			}
+		}
+
+		return rec;
+	}
+
+	public int processHtml5InstanceId(String instanceId) {
+		int html5InstanceId = 1;
+		try {
+            html5InstanceId = Integer.parseInt(instanceId);
+		} catch(Exception ex) {
+            html5InstanceId = defaultHtml5InstanceId;
+		}
+
+		return html5InstanceId;
+	}
+
+	public int processMaxUser(String maxUsers) {
+		int mUsers = -1;
+
+		try {
+			mUsers = Integer.parseInt(maxUsers);
+		} catch(Exception ex) {
+			mUsers = defaultMaxUsers;
+		}
+
+		return mUsers;
+	}
+
+  public int processMeetingDuration(String duration) {
+    int mDuration = -1;
+
+    try {
+      mDuration = Integer.parseInt(duration);
+    } catch(Exception ex) {
+      mDuration = defaultMeetingDuration;
+    }
+
+    return mDuration;
+  }
+
+	public int processLogoutTimer(String logoutTimer) {
+		int mDuration = clientLogoutTimerInMinutes;
+
+		try {
+			mDuration = Integer.parseInt(logoutTimer);
+		} catch(Exception ex) {
+			mDuration = clientLogoutTimerInMinutes;
+		}
+
+		return mDuration;
+	}
+
+    public boolean isTestMeeting(String telVoice) {
+        return ((!StringUtils.isEmpty(telVoice)) && (!StringUtils.isEmpty(testVoiceBridge))
+                && (telVoice.equals(testVoiceBridge)));
+    }
+
+    public String getIntMeetingIdForTestMeeting(String telVoice) {
+        if ((testVoiceBridge != null) && (testVoiceBridge.equals(telVoice))
+                && StringUtils.isEmpty(testConferenceMock)) {
+            return testConferenceMock;
+        }
+
+        return "";
+    }
+
+	// Can be removed. Checksum validation is performed by the ChecksumValidator
+	public boolean isChecksumSame(String apiCall, String checksum, String queryString) {
+		if (StringUtils.isEmpty(securitySalt)) {
+			log.warn("Security is disabled in this service. Make sure this is intentional.");
+			return true;
+		}
+
+		if( queryString == null ) {
+		    queryString = "";
+		} else {
+		    // handle either checksum as first or middle / end parameter
+		    // TODO: this is hackish - should be done better
+		    queryString = queryString.replace("&checksum=" + checksum, "");
+		    queryString = queryString.replace("checksum=" + checksum + "&", "");
+		    queryString = queryString.replace("checksum=" + checksum, "");
+		}
+
+		log.info("CHECKSUM={} length={}", checksum, checksum.length());
+
+		String data = apiCall + queryString + securitySalt;
+		String cs = DigestUtils.sha1Hex(data);
+		if (checksum.length() == 64) {
+			cs = DigestUtils.sha256Hex(data);
+			log.info("SHA256 {}", cs);
+		}
+		if (cs == null || !cs.equals(checksum)) {
+			log.info("query string after checksum removed: [{}]", queryString);
+			log.info("checksumError: query string checksum failed. our: [{}], client: [{}]", cs, checksum);
+			return false;
+		}
+
+		return true;
+	}
+
+	public boolean isPostChecksumSame(String apiCall, Map<String, String[]> params) {
+		if (StringUtils.isEmpty(securitySalt)) {
+			log.warn("Security is disabled in this service. Make sure this is intentional.");
+			return true;
+		}
+
+		StringBuilder csbuf = new StringBuilder();
+		csbuf.append(apiCall);
+
+		SortedSet<String> keys = new TreeSet<>(params.keySet());
+
+		boolean first = true;
+		String checksum = null;
+		for (String key: keys) {
+			if (ApiParams.CHECKSUM.equals(key)) {
+				// Don't include the "checksum" parameter in the checksum
+				checksum = params.get(key)[0];
+				continue;
+			}
+
+			for (String value: params.get(key)) {
+				if (first) {
+					first = false;
+				} else {
+					csbuf.append("&");
+				}
+				csbuf.append(key);
+				csbuf.append("=");
+				String encResult;
+
+				encResult = value;
+
+/*****
+ * Seems like Grails 2.3.6 decodes the string. So we need to re-encode it.
+ * We'll remove this later. richard (aug 5, 2014)
+*/				try {
+					// we need to re-encode the values because Grails unencoded it
+					// when it received the 'POST'ed data. Might not need to do in a GET request.
+					encResult = URLEncoder.encode(value, StandardCharsets.UTF_8.name());
+				} catch (UnsupportedEncodingException e) {
+					encResult = value;
+				}
+
+				csbuf.append(encResult);
+			}
+		}
+		csbuf.append(securitySalt);
+
+		String baseString = csbuf.toString();
+		String cs = DigestUtils.sha1Hex(baseString);
+
+		if (cs == null || !cs.equals(checksum)) {
+			log.info("POST basestring = {}", baseString);
+			log.info("checksumError: failed checksum. our checksum: [{}], client: [{}]", cs, checksum);
+			return false;
+		}
+
+		return true;
+	}
+
+	/*************************************************
+	 * Setters
+	 ************************************************/
+
+	public void setApiVersion(String apiVersion) {
+		this.apiVersion = apiVersion;
+	}
+
+	public void setServiceEnabled(boolean e) {
+		serviceEnabled = e;
+	}
+
+	public void setSecuritySalt(String securitySalt) {
+		this.securitySalt = securitySalt;
+	}
+
+	public void setDefaultMaxUsers(int defaultMaxUsers) {
+		this.defaultMaxUsers = defaultMaxUsers;
+	}
+
+	public void setDefaultWelcomeMessage(String defaultWelcomeMessage) {
+		this.defaultWelcomeMessage = defaultWelcomeMessage;
+	}
+
+	public void setDefaultWelcomeMessageFooter(String defaultWelcomeMessageFooter) {
+	    this.defaultWelcomeMessageFooter = defaultWelcomeMessageFooter;
+	}
+
+	public void setDefaultDialAccessNumber(String defaultDialAccessNumber) {
+		this.defaultDialAccessNumber = defaultDialAccessNumber;
+	}
+
+	public void setTestVoiceBridge(String testVoiceBridge) {
+		this.testVoiceBridge = testVoiceBridge;
+	}
+
+	public void setTestConferenceMock(String testConferenceMock) {
+		this.testConferenceMock = testConferenceMock;
+	}
+
+	public void setDefaultLogoutUrl(String defaultLogoutUrl) {
+		this.defaultLogoutUrl = defaultLogoutUrl;
+	}
+
+	public void setDefaultServerUrl(String defaultServerUrl) {
+		this.defaultServerUrl = defaultServerUrl;
+	}
+
+	public void setDefaultNumDigitsForTelVoice(int defaultNumDigitsForTelVoice) {
+		this.defaultNumDigitsForTelVoice = defaultNumDigitsForTelVoice;
+	}
+
+	public void setDefaultHTML5ClientUrl(String defaultHTML5ClientUrl) {
+		this.defaultHTML5ClientUrl = defaultHTML5ClientUrl;
+	}
+
+	public void setDefaultGuestWaitURL(String url) {
+		this.defaultGuestWaitURL = url;
+        }
+
+	public void setUseDefaultLogo(Boolean value) {
+		this.useDefaultLogo = value;
+	}
+
+	public void setDefaultLogoURL(String url) {
+		this.defaultLogoURL = url;
+	}
+
+	public void setAllowRequestsWithoutSession(Boolean allowRequestsWithoutSession) {
+		this.allowRequestsWithoutSession = allowRequestsWithoutSession;
+	}
+
+	public void setDefaultMeetingDuration(int defaultMeetingDuration) {
+		this.defaultMeetingDuration = defaultMeetingDuration;
+	}
+
+	public void setDisableRecordingDefault(boolean disabled) {
+		this.disableRecordingDefault = disabled;
+	}
+
+	public void setAutoStartRecording(boolean start) {
+		this.autoStartRecording = start;
+	}
+
+    public void setAllowStartStopRecording(boolean allowStartStopRecording) {
+        this.allowStartStopRecording = allowStartStopRecording;
+    }
+
+    public void setLearningDashboardEnabled(boolean learningDashboardEnabled) {
+        this.learningDashboardEnabled = learningDashboardEnabled;
+    }
+
+    public void setLearningDashboardCleanupDelayInMinutes(int learningDashboardCleanupDelayInMinutes) {
+        this.learningDashboardCleanupDelayInMinutes = learningDashboardCleanupDelayInMinutes;
+    }
+
+    public void setWebcamsOnlyForModerator(boolean webcamsOnlyForModerator) {
+        this.webcamsOnlyForModerator = webcamsOnlyForModerator;
+    }
+
+    public void setDefaultMeetingCameraCap(Integer meetingCameraCap) {
+        this.defaultMeetingCameraCap = meetingCameraCap;
+    }
+
+    public void setDefaultUserCameraCap(Integer userCameraCap) {
+        this.defaultUserCameraCap = userCameraCap;
+    }
+
+    public void setDefaultMaxPinnedCameras(Integer maxPinnedCameras) {
+        this.defaultMaxPinnedCameras = maxPinnedCameras;
+    }
+
+	public void setUseDefaultAvatar(Boolean value) {
+		this.useDefaultAvatar = value;
+	}
+
+	public void setdefaultAvatarURL(String url) {
+		this.defaultAvatarURL = url;
+	}
+
+	public void setDefaultGuestPolicy(String guestPolicy) {
+		this.defaultGuestPolicy =  guestPolicy;
+	}
+
+	public void setAuthenticatedGuest(Boolean value) {
+		this.authenticatedGuest = value;
+	}
+
+  public void setDefaultMeetingLayout(String meetingLayout) {
+		this.defaultMeetingLayout =  meetingLayout;
+	}
+
+	public void setClientLogoutTimerInMinutes(Integer value) {
+		clientLogoutTimerInMinutes = value;
+	}
+
+	public void setMeetingExpireWhenLastUserLeftInMinutes(Integer value) {
+        defaultMeetingExpireWhenLastUserLeftInMinutes = value;
+	}
+
+	public void setMeetingExpireIfNoUserJoinedInMinutes(Integer value) {
+        defaultMeetingExpireIfNoUserJoinedInMinutes = value;
+	}
+
+	public Integer getUserInactivityInspectTimerInMinutes() {
+        return userInactivityInspectTimerInMinutes;
+    }
+
+    public void setUserInactivityInspectTimerInMinutes(Integer userInactivityInspectTimerInMinutes) {
+        this.userInactivityInspectTimerInMinutes = userInactivityInspectTimerInMinutes;
+    }
+
+    public Integer getUserInactivityThresholdInMinutes() {
+        return userInactivityThresholdInMinutes;
+    }
+
+    public void setUserInactivityThresholdInMinutes(Integer userInactivityThresholdInMinutes) {
+        this.userInactivityThresholdInMinutes = userInactivityThresholdInMinutes;
+    }
+
+    public Integer getUserActivitySignResponseDelayInMinutes() {
+        return userActivitySignResponseDelayInMinutes;
+    }
+
+    public void setUserActivitySignResponseDelayInMinutes(Integer userActivitySignResponseDelayInMinutes) {
+        this.userActivitySignResponseDelayInMinutes = userActivitySignResponseDelayInMinutes;
+    }
+
+	public void setMaxPresentationFileUpload(Long maxFileSize) {
+		maxPresentationFileUpload = maxFileSize;
+	}
+
+	public Long getMaxPresentationFileUpload() {
+		return maxPresentationFileUpload;
+	}
+
+	public void setMuteOnStart(Boolean mute) {
+		defaultMuteOnStart = mute;
+	}
+
+	public Boolean getMuteOnStart() {
+		return defaultMuteOnStart;
+	}
+
+	public void setDefaultKeepEvents(Boolean mke) {
+		defaultKeepEvents = mke;
+	}
+
+	public void setAllowModsToUnmuteUsers(Boolean value) {
+		defaultAllowModsToUnmuteUsers = value;
+	}
+
+	public Boolean getAllowModsToUnmuteUsers() {
+		return defaultAllowModsToUnmuteUsers;
+	}
+
+  public void setAllowModsToEjectCameras(Boolean value) {
+    defaultAllowModsToEjectCameras = value;
+  }
+
+  public Boolean getAllowModsToEjectCameras() {
+    return defaultAllowModsToEjectCameras;
+  }
+
+	public List<String> decodeIds(String encodeid) {
+		ArrayList<String> ids=new ArrayList<>();
+		try {
+			ids.addAll(Arrays.asList(URLDecoder.decode(encodeid, StandardCharsets.UTF_8.name()).split(URLDECODER_SEPARATOR)));
+		} catch (UnsupportedEncodingException e) {
+			log.error("Couldn't decode the IDs");
+		}
+
+		return ids;
+	}
+
+    public List<String> convertToInternalMeetingId(List<String> extMeetingIds) {
+        ArrayList<String> internalMeetingIds = new ArrayList<>();
+        for (String extid : extMeetingIds) {
+            internalMeetingIds.add(convertToInternalMeetingId(extid));
+        }
+        return internalMeetingIds;
+    }
+
+    public Map<String, String> getUserCustomData(Map<String, String> params) {
+        Map<String, String> resp = new HashMap<>();
+
+        for (String key : params.keySet()) {
+            if (key.contains("userdata") && key.indexOf("userdata") == 0) {
+                String[] userdata = key.split("-");
+                if (userdata.length == 2) {
+                    log.debug("Got user custom data {} = {}", key, params.get(key));
+                    resp.put(userdata[1], params.get(key));
+                }
+            }
+        }
+
+        return resp;
+    }
+
+	public Map<String, Map<String, Object>> decodeFilters(String encodedFilters) {
+        Map<String, Map<String, Object>> filters = new LinkedHashMap<>();
+
+        try {
+            String[] sFilters = encodedFilters.split(URLDECODER_SEPARATOR);
+            for( String sFilter: sFilters) {
+                String[] filterElements = sFilter.split(FILTERDECODER_SEPARATOR_ELEMENTS, 3);
+                Map<String, Object> filter = new LinkedHashMap<>();
+                filter.put("op", filterElements[1]);
+                String[] fValues = filterElements[2].split(FILTERDECODER_SEPARATOR_OPERATORS);
+                filter.put("values", fValues );
+                filters.put(filterElements[0], filter);
+            }
+        } catch (Exception e) {
+            log.error("Couldn't decode the filters");
+        }
+
+        return filters;
+    }
+
+	public void setBreakoutRoomsEnabled(Boolean breakoutRoomsEnabled) {
+		this.defaultBreakoutRoomsEnabled = breakoutRoomsEnabled;
+	}
+
+	public void setBreakoutRoomsRecord(Boolean breakoutRoomsRecord) {
+		this.defaultBreakoutRoomsRecord = breakoutRoomsRecord;
+	}
+
+	public void setBreakoutRoomsPrivateChatEnabled(Boolean breakoutRoomsPrivateChatEnabled) {
+		this.defaultbreakoutRoomsPrivateChatEnabled = breakoutRoomsPrivateChatEnabled;
+	}
+
+	public void setLockSettingsDisableCam(Boolean lockSettingsDisableCam) {
+		this.defaultLockSettingsDisableCam = lockSettingsDisableCam;
+	}
+
+	public void setLockSettingsDisableMic(Boolean lockSettingsDisableMic) {
+		this.defaultLockSettingsDisableMic = lockSettingsDisableMic;
+	}
+
+	public void setLockSettingsDisablePrivateChat(Boolean lockSettingsDisablePrivateChat) {
+		this.defaultLockSettingsDisablePrivateChat = lockSettingsDisablePrivateChat;
+	}
+
+	public void setLockSettingsDisablePublicChat(Boolean lockSettingsDisablePublicChat) {
+		this.defaultLockSettingsDisablePublicChat = lockSettingsDisablePublicChat;
+	}
+
+	public void setLockSettingsDisableNotes(Boolean lockSettingsDisableNotes) {
+		this.defaultLockSettingsDisableNotes = lockSettingsDisableNotes;
+	}
+
+	public void setLockSettingsHideUserList(Boolean lockSettingsHideUserList) {
+		this.defaultLockSettingsHideUserList = lockSettingsHideUserList;
+	}
+
+	public void setLockSettingsLockedLayout(Boolean lockSettingsLockedLayout) {
+		this.defaultLockSettingsLockedLayout = lockSettingsLockedLayout;
+	}
+
+	public void setLockSettingsLockOnJoin(Boolean lockSettingsLockOnJoin) {
+		this.defaultLockSettingsLockOnJoin = lockSettingsLockOnJoin;
+	}
+
+	public void setLockSettingsLockOnJoinConfigurable(Boolean lockSettingsLockOnJoinConfigurable) {
+		this.defaultLockSettingsLockOnJoinConfigurable = lockSettingsLockOnJoinConfigurable;
+	}
+
+	public void setLockSettingsHideViewersCursor(Boolean lockSettingsHideViewersCursor) {
+		this.defaultLockSettingsHideViewersCursor = lockSettingsHideViewersCursor;
+	}
+
+	public void setAllowDuplicateExtUserid(Boolean allow) {
+		this.defaultAllowDuplicateExtUserid = allow;
+	}
+
+	public void setEndWhenNoModerator(Boolean val) {
+		this.defaultEndWhenNoModerator = val;
+	}
+
+  public void setEndWhenNoModeratorDelayInMinutes(Integer value) {
+      this.defaultEndWhenNoModeratorDelayInMinutes = value;
+  }
+
+  public void setDisabledFeatures(String disabledFeatures) {
+        this.defaultDisabledFeatures = disabledFeatures;
+    }
+
+  public void setNotifyRecordingIsOn(Boolean notifyRecordingIsOn) {
+      this.defaultNotifyRecordingIsOn = notifyRecordingIsOn;
+  }
+
+  public void setUploadExternalDescription(String uploadExternalDescription) {
+    this.defaultUploadExternalDescription = uploadExternalDescription;
+  }
+
+  public void setUploadExternalUrl(String uploadExternalUrl) {
+    this.defaultUploadExternalUrl = uploadExternalUrl;
+  }
+
+  public void setBbbVersion(String version) {
+      this.bbbVersion = this.allowRevealOfBBBVersion ? version : "";
+  }
+
+  public void setAllowRevealOfBBBVersion(Boolean allowVersion) {
+    this.allowRevealOfBBBVersion = allowVersion;
+  }
+
+}