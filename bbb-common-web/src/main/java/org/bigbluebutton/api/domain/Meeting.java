/**
* BigBlueButton open source conferencing system - http://www.bigbluebutton.org/
* 
* Copyright (c) 2012 BigBlueButton Inc. and by respective authors (see below).
*
* This program is free software; you can redistribute it and/or modify it under the
* terms of the GNU Lesser General Public License as published by the Free Software
* Foundation; either version 3.0 of the License, or (at your option) any later
* version.
* 
* BigBlueButton is distributed in the hope that it will be useful, but WITHOUT ANY
* WARRANTY; without even the implied warranty of MERCHANTABILITY or FITNESS FOR A
* PARTICULAR PURPOSE. See the GNU Lesser General Public License for more details.
*
* You should have received a copy of the GNU Lesser General Public License along
* with BigBlueButton; if not, see <http://www.gnu.org/licenses/>.
*
*/

package org.bigbluebutton.api.domain;

import java.util.ArrayList;
import java.util.Collection;
import java.util.Collections;
import java.util.HashMap;
import java.util.List;
import java.util.Map;
import java.util.concurrent.ConcurrentHashMap;
import java.util.concurrent.ConcurrentMap;

import org.apache.commons.lang3.RandomStringUtils;

public class Meeting {

	public static final String ROLE_MODERATOR = "MODERATOR";
	public static final String ROLE_ATTENDEE = "VIEWER";

	private String name;
	private String extMeetingId;
	private String intMeetingId;
	private String parentMeetingId = "bbb-none"; // Initialize so we don't send null in the json message.
	private Integer sequence = 0;
	private Boolean freeJoin = false;
    private Integer duration = 0;	 
	private long createdTime = 0;
	private long startTime = 0;
	private long endTime = 0;
	private boolean forciblyEnded = false;
	private String telVoice;
	private String webVoice;
	private String moderatorPass;
	private String viewerPass;
	private String welcomeMsgTemplate;
	private String welcomeMsg;
	private String modOnlyMessage = "";
	private String logoutUrl;
	private int logoutTimer = 0;
	private int maxUsers;
	private String bannerColor = "#FFFFFF";
	private String bannerText = "";
	private boolean record;
	private boolean autoStartRecording = false;
	private boolean allowStartStopRecording = false;
	private boolean webcamsOnlyForModerator = false;
	private String dialNumber;
	private String defaultAvatarURL;
	private String defaultConfigToken;
	private String guestPolicy = GuestPolicy.ASK_MODERATOR;
	private boolean userHasJoined = false;
	private Map<String, String> metadata;
	private Map<String, Object> userCustomData;
	private final ConcurrentMap<String, User> users;
	private final ConcurrentMap<String, RegisteredUser> registeredUsers;
	private final ConcurrentMap<String, Config> configs;
	private final Boolean isBreakout;
<<<<<<< HEAD
	private final List<String> breakoutRooms = new ArrayList<String>();
	private String customLogoURL = "";
	private String customCopyright = "";
	private Boolean muteOnStart = false;
=======
	private final List<String> breakoutRooms = new ArrayList<>();
>>>>>>> cdab773f

	private Integer maxInactivityTimeoutMinutes = 120;
	private Integer warnMinutesBeforeMax = 5;
	private Integer meetingExpireIfNoUserJoinedInMinutes = 5;
	private Integer meetingExpireWhenLastUserLeftInMinutes = 1;

    public Meeting(Meeting.Builder builder) {
        name = builder.name;
        extMeetingId = builder.externalId;
        intMeetingId = builder.internalId;
        viewerPass = builder.viewerPass;
        moderatorPass = builder.moderatorPass;
        maxUsers = builder.maxUsers;
        bannerColor = builder.bannerColor;
        bannerText = builder.bannerText;
        logoutUrl = builder.logoutUrl;
        logoutTimer = builder.logoutTimer;
        defaultAvatarURL = builder.defaultAvatarURL;
        record = builder.record;
        autoStartRecording = builder.autoStartRecording;
        allowStartStopRecording = builder.allowStartStopRecording;
        webcamsOnlyForModerator = builder.webcamsOnlyForModerator;
        duration = builder.duration;
        webVoice = builder.webVoice;
        telVoice = builder.telVoice;
        welcomeMsgTemplate = builder.welcomeMsgTemplate;
        welcomeMsg = builder.welcomeMsg;
        dialNumber = builder.dialNumber;
        metadata = builder.metadata;
        createdTime = builder.createdTime;
        isBreakout = builder.isBreakout;
        guestPolicy = builder.guestPolicy;

        userCustomData = new HashMap<>();

        users = new ConcurrentHashMap<>();
        registeredUsers = new ConcurrentHashMap<>();

        configs = new ConcurrentHashMap<>();
    }

	public void addBreakoutRoom(String meetingId) {
		breakoutRooms.add(meetingId);
	}

	public List<String> getBreakoutRooms() {
		return breakoutRooms;
	}

	public String storeConfig(boolean defaultConfig, String config) {
		String token = RandomStringUtils.randomAlphanumeric(8);
		while (configs.containsKey(token)) {
			token = RandomStringUtils.randomAlphanumeric(8);
		}
		
		configs.put(token, new Config(token, System.currentTimeMillis(), config));
		
		if (defaultConfig) {
			defaultConfigToken = token;
		}
		
		return token;
	}
	
	public Config getDefaultConfig() {
		if (defaultConfigToken != null) {
			return getConfig(defaultConfigToken);
		}
		
		return null;
	}
	
	public Config getConfig(String token) {
		return configs.get(token);
	}
	
	public Config removeConfig(String token) {
		return configs.remove(token);
	}

	public Map<String, String> getMetadata() {
		return metadata;
	}

	public Collection<User> getUsers() {
		return users.isEmpty() ? Collections.<User>emptySet() : Collections.unmodifiableCollection(users.values());
	}

	public ConcurrentMap<String, User> getUsersMap() {
	    return users;
	}

	public void setGuestStatusWithId(String userId, String guestStatus) {
    	User user = getUserById(userId);
    	if (user != null) {
    		user.setGuestStatus(guestStatus);
		}

		RegisteredUser ruser = registeredUsers.get(userId);
		if (ruser != null) {
			ruser.setGuestStatus(guestStatus);
		}

	}

	public RegisteredUser getRegisteredUserWithAuthToken(String authToken) {
		for (RegisteredUser ruser : registeredUsers.values()) {
			if (ruser.authToken.equals(authToken)) {
				return ruser;
			}
		}

		return null;
	}

	public String getGuestStatusWithAuthToken(String authToken) {
		RegisteredUser rUser = getRegisteredUserWithAuthToken(authToken);
		if (rUser != null) {
			return rUser.getGuestStatus();
		}

		return GuestPolicy.DENY;
	}

	public long getStartTime() {
		return startTime;
	}
	
	public void setStartTime(long t) {
		startTime = t;
	}
	
	public long getCreateTime() {
		return createdTime;
	}

	public void setSequence(Integer s) {
        sequence = s;
    }

	public Integer getSequence() {
        return sequence;
    }

    public Boolean isFreeJoin() {
        return freeJoin;
    }

    public void setFreeJoin(Boolean freeJoin) {
        this.freeJoin = freeJoin;
    }
	
	public Integer getDuration() {
		return duration;
	}
	
	public long getEndTime() {
		return endTime;
	}
	
	public void setModeratorOnlyMessage(String msg) {
		modOnlyMessage = msg;
	}
	
	public String getModeratorOnlyMessage() {
		return modOnlyMessage;
	}
	
	public void setEndTime(long t) {
		endTime = t;
	}
	
	public boolean isRunning() {
		return ! users.isEmpty();
	}
	
	public Boolean isBreakout() {
	  return isBreakout;
	}

	public String getName() {
		return name;
	}

	public boolean isForciblyEnded() {
		return forciblyEnded;
	}

	public void setForciblyEnded(boolean forciblyEnded) {
		this.forciblyEnded = forciblyEnded;
	}

	public String getExternalId() {
		return extMeetingId;
	}
	
	public String getInternalId() {
		return intMeetingId;
	}

	public void setParentMeetingId(String p) {
        parentMeetingId = p;
    }

	public String getParentMeetingId() {
	    return parentMeetingId;
	}

	public String getWebVoice() {
		return webVoice;
	}

	public String getTelVoice() {
		return telVoice;
	}

	public String getModeratorPassword() {
		return moderatorPass;
	}

	public String getViewerPassword() {
		return viewerPass;
	}
	
    public String getWelcomeMessageTemplate() {
        return welcomeMsgTemplate;
    }

	public String getWelcomeMessage() {
		return welcomeMsg;
	}

	public String getDefaultAvatarURL() {
		return defaultAvatarURL;
	}

	public void setGuestPolicy(String policy) {
		guestPolicy = policy;
	}

	public String getGuestPolicy() {
    	return guestPolicy;
	}


	public String calcGuestStatus(String role, Boolean guest, Boolean authned) {
		if (GuestPolicy.ALWAYS_ACCEPT.equals(guestPolicy)) {
    	return GuestPolicy.ALLOW;
		} else if (GuestPolicy.ALWAYS_DENY.equals(guestPolicy)) {
    	return GuestPolicy.DENY;
		} else if (GuestPolicy.ASK_MODERATOR.equals(guestPolicy)) {
			if (guest || authned) {
				return GuestPolicy.WAIT ;
			}
			return GuestPolicy.ALLOW;
		} else if (GuestPolicy.ALWAYS_ACCEPT_AUTH.equals(guestPolicy)) {
			if (guest){
				// Only ask moderator for guests.
				return GuestPolicy.WAIT ;
			}
			return GuestPolicy.ALLOW;
		}
		return GuestPolicy.DENY ;
	}


	public String getLogoutUrl() {
		return logoutUrl;
	}

	public int getMaxUsers() {
		return maxUsers;
	}
	
	public int getLogoutTimer() {
		return logoutTimer;
	}
	
	public String getBannerColor() {
		return bannerColor;
	}
	
	public String getBannerText() {
		return bannerText;
	}

	public boolean isRecord() {
		return record;
	}
	
	public boolean getAutoStartRecording() {
		return autoStartRecording;
	}
	
	public boolean getAllowStartStopRecording() {
		return allowStartStopRecording;
	}
	
    public boolean getWebcamsOnlyForModerator() {
        return webcamsOnlyForModerator;
    }
	
	public boolean hasUserJoined() {
		return userHasJoined;
	}

	public String getCustomLogoURL() {
		return customLogoURL;
	}

	public void setCustomLogoURL(String url) {
		customLogoURL = url;
	}

	public void setCustomCopyright(String copyright) {
    	customCopyright = copyright;
	}

	public String getCustomCopyright() {
    	return customCopyright;
	}

	public void setMuteOnStart(Boolean mute) {
    	muteOnStart = mute;
	}

	public Boolean getMuteOnStart() {
    	return muteOnStart;
	}

	public void userJoined(User user) {
	    userHasJoined = true;
	    this.users.put(user.getInternalUserId(), user);
	}

	public User userLeft(String userid){
		return (User) users.remove(userid);	
	}

	public User getUserById(String id){
		return this.users.get(id);
	}

	public User getUserWithExternalId(String externalUserId) {
		for (String key : users.keySet()) {
			User u = users.get(key);
			if (u.getExternalUserId().equals(externalUserId)) {
				return u;
			}
		}
		return null;
	}

	public int getNumUsers(){
		return this.users.size();
	}
	
	public int getNumModerators(){
		int sum = 0;
		for (String key : users.keySet()) {
		    User u =  users.get(key);
		    if (u.isModerator()) sum++;
		}
		return sum;
	}
	
	public String getDialNumber() {
		return dialNumber;
	}

	public int getNumListenOnly() {
		int sum = 0;
		for (String key : users.keySet()) {
			User u =  users.get(key);
			if (u.isListeningOnly()) sum++;
		}
		return sum;
	}
	
	public int getNumVoiceJoined() {
		int sum = 0;
		for (String key : users.keySet()) {
			User u =  users.get(key);
			if (u.isVoiceJoined()) sum++;
		}
		return sum;
	}

	public int getNumVideos() {
		int sum = 0;
		for (String key : users.keySet()) {
			User u =  users.get(key);
			sum += u.getStreams().size();
		}
		return sum;
	}
	
	public void addUserCustomData(String userID, Map<String, String> data) {
		userCustomData.put(userID, data);
	}

	public void setMaxInactivityTimeoutMinutes(Integer value) {
		maxInactivityTimeoutMinutes = value;
	}

	public void setWarnMinutesBeforeMax(Integer value) {
		warnMinutesBeforeMax = value;
	}

	public Integer getMaxInactivityTimeoutMinutes() {
		return maxInactivityTimeoutMinutes;
	}

	public Integer getWarnMinutesBeforeMax() {
		return warnMinutesBeforeMax;
	}

	public void setMeetingExpireWhenLastUserLeftInMinutes(Integer value) {
		meetingExpireWhenLastUserLeftInMinutes = value;
	}

	public Integer getmeetingExpireWhenLastUserLeftInMinutes() {
		return meetingExpireWhenLastUserLeftInMinutes;
	}


	public void setMeetingExpireIfNoUserJoinedInMinutes(Integer value) {
		meetingExpireIfNoUserJoinedInMinutes = value;
	}

	public Integer getMeetingExpireIfNoUserJoinedInMinutes() {
		return meetingExpireIfNoUserJoinedInMinutes;
	}


	public Map<String, Object> getUserCustomData(String userID){
		return (Map<String, Object>) userCustomData.get(userID);
	}

	public void userRegistered(RegisteredUser user) {
        this.registeredUsers.put(user.userId, user);
    }

    public RegisteredUser userUnregistered(String userid) {
		return this.registeredUsers.remove(userid);
    }

    public ConcurrentMap<String, RegisteredUser> getRegisteredUsers() {
        return registeredUsers;
    }

    /***
	 * Meeting Builder
	 *
	 */
	public static class Builder {
    	private String name;
    	private String externalId;
    	private String internalId;
    	private int maxUsers;
    	private boolean record;
    	private boolean autoStartRecording;
        private boolean allowStartStopRecording;
        private boolean webcamsOnlyForModerator;
    	private String moderatorPass;
    	private String viewerPass;
    	private int duration;
    	private String webVoice;
    	private String telVoice;
    	private String welcomeMsgTemplate;
    	private String welcomeMsg;
    	private String logoutUrl;
    	private String bannerColor;
    	private String bannerText;
    	private int logoutTimer;
    	private Map<String, String> metadata;
    	private String dialNumber;
    	private String defaultAvatarURL;
    	private long createdTime;
    	private boolean isBreakout;
    	private String guestPolicy;

    	public Builder(String externalId, String internalId, long createTime) {
    		this.externalId = externalId;
    		this.internalId = internalId;
    		this.createdTime = createTime;
    	}
 
    	public Builder withName(String name) {
    		this.name = name;
    		return this;
    	}

    	public Builder withDuration(int minutes) {
    		duration = minutes;
    		return this;
    	}
    	
    	public Builder withMaxUsers(int n) {
    		maxUsers = n;
    		return this;
    	}
    	
    	public Builder withRecording(boolean record) {
    		this.record = record;
    		return this;
    	}
    	
    	public Builder withAutoStartRecording(boolean start) {
    		this.autoStartRecording = start;
    		return this;
    	}

    	public Builder withAllowStartStopRecording(boolean allow) {
    		this.allowStartStopRecording = allow;
    		return this;
    	}
    	
        public Builder withWebcamsOnlyForModerator(boolean only) {
            this.webcamsOnlyForModerator = only;
            return this;
        }
    	
    	public Builder withWebVoice(String w) {
    		this.webVoice = w;
    		return this;
    	}
    	
    	public Builder withTelVoice(String t) {
    		this.telVoice = t;
    		return this;
    	}
    	
    	public Builder withDialNumber(String d) {
    		this.dialNumber = d;
    		return this;
    	}
    	
    	public Builder withModeratorPass(String p) {
    		this.moderatorPass = p;
    		return this;
    	}
    	
    	public Builder withViewerPass(String p) {  		
	    	this.viewerPass = p;
	    	return this;
	    }
    	
    	public Builder withWelcomeMessage(String w) {
    		welcomeMsg = w;
    		return this;
    	}

	    public Builder withWelcomeMessageTemplate(String w) {
            welcomeMsgTemplate = w;
            return this;
        }
           
    	public Builder withDefaultAvatarURL(String w) {
    		defaultAvatarURL = w;
    		return this;
    	}
    	
    	public Builder isBreakout(Boolean b) {
    	  isBreakout = b;
    	  return this;
    	}

    	public Builder withLogoutUrl(String l) {
    		logoutUrl = l;
    		return this;
    	}
    	
    	public Builder withLogoutTimer(int l) {
    		logoutTimer = l;
    		return this;
    	}
    	
    	public Builder withBannerColor(String c) {
    		bannerColor = c;
    		return this;
    	}
    	
    	public Builder withBannerText(String t) {
    		bannerText = t;
    		return this;
    	}
    	
    	public Builder withMetadata(Map<String, String> m) {
    		metadata = m;
    		return this;
    	}

    	public Builder withGuestPolicy(String policy) {
    		guestPolicy = policy;
    		return  this;
		}
    
    	public Meeting build() {
    		return new Meeting(this);
    	}
    }
}
<|MERGE_RESOLUTION|>--- conflicted
+++ resolved
@@ -1,686 +1,682 @@
-/**
-* BigBlueButton open source conferencing system - http://www.bigbluebutton.org/
-* 
-* Copyright (c) 2012 BigBlueButton Inc. and by respective authors (see below).
-*
-* This program is free software; you can redistribute it and/or modify it under the
-* terms of the GNU Lesser General Public License as published by the Free Software
-* Foundation; either version 3.0 of the License, or (at your option) any later
-* version.
-* 
-* BigBlueButton is distributed in the hope that it will be useful, but WITHOUT ANY
-* WARRANTY; without even the implied warranty of MERCHANTABILITY or FITNESS FOR A
-* PARTICULAR PURPOSE. See the GNU Lesser General Public License for more details.
-*
-* You should have received a copy of the GNU Lesser General Public License along
-* with BigBlueButton; if not, see <http://www.gnu.org/licenses/>.
-*
-*/
-
-package org.bigbluebutton.api.domain;
-
-import java.util.ArrayList;
-import java.util.Collection;
-import java.util.Collections;
-import java.util.HashMap;
-import java.util.List;
-import java.util.Map;
-import java.util.concurrent.ConcurrentHashMap;
-import java.util.concurrent.ConcurrentMap;
-
-import org.apache.commons.lang3.RandomStringUtils;
-
-public class Meeting {
-
-	public static final String ROLE_MODERATOR = "MODERATOR";
-	public static final String ROLE_ATTENDEE = "VIEWER";
-
-	private String name;
-	private String extMeetingId;
-	private String intMeetingId;
-	private String parentMeetingId = "bbb-none"; // Initialize so we don't send null in the json message.
-	private Integer sequence = 0;
-	private Boolean freeJoin = false;
-    private Integer duration = 0;	 
-	private long createdTime = 0;
-	private long startTime = 0;
-	private long endTime = 0;
-	private boolean forciblyEnded = false;
-	private String telVoice;
-	private String webVoice;
-	private String moderatorPass;
-	private String viewerPass;
-	private String welcomeMsgTemplate;
-	private String welcomeMsg;
-	private String modOnlyMessage = "";
-	private String logoutUrl;
-	private int logoutTimer = 0;
-	private int maxUsers;
-	private String bannerColor = "#FFFFFF";
-	private String bannerText = "";
-	private boolean record;
-	private boolean autoStartRecording = false;
-	private boolean allowStartStopRecording = false;
-	private boolean webcamsOnlyForModerator = false;
-	private String dialNumber;
-	private String defaultAvatarURL;
-	private String defaultConfigToken;
-	private String guestPolicy = GuestPolicy.ASK_MODERATOR;
-	private boolean userHasJoined = false;
-	private Map<String, String> metadata;
-	private Map<String, Object> userCustomData;
-	private final ConcurrentMap<String, User> users;
-	private final ConcurrentMap<String, RegisteredUser> registeredUsers;
-	private final ConcurrentMap<String, Config> configs;
-	private final Boolean isBreakout;
-<<<<<<< HEAD
-	private final List<String> breakoutRooms = new ArrayList<String>();
-	private String customLogoURL = "";
-	private String customCopyright = "";
-	private Boolean muteOnStart = false;
-=======
-	private final List<String> breakoutRooms = new ArrayList<>();
->>>>>>> cdab773f
-
-	private Integer maxInactivityTimeoutMinutes = 120;
-	private Integer warnMinutesBeforeMax = 5;
-	private Integer meetingExpireIfNoUserJoinedInMinutes = 5;
-	private Integer meetingExpireWhenLastUserLeftInMinutes = 1;
-
-    public Meeting(Meeting.Builder builder) {
-        name = builder.name;
-        extMeetingId = builder.externalId;
-        intMeetingId = builder.internalId;
-        viewerPass = builder.viewerPass;
-        moderatorPass = builder.moderatorPass;
-        maxUsers = builder.maxUsers;
-        bannerColor = builder.bannerColor;
-        bannerText = builder.bannerText;
-        logoutUrl = builder.logoutUrl;
-        logoutTimer = builder.logoutTimer;
-        defaultAvatarURL = builder.defaultAvatarURL;
-        record = builder.record;
-        autoStartRecording = builder.autoStartRecording;
-        allowStartStopRecording = builder.allowStartStopRecording;
-        webcamsOnlyForModerator = builder.webcamsOnlyForModerator;
-        duration = builder.duration;
-        webVoice = builder.webVoice;
-        telVoice = builder.telVoice;
-        welcomeMsgTemplate = builder.welcomeMsgTemplate;
-        welcomeMsg = builder.welcomeMsg;
-        dialNumber = builder.dialNumber;
-        metadata = builder.metadata;
-        createdTime = builder.createdTime;
-        isBreakout = builder.isBreakout;
-        guestPolicy = builder.guestPolicy;
-
-        userCustomData = new HashMap<>();
-
-        users = new ConcurrentHashMap<>();
-        registeredUsers = new ConcurrentHashMap<>();
-
-        configs = new ConcurrentHashMap<>();
-    }
-
-	public void addBreakoutRoom(String meetingId) {
-		breakoutRooms.add(meetingId);
-	}
-
-	public List<String> getBreakoutRooms() {
-		return breakoutRooms;
-	}
-
-	public String storeConfig(boolean defaultConfig, String config) {
-		String token = RandomStringUtils.randomAlphanumeric(8);
-		while (configs.containsKey(token)) {
-			token = RandomStringUtils.randomAlphanumeric(8);
-		}
-		
-		configs.put(token, new Config(token, System.currentTimeMillis(), config));
-		
-		if (defaultConfig) {
-			defaultConfigToken = token;
-		}
-		
-		return token;
-	}
-	
-	public Config getDefaultConfig() {
-		if (defaultConfigToken != null) {
-			return getConfig(defaultConfigToken);
-		}
-		
-		return null;
-	}
-	
-	public Config getConfig(String token) {
-		return configs.get(token);
-	}
-	
-	public Config removeConfig(String token) {
-		return configs.remove(token);
-	}
-
-	public Map<String, String> getMetadata() {
-		return metadata;
-	}
-
-	public Collection<User> getUsers() {
-		return users.isEmpty() ? Collections.<User>emptySet() : Collections.unmodifiableCollection(users.values());
-	}
-
-	public ConcurrentMap<String, User> getUsersMap() {
-	    return users;
-	}
-
-	public void setGuestStatusWithId(String userId, String guestStatus) {
-    	User user = getUserById(userId);
-    	if (user != null) {
-    		user.setGuestStatus(guestStatus);
-		}
-
-		RegisteredUser ruser = registeredUsers.get(userId);
-		if (ruser != null) {
-			ruser.setGuestStatus(guestStatus);
-		}
-
-	}
-
-	public RegisteredUser getRegisteredUserWithAuthToken(String authToken) {
-		for (RegisteredUser ruser : registeredUsers.values()) {
-			if (ruser.authToken.equals(authToken)) {
-				return ruser;
-			}
-		}
-
-		return null;
-	}
-
-	public String getGuestStatusWithAuthToken(String authToken) {
-		RegisteredUser rUser = getRegisteredUserWithAuthToken(authToken);
-		if (rUser != null) {
-			return rUser.getGuestStatus();
-		}
-
-		return GuestPolicy.DENY;
-	}
-
-	public long getStartTime() {
-		return startTime;
-	}
-	
-	public void setStartTime(long t) {
-		startTime = t;
-	}
-	
-	public long getCreateTime() {
-		return createdTime;
-	}
-
-	public void setSequence(Integer s) {
-        sequence = s;
-    }
-
-	public Integer getSequence() {
-        return sequence;
-    }
-
-    public Boolean isFreeJoin() {
-        return freeJoin;
-    }
-
-    public void setFreeJoin(Boolean freeJoin) {
-        this.freeJoin = freeJoin;
-    }
-	
-	public Integer getDuration() {
-		return duration;
-	}
-	
-	public long getEndTime() {
-		return endTime;
-	}
-	
-	public void setModeratorOnlyMessage(String msg) {
-		modOnlyMessage = msg;
-	}
-	
-	public String getModeratorOnlyMessage() {
-		return modOnlyMessage;
-	}
-	
-	public void setEndTime(long t) {
-		endTime = t;
-	}
-	
-	public boolean isRunning() {
-		return ! users.isEmpty();
-	}
-	
-	public Boolean isBreakout() {
-	  return isBreakout;
-	}
-
-	public String getName() {
-		return name;
-	}
-
-	public boolean isForciblyEnded() {
-		return forciblyEnded;
-	}
-
-	public void setForciblyEnded(boolean forciblyEnded) {
-		this.forciblyEnded = forciblyEnded;
-	}
-
-	public String getExternalId() {
-		return extMeetingId;
-	}
-	
-	public String getInternalId() {
-		return intMeetingId;
-	}
-
-	public void setParentMeetingId(String p) {
-        parentMeetingId = p;
-    }
-
-	public String getParentMeetingId() {
-	    return parentMeetingId;
-	}
-
-	public String getWebVoice() {
-		return webVoice;
-	}
-
-	public String getTelVoice() {
-		return telVoice;
-	}
-
-	public String getModeratorPassword() {
-		return moderatorPass;
-	}
-
-	public String getViewerPassword() {
-		return viewerPass;
-	}
-	
-    public String getWelcomeMessageTemplate() {
-        return welcomeMsgTemplate;
-    }
-
-	public String getWelcomeMessage() {
-		return welcomeMsg;
-	}
-
-	public String getDefaultAvatarURL() {
-		return defaultAvatarURL;
-	}
-
-	public void setGuestPolicy(String policy) {
-		guestPolicy = policy;
-	}
-
-	public String getGuestPolicy() {
-    	return guestPolicy;
-	}
-
-
-	public String calcGuestStatus(String role, Boolean guest, Boolean authned) {
-		if (GuestPolicy.ALWAYS_ACCEPT.equals(guestPolicy)) {
-    	return GuestPolicy.ALLOW;
-		} else if (GuestPolicy.ALWAYS_DENY.equals(guestPolicy)) {
-    	return GuestPolicy.DENY;
-		} else if (GuestPolicy.ASK_MODERATOR.equals(guestPolicy)) {
-			if (guest || authned) {
-				return GuestPolicy.WAIT ;
-			}
-			return GuestPolicy.ALLOW;
-		} else if (GuestPolicy.ALWAYS_ACCEPT_AUTH.equals(guestPolicy)) {
-			if (guest){
-				// Only ask moderator for guests.
-				return GuestPolicy.WAIT ;
-			}
-			return GuestPolicy.ALLOW;
-		}
-		return GuestPolicy.DENY ;
-	}
-
-
-	public String getLogoutUrl() {
-		return logoutUrl;
-	}
-
-	public int getMaxUsers() {
-		return maxUsers;
-	}
-	
-	public int getLogoutTimer() {
-		return logoutTimer;
-	}
-	
-	public String getBannerColor() {
-		return bannerColor;
-	}
-	
-	public String getBannerText() {
-		return bannerText;
-	}
-
-	public boolean isRecord() {
-		return record;
-	}
-	
-	public boolean getAutoStartRecording() {
-		return autoStartRecording;
-	}
-	
-	public boolean getAllowStartStopRecording() {
-		return allowStartStopRecording;
-	}
-	
-    public boolean getWebcamsOnlyForModerator() {
-        return webcamsOnlyForModerator;
-    }
-	
-	public boolean hasUserJoined() {
-		return userHasJoined;
-	}
-
-	public String getCustomLogoURL() {
-		return customLogoURL;
-	}
-
-	public void setCustomLogoURL(String url) {
-		customLogoURL = url;
-	}
-
-	public void setCustomCopyright(String copyright) {
-    	customCopyright = copyright;
-	}
-
-	public String getCustomCopyright() {
-    	return customCopyright;
-	}
-
-	public void setMuteOnStart(Boolean mute) {
-    	muteOnStart = mute;
-	}
-
-	public Boolean getMuteOnStart() {
-    	return muteOnStart;
-	}
-
-	public void userJoined(User user) {
-	    userHasJoined = true;
-	    this.users.put(user.getInternalUserId(), user);
-	}
-
-	public User userLeft(String userid){
-		return (User) users.remove(userid);	
-	}
-
-	public User getUserById(String id){
-		return this.users.get(id);
-	}
-
-	public User getUserWithExternalId(String externalUserId) {
-		for (String key : users.keySet()) {
-			User u = users.get(key);
-			if (u.getExternalUserId().equals(externalUserId)) {
-				return u;
-			}
-		}
-		return null;
-	}
-
-	public int getNumUsers(){
-		return this.users.size();
-	}
-	
-	public int getNumModerators(){
-		int sum = 0;
-		for (String key : users.keySet()) {
-		    User u =  users.get(key);
-		    if (u.isModerator()) sum++;
-		}
-		return sum;
-	}
-	
-	public String getDialNumber() {
-		return dialNumber;
-	}
-
-	public int getNumListenOnly() {
-		int sum = 0;
-		for (String key : users.keySet()) {
-			User u =  users.get(key);
-			if (u.isListeningOnly()) sum++;
-		}
-		return sum;
-	}
-	
-	public int getNumVoiceJoined() {
-		int sum = 0;
-		for (String key : users.keySet()) {
-			User u =  users.get(key);
-			if (u.isVoiceJoined()) sum++;
-		}
-		return sum;
-	}
-
-	public int getNumVideos() {
-		int sum = 0;
-		for (String key : users.keySet()) {
-			User u =  users.get(key);
-			sum += u.getStreams().size();
-		}
-		return sum;
-	}
-	
-	public void addUserCustomData(String userID, Map<String, String> data) {
-		userCustomData.put(userID, data);
-	}
-
-	public void setMaxInactivityTimeoutMinutes(Integer value) {
-		maxInactivityTimeoutMinutes = value;
-	}
-
-	public void setWarnMinutesBeforeMax(Integer value) {
-		warnMinutesBeforeMax = value;
-	}
-
-	public Integer getMaxInactivityTimeoutMinutes() {
-		return maxInactivityTimeoutMinutes;
-	}
-
-	public Integer getWarnMinutesBeforeMax() {
-		return warnMinutesBeforeMax;
-	}
-
-	public void setMeetingExpireWhenLastUserLeftInMinutes(Integer value) {
-		meetingExpireWhenLastUserLeftInMinutes = value;
-	}
-
-	public Integer getmeetingExpireWhenLastUserLeftInMinutes() {
-		return meetingExpireWhenLastUserLeftInMinutes;
-	}
-
-
-	public void setMeetingExpireIfNoUserJoinedInMinutes(Integer value) {
-		meetingExpireIfNoUserJoinedInMinutes = value;
-	}
-
-	public Integer getMeetingExpireIfNoUserJoinedInMinutes() {
-		return meetingExpireIfNoUserJoinedInMinutes;
-	}
-
-
-	public Map<String, Object> getUserCustomData(String userID){
-		return (Map<String, Object>) userCustomData.get(userID);
-	}
-
-	public void userRegistered(RegisteredUser user) {
-        this.registeredUsers.put(user.userId, user);
-    }
-
-    public RegisteredUser userUnregistered(String userid) {
-		return this.registeredUsers.remove(userid);
-    }
-
-    public ConcurrentMap<String, RegisteredUser> getRegisteredUsers() {
-        return registeredUsers;
-    }
-
-    /***
-	 * Meeting Builder
-	 *
-	 */
-	public static class Builder {
-    	private String name;
-    	private String externalId;
-    	private String internalId;
-    	private int maxUsers;
-    	private boolean record;
-    	private boolean autoStartRecording;
-        private boolean allowStartStopRecording;
-        private boolean webcamsOnlyForModerator;
-    	private String moderatorPass;
-    	private String viewerPass;
-    	private int duration;
-    	private String webVoice;
-    	private String telVoice;
-    	private String welcomeMsgTemplate;
-    	private String welcomeMsg;
-    	private String logoutUrl;
-    	private String bannerColor;
-    	private String bannerText;
-    	private int logoutTimer;
-    	private Map<String, String> metadata;
-    	private String dialNumber;
-    	private String defaultAvatarURL;
-    	private long createdTime;
-    	private boolean isBreakout;
-    	private String guestPolicy;
-
-    	public Builder(String externalId, String internalId, long createTime) {
-    		this.externalId = externalId;
-    		this.internalId = internalId;
-    		this.createdTime = createTime;
-    	}
- 
-    	public Builder withName(String name) {
-    		this.name = name;
-    		return this;
-    	}
-
-    	public Builder withDuration(int minutes) {
-    		duration = minutes;
-    		return this;
-    	}
-    	
-    	public Builder withMaxUsers(int n) {
-    		maxUsers = n;
-    		return this;
-    	}
-    	
-    	public Builder withRecording(boolean record) {
-    		this.record = record;
-    		return this;
-    	}
-    	
-    	public Builder withAutoStartRecording(boolean start) {
-    		this.autoStartRecording = start;
-    		return this;
-    	}
-
-    	public Builder withAllowStartStopRecording(boolean allow) {
-    		this.allowStartStopRecording = allow;
-    		return this;
-    	}
-    	
-        public Builder withWebcamsOnlyForModerator(boolean only) {
-            this.webcamsOnlyForModerator = only;
-            return this;
-        }
-    	
-    	public Builder withWebVoice(String w) {
-    		this.webVoice = w;
-    		return this;
-    	}
-    	
-    	public Builder withTelVoice(String t) {
-    		this.telVoice = t;
-    		return this;
-    	}
-    	
-    	public Builder withDialNumber(String d) {
-    		this.dialNumber = d;
-    		return this;
-    	}
-    	
-    	public Builder withModeratorPass(String p) {
-    		this.moderatorPass = p;
-    		return this;
-    	}
-    	
-    	public Builder withViewerPass(String p) {  		
-	    	this.viewerPass = p;
-	    	return this;
-	    }
-    	
-    	public Builder withWelcomeMessage(String w) {
-    		welcomeMsg = w;
-    		return this;
-    	}
-
-	    public Builder withWelcomeMessageTemplate(String w) {
-            welcomeMsgTemplate = w;
-            return this;
-        }
-           
-    	public Builder withDefaultAvatarURL(String w) {
-    		defaultAvatarURL = w;
-    		return this;
-    	}
-    	
-    	public Builder isBreakout(Boolean b) {
-    	  isBreakout = b;
-    	  return this;
-    	}
-
-    	public Builder withLogoutUrl(String l) {
-    		logoutUrl = l;
-    		return this;
-    	}
-    	
-    	public Builder withLogoutTimer(int l) {
-    		logoutTimer = l;
-    		return this;
-    	}
-    	
-    	public Builder withBannerColor(String c) {
-    		bannerColor = c;
-    		return this;
-    	}
-    	
-    	public Builder withBannerText(String t) {
-    		bannerText = t;
-    		return this;
-    	}
-    	
-    	public Builder withMetadata(Map<String, String> m) {
-    		metadata = m;
-    		return this;
-    	}
-
-    	public Builder withGuestPolicy(String policy) {
-    		guestPolicy = policy;
-    		return  this;
-		}
-    
-    	public Meeting build() {
-    		return new Meeting(this);
-    	}
-    }
-}
+/**
+* BigBlueButton open source conferencing system - http://www.bigbluebutton.org/
+* 
+* Copyright (c) 2012 BigBlueButton Inc. and by respective authors (see below).
+*
+* This program is free software; you can redistribute it and/or modify it under the
+* terms of the GNU Lesser General Public License as published by the Free Software
+* Foundation; either version 3.0 of the License, or (at your option) any later
+* version.
+* 
+* BigBlueButton is distributed in the hope that it will be useful, but WITHOUT ANY
+* WARRANTY; without even the implied warranty of MERCHANTABILITY or FITNESS FOR A
+* PARTICULAR PURPOSE. See the GNU Lesser General Public License for more details.
+*
+* You should have received a copy of the GNU Lesser General Public License along
+* with BigBlueButton; if not, see <http://www.gnu.org/licenses/>.
+*
+*/
+
+package org.bigbluebutton.api.domain;
+
+import java.util.ArrayList;
+import java.util.Collection;
+import java.util.Collections;
+import java.util.HashMap;
+import java.util.List;
+import java.util.Map;
+import java.util.concurrent.ConcurrentHashMap;
+import java.util.concurrent.ConcurrentMap;
+
+import org.apache.commons.lang3.RandomStringUtils;
+
+public class Meeting {
+
+	public static final String ROLE_MODERATOR = "MODERATOR";
+	public static final String ROLE_ATTENDEE = "VIEWER";
+
+	private String name;
+	private String extMeetingId;
+	private String intMeetingId;
+	private String parentMeetingId = "bbb-none"; // Initialize so we don't send null in the json message.
+	private Integer sequence = 0;
+	private Boolean freeJoin = false;
+    private Integer duration = 0;	 
+	private long createdTime = 0;
+	private long startTime = 0;
+	private long endTime = 0;
+	private boolean forciblyEnded = false;
+	private String telVoice;
+	private String webVoice;
+	private String moderatorPass;
+	private String viewerPass;
+	private String welcomeMsgTemplate;
+	private String welcomeMsg;
+	private String modOnlyMessage = "";
+	private String logoutUrl;
+	private int logoutTimer = 0;
+	private int maxUsers;
+	private String bannerColor = "#FFFFFF";
+	private String bannerText = "";
+	private boolean record;
+	private boolean autoStartRecording = false;
+	private boolean allowStartStopRecording = false;
+	private boolean webcamsOnlyForModerator = false;
+	private String dialNumber;
+	private String defaultAvatarURL;
+	private String defaultConfigToken;
+	private String guestPolicy = GuestPolicy.ASK_MODERATOR;
+	private boolean userHasJoined = false;
+	private Map<String, String> metadata;
+	private Map<String, Object> userCustomData;
+	private final ConcurrentMap<String, User> users;
+	private final ConcurrentMap<String, RegisteredUser> registeredUsers;
+	private final ConcurrentMap<String, Config> configs;
+	private final Boolean isBreakout;
+	private final List<String> breakoutRooms = new ArrayList<>();
+	private String customLogoURL = "";
+	private String customCopyright = "";
+	private Boolean muteOnStart = false;
+
+	private Integer maxInactivityTimeoutMinutes = 120;
+	private Integer warnMinutesBeforeMax = 5;
+	private Integer meetingExpireIfNoUserJoinedInMinutes = 5;
+	private Integer meetingExpireWhenLastUserLeftInMinutes = 1;
+
+    public Meeting(Meeting.Builder builder) {
+        name = builder.name;
+        extMeetingId = builder.externalId;
+        intMeetingId = builder.internalId;
+        viewerPass = builder.viewerPass;
+        moderatorPass = builder.moderatorPass;
+        maxUsers = builder.maxUsers;
+        bannerColor = builder.bannerColor;
+        bannerText = builder.bannerText;
+        logoutUrl = builder.logoutUrl;
+        logoutTimer = builder.logoutTimer;
+        defaultAvatarURL = builder.defaultAvatarURL;
+        record = builder.record;
+        autoStartRecording = builder.autoStartRecording;
+        allowStartStopRecording = builder.allowStartStopRecording;
+        webcamsOnlyForModerator = builder.webcamsOnlyForModerator;
+        duration = builder.duration;
+        webVoice = builder.webVoice;
+        telVoice = builder.telVoice;
+        welcomeMsgTemplate = builder.welcomeMsgTemplate;
+        welcomeMsg = builder.welcomeMsg;
+        dialNumber = builder.dialNumber;
+        metadata = builder.metadata;
+        createdTime = builder.createdTime;
+        isBreakout = builder.isBreakout;
+        guestPolicy = builder.guestPolicy;
+
+        userCustomData = new HashMap<>();
+
+        users = new ConcurrentHashMap<>();
+        registeredUsers = new ConcurrentHashMap<>();
+
+        configs = new ConcurrentHashMap<>();
+    }
+
+	public void addBreakoutRoom(String meetingId) {
+		breakoutRooms.add(meetingId);
+	}
+
+	public List<String> getBreakoutRooms() {
+		return breakoutRooms;
+	}
+
+	public String storeConfig(boolean defaultConfig, String config) {
+		String token = RandomStringUtils.randomAlphanumeric(8);
+		while (configs.containsKey(token)) {
+			token = RandomStringUtils.randomAlphanumeric(8);
+		}
+		
+		configs.put(token, new Config(token, System.currentTimeMillis(), config));
+		
+		if (defaultConfig) {
+			defaultConfigToken = token;
+		}
+		
+		return token;
+	}
+	
+	public Config getDefaultConfig() {
+		if (defaultConfigToken != null) {
+			return getConfig(defaultConfigToken);
+		}
+		
+		return null;
+	}
+	
+	public Config getConfig(String token) {
+		return configs.get(token);
+	}
+	
+	public Config removeConfig(String token) {
+		return configs.remove(token);
+	}
+
+	public Map<String, String> getMetadata() {
+		return metadata;
+	}
+
+	public Collection<User> getUsers() {
+		return users.isEmpty() ? Collections.<User>emptySet() : Collections.unmodifiableCollection(users.values());
+	}
+
+	public ConcurrentMap<String, User> getUsersMap() {
+	    return users;
+	}
+
+	public void setGuestStatusWithId(String userId, String guestStatus) {
+    	User user = getUserById(userId);
+    	if (user != null) {
+    		user.setGuestStatus(guestStatus);
+		}
+
+		RegisteredUser ruser = registeredUsers.get(userId);
+		if (ruser != null) {
+			ruser.setGuestStatus(guestStatus);
+		}
+
+	}
+
+	public RegisteredUser getRegisteredUserWithAuthToken(String authToken) {
+		for (RegisteredUser ruser : registeredUsers.values()) {
+			if (ruser.authToken.equals(authToken)) {
+				return ruser;
+			}
+		}
+
+		return null;
+	}
+
+	public String getGuestStatusWithAuthToken(String authToken) {
+		RegisteredUser rUser = getRegisteredUserWithAuthToken(authToken);
+		if (rUser != null) {
+			return rUser.getGuestStatus();
+		}
+
+		return GuestPolicy.DENY;
+	}
+
+	public long getStartTime() {
+		return startTime;
+	}
+	
+	public void setStartTime(long t) {
+		startTime = t;
+	}
+	
+	public long getCreateTime() {
+		return createdTime;
+	}
+
+	public void setSequence(Integer s) {
+        sequence = s;
+    }
+
+	public Integer getSequence() {
+        return sequence;
+    }
+
+    public Boolean isFreeJoin() {
+        return freeJoin;
+    }
+
+    public void setFreeJoin(Boolean freeJoin) {
+        this.freeJoin = freeJoin;
+    }
+	
+	public Integer getDuration() {
+		return duration;
+	}
+	
+	public long getEndTime() {
+		return endTime;
+	}
+	
+	public void setModeratorOnlyMessage(String msg) {
+		modOnlyMessage = msg;
+	}
+	
+	public String getModeratorOnlyMessage() {
+		return modOnlyMessage;
+	}
+	
+	public void setEndTime(long t) {
+		endTime = t;
+	}
+	
+	public boolean isRunning() {
+		return ! users.isEmpty();
+	}
+	
+	public Boolean isBreakout() {
+	  return isBreakout;
+	}
+
+	public String getName() {
+		return name;
+	}
+
+	public boolean isForciblyEnded() {
+		return forciblyEnded;
+	}
+
+	public void setForciblyEnded(boolean forciblyEnded) {
+		this.forciblyEnded = forciblyEnded;
+	}
+
+	public String getExternalId() {
+		return extMeetingId;
+	}
+	
+	public String getInternalId() {
+		return intMeetingId;
+	}
+
+	public void setParentMeetingId(String p) {
+        parentMeetingId = p;
+    }
+
+	public String getParentMeetingId() {
+	    return parentMeetingId;
+	}
+
+	public String getWebVoice() {
+		return webVoice;
+	}
+
+	public String getTelVoice() {
+		return telVoice;
+	}
+
+	public String getModeratorPassword() {
+		return moderatorPass;
+	}
+
+	public String getViewerPassword() {
+		return viewerPass;
+	}
+	
+    public String getWelcomeMessageTemplate() {
+        return welcomeMsgTemplate;
+    }
+
+	public String getWelcomeMessage() {
+		return welcomeMsg;
+	}
+
+	public String getDefaultAvatarURL() {
+		return defaultAvatarURL;
+	}
+
+	public void setGuestPolicy(String policy) {
+		guestPolicy = policy;
+	}
+
+	public String getGuestPolicy() {
+    	return guestPolicy;
+	}
+
+
+	public String calcGuestStatus(String role, Boolean guest, Boolean authned) {
+		if (GuestPolicy.ALWAYS_ACCEPT.equals(guestPolicy)) {
+    	return GuestPolicy.ALLOW;
+		} else if (GuestPolicy.ALWAYS_DENY.equals(guestPolicy)) {
+    	return GuestPolicy.DENY;
+		} else if (GuestPolicy.ASK_MODERATOR.equals(guestPolicy)) {
+			if (guest || authned) {
+				return GuestPolicy.WAIT ;
+			}
+			return GuestPolicy.ALLOW;
+		} else if (GuestPolicy.ALWAYS_ACCEPT_AUTH.equals(guestPolicy)) {
+			if (guest){
+				// Only ask moderator for guests.
+				return GuestPolicy.WAIT ;
+			}
+			return GuestPolicy.ALLOW;
+		}
+		return GuestPolicy.DENY ;
+	}
+
+
+	public String getLogoutUrl() {
+		return logoutUrl;
+	}
+
+	public int getMaxUsers() {
+		return maxUsers;
+	}
+	
+	public int getLogoutTimer() {
+		return logoutTimer;
+	}
+	
+	public String getBannerColor() {
+		return bannerColor;
+	}
+	
+	public String getBannerText() {
+		return bannerText;
+	}
+
+	public boolean isRecord() {
+		return record;
+	}
+	
+	public boolean getAutoStartRecording() {
+		return autoStartRecording;
+	}
+	
+	public boolean getAllowStartStopRecording() {
+		return allowStartStopRecording;
+	}
+	
+    public boolean getWebcamsOnlyForModerator() {
+        return webcamsOnlyForModerator;
+    }
+	
+	public boolean hasUserJoined() {
+		return userHasJoined;
+	}
+
+	public String getCustomLogoURL() {
+		return customLogoURL;
+	}
+
+	public void setCustomLogoURL(String url) {
+		customLogoURL = url;
+	}
+
+	public void setCustomCopyright(String copyright) {
+    	customCopyright = copyright;
+	}
+
+	public String getCustomCopyright() {
+    	return customCopyright;
+	}
+
+	public void setMuteOnStart(Boolean mute) {
+    	muteOnStart = mute;
+	}
+
+	public Boolean getMuteOnStart() {
+    	return muteOnStart;
+	}
+
+	public void userJoined(User user) {
+	    userHasJoined = true;
+	    this.users.put(user.getInternalUserId(), user);
+	}
+
+	public User userLeft(String userid){
+		return (User) users.remove(userid);	
+	}
+
+	public User getUserById(String id){
+		return this.users.get(id);
+	}
+
+	public User getUserWithExternalId(String externalUserId) {
+		for (String key : users.keySet()) {
+			User u = users.get(key);
+			if (u.getExternalUserId().equals(externalUserId)) {
+				return u;
+			}
+		}
+		return null;
+	}
+
+	public int getNumUsers(){
+		return this.users.size();
+	}
+	
+	public int getNumModerators(){
+		int sum = 0;
+		for (String key : users.keySet()) {
+		    User u =  users.get(key);
+		    if (u.isModerator()) sum++;
+		}
+		return sum;
+	}
+	
+	public String getDialNumber() {
+		return dialNumber;
+	}
+
+	public int getNumListenOnly() {
+		int sum = 0;
+		for (String key : users.keySet()) {
+			User u =  users.get(key);
+			if (u.isListeningOnly()) sum++;
+		}
+		return sum;
+	}
+	
+	public int getNumVoiceJoined() {
+		int sum = 0;
+		for (String key : users.keySet()) {
+			User u =  users.get(key);
+			if (u.isVoiceJoined()) sum++;
+		}
+		return sum;
+	}
+
+	public int getNumVideos() {
+		int sum = 0;
+		for (String key : users.keySet()) {
+			User u =  users.get(key);
+			sum += u.getStreams().size();
+		}
+		return sum;
+	}
+	
+	public void addUserCustomData(String userID, Map<String, String> data) {
+		userCustomData.put(userID, data);
+	}
+
+	public void setMaxInactivityTimeoutMinutes(Integer value) {
+		maxInactivityTimeoutMinutes = value;
+	}
+
+	public void setWarnMinutesBeforeMax(Integer value) {
+		warnMinutesBeforeMax = value;
+	}
+
+	public Integer getMaxInactivityTimeoutMinutes() {
+		return maxInactivityTimeoutMinutes;
+	}
+
+	public Integer getWarnMinutesBeforeMax() {
+		return warnMinutesBeforeMax;
+	}
+
+	public void setMeetingExpireWhenLastUserLeftInMinutes(Integer value) {
+		meetingExpireWhenLastUserLeftInMinutes = value;
+	}
+
+	public Integer getmeetingExpireWhenLastUserLeftInMinutes() {
+		return meetingExpireWhenLastUserLeftInMinutes;
+	}
+
+
+	public void setMeetingExpireIfNoUserJoinedInMinutes(Integer value) {
+		meetingExpireIfNoUserJoinedInMinutes = value;
+	}
+
+	public Integer getMeetingExpireIfNoUserJoinedInMinutes() {
+		return meetingExpireIfNoUserJoinedInMinutes;
+	}
+
+
+	public Map<String, Object> getUserCustomData(String userID){
+		return (Map<String, Object>) userCustomData.get(userID);
+	}
+
+	public void userRegistered(RegisteredUser user) {
+        this.registeredUsers.put(user.userId, user);
+    }
+
+    public RegisteredUser userUnregistered(String userid) {
+		return this.registeredUsers.remove(userid);
+    }
+
+    public ConcurrentMap<String, RegisteredUser> getRegisteredUsers() {
+        return registeredUsers;
+    }
+
+    /***
+	 * Meeting Builder
+	 *
+	 */
+	public static class Builder {
+    	private String name;
+    	private String externalId;
+    	private String internalId;
+    	private int maxUsers;
+    	private boolean record;
+    	private boolean autoStartRecording;
+        private boolean allowStartStopRecording;
+        private boolean webcamsOnlyForModerator;
+    	private String moderatorPass;
+    	private String viewerPass;
+    	private int duration;
+    	private String webVoice;
+    	private String telVoice;
+    	private String welcomeMsgTemplate;
+    	private String welcomeMsg;
+    	private String logoutUrl;
+    	private String bannerColor;
+    	private String bannerText;
+    	private int logoutTimer;
+    	private Map<String, String> metadata;
+    	private String dialNumber;
+    	private String defaultAvatarURL;
+    	private long createdTime;
+    	private boolean isBreakout;
+    	private String guestPolicy;
+
+    	public Builder(String externalId, String internalId, long createTime) {
+    		this.externalId = externalId;
+    		this.internalId = internalId;
+    		this.createdTime = createTime;
+    	}
+ 
+    	public Builder withName(String name) {
+    		this.name = name;
+    		return this;
+    	}
+
+    	public Builder withDuration(int minutes) {
+    		duration = minutes;
+    		return this;
+    	}
+    	
+    	public Builder withMaxUsers(int n) {
+    		maxUsers = n;
+    		return this;
+    	}
+    	
+    	public Builder withRecording(boolean record) {
+    		this.record = record;
+    		return this;
+    	}
+    	
+    	public Builder withAutoStartRecording(boolean start) {
+    		this.autoStartRecording = start;
+    		return this;
+    	}
+
+    	public Builder withAllowStartStopRecording(boolean allow) {
+    		this.allowStartStopRecording = allow;
+    		return this;
+    	}
+    	
+        public Builder withWebcamsOnlyForModerator(boolean only) {
+            this.webcamsOnlyForModerator = only;
+            return this;
+        }
+    	
+    	public Builder withWebVoice(String w) {
+    		this.webVoice = w;
+    		return this;
+    	}
+    	
+    	public Builder withTelVoice(String t) {
+    		this.telVoice = t;
+    		return this;
+    	}
+    	
+    	public Builder withDialNumber(String d) {
+    		this.dialNumber = d;
+    		return this;
+    	}
+    	
+    	public Builder withModeratorPass(String p) {
+    		this.moderatorPass = p;
+    		return this;
+    	}
+    	
+    	public Builder withViewerPass(String p) {  		
+	    	this.viewerPass = p;
+	    	return this;
+	    }
+    	
+    	public Builder withWelcomeMessage(String w) {
+    		welcomeMsg = w;
+    		return this;
+    	}
+
+	    public Builder withWelcomeMessageTemplate(String w) {
+            welcomeMsgTemplate = w;
+            return this;
+        }
+           
+    	public Builder withDefaultAvatarURL(String w) {
+    		defaultAvatarURL = w;
+    		return this;
+    	}
+    	
+    	public Builder isBreakout(Boolean b) {
+    	  isBreakout = b;
+    	  return this;
+    	}
+
+    	public Builder withLogoutUrl(String l) {
+    		logoutUrl = l;
+    		return this;
+    	}
+    	
+    	public Builder withLogoutTimer(int l) {
+    		logoutTimer = l;
+    		return this;
+    	}
+    	
+    	public Builder withBannerColor(String c) {
+    		bannerColor = c;
+    		return this;
+    	}
+    	
+    	public Builder withBannerText(String t) {
+    		bannerText = t;
+    		return this;
+    	}
+    	
+    	public Builder withMetadata(Map<String, String> m) {
+    		metadata = m;
+    		return this;
+    	}
+
+    	public Builder withGuestPolicy(String policy) {
+    		guestPolicy = policy;
+    		return  this;
+		}
+    
+    	public Meeting build() {
+    		return new Meeting(this);
+    	}
+    }
+}