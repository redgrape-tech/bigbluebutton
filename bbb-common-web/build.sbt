import org.bigbluebutton.build._

version := "0.0.3-SNAPSHOT"

val compileSettings = Seq(
  organization := "org.bigbluebutton",

  scalacOptions ++= List(
    "-unchecked",
    "-deprecation",
    "-Xlint",
    "-Ywarn-dead-code",
    "-language:_",
    "-target:11",
    "-encoding", "UTF-8"
  ),
  javacOptions ++= List(
    "-Xlint:unchecked",
    "-Xlint:deprecation"
  )
)

// We want to have our jar files in lib_managed dir.
// This way we'll have the right path when we import
// into eclipse.
retrieveManaged := true

testOptions in Test += Tests.Argument(TestFrameworks.Specs2, "html", "console", "junitxml")

testOptions in Test += Tests.Argument(TestFrameworks.ScalaTest, "-h", "target/scalatest-reports")

libraryDependencies += "org.scalatest" %% "scalatest" % "3.0.8" % "test"
libraryDependencies += "org.scala-lang.modules" %% "scala-xml" % "2.0.0"

Seq(Revolver.settings: _*)

lazy val commonWeb = (project in file(".")).settings(name := "bbb-common-web", libraryDependencies ++= Dependencies.runtime).settings(compileSettings)

// See https://github.com/scala-ide/scalariform
// Config file is in ./.scalariform.conf
scalariformAutoformat := true

scalaVersion := "2.13.9"
//-----------
// Packaging
//
// Reference:
// http://xerial.org/blog/2014/03/24/sbt/
// http://www.scala-sbt.org/sbt-pgp/usage.html
// http://www.scala-sbt.org/0.13/docs/Using-Sonatype.html
// http://central.sonatype.org/pages/requirements.html
// http://central.sonatype.org/pages/releasing-the-deployment.html
//-----------

// Build pure Java lib (i.e. without scala)
// Do not append Scala versions to the generated artifacts
crossPaths := false

// This forbids including Scala related libraries into the dependency
autoScalaLibrary := false

/** *************************
  * When developing, change the version above to x.x.x-SNAPSHOT then use the file resolver to
  * publish to the local maven repo using "sbt publish"
  */
// Uncomment this to publish to local maven repo while commenting out the nexus repo
publishTo := Some(Resolver.file("file", new File(Path.userHome.absolutePath + "/.m2/repository")))


// Comment this out when publishing to local maven repo using SNAPSHOT version.
// To push to sonatype "sbt publishSigned"
//publishTo := {
//   val nexus = "https://oss.sonatype.org/"
//   if (isSnapshot.value)
//     Some("snapshots" at nexus + "content/repositories/snapshots")
//   else
//     Some("releases"  at nexus + "service/local/staging/deploy/maven2")
//}

// Enables publishing to maven repo
publishMavenStyle := true

publishArtifact in Test := false

pomIncludeRepository := { _ => false }

pomExtra := (
  <scm>
    <url>git@github.com:bigbluebutton/bigbluebutton.git</url>
    <connection>scm:git:git@github.com:bigbluebutton/bigbluebutton.git</connection>
  </scm>
    <developers>
      <developer>
        <id>ritzalam</id>
        <name>Richard Alam</name>
        <url>http://www.bigbluebutton.org</url>
      </developer>
    </developers>)

licenses := Seq("LGPL-3.0" -> url("http://opensource.org/licenses/LGPL-3.0"))

homepage := Some(url("http://www.bigbluebutton.org"))

<<<<<<< HEAD
libraryDependencies += "javax.validation" % "validation-api" % "2.0.1.Final"
libraryDependencies += "org.springframework.boot" % "spring-boot-starter-validation" % "2.7.1"
libraryDependencies += "org.glassfish" % "javax.el" % "3.0.1-b12"
libraryDependencies += "org.apache.httpcomponents" % "httpclient" % "4.5.13"

libraryDependencies ++= Seq(
  "javax.validation" % "validation-api" % "2.0.1.Final",
  "org.springframework.boot" % "spring-boot-starter-validation" % "2.6.1",
  "org.springframework.data" % "spring-data-commons" % "2.6.1",
=======
libraryDependencies ++= Seq(
  "javax.validation" % "validation-api" % "2.0.1.Final",
  "org.springframework.boot" % "spring-boot-starter-validation" % "2.7.1",
  "org.springframework.data" % "spring-data-commons" % "2.7.6",
>>>>>>> 6cddd495
  "org.glassfish" % "javax.el" % "3.0.1-b12",
  "org.apache.httpcomponents" % "httpclient" % "4.5.13",
  "org.postgresql" % "postgresql" % "42.2.16",
  "org.hibernate" % "hibernate-core" % "5.6.1.Final",
  "org.flywaydb" % "flyway-core" % "7.8.2",
  "com.zaxxer" % "HikariCP" % "4.0.3"
)<|MERGE_RESOLUTION|>--- conflicted
+++ resolved
@@ -101,22 +101,10 @@
 
 homepage := Some(url("http://www.bigbluebutton.org"))
 
-<<<<<<< HEAD
-libraryDependencies += "javax.validation" % "validation-api" % "2.0.1.Final"
-libraryDependencies += "org.springframework.boot" % "spring-boot-starter-validation" % "2.7.1"
-libraryDependencies += "org.glassfish" % "javax.el" % "3.0.1-b12"
-libraryDependencies += "org.apache.httpcomponents" % "httpclient" % "4.5.13"
-
-libraryDependencies ++= Seq(
-  "javax.validation" % "validation-api" % "2.0.1.Final",
-  "org.springframework.boot" % "spring-boot-starter-validation" % "2.6.1",
-  "org.springframework.data" % "spring-data-commons" % "2.6.1",
-=======
 libraryDependencies ++= Seq(
   "javax.validation" % "validation-api" % "2.0.1.Final",
   "org.springframework.boot" % "spring-boot-starter-validation" % "2.7.1",
   "org.springframework.data" % "spring-data-commons" % "2.7.6",
->>>>>>> 6cddd495
   "org.glassfish" % "javax.el" % "3.0.1-b12",
   "org.apache.httpcomponents" % "httpclient" % "4.5.13",
   "org.postgresql" % "postgresql" % "42.2.16",
